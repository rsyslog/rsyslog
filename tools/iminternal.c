--- conflicted
+++ resolved
@@ -116,12 +116,8 @@
 	pthread_mutex_unlock(&mutList);
 	is_locked = 0;
 	if(bHaveMainQueue) {
-<<<<<<< HEAD
-		kill(glblGetOurPid(), SIGTTIN);
-=======
 		dbgprintf("signaling new internal message via SIGTTOU\n");
 		kill(glblGetOurPid(), SIGTTOU);
->>>>>>> cd51ae36
 	}
 
 finalize_it:
