/**
 * \brief This is the main file of the rsyslogd daemon.
 *
 * Please visit the rsyslog project at
 *
 * http://www.rsyslog.com
 *
 * to learn more about it and discuss any questions you may have.
 *
 * rsyslog had initially been forked from the sysklogd project.
 * I would like to express my thanks to the developers of the sysklogd
 * package - without it, I would have had a much harder start...
 *
 * Please note that while rsyslog started from the sysklogd code base,
 * it nowadays has almost nothing left in common with it. Allmost all
 * parts of the code have been rewritten.
 *
 * This Project was intiated and is maintained by
 * Rainer Gerhards <rgerhards@hq.adiscon.com>.
 *
 * For further information, please see http://www.rsyslog.com
 *
 * \author Rainer Gerhards <rgerhards@adiscon.com>
 * \date 2003-10-17
 *       Some initial modifications on the sysklogd package to support
 *       liblogging. These have actually not yet been merged to the
 *       source you see currently (but they hopefully will)
 *
 * \date 2004-10-28
 *       Restarted the modifications of sysklogd. This time, we
 *       focus on a simpler approach first. The initial goal is to
 *       provide MySQL database support (so that syslogd can log
 *       to the database).
 *
 * rsyslog - An Enhanced syslogd Replacement.
 * Copyright 2003-2009 Rainer Gerhards and Adiscon GmbH.
 *
 * This file is part of rsyslog.
 *
 * Rsyslog is free software: you can redistribute it and/or modify
 * it under the terms of the GNU General Public License as published by
 * the Free Software Foundation, either version 3 of the License, or
 * (at your option) any later version.
 *
 * Rsyslog is distributed in the hope that it will be useful,
 * but WITHOUT ANY WARRANTY; without even the implied warranty of
 * MERCHANTABILITY or FITNESS FOR A PARTICULAR PURPOSE.  See the
 * GNU General Public License for more details.
 *
 * You should have received a copy of the GNU General Public License
 * along with Rsyslog.  If not, see <http://www.gnu.org/licenses/>.
 *
 * A copy of the GPL can be found in the file "COPYING" in this distribution.
 */
#include "config.h"
#include "rsyslog.h"

#define DEFUPRI		(LOG_USER|LOG_NOTICE)
#define TIMERINTVL	30		/* interval for checking flush, mark */

#include <unistd.h>
#include <stdlib.h>
#include <stdio.h>
#include <stddef.h>
#include <ctype.h>
#include <limits.h>
#define GNU_SOURCE
#include <string.h>
#include <stdarg.h>
#include <time.h>
#include <assert.h>

#ifdef OS_SOLARIS
#	include <errno.h>
#	include <fcntl.h>
#	include <stropts.h>
#	include <sys/termios.h>
#	include <sys/types.h>
#else
#	include <libgen.h>
#	include <sys/errno.h>
#endif

#include <sys/ioctl.h>
#include <sys/wait.h>
#include <sys/file.h>
#include <sys/resource.h>
#include <grp.h>

#if HAVE_SYS_TIMESPEC_H
# include <sys/timespec.h>
#endif

#if HAVE_SYS_STAT_H
#	include <sys/stat.h>
#endif

#include <signal.h>

#if HAVE_PATHS_H
#include <paths.h>
#endif

#ifdef USE_NETZIP
#include <zlib.h>
#endif

#include <netdb.h>

#include "pidfile.h"
#include "srUtils.h"
#include "stringbuf.h"
#include "syslogd-types.h"
#include "template.h"
#include "outchannel.h"
#include "syslogd.h"

#include "msg.h"
#include "modules.h"
#include "action.h"
#include "iminternal.h"
#include "cfsysline.h"
#include "omshell.h"
#include "omusrmsg.h"
#include "omfwd.h"
#include "omfile.h"
#include "omdiscard.h"
#include "pmrfc5424.h"
#include "pmrfc3164.h"
#include "threads.h"
#include "wti.h"
#include "queue.h"
#include "stream.h"
#include "conf.h"
#include "errmsg.h"
#include "datetime.h"
#include "parser.h"
<<<<<<< HEAD
//#include "sysvar.h"
=======
>>>>>>> 8b246de2
#include "batch.h"
#include "unicode-helper.h"
#include "ruleset.h"
#include "rule.h"
#include "net.h"
#include "vm.h"
#include "prop.h"

/* definitions for objects we access */
DEFobjCurrIf(obj)
DEFobjCurrIf(glbl)
DEFobjCurrIf(datetime) /* TODO: make go away! */
DEFobjCurrIf(conf)
DEFobjCurrIf(expr)
DEFobjCurrIf(module)
DEFobjCurrIf(errmsg)
DEFobjCurrIf(rule)
DEFobjCurrIf(ruleset)
DEFobjCurrIf(prop)
DEFobjCurrIf(parser)
DEFobjCurrIf(net) /* TODO: make go away! */


/* forward definitions */
static rsRetVal GlobalClassExit(void);


#ifndef _PATH_LOGCONF 
#define _PATH_LOGCONF	"/etc/rsyslog.conf"
#endif

#ifndef _PATH_MODDIR
#define _PATH_MODDIR	"/lib/rsyslog/"
#endif

#if defined(SYSLOGD_PIDNAME)
#	undef _PATH_LOGPID
#	if defined(FSSTND)
#		ifdef OS_BSD
#			define _PATH_VARRUN "/var/run/"
#		endif
#		if defined(__sun) || defined(__hpux)
#			define _PATH_VARRUN "/var/run/"
#		endif
#		define _PATH_LOGPID _PATH_VARRUN SYSLOGD_PIDNAME
#	else
#		define _PATH_LOGPID "/etc/" SYSLOGD_PIDNAME
#	endif
#else
#	ifndef _PATH_LOGPID
#		if defined(__sun) || defined(__hpux)
#			define _PATH_VARRUN "/var/run/"
#		endif
#		if defined(FSSTND)
#			define _PATH_LOGPID _PATH_VARRUN "rsyslogd.pid"
#		else
#			define _PATH_LOGPID "/etc/rsyslogd.pid"
#		endif
#	endif
#endif

#ifndef _PATH_TTY
#	define _PATH_TTY	"/dev/tty"
#endif

static prop_t *pInternalInputName = NULL;	/* there is only one global inputName for all internally-generated messages */
static prop_t *pLocalHostIP = NULL;		/* there is only one global IP for all internally-generated messages */
static uchar	*ConfFile = (uchar*) _PATH_LOGCONF; /* read-only after startup */
static char	*PidFile = _PATH_LOGPID; /* read-only after startup */

static pid_t myPid;	/* our pid for use in self-generated messages, e.g. on startup */
/* mypid is read-only after the initial fork() */
static int bHadHUP = 0; /* did we have a HUP? */

static int bFinished = 0;	/* used by termination signal handler, read-only except there
				 * is either 0 or the number of the signal that requested the
 				 * termination.
				 */
static int iConfigVerify = 0;	/* is this just a config verify run? */

/* Intervals at which we flush out "message repeated" messages,
 * in seconds after previous message is logged.  After each flush,
 * we move to the next interval until we reach the largest.
 * TODO: this shall go into action object! -- rgerhards, 2008-01-29
 */
int	repeatinterval[2] = { 30, 60 };	/* # of secs before flush */

#define LIST_DELIMITER	':'		/* delimiter between two hosts */

static pid_t ppid; /* This is a quick and dirty hack used for spliting main/startup thread */

typedef struct legacyOptsLL_s {
	uchar *line;
	struct legacyOptsLL_s *next;
} legacyOptsLL_t;
legacyOptsLL_t *pLegacyOptsLL = NULL;

/* global variables for config file state */
int	iCompatibilityMode = 0;		/* version we should be compatible with; 0 means sysklogd. It is
					   the default, so if no -c<n> option is given, we make ourselvs
					   as compatible to sysklogd as possible. */
#define DFLT_bLogStatusMsgs 1
static int	bLogStatusMsgs = DFLT_bLogStatusMsgs;	/* log rsyslog start/stop/HUP messages? */
static int	bDebugPrintTemplateList = 1;/* output template list in debug mode? */
static int	bDebugPrintCfSysLineHandlerList = 1;/* output cfsyslinehandler list in debug mode? */
static int	bDebugPrintModuleList = 1;/* output module list in debug mode? */
static int	bErrMsgToStderr = 1; /* print error messages to stderr (in addition to everything else)? */
int 	bReduceRepeatMsgs; /* reduce repeated message - 0 - no, 1 - yes */
int 	bAbortOnUncleanConfig = 0; /* abort run (rather than starting with partial config) if there was any issue in conf */
int	bActExecWhenPrevSusp; /* execute action only when previous one was suspended? */
/* end global config file state variables */

int	MarkInterval = 20 * 60;	/* interval between marks in seconds - read-only after startup */
int      send_to_all = 0;        /* send message to all IPv4/IPv6 addresses */
static int	NoFork = 0; 	/* don't fork - don't run in daemon mode - read-only after startup */
static int	bHaveMainQueue = 0;/* set to 1 if the main queue - in queueing mode - is available
				 * If the main queue is either not yet ready or not running in 
				 * queueing mode (mode DIRECT!), then this is set to 0.
				 */
static int uidDropPriv = 0;	/* user-id to which priveleges should be dropped to (AFTER init()!) */
static int gidDropPriv = 0;	/* group-id to which priveleges should be dropped to (AFTER init()!) */

extern	int errno;

static uchar *pszConfDAGFile = NULL;				/* name of config DAG file, non-NULL means generate one */
/* main message queue and its configuration parameters */
qqueue_t *pMsgQueue = NULL;				/* the main message queue */
static int iMainMsgQueueSize = 10000;				/* size of the main message queue above */
static int iMainMsgQHighWtrMark = 8000;				/* high water mark for disk-assisted queues */
static int iMainMsgQLowWtrMark = 2000;				/* low water mark for disk-assisted queues */
static int iMainMsgQDiscardMark = 9800;				/* begin to discard messages */
static int iMainMsgQDiscardSeverity = 8;			/* by default, discard nothing to prevent unintentional loss */
static int iMainMsgQueueNumWorkers = 1;				/* number of worker threads for the mm queue above */
static queueType_t MainMsgQueType = QUEUETYPE_FIXED_ARRAY;	/* type of the main message queue above */
static uchar *pszMainMsgQFName = NULL;				/* prefix for the main message queue file */
static int64 iMainMsgQueMaxFileSize = 1024*1024;
static int iMainMsgQPersistUpdCnt = 0;				/* persist queue info every n updates */
static int bMainMsgQSyncQeueFiles = 0;				/* sync queue files on every write? */
static int iMainMsgQtoQShutdown = 1500;				/* queue shutdown (ms) */ 
static int iMainMsgQtoActShutdown = 1000;			/* action shutdown (in phase 2) */ 
static int iMainMsgQtoEnq = 2000;				/* timeout for queue enque */ 
static int iMainMsgQtoWrkShutdown = 60000;			/* timeout for worker thread shutdown */
static int iMainMsgQWrkMinMsgs = 100;				/* minimum messages per worker needed to start a new one */
static int iMainMsgQDeqSlowdown = 0;				/* dequeue slowdown (simple rate limiting) */
static int64 iMainMsgQueMaxDiskSpace = 0;			/* max disk space allocated 0 ==> unlimited */
static int iMainMsgQueDeqBatchSize = 32;			/* dequeue batch size */
static int bMainMsgQSaveOnShutdown = 1;				/* save queue on shutdown (when DA enabled)? */
static int iMainMsgQueueDeqtWinFromHr = 0;			/* hour begin of time frame when queue is to be dequeued */
static int iMainMsgQueueDeqtWinToHr = 25;			/* hour begin of time frame when queue is to be dequeued */


/* Reset config variables to default values.
 * rgerhards, 2007-07-17
 */
static rsRetVal resetConfigVariables(uchar __attribute__((unused)) *pp, void __attribute__((unused)) *pVal)
{
	bLogStatusMsgs = DFLT_bLogStatusMsgs;
	bActExecWhenPrevSusp = 0;
	bDebugPrintTemplateList = 1;
	bDebugPrintCfSysLineHandlerList = 1;
	bDebugPrintModuleList = 1;
	bReduceRepeatMsgs = 0;
	bAbortOnUncleanConfig = 0;
	free(pszMainMsgQFName);
	pszMainMsgQFName = NULL;
	iMainMsgQueueSize = 10000;
	iMainMsgQHighWtrMark = 8000;
	iMainMsgQLowWtrMark = 2000;
	iMainMsgQDiscardMark = 9800;
	iMainMsgQDiscardSeverity = 8;
	iMainMsgQueMaxFileSize = 1024 * 1024;
	iMainMsgQueueNumWorkers = 1;
	iMainMsgQPersistUpdCnt = 0;
	bMainMsgQSyncQeueFiles = 0;
	iMainMsgQtoQShutdown = 1500;
	iMainMsgQtoActShutdown = 1000;
	iMainMsgQtoEnq = 2000;
	iMainMsgQtoWrkShutdown = 60000;
	iMainMsgQWrkMinMsgs = 100;
	iMainMsgQDeqSlowdown = 0;
	bMainMsgQSaveOnShutdown = 1;
	MainMsgQueType = QUEUETYPE_FIXED_ARRAY;
	iMainMsgQueMaxDiskSpace = 0;
	iMainMsgQueDeqBatchSize = 32;
	glbliActionResumeRetryCount = 0;

	return RS_RET_OK;
}


/* hardcoded standard templates (used for defaults) */
static uchar template_DebugFormat[] = "\"Debug line with all properties:\nFROMHOST: '%FROMHOST%', fromhost-ip: '%fromhost-ip%', HOSTNAME: '%HOSTNAME%', PRI: %PRI%,\nsyslogtag '%syslogtag%', programname: '%programname%', APP-NAME: '%APP-NAME%', PROCID: '%PROCID%', MSGID: '%MSGID%',\nTIMESTAMP: '%TIMESTAMP%', STRUCTURED-DATA: '%STRUCTURED-DATA%',\nmsg: '%msg%'\nescaped msg: '%msg:::drop-cc%'\nrawmsg: '%rawmsg%'\n\n\"";
static uchar template_SyslogProtocol23Format[] = "\"<%PRI%>1 %TIMESTAMP:::date-rfc3339% %HOSTNAME% %APP-NAME% %PROCID% %MSGID% %STRUCTURED-DATA% %msg%\n\"";
static uchar template_TraditionalFileFormat[] = "\"%TIMESTAMP% %HOSTNAME% %syslogtag%%msg:::sp-if-no-1st-sp%%msg:::drop-last-lf%\n\"";
static uchar template_FileFormat[] = "\"%TIMESTAMP:::date-rfc3339% %HOSTNAME% %syslogtag%%msg:::sp-if-no-1st-sp%%msg:::drop-last-lf%\n\"";
static uchar template_WallFmt[] = "\"\r\n\7Message from syslogd@%HOSTNAME% at %timegenerated% ...\r\n %syslogtag%%msg%\n\r\"";
static uchar template_ForwardFormat[] = "\"<%PRI%>%TIMESTAMP:::date-rfc3339% %HOSTNAME% %syslogtag:1:32%%msg:::sp-if-no-1st-sp%%msg%\"";
static uchar template_TraditionalForwardFormat[] = "\"<%PRI%>%TIMESTAMP% %HOSTNAME% %syslogtag:1:32%%msg:::sp-if-no-1st-sp%%msg%\"";
static uchar template_StdUsrMsgFmt[] = "\" %syslogtag%%msg%\n\r\"";
static uchar template_StdDBFmt[] = "\"insert into SystemEvents (Message, Facility, FromHost, Priority, DeviceReportedTime, ReceivedAt, InfoUnitID, SysLogTag) values ('%msg%', %syslogfacility%, '%HOSTNAME%', %syslogpriority%, '%timereported:::date-mysql%', '%timegenerated:::date-mysql%', %iut%, '%syslogtag%')\",SQL";
static uchar template_StdPgSQLFmt[] = "\"insert into SystemEvents (Message, Facility, FromHost, Priority, DeviceReportedTime, ReceivedAt, InfoUnitID, SysLogTag) values ('%msg%', %syslogfacility%, '%HOSTNAME%', %syslogpriority%, '%timereported:::date-pgsql%', '%timegenerated:::date-pgsql%', %iut%, '%syslogtag%')\",STDSQL";
/* end template */


/* up to the next comment, prototypes that should be removed by reordering */
/* Function prototypes. */
static char **crunch_list(char *list);
static void reapchild();
static void debug_switch();
static void sighup_handler();


static int usage(void)
{
	fprintf(stderr, "usage: rsyslogd [-c<version>] [-46AdnqQvwx] [-l<hostlist>] [-s<domainlist>]\n"
			"                [-f<conffile>] [-i<pidfile>] [-N<level>] [-M<module load path>]\n"
			"                [-u<number>]\n"
			"To run rsyslogd in native mode, use \"rsyslogd -c5 <other options>\"\n\n"
			"For further information see http://www.rsyslog.com/doc\n");
	exit(1); /* "good" exit - done to terminate usage() */
}


/* ------------------------------ some support functions for imdiag ------------------------------ *
 * This is a bit dirty, but the only way to do it, at least with reasonable effort.
 * rgerhards, 2009-05-25
 */

/* return back the approximate current number of messages in the main message queue
 * This number includes the messages that reside in an associated DA queue (if
 * it exists) -- rgerhards, 2009-10-14
 */
rsRetVal
diagGetMainMsgQSize(int *piSize)
{
	DEFiRet;
	assert(piSize != NULL);
	*piSize = (pMsgQueue->pqDA != NULL) ? pMsgQueue->pqDA->iQueueSize : 0;
	*piSize += pMsgQueue->iQueueSize;
	RETiRet;
}


/* ------------------------------ end support functions for imdiag  ------------------------------ */


/* rgerhards, 2005-10-24: crunch_list is called only during option processing. So
 * it is never called once rsyslogd is running. This code
 * contains some exits, but they are considered safe because they only happen
 * during startup. Anyhow, when we review the code here, we might want to
 * reconsider the exit()s.
 */
static char **crunch_list(char *list)
{
	int count, i;
	char *p, *q;
	char **result = NULL;

	p = list;
	
	/* strip off trailing delimiters */
	while (p[strlen(p)-1] == LIST_DELIMITER) {
		count--;
		p[strlen(p)-1] = '\0';
	}
	/* cut off leading delimiters */
	while (p[0] == LIST_DELIMITER) {
		count--;
		p++; 
	}
	
	/* count delimiters to calculate elements */
	for (count=i=0; p[i]; i++)
		if (p[i] == LIST_DELIMITER) count++;
	
	if ((result = (char **)MALLOC(sizeof(char *) * (count+2))) == NULL) {
		printf ("Sorry, can't get enough memory, exiting.\n");
		exit(0); /* safe exit, because only called during startup */
	}
	
	/*
	 * We now can assume that the first and last
	 * characters are different from any delimiters,
	 * so we don't have to care about this.
	 */
	count = 0;
	while ((q=strchr(p, LIST_DELIMITER))) {
		result[count] = (char *) MALLOC((q - p + 1) * sizeof(char));
		if (result[count] == NULL) {
			printf ("Sorry, can't get enough memory, exiting.\n");
			exit(0); /* safe exit, because only called during startup */
		}
		strncpy(result[count], p, q - p);
		result[count][q - p] = '\0';
		p = q; p++;
		count++;
	}
	if ((result[count] = \
	     (char *)MALLOC(sizeof(char) * strlen(p) + 1)) == NULL) {
		printf ("Sorry, can't get enough memory, exiting.\n");
		exit(0); /* safe exit, because only called during startup */
	}
	strcpy(result[count],p);
	result[++count] = NULL;

#if 0
	count=0;
	while (result[count])
		DBGPRINTF("#%d: %s\n", count, StripDomains[count++]);
#endif
	return result;
}


void untty(void)
#ifdef HAVE_SETSID
{
	if(!Debug) {
		setsid();
	}
	return;
}
#else
{
	int i;

	if(!Debug) {
		i = open(_PATH_TTY, O_RDWR|O_CLOEXEC);
		if (i >= 0) {
#			if !defined(__hpux)
				(void) ioctl(i, (int) TIOCNOTTY, NULL);
#			else
				/* TODO: we need to implement something for HP UX! -- rgerhards, 2008-03-04 */
				/* actually, HP UX should have setsid, so the code directly above should
				 * trigger. So the actual question is why it doesn't do that...
				 */
#			endif
			close(i);
		}
	}
}
#endif


/* This takes a received message that must be decoded and submits it to
 * the main message queue. This is a legacy function which is being provided
 * to aid older input plugins that do not support message creation via
 * the new interfaces themselves. It is not recommended to use this
 * function for new plugins. -- rgerhards, 2009-10-12
 */
rsRetVal
parseAndSubmitMessage(uchar *hname, uchar *hnameIP, uchar *msg, int len, int flags, flowControl_t flowCtlType,
	prop_t *pInputName, struct syslogTime *stTime, time_t ttGenTime)
{
	prop_t *pProp = NULL;
	msg_t *pMsg;
	DEFiRet;

	/* we now create our own message object and submit it to the queue */
	if(stTime == NULL) {
		CHKiRet(msgConstruct(&pMsg));
	} else {
		CHKiRet(msgConstructWithTime(&pMsg, stTime, ttGenTime));
	}
	if(pInputName != NULL)
		MsgSetInputName(pMsg, pInputName);
	MsgSetRawMsg(pMsg, (char*)msg, len);
	MsgSetFlowControlType(pMsg, flowCtlType);
	pMsg->msgFlags  = flags | NEEDS_PARSING;

	MsgSetRcvFromStr(pMsg, hname, ustrlen(hname), &pProp);
	CHKiRet(prop.Destruct(&pProp));
	CHKiRet(MsgSetRcvFromIPStr(pMsg, hnameIP, ustrlen(hnameIP), &pProp));
	CHKiRet(prop.Destruct(&pProp));
	CHKiRet(submitMsg(pMsg));

finalize_it:
	RETiRet;
}


/* this is a special function used to submit an error message. This
 * function is also passed to the runtime library as the generic error
 * message handler. -- rgerhards, 2008-04-17
 */
rsRetVal
submitErrMsg(int iErr, uchar *msg)
{
	DEFiRet;
	iRet = logmsgInternal(iErr, LOG_SYSLOG|LOG_ERR, msg, 0);
	RETiRet;
}


/* rgerhards 2004-11-09: the following is a function that can be used
 * to log a message orginating from the syslogd itself.
 */
rsRetVal
logmsgInternal(int iErr, int pri, uchar *msg, int flags)
{
	uchar pszTag[33];
	msg_t *pMsg;
	DEFiRet;

	CHKiRet(msgConstruct(&pMsg));
	MsgSetInputName(pMsg, pInternalInputName);
	MsgSetRawMsgWOSize(pMsg, (char*)msg);
	MsgSetHOSTNAME(pMsg, glbl.GetLocalHostName(), ustrlen(glbl.GetLocalHostName()));
	MsgSetRcvFrom(pMsg, glbl.GetLocalHostNameProp());
	MsgSetRcvFromIP(pMsg, pLocalHostIP);
	MsgSetMSGoffs(pMsg, 0);
	/* check if we have an error code associated and, if so,
	 * adjust the tag. -- rgerhards, 2008-06-27
	 */
	if(iErr == NO_ERRCODE) {
		MsgSetTAG(pMsg, UCHAR_CONSTANT("rsyslogd:"), sizeof("rsyslogd:") - 1);
	} else {
		size_t len = snprintf((char*)pszTag, sizeof(pszTag), "rsyslogd%d:", iErr);
		pszTag[32] = '\0'; /* just to make sure... */
		MsgSetTAG(pMsg, pszTag, len);
	}
	pMsg->iFacility = LOG_FAC(pri);
	pMsg->iSeverity = LOG_PRI(pri);
	flags |= INTERNAL_MSG;
	pMsg->msgFlags  = flags;

	/* we now check if we should print internal messages out to stderr. This was
	 * suggested by HKS as a way to help people troubleshoot rsyslog configuration
	 * (by running it interactively. This makes an awful lot of sense, so I add
	 * it here. -- rgerhards, 2008-07-28
	 * Note that error messages can not be disable during a config verify. This
	 * permits us to process unmodified config files which otherwise contain a
	 * supressor statement.
	 */
	if(((Debug || NoFork) && bErrMsgToStderr) || iConfigVerify) {
		if(LOG_PRI(pri) == LOG_ERR)
			fprintf(stderr, "rsyslogd: %s\n", msg);
	}

	if(bHaveMainQueue == 0) { /* not yet in queued mode */
		iminternalAddMsg(pri, pMsg);
	} else {
		/* we have the queue, so we can simply provide the 
		 * message to the queue engine.
		 */
		submitMsg(pMsg);
	}
finalize_it:
	RETiRet;
}


/* The consumer of dequeued messages. This function is called by the
 * queue engine on dequeueing of a message. It runs on a SEPARATE
 * THREAD. It receives an array of pointers, which it must iterate
 * over. We do not do any further batching, as this is of no benefit
 * for the main queue.
 */
static rsRetVal
<<<<<<< HEAD
msgConsumer(void __attribute__((unused)) *notNeeded, batch_t *pBatch)
{
	int i;
	msg_t *pMsg;
	DEFiRet;

	assert(pBatch != NULL);

	for(i = 0 ; i < pBatch->nElem ; i++) {
		pMsg = (msg_t*) pBatch->pElem[i].pUsrp;
		DBGPRINTF("msgConsumer processes msg %d/%d\n", i, pBatch->nElem);
		if((pMsg->msgFlags & NEEDS_PARSING) != 0) {
			parseMsg(pMsg);
		}
		ruleset.ProcessMsg(pMsg);
	}

	RETiRet;
}


/* Helper to parseRFCSyslogMsg. This function parses a field up to
 * (and including) the SP character after it. The field contents is
 * returned in a caller-provided buffer. The parsepointer is advanced
 * to after the terminating SP. The caller must ensure that the 
 * provided buffer is large enough to hold the to be extracted value.
 * Returns 0 if everything is fine or 1 if either the field is not
 * SP-terminated or any other error occurs. -- rger, 2005-11-24
 * The function now receives the size of the string and makes sure
 * that it does not process more than that. The *pLenStr counter is
 * updated on exit. -- rgerhards, 2009-09-23
 */
static int parseRFCField(uchar **pp2parse, uchar *pResult, int *pLenStr)
{
	uchar *p2parse;
	int iRet = 0;

	assert(pp2parse != NULL);
	assert(*pp2parse != NULL);
	assert(pResult != NULL);

	p2parse = *pp2parse;

	/* this is the actual parsing loop */
	while(*pLenStr > 0  && *p2parse != ' ') {
		*pResult++ = *p2parse++;
		--(*pLenStr);
	}

	if(*pLenStr > 0 && *p2parse == ' ') {
		++p2parse; /* eat SP, but only if not at end of string */
		--(*pLenStr);
	} else {
		iRet = 1; /* there MUST be an SP! */
	}
	*pResult = '\0';

	/* set the new parse pointer */
	*pp2parse = p2parse;
	return 0;
}


/* Helper to parseRFCSyslogMsg. This function parses the structured
 * data field of a message. It does NOT parse inside structured data,
 * just gets the field as whole. Parsing the single entities is left
 * to other functions. The parsepointer is advanced
 * to after the terminating SP. The caller must ensure that the 
 * provided buffer is large enough to hold the to be extracted value.
 * Returns 0 if everything is fine or 1 if either the field is not
 * SP-terminated or any other error occurs. -- rger, 2005-11-24
 * The function now receives the size of the string and makes sure
 * that it does not process more than that. The *pLenStr counter is
 * updated on exit. -- rgerhards, 2009-09-23
 */
static int parseRFCStructuredData(uchar **pp2parse, uchar *pResult, int *pLenStr)
{
	uchar *p2parse;
	int bCont = 1;
	int iRet = 0;
	int lenStr;

	assert(pp2parse != NULL);
	assert(*pp2parse != NULL);
	assert(pResult != NULL);

	p2parse = *pp2parse;
	lenStr = *pLenStr;

	/* this is the actual parsing loop
	 * Remeber: structured data starts with [ and includes any characters
	 * until the first ] followed by a SP. There may be spaces inside
	 * structured data. There may also be \] inside the structured data, which
	 * do NOT terminate an element.
	 */
	if(lenStr == 0 || *p2parse != '[')
		return 1; /* this is NOT structured data! */

	if(*p2parse == '-') { /* empty structured data? */
		*pResult++ = '-';
		++p2parse;
		--lenStr;
	} else {
		while(bCont) {
			if(lenStr < 2) {
				/* we now need to check if we have only structured data */
				if(lenStr > 0 && *p2parse == ']') {
					*pResult++ = *p2parse;
					p2parse++;
					lenStr--;
					bCont = 0;
				} else {
					iRet = 1; /* this is not valid! */
					bCont = 0;
				}
			} else if(*p2parse == '\\' && *(p2parse+1) == ']') {
				/* this is escaped, need to copy both */
				*pResult++ = *p2parse++;
				*pResult++ = *p2parse++;
				lenStr -= 2;
			} else if(*p2parse == ']' && *(p2parse+1) == ' ') {
				/* found end, just need to copy the ] and eat the SP */
				*pResult++ = *p2parse;
				p2parse += 2;
				lenStr -= 2;
				bCont = 0;
			} else {
				*pResult++ = *p2parse++;
				--lenStr;
			}
		}
	}

	if(lenStr > 0 && *p2parse == ' ') {
		++p2parse; /* eat SP, but only if not at end of string */
		--lenStr;
	} else {
		iRet = 1; /* there MUST be an SP! */
	}
	*pResult = '\0';

	/* set the new parse pointer */
	*pp2parse = p2parse;
	*pLenStr = lenStr;
	return 0;
}

/* parse a RFC5424-formatted syslog message. This function returns
 * 0 if processing of the message shall continue and 1 if something
 * went wrong and this messe should be ignored. This function has been
 * implemented in the effort to support syslog-protocol. Please note that
 * the name (parse *RFC*) stems from the hope that syslog-protocol will
 * some time become an RFC. Do not confuse this with informational
 * RFC 3164 (which is legacy syslog).
 *
 * currently supported format:
 *
 * <PRI>VERSION SP TIMESTAMP SP HOSTNAME SP APP-NAME SP PROCID SP MSGID SP [SD-ID]s SP MSG
 *
 * <PRI> is already stripped when this function is entered. VERSION already
 * has been confirmed to be "1", but has NOT been stripped from the message.
 *
 * rger, 2005-11-24
 */
int parseRFCSyslogMsg(msg_t *pMsg, int flags)
{
	uchar *p2parse;
	uchar *pBuf;
	int lenMsg;
	int bContParse = 1;

	BEGINfunc
	assert(pMsg != NULL);
	assert(pMsg->pszRawMsg != NULL);
	p2parse = pMsg->pszRawMsg + pMsg->offAfterPRI; /* point to start of text, after PRI */
	lenMsg = pMsg->iLenRawMsg - pMsg->offAfterPRI;

	/* do a sanity check on the version and eat it (the caller checked this already) */
	assert(p2parse[0] == '1' && p2parse[1] == ' ');
	p2parse += 2;
	lenMsg -= 2;

	/* Now get us some memory we can use as a work buffer while parsing.
	 * We simply allocated a buffer sufficiently large to hold all of the
	 * message, so we can not run into any troubles. I think this is
	 * more wise then to use individual buffers.
	 */
	if((pBuf = malloc(sizeof(uchar) * (lenMsg + 1))) == NULL)
		return 1;
		
	/* IMPORTANT NOTE:
	 * Validation is not actually done below nor are any errors handled. I have
	 * NOT included this for the current proof of concept. However, it is strongly
	 * advisable to add it when this code actually goes into production.
	 * rgerhards, 2005-11-24
	 */

	/* TIMESTAMP */
	if(datetime.ParseTIMESTAMP3339(&(pMsg->tTIMESTAMP),  &p2parse, &lenMsg) == RS_RET_OK) {
		if(flags & IGNDATE) {
			/* we need to ignore the msg data, so simply copy over reception date */
			memcpy(&pMsg->tTIMESTAMP, &pMsg->tRcvdAt, sizeof(struct syslogTime));
		}
	} else {
		DBGPRINTF("no TIMESTAMP detected!\n");
		bContParse = 0;
	}

	/* HOSTNAME */
	if(bContParse) {
		parseRFCField(&p2parse, pBuf, &lenMsg);
		MsgSetHOSTNAME(pMsg, pBuf, ustrlen(pBuf));
	}

	/* APP-NAME */
	if(bContParse) {
		parseRFCField(&p2parse, pBuf, &lenMsg);
		MsgSetAPPNAME(pMsg, (char*)pBuf);
	}

	/* PROCID */
	if(bContParse) {
		parseRFCField(&p2parse, pBuf, &lenMsg);
		MsgSetPROCID(pMsg, (char*)pBuf);
	}

	/* MSGID */
	if(bContParse) {
		parseRFCField(&p2parse, pBuf, &lenMsg);
		MsgSetMSGID(pMsg, (char*)pBuf);
	}

	/* STRUCTURED-DATA */
	if(bContParse) {
		parseRFCStructuredData(&p2parse, pBuf, &lenMsg);
		MsgSetStructuredData(pMsg, (char*)pBuf);
	}

	/* MSG */
	MsgSetMSGoffs(pMsg, p2parse - pMsg->pszRawMsg);

	free(pBuf);
	ENDfunc
	return 0; /* all ok */
}


/* parse a legay-formatted syslog message. This function returns
 * 0 if processing of the message shall continue and 1 if something
 * went wrong and this messe should be ignored. This function has been
 * implemented in the effort to support syslog-protocol.
 * rger, 2005-11-24
 * As of 2006-01-10, I am removing the logic to continue parsing only
 * when a valid TIMESTAMP is detected. Validity of other fields already
 * is ignored. This is due to the fact that the parser has grown smarter
 * and is now more able to understand different dialects of the syslog
 * message format. I do not expect any bad side effects of this change,
 * but I thought I log it in this comment.
 * rgerhards, 2006-01-10
 */
int parseLegacySyslogMsg(msg_t *pMsg, int flags)
{
	uchar *p2parse;
	int lenMsg;
	int bTAGCharDetected;
	int i;	/* general index for parsing */
	uchar bufParseTAG[CONF_TAG_MAXSIZE];
	uchar bufParseHOSTNAME[CONF_TAG_HOSTNAME];
	BEGINfunc

	assert(pMsg != NULL);
	assert(pMsg->pszRawMsg != NULL);
	lenMsg = pMsg->iLenRawMsg - (pMsg->offAfterPRI + 1);
	p2parse = pMsg->pszRawMsg + pMsg->offAfterPRI; /* point to start of text, after PRI */

	/* Check to see if msg contains a timestamp. We start by assuming
	 * that the message timestamp is the time of reception (which we 
	 * generated ourselfs and then try to actually find one inside the
	 * message. There we go from high-to low precison and are done
	 * when we find a matching one. -- rgerhards, 2008-09-16
	 */
	if(datetime.ParseTIMESTAMP3339(&(pMsg->tTIMESTAMP), &p2parse, &lenMsg) == RS_RET_OK) {
		/* we are done - parse pointer is moved by ParseTIMESTAMP3339 */;
	} else if(datetime.ParseTIMESTAMP3164(&(pMsg->tTIMESTAMP), &p2parse, &lenMsg) == RS_RET_OK) {
		/* we are done - parse pointer is moved by ParseTIMESTAMP3164 */;
	} else if(*p2parse == ' ' && lenMsg > 1) { /* try to see if it is slighly malformed - HP procurve seems to do that sometimes */
		++p2parse;	/* move over space */
		--lenMsg;
		if(datetime.ParseTIMESTAMP3164(&(pMsg->tTIMESTAMP), &p2parse, &lenMsg) == RS_RET_OK) {
			/* indeed, we got it! */
			/* we are done - parse pointer is moved by ParseTIMESTAMP3164 */;
		} else {/* parse pointer needs to be restored, as we moved it off-by-one
			 * for this try.
			 */
			--p2parse;
			++lenMsg;
		}
	}

	if(flags & IGNDATE) {
		/* we need to ignore the msg data, so simply copy over reception date */
		memcpy(&pMsg->tTIMESTAMP, &pMsg->tRcvdAt, sizeof(struct syslogTime));
	}

	/* rgerhards, 2006-03-13: next, we parse the hostname and tag. But we 
	 * do this only when the user has not forbidden this. I now introduce some
	 * code that allows a user to configure rsyslogd to treat the rest of the
	 * message as MSG part completely. In this case, the hostname will be the
	 * machine that we received the message from and the tag will be empty. This
	 * is meant to be an interim solution, but for now it is in the code.
	 */
	if(bParseHOSTNAMEandTAG && !(flags & INTERNAL_MSG)) {
		/* parse HOSTNAME - but only if this is network-received!
		 * rger, 2005-11-14: we still have a problem with BSD messages. These messages
		 * do NOT include a host name. In most cases, this leads to the TAG to be treated
		 * as hostname and the first word of the message as the TAG. Clearly, this is not
		 * of advantage ;) I think I have now found a way to handle this situation: there
		 * are certain characters which are frequently used in TAG (e.g. ':'), which are
		 * *invalid* in host names. So while parsing the hostname, I check for these characters.
		 * If I find them, I set a simple flag but continue. After parsing, I check the flag.
		 * If it was set, then we most probably do not have a hostname but a TAG. Thus, I change
		 * the fields. I think this logic shall work with any type of syslog message.
		 * rgerhards, 2009-06-23: and I now have extended this logic to every character
		 * that is not a valid hostname.
		 */
		bTAGCharDetected = 0;
		if(lenMsg > 0 && flags & PARSE_HOSTNAME) {
			i = 0;
			while(i < lenMsg && (isalnum(p2parse[i]) || p2parse[i] == '.' || p2parse[i] == '.'
				|| p2parse[i] == '_' || p2parse[i] == '-') && i < CONF_TAG_MAXSIZE) {
				bufParseHOSTNAME[i] = p2parse[i];
				++i;
			}

			if(i > 0 && p2parse[i] == ' ' && isalnum(p2parse[i-1])) {
				/* we got a hostname! */
				p2parse += i + 1; /* "eat" it (including SP delimiter) */
				lenMsg -= i + 1;
				bufParseHOSTNAME[i] = '\0';
				MsgSetHOSTNAME(pMsg, bufParseHOSTNAME, i);
			}
		}
=======
msgConsumer(void __attribute__((unused)) *notNeeded, batch_t *pBatch, int *pbShutdownImmediate)
{
	int i;
	msg_t *pMsg;
	rsRetVal localRet;
	DEFiRet;
>>>>>>> 8b246de2

	assert(pBatch != NULL);

	for(i = 0 ; i < pBatch->nElem  && !*pbShutdownImmediate ; i++) {
		pMsg = (msg_t*) pBatch->pElem[i].pUsrp;
		DBGPRINTF("msgConsumer processes msg %d/%d\n", i, pBatch->nElem);
		if((pMsg->msgFlags & NEEDS_PARSING) != 0) {
			localRet = parser.ParseMsg(pMsg);
			if(localRet == RS_RET_OK)
				ruleset.ProcessMsg(pMsg);
		} else {
			ruleset.ProcessMsg(pMsg);
		}
		/* if we reach this point, the message is considered committed (by definition!) */
		pBatch->pElem[i].state = BATCH_STATE_COMM;
	}

	RETiRet;
}


/* submit a message to the main message queue.   This is primarily
 * a hook to prevent the need for callers to know about the main message queue
 * rgerhards, 2008-02-13
 */
rsRetVal
submitMsg(msg_t *pMsg)
{
	qqueue_t *pQueue;
	ruleset_t *pRuleset;
	DEFiRet;

	ISOBJ_TYPE_assert(pMsg, msg);
	
	pRuleset = MsgGetRuleset(pMsg);

	pQueue = (pRuleset == NULL) ? pMsgQueue : ruleset.GetRulesetQueue(pRuleset);
	MsgPrepareEnqueue(pMsg);
	qqueueEnqObj(pQueue, pMsg->flowCtlType, (void*) pMsg);

	RETiRet;
}


/* submit multiple messages at once, very similar to submitMsg, just
 * for multi_submit_t. All messages need to go into the SAME queue!
 * rgerhards, 2009-06-16
 */
rsRetVal
multiSubmitMsg(multi_submit_t *pMultiSub)
{
	int i;
	qqueue_t *pQueue;
	ruleset_t *pRuleset;
	DEFiRet;
	assert(pMultiSub != NULL);

	if(pMultiSub->nElem == 0)
		FINALIZE;

	for(i = 0 ; i < pMultiSub->nElem ; ++i) {
		MsgPrepareEnqueue(pMultiSub->ppMsgs[i]);
	}

	pRuleset = MsgGetRuleset(pMultiSub->ppMsgs[0]);
	pQueue = (pRuleset == NULL) ? pMsgQueue : ruleset.GetRulesetQueue(pRuleset);
	iRet = qqueueMultiEnqObj(pQueue, pMultiSub);
	pMultiSub->nElem = 0;

finalize_it:
	RETiRet;
}




static void
reapchild()
{
	int saved_errno = errno;
	struct sigaction sigAct;

	memset(&sigAct, 0, sizeof (sigAct));
	sigemptyset(&sigAct.sa_mask);
	sigAct.sa_handler = reapchild;
	sigaction(SIGCHLD, &sigAct, NULL);  /* reset signal handler -ASP */

	while(waitpid(-1, NULL, WNOHANG) > 0);
	errno = saved_errno;
}


/* helper to doFlushRptdMsgs() to flush the individual action links via llExecFunc
 * rgerhards, 2007-08-02
 */
DEFFUNC_llExecFunc(flushRptdMsgsActions)
{
	action_t *pAction = (action_t*) pData;
	assert(pAction != NULL);
	
	BEGINfunc
	LockObj(pAction);
	/* TODO: time() performance: the call below could be moved to
	 * the beginn of the llExec(). This makes it slightly less correct, but
	 * in an acceptable way. -- rgerhards, 2008-09-16
	 */
	if (pAction->f_prevcount && datetime.GetTime(NULL) >= REPEATTIME(pAction)) {
		DBGPRINTF("flush %s: repeated %d times, %d sec.\n",
		    module.GetStateName(pAction->pMod), pAction->f_prevcount,
		    repeatinterval[pAction->f_repeatcount]);
		actionWriteToAction(pAction);
		BACKOFF(pAction);
	}
	UnlockObj(pAction);

	ENDfunc
	return RS_RET_OK; /* we ignore errors, we can not do anything either way */
}


/* This method flushes repeat messages.
 */
static void
doFlushRptdMsgs(void)
{
	ruleset.IterateAllActions(flushRptdMsgsActions, NULL);
}


static void debug_switch()
{
	time_t tTime;
	struct tm tp;
	struct sigaction sigAct;

	datetime.GetTime(&tTime);
	localtime_r(&tTime, &tp);
	if(debugging_on == 0) {
		debugging_on = 1;
		dbgprintf("\n");
		dbgprintf("\n");
		dbgprintf("********************************************************************************\n");
		dbgprintf("Switching debugging_on to true at %2.2d:%2.2d:%2.2d\n",
			  tp.tm_hour, tp.tm_min, tp.tm_sec);
		dbgprintf("********************************************************************************\n");
	} else {
		dbgprintf("********************************************************************************\n");
		dbgprintf("Switching debugging_on to false at %2.2d:%2.2d:%2.2d\n",
			  tp.tm_hour, tp.tm_min, tp.tm_sec);
		dbgprintf("********************************************************************************\n");
		dbgprintf("\n");
		dbgprintf("\n");
		debugging_on = 0;
	}
	
	memset(&sigAct, 0, sizeof (sigAct));
	sigemptyset(&sigAct.sa_mask);
	sigAct.sa_handler = debug_switch;
	sigaction(SIGUSR1, &sigAct, NULL);
}


void legacyOptsEnq(uchar *line)
{
	legacyOptsLL_t *pNew;

	pNew = MALLOC(sizeof(legacyOptsLL_t));
	if(line == NULL)
		pNew->line = NULL;
	else
		pNew->line = (uchar *) strdup((char *) line);
	pNew->next = NULL;

	if(pLegacyOptsLL == NULL)
		pLegacyOptsLL = pNew;
	else {
		legacyOptsLL_t *pThis = pLegacyOptsLL;

		while(pThis->next != NULL)
			pThis = pThis->next;
		pThis->next = pNew;
	}
}


void legacyOptsFree(void)
{
	legacyOptsLL_t *pThis = pLegacyOptsLL, *pNext;

	while(pThis != NULL) {
		if(pThis->line != NULL)
			free(pThis->line);
		pNext = pThis->next;
		free(pThis);
		pThis = pNext;
	}
}


void legacyOptsHook(void)
{
	legacyOptsLL_t *pThis = pLegacyOptsLL;

	while(pThis != NULL) {
		if(pThis->line != NULL) {
			errno = 0;
			errmsg.LogError(0, NO_ERRCODE, "Warning: backward compatibility layer added to following "
				        "directive to rsyslog.conf: %s", pThis->line);
			conf.cfsysline(pThis->line);
		}
		pThis = pThis->next;
	}
}


void legacyOptsParseTCP(char ch, char *arg)
{
	register int i;
	register char *pArg = arg;
	static char conflict = '\0';

	if((conflict == 'g' && ch == 't') || (conflict == 't' && ch == 'g')) {
		fprintf(stderr, "rsyslogd: If you want to use both -g and -t, use directives instead, -%c ignored.\n", ch);
		return;
	} else
		conflict = ch;

	/* extract port */
	i = 0;
	while(isdigit((int) *pArg))
		i = i * 10 + *pArg++ - '0';

	/* number of sessions */
	if(*pArg == '\0' || *pArg == ',') {
		if(ch == 't')
			legacyOptsEnq((uchar *) "ModLoad imtcp");
		else if(ch == 'g')
			legacyOptsEnq((uchar *) "ModLoad imgssapi");

		if(i >= 0 && i <= 65535) {
			uchar line[30];

			if(ch == 't') {
				snprintf((char *) line, sizeof(line), "InputTCPServerRun %d", i);
			} else if(ch == 'g') {
				snprintf((char *) line, sizeof(line), "InputGSSServerRun %d", i);
			}
			legacyOptsEnq(line);
		} else {
			if(ch == 't') {
				fprintf(stderr, "rsyslogd: Invalid TCP listen port %d - changed to 514.\n", i);
				legacyOptsEnq((uchar *) "InputTCPServerRun 514");
			} else if(ch == 'g') {
				fprintf(stderr, "rsyslogd: Invalid GSS listen port %d - changed to 514.\n", i);
				legacyOptsEnq((uchar *) "InputGSSServerRun 514");
			}
		}

		if(*pArg == ',') {
			++pArg;
			while(isspace((int) *pArg))
				++pArg;
			i = 0;
			while(isdigit((int) *pArg)) {
				i = i * 10 + *pArg++ - '0';
			}
			if(i > 0) {
				uchar line[30];

				snprintf((char *) line, sizeof(line), "InputTCPMaxSessions %d", i);
				legacyOptsEnq(line);
			} else {
				if(ch == 't') {
					fprintf(stderr,	"rsyslogd: TCP session max configured "
						"to %d [-t %s] - changing to 1.\n", i, arg);
					legacyOptsEnq((uchar *) "InputTCPMaxSessions 1");
				} else if (ch == 'g') {
					fprintf(stderr,	"rsyslogd: GSS session max configured "
						"to %d [-g %s] - changing to 1.\n", i, arg);
					legacyOptsEnq((uchar *) "InputTCPMaxSessions 1");
				}
			}
		}
	} else
		fprintf(stderr, "rsyslogd: Invalid -t %s command line option.\n", arg);
}


/* doDie() is a signal handler. If called, it sets the bFinished variable
 * to indicate the program should terminate. However, it does not terminate
 * it itself, because that causes issues with multi-threading. The actual
 * termination is then done on the main thread. This solution might introduce
 * a minimal delay, but it is much cleaner than the approach of doing everything
 * inside the signal handler.
 * rgerhards, 2005-10-26
 * Note: we do not call DBGPRINTF() as this may cause us to block in case something
 * with the threading is wrong.
 */
static void doDie(int sig)
{
#	define MSG1 "DoDie called.\n"
#	define MSG2 "DoDie called 5 times - unconditional exit\n"
	static int iRetries = 0; /* debug aid */
	dbgprintf(MSG1);
	if(Debug)
		write(1, MSG1, sizeof(MSG1) - 1);
	if(iRetries++ == 4) {
		if(Debug)
			write(1, MSG2, sizeof(MSG2) - 1);
		abort();
	}
	bFinished = sig;
#	undef MSG1
#	undef MSG2
}


/* This function frees all dynamically allocated memory for program termination.
 * It must be called only immediately before exit(). It is primarily an aid
 * for memory debuggers, which prevents cluttered outupt.
 * rgerhards, 2008-03-20
 */
static void
freeAllDynMemForTermination(void)
{
	free(pszMainMsgQFName);
	free(pModDir);
	free(pszConfDAGFile);
}


/* Finalize and destruct all actions.
 */
static inline void
destructAllActions(void)
{
	ruleset.DestructAllActions();
	bHaveMainQueue = 0; // flag that internal messages need to be temporarily stored
}


/* die() is called when the program shall end. This typically only occurs
 * during sigterm or during the initialization. 
 * As die() is intended to shutdown rsyslogd, it is
 * safe to call exit() here. Just make sure that die() itself is not called
 * at inapropriate places. As a general rule of thumb, it is a bad idea to add
 * any calls to die() in new code!
 * rgerhards, 2005-10-24
 */
static void
die(int sig)
{
	char buf[256];

	DBGPRINTF("exiting on signal %d\n", sig);

	/* IMPORTANT: we should close the inputs first, and THEN send our termination
	 * message. If we do it the other way around, logmsgInternal() may block on
	 * a full queue and the inputs still fill up that queue. Depending on the
	 * scheduling order, we may end up with logmsgInternal being held for a quite
	 * long time. When the inputs are terminated first, that should not happen
	 * because the queue is drained in parallel. The situation could only become
	 * an issue with extremely long running actions in a queue full environment.
	 * However, such actions are at least considered poorly written, if not
	 * outright wrong. So we do not care about this very remote problem.
	 * rgerhards, 2008-01-11
	 */

	/* close the inputs */
	DBGPRINTF("Terminating input threads...\n");
	glbl.SetGlobalInputTermination();
	thrdTerminateAll();

	/* and THEN send the termination log message (see long comment above) */
	if(sig && bLogStatusMsgs) {
		(void) snprintf(buf, sizeof(buf) / sizeof(char),
		 " [origin software=\"rsyslogd\" " "swVersion=\"" VERSION \
		 "\" x-pid=\"%d\" x-info=\"http://www.rsyslog.com\"]" " exiting on signal %d.",
		 (int) myPid, sig);
		errno = 0;
		logmsgInternal(NO_ERRCODE, LOG_SYSLOG|LOG_INFO, (uchar*)buf, 0);
	}
	
	/* drain queue (if configured so) and stop main queue worker thread pool */
	DBGPRINTF("Terminating main queue...\n");
	qqueueDestruct(&pMsgQueue);
	pMsgQueue = NULL;

	/* Free ressources and close connections. This includes flushing any remaining
	 * repeated msgs.
	 */
	DBGPRINTF("Terminating outputs...\n");
	destructAllActions();

	DBGPRINTF("all primary multi-thread sources have been terminated - now doing aux cleanup...\n");
	/* rger 2005-02-22
	 * now clean up the in-memory structures. OK, the OS
	 * would also take care of that, but if we do it
	 * ourselfs, this makes finding memory leaks a lot
	 * easier.
	 */
	tplDeleteAll();

	/* de-init some modules */
	modExitIminternal();

	/*dbgPrintAllDebugInfo(); / * this is the last spot where this can be done - below output modules are unloaded! */

	/* the following line cleans up CfSysLineHandlers that were not based on loadable
	 * modules. As such, they are not yet cleared.
	 */
	unregCfSysLineHdlrs();

	legacyOptsFree();

	/* destruct our global properties */
	if(pInternalInputName != NULL)
		prop.Destruct(&pInternalInputName);
	if(pLocalHostIP != NULL)
		prop.Destruct(&pLocalHostIP);

	/* terminate the remaining classes */
	GlobalClassExit();

	module.UnloadAndDestructAll(eMOD_LINK_ALL);

	DBGPRINTF("Clean shutdown completed, bye\n");
	/* dbgClassExit MUST be the last one, because it de-inits the debug system */
	dbgClassExit();

	/* free all remaining memory blocks - this is not absolutely necessary, but helps
	 * us keep memory debugger logs clean and this is in aid in developing. It doesn't
	 * cost much time, so we do it always. -- rgerhards, 2008-03-20
	 */
	freeAllDynMemForTermination();
	/* NO CODE HERE - feeelAllDynMemForTermination() must be the last thing before exit()! */

	remove_pid(PidFile);

	exit(0); /* "good" exit, this is the terminator function for rsyslog [die()] */
}

/*
 * Signal handler to terminate the parent process.
 * rgerhards, 2005-10-24: this is only called during forking of the
 * detached syslogd. I consider this method to be safe.
 */
static void doexit()
{
	exit(0); /* "good" exit, only during child-creation */
}


/* set the maximum message size */
static rsRetVal setMaxMsgSize(void __attribute__((unused)) *pVal, long iNewVal)
{
	return glbl.SetMaxLine(iNewVal);
}


/* set the action resume interval */
static rsRetVal setActionResumeInterval(void __attribute__((unused)) *pVal, int iNewVal)
{
	return actionSetGlobalResumeInterval(iNewVal);
}


/* set the processes max number ob files (upon configuration request)
 * 2009-04-14 rgerhards
 */
static rsRetVal setMaxFiles(void __attribute__((unused)) *pVal, int iFiles)
{
	struct rlimit maxFiles;
	char errStr[1024];
	DEFiRet;

	maxFiles.rlim_cur = iFiles;
	maxFiles.rlim_max = iFiles;

	if(setrlimit(RLIMIT_NOFILE, &maxFiles) < 0) {
		/* NOTE: under valgrind, we seem to be unable to extend the size! */
		rs_strerror_r(errno, errStr, sizeof(errStr));
		errmsg.LogError(0, RS_RET_ERR_RLIM_NOFILE, "could not set process file limit to %d: %s [kernel max %ld]",
				iFiles, errStr, (long) maxFiles.rlim_max);
		ABORT_FINALIZE(RS_RET_ERR_RLIM_NOFILE);
	}
	DBGPRINTF("Max number of files set to %d [kernel max %ld].\n", iFiles, (long) maxFiles.rlim_max);

finalize_it:
	RETiRet;
}


/* set the processes umask (upon configuration request) */
static rsRetVal setUmask(void __attribute__((unused)) *pVal, int iUmask)
{
	umask(iUmask);
	DBGPRINTF("umask set to 0%3.3o.\n", iUmask);

	return RS_RET_OK;
}


/* drop to specified group 
 * if something goes wrong, the function never returns
 * Note that such an abort can cause damage to on-disk structures, so we should
 * re-design the "interface" in the long term. -- rgerhards, 2008-11-26
 */
static void doDropPrivGid(int iGid)
{
	int res;
	uchar szBuf[1024];

	res = setgroups(0, NULL); /* remove all supplementary group IDs */
	if(res) {
		perror("could not remove supplemental group IDs");
		exit(1);
	}
	DBGPRINTF("setgroups(0, NULL): %d\n", res);
	res = setgid(iGid);
	if(res) {
		/* if we can not set the userid, this is fatal, so let's unconditionally abort */
		perror("could not set requested group id");
		exit(1);
	}
	DBGPRINTF("setgid(%d): %d\n", iGid, res);
	snprintf((char*)szBuf, sizeof(szBuf)/sizeof(uchar), "rsyslogd's groupid changed to %d", iGid);
	logmsgInternal(NO_ERRCODE, LOG_SYSLOG|LOG_INFO, szBuf, 0);
}


/* drop to specified user 
 * if something goes wrong, the function never returns
 * Note that such an abort can cause damage to on-disk structures, so we should
 * re-design the "interface" in the long term. -- rgerhards, 2008-11-19
 */
static void doDropPrivUid(int iUid)
{
	int res;
	uchar szBuf[1024];

	res = setuid(iUid);
	if(res) {
		/* if we can not set the userid, this is fatal, so let's unconditionally abort */
		perror("could not set requested userid");
		exit(1);
	}
	DBGPRINTF("setuid(%d): %d\n", iUid, res);
	snprintf((char*)szBuf, sizeof(szBuf)/sizeof(uchar), "rsyslogd's userid changed to %d", iUid);
	logmsgInternal(NO_ERRCODE, LOG_SYSLOG|LOG_INFO, szBuf, 0);
}


/* helper to generateConfigDAG, to print out all actions via
 * the llExecFunc() facility.
 * rgerhards, 2007-08-02
 */
struct dag_info {
	FILE *fp;	/* output file */
	int iActUnit;	/* current action unit number */
	int iAct;	/* current action in unit */
	int bDiscarded;	/* message discarded (config error) */
	};
DEFFUNC_llExecFunc(generateConfigDAGAction)
{
	action_t *pAction;
	uchar *pszModName;
	uchar *pszVertexName;
	struct dag_info *pDagInfo;
	DEFiRet;

	pDagInfo = (struct dag_info*) pParam;
	pAction = (action_t*) pData;

	pszModName = module.GetStateName(pAction->pMod);

	/* vertex */
	if(pAction->pszName == NULL) {
		if(!strcmp((char*)pszModName, "builtin-discard"))
			pszVertexName = (uchar*)"discard";
		else
			pszVertexName = pszModName;
	} else {
		pszVertexName = pAction->pszName;
	}

	fprintf(pDagInfo->fp, "\tact%d_%d\t\t[label=\"%s\"%s%s]\n",
		pDagInfo->iActUnit, pDagInfo->iAct, pszVertexName,
		pDagInfo->bDiscarded ? " style=dotted color=red" : "",
		(pAction->pQueue->qType == QUEUETYPE_DIRECT) ? "" : " shape=hexagon"
		);

	/* edge */
	if(pDagInfo->iAct == 0) {
	} else {
		fprintf(pDagInfo->fp, "\tact%d_%d -> act%d_%d[%s%s]\n",
			pDagInfo->iActUnit, pDagInfo->iAct - 1,
			pDagInfo->iActUnit, pDagInfo->iAct,
			pDagInfo->bDiscarded ? " style=dotted color=red" : "",
			pAction->bExecWhenPrevSusp ? " label=\"only if\\nsuspended\"" : "" );
	}

	/* check for discard */
	if(!strcmp((char*) pszModName, "builtin-discard")) {
		fprintf(pDagInfo->fp, "\tact%d_%d\t\t[shape=box]\n",
			pDagInfo->iActUnit, pDagInfo->iAct);
		pDagInfo->bDiscarded = 1;
	}


	++pDagInfo->iAct;

	RETiRet;
}


/* create config DAG
 * This functions takes a rsyslog config and produces a .dot file for use
 * with graphviz (http://www.graphviz.org). This is done in an effort to
 * document, and also potentially troubleshoot, configurations. Plus, I
 * consider it a nice feature to explain some concepts. Note that the
 * current version only produces a graph with relatively little information.
 * This is a foundation that may be later expanded (if it turns out to be
 * useful enough).
 * rgerhards, 2009-05-11
 */
static rsRetVal
generateConfigDAG(uchar *pszDAGFile)
{
	//rule_t *f;
	FILE *fp;
	int iActUnit = 1;
	//int bHasFilter = 0;	/* filter associated with this action unit? */
	//int bHadFilter;
	//int i;
	struct dag_info dagInfo;
	//char *pszFilterName;
	char szConnectingNode[64];
	DEFiRet;

	assert(pszDAGFile != NULL);
	
	if((fp = fopen((char*) pszDAGFile, "w")) == NULL) {
		logmsgInternal(NO_ERRCODE, LOG_SYSLOG|LOG_INFO, (uchar*)
			"configuraton graph output file could not be opened, none generated", 0);
		ABORT_FINALIZE(RS_RET_FILENAME_INVALID);
	}

	dagInfo.fp = fp;

	/* from here on, we assume writes go well. This here is a really
	 * unimportant utility function and if something goes wrong, it has
	 * almost no effect. So let's not overdo this...
	 */
	fprintf(fp, "# graph created by rsyslog " VERSION "\n\n"
	 	    "# use the dot tool from http://www.graphviz.org to visualize!\n"
		    "digraph rsyslogConfig {\n"
		    "\tinputs [shape=tripleoctagon]\n"
		    "\tinputs -> act0_0\n"
		    "\tact0_0 [label=\"main\\nqueue\" shape=hexagon]\n"
		    /*"\tmainq -> act1_0\n"*/
		    );
	strcpy(szConnectingNode, "act0_0");
	dagInfo.bDiscarded = 0;

/* TODO: re-enable! */
#if 0
	for(f = Files; f != NULL ; f = f->f_next) {
		/* BSD-Style filters are currently ignored */
		bHadFilter = bHasFilter;
		if(f->f_filter_type == FILTER_PRI) {
			bHasFilter = 0;
			for (i = 0; i <= LOG_NFACILITIES; i++)
				if (f->f_filterData.f_pmask[i] != 0xff) {
					bHasFilter = 1;
					break;
				}
		} else {
			bHasFilter = 1;
		}

		/* we know we have a filter, so it can be false */
		switch(f->f_filter_type) {
			case FILTER_PRI:
				pszFilterName = "pri filter";
				break;
			case FILTER_PROP:
				pszFilterName = "property filter";
				break;
			case FILTER_EXPR:
				pszFilterName = "script filter";
				break;
		}

		/* write action unit node */
		if(bHasFilter) {
			fprintf(fp, "\t%s -> act%d_end\t[label=\"%s:\\nfalse\"]\n",
				szConnectingNode, iActUnit, pszFilterName);
			fprintf(fp, "\t%s -> act%d_0\t[label=\"%s:\\ntrue\"]\n",
				szConnectingNode, iActUnit, pszFilterName);
			fprintf(fp, "\tact%d_end\t\t\t\t[shape=point]\n", iActUnit);
			snprintf(szConnectingNode, sizeof(szConnectingNode), "act%d_end", iActUnit);
		} else {
			fprintf(fp, "\t%s -> act%d_0\t[label=\"no filter\"]\n",
				szConnectingNode, iActUnit);
			snprintf(szConnectingNode, sizeof(szConnectingNode), "act%d_0", iActUnit);
		}

		/* draw individual nodes */
		dagInfo.iActUnit = iActUnit;
		dagInfo.iAct = 0;
		dagInfo.bDiscarded = 0;
		llExecFunc(&f->llActList, generateConfigDAGAction, &dagInfo); /* actions */

		/* finish up */
		if(bHasFilter && !dagInfo.bDiscarded) {
			fprintf(fp, "\tact%d_%d -> %s\n",
				iActUnit, dagInfo.iAct - 1, szConnectingNode);
		}

		++iActUnit;
	}
#endif

	fprintf(fp, "\t%s -> act%d_0\n", szConnectingNode, iActUnit);
	fprintf(fp, "\tact%d_0\t\t[label=discard shape=box]\n"
		    "}\n", iActUnit);
	fclose(fp);

finalize_it:
	RETiRet;
}


/* print debug information as part of init(). This pretty much
 * outputs the whole config of rsyslogd. I've moved this code
 * out of init() to clean it somewhat up.
 * rgerhards, 2007-07-31
 */
static void dbgPrintInitInfo(void)
{
	ruleset.DebugPrintAll();
	DBGPRINTF("\n");
	if(bDebugPrintTemplateList)
		tplPrintList();
	if(bDebugPrintModuleList)
		module.PrintList();
	ochPrintList();

	if(bDebugPrintCfSysLineHandlerList)
		dbgPrintCfSysLineHandlers();

	DBGPRINTF("Messages with malicious PTR DNS Records are %sdropped.\n",
		  glbl.GetDropMalPTRMsgs() ? "" : "not ");

	DBGPRINTF("Main queue size %d messages.\n", iMainMsgQueueSize);
	DBGPRINTF("Main queue worker threads: %d, wThread shutdown: %d, Perists every %d updates.\n",
		  iMainMsgQueueNumWorkers, iMainMsgQtoWrkShutdown, iMainMsgQPersistUpdCnt);
	DBGPRINTF("Main queue timeouts: shutdown: %d, action completion shutdown: %d, enq: %d\n",
		   iMainMsgQtoQShutdown, iMainMsgQtoActShutdown, iMainMsgQtoEnq);
	DBGPRINTF("Main queue watermarks: high: %d, low: %d, discard: %d, discard-severity: %d\n",
		   iMainMsgQHighWtrMark, iMainMsgQLowWtrMark, iMainMsgQDiscardMark, iMainMsgQDiscardSeverity);
	DBGPRINTF("Main queue save on shutdown %d, max disk space allowed %lld\n",
		   bMainMsgQSaveOnShutdown, iMainMsgQueMaxDiskSpace);
	/* TODO: add
	iActionRetryCount = 0;
	iActionRetryInterval = 30000;
	static int iMainMsgQtoWrkMinMsgs = 100;	
	static int iMainMsgQbSaveOnShutdown = 1;
	iMainMsgQueMaxDiskSpace = 0;
	setQPROP(qqueueSetiMinMsgsPerWrkr, "$MainMsgQueueWorkerThreadMinimumMessages", 100);
	setQPROP(qqueueSetbSaveOnShutdown, "$MainMsgQueueSaveOnShutdown", 1);
	 */
	DBGPRINTF("Work Directory: '%s'.\n", glbl.GetWorkDir());
}


/* Actually run the input modules.  This happens after privileges are dropped,
 * if that is requested.
 */
static rsRetVal
runInputModules(void)
{
	modInfo_t *pMod;
	int bNeedsCancel;

	BEGINfunc
	/* loop through all modules and activate them (brr...) */
	pMod = module.GetNxtType(NULL, eMOD_IN);
	while(pMod != NULL) {
		if(pMod->mod.im.bCanRun) {
			/* activate here */
			bNeedsCancel = (pMod->isCompatibleWithFeature(sFEATURENonCancelInputTermination) == RS_RET_OK) ?
				       0 : 1;
			thrdCreate(pMod->mod.im.runInput, pMod->mod.im.afterRun, bNeedsCancel);
		}
	pMod = module.GetNxtType(pMod, eMOD_IN);
	}

	ENDfunc
	return RS_RET_OK; /* intentional: we do not care about module errors */
}


/* Start the input modules. This function will probably undergo big changes
 * while we implement the input module interface. For now, it does the most
 * important thing to get at least my poor initial input modules up and
 * running. Almost no config option is taken.
 * rgerhards, 2007-12-14
 */
static rsRetVal
startInputModules(void)
{
	DEFiRet;
	modInfo_t *pMod;

	/* loop through all modules and activate them (brr...) */
	pMod = module.GetNxtType(NULL, eMOD_IN);
	while(pMod != NULL) {
		iRet = pMod->mod.im.willRun();
		pMod->mod.im.bCanRun = (iRet == RS_RET_OK);
		if(!pMod->mod.im.bCanRun) {
			DBGPRINTF("module %lx will not run, iRet %d\n", (unsigned long) pMod, iRet);
		}
	pMod = module.GetNxtType(pMod, eMOD_IN);
	}

	ENDfunc
	return RS_RET_OK; /* intentional: we do not care about module errors */
}


<<<<<<< HEAD
=======
/* create a main message queue, now also used for ruleset queues. This function
 * needs to be moved to some other module, but it is considered acceptable for
 * the time being (remember that we want to restructure config processing at large!).
 * rgerhards, 2009-10-27
 */
rsRetVal createMainQueue(qqueue_t **ppQueue, uchar *pszQueueName)
{
	DEFiRet;

	/* switch the message object to threaded operation, if necessary */
	if(MainMsgQueType == QUEUETYPE_DIRECT || iMainMsgQueueNumWorkers > 1) {
		MsgEnableThreadSafety();
	}

	/* create message queue */
	CHKiRet_Hdlr(qqueueConstruct(ppQueue, MainMsgQueType, iMainMsgQueueNumWorkers, iMainMsgQueueSize, msgConsumer)) {
		/* no queue is fatal, we need to give up in that case... */
		errmsg.LogError(0, iRet, "could not create (ruleset) main message queue"); \
	}
	/* name our main queue object (it's not fatal if it fails...) */
	obj.SetName((obj_t*) (*ppQueue), pszQueueName);

	/* ... set some properties ... */
#	define setQPROP(func, directive, data) \
	CHKiRet_Hdlr(func(*ppQueue, data)) { \
		errmsg.LogError(0, NO_ERRCODE, "Invalid " #directive ", error %d. Ignored, running with default setting", iRet); \
	}
#	define setQPROPstr(func, directive, data) \
	CHKiRet_Hdlr(func(*ppQueue, data, (data == NULL)? 0 : strlen((char*) data))) { \
		errmsg.LogError(0, NO_ERRCODE, "Invalid " #directive ", error %d. Ignored, running with default setting", iRet); \
	}

	setQPROP(qqueueSetMaxFileSize, "$MainMsgQueueFileSize", iMainMsgQueMaxFileSize);
	setQPROP(qqueueSetsizeOnDiskMax, "$MainMsgQueueMaxDiskSpace", iMainMsgQueMaxDiskSpace);
	setQPROP(qqueueSetiDeqBatchSize, "$MainMsgQueueDequeueBatchSize", iMainMsgQueDeqBatchSize);
	setQPROPstr(qqueueSetFilePrefix, "$MainMsgQueueFileName", pszMainMsgQFName);
	setQPROP(qqueueSetiPersistUpdCnt, "$MainMsgQueueCheckpointInterval", iMainMsgQPersistUpdCnt);
	setQPROP(qqueueSetbSyncQueueFiles, "$MainMsgQueueSyncQueueFiles", bMainMsgQSyncQeueFiles);
	setQPROP(qqueueSettoQShutdown, "$MainMsgQueueTimeoutShutdown", iMainMsgQtoQShutdown );
	setQPROP(qqueueSettoActShutdown, "$MainMsgQueueTimeoutActionCompletion", iMainMsgQtoActShutdown);
	setQPROP(qqueueSettoWrkShutdown, "$MainMsgQueueWorkerTimeoutThreadShutdown", iMainMsgQtoWrkShutdown);
	setQPROP(qqueueSettoEnq, "$MainMsgQueueTimeoutEnqueue", iMainMsgQtoEnq);
	setQPROP(qqueueSetiHighWtrMrk, "$MainMsgQueueHighWaterMark", iMainMsgQHighWtrMark);
	setQPROP(qqueueSetiLowWtrMrk, "$MainMsgQueueLowWaterMark", iMainMsgQLowWtrMark);
	setQPROP(qqueueSetiDiscardMrk, "$MainMsgQueueDiscardMark", iMainMsgQDiscardMark);
	setQPROP(qqueueSetiDiscardSeverity, "$MainMsgQueueDiscardSeverity", iMainMsgQDiscardSeverity);
	setQPROP(qqueueSetiMinMsgsPerWrkr, "$MainMsgQueueWorkerThreadMinimumMessages", iMainMsgQWrkMinMsgs);
	setQPROP(qqueueSetbSaveOnShutdown, "$MainMsgQueueSaveOnShutdown", bMainMsgQSaveOnShutdown);
	setQPROP(qqueueSetiDeqSlowdown, "$MainMsgQueueDequeueSlowdown", iMainMsgQDeqSlowdown);
	setQPROP(qqueueSetiDeqtWinFromHr,  "$MainMsgQueueDequeueTimeBegin", iMainMsgQueueDeqtWinFromHr);
	setQPROP(qqueueSetiDeqtWinToHr,    "$MainMsgQueueDequeueTimeEnd", iMainMsgQueueDeqtWinToHr);

#	undef setQPROP
#	undef setQPROPstr

	/* ... and finally start the queue! */
	CHKiRet_Hdlr(qqueueStart(*ppQueue)) {
		/* no queue is fatal, we need to give up in that case... */
		errmsg.LogError(0, iRet, "could not start (ruleset) main message queue"); \
	}
	RETiRet;
}


>>>>>>> 8b246de2
/* INIT -- Initialize syslogd
 * Note that if iConfigVerify is set, only the config file is verified but nothing
 * else happens. -- rgerhards, 2008-07-28
 */
static rsRetVal
init(void)
{
	rsRetVal localRet;
	int iNbrActions;
	int bHadConfigErr = 0;
	ruleset_t *pRuleset;
	char cbuf[BUFSIZ];
	char bufStartUpMsg[512];
	struct sigaction sigAct;
	DEFiRet;

<<<<<<< HEAD
	/* initialize some static variables */
	pDfltHostnameCmp = NULL;
	pDfltProgNameCmp = NULL;
	eDfltHostnameCmpMode = HN_NO_COMP;

=======
>>>>>>> 8b246de2
	DBGPRINTF("rsyslog %s - called init()\n", VERSION);

	/* construct the default ruleset */
	ruleset.Construct(&pRuleset);
	ruleset.SetName(pRuleset, UCHAR_CONSTANT("RSYSLOG_DefaultRuleset"));
	ruleset.ConstructFinalize(pRuleset);

	/* open the configuration file */
	localRet = conf.processConfFile(ConfFile);
	CHKiRet(conf.GetNbrActActions(&iNbrActions));

	if(localRet != RS_RET_OK) {
		errmsg.LogError(0, localRet, "CONFIG ERROR: could not interpret master config file '%s'.", ConfFile);
		bHadConfigErr = 1;
	} else if(iNbrActions == 0) {
		errmsg.LogError(0, RS_RET_NO_ACTIONS, "CONFIG ERROR: there are no active actions configured. Inputs will "
			 "run, but no output whatsoever is created.");
		bHadConfigErr = 1;
	}

	if((localRet != RS_RET_OK && localRet != RS_RET_NONFATAL_CONFIG_ERR) || iNbrActions == 0) {
		/* rgerhards: this code is executed to set defaults when the
		 * config file could not be opened. We might think about
		 * abandoning the run in this case - but this, too, is not
		 * very clever... So we stick with what we have.
		 * We ignore any errors while doing this - we would be lost anyhow...
		 */
		errmsg.LogError(0, NO_ERRCODE, "EMERGENCY CONFIGURATION ACTIVATED - fix rsyslog config file!");

		/* note: we previously used _POSIY_TTY_NAME_MAX+1, but this turned out to be
		 * too low on linux... :-S   -- rgerhards, 2008-07-28
		 */
		char szTTYNameBuf[128];
		rule_t *pRule = NULL; /* initialization to NULL is *vitally* important! */
		conf.cfline(UCHAR_CONSTANT("*.ERR\t" _PATH_CONSOLE), &pRule);
		conf.cfline(UCHAR_CONSTANT("syslog.*\t" _PATH_CONSOLE), &pRule);
		conf.cfline(UCHAR_CONSTANT("*.PANIC\t*"), &pRule);
		conf.cfline(UCHAR_CONSTANT("syslog.*\troot"), &pRule);
		if(ttyname_r(0, szTTYNameBuf, sizeof(szTTYNameBuf)) == 0) {
			snprintf(cbuf,sizeof(cbuf), "*.*\t%s", szTTYNameBuf);
			conf.cfline((uchar*)cbuf, &pRule);
		} else {
			DBGPRINTF("error %d obtaining controlling terminal, not using that emergency rule\n", errno);
		}
		ruleset.AddRule(ruleset.GetCurrent(), &pRule);
	}

	legacyOptsHook();

	/* some checks */
	if(iMainMsgQueueNumWorkers < 1) {
		errmsg.LogError(0, NO_ERRCODE, "$MainMsgQueueNumWorkers must be at least 1! Set to 1.\n");
		iMainMsgQueueNumWorkers = 1;
	}

	if(MainMsgQueType == QUEUETYPE_DISK) {
		errno = 0;	/* for logerror! */
		if(glbl.GetWorkDir() == NULL) {
			errmsg.LogError(0, NO_ERRCODE, "No $WorkDirectory specified - can not run main message queue in 'disk' mode. "
				 "Using 'FixedArray' instead.\n");
			MainMsgQueType = QUEUETYPE_FIXED_ARRAY;
		}
		if(pszMainMsgQFName == NULL) {
			errmsg.LogError(0, NO_ERRCODE, "No $MainMsgQueueFileName specified - can not run main message queue in "
				 "'disk' mode. Using 'FixedArray' instead.\n");
			MainMsgQueType = QUEUETYPE_FIXED_ARRAY;
		}
	}

	/* check if we need to generate a config DAG and, if so, do that */
	if(pszConfDAGFile != NULL)
		generateConfigDAG(pszConfDAGFile);

	/* we are done checking the config - now validate if we should actually run or not.
	 * If not, terminate. -- rgerhards, 2008-07-25
	 */
	if(iConfigVerify) {
		if(bHadConfigErr) {
			/* a bit dirty, but useful... */
			exit(1);
		}
		ABORT_FINALIZE(RS_RET_VALIDATION_RUN);
	}

	if(bAbortOnUncleanConfig && bHadConfigErr) {
		fprintf(stderr, "rsyslogd: $AbortOnUncleanConfig is set, and config is not clean.\n"
		                "Check error log for details, fix errors and restart. As a last\n"
				"resort, you may want to remove $AbortOnUncleanConfig to permit a\n"
				"startup with a dirty config.\n");
		exit(2);
	}

	/* create message queue */
	CHKiRet_Hdlr(createMainQueue(&pMsgQueue, UCHAR_CONSTANT("main Q"))) {
		/* no queue is fatal, we need to give up in that case... */
		fprintf(stderr, "fatal error %d: could not create message queue - rsyslogd can not run!\n", iRet);
		exit(1);
	}
<<<<<<< HEAD
	/* name our main queue object (it's not fatal if it fails...) */
	obj.SetName((obj_t*) pMsgQueue, (uchar*) "main Q");

	/* ... set some properties ... */
#	define setQPROP(func, directive, data) \
	CHKiRet_Hdlr(func(pMsgQueue, data)) { \
		errmsg.LogError(0, NO_ERRCODE, "Invalid " #directive ", error %d. Ignored, running with default setting", iRet); \
	}
#	define setQPROPstr(func, directive, data) \
	CHKiRet_Hdlr(func(pMsgQueue, data, (data == NULL)? 0 : strlen((char*) data))) { \
		errmsg.LogError(0, NO_ERRCODE, "Invalid " #directive ", error %d. Ignored, running with default setting", iRet); \
	}

	setQPROP(qqueueSetMaxFileSize, "$MainMsgQueueFileSize", iMainMsgQueMaxFileSize);
	setQPROP(qqueueSetsizeOnDiskMax, "$MainMsgQueueMaxDiskSpace", iMainMsgQueMaxDiskSpace);
	setQPROP(qqueueSetiDeqBatchSize, "$MainMsgQueueDequeueBatchSize", iMainMsgQueDeqBatchSize);
	setQPROPstr(qqueueSetFilePrefix, "$MainMsgQueueFileName", pszMainMsgQFName);
	setQPROP(qqueueSetiPersistUpdCnt, "$MainMsgQueueCheckpointInterval", iMainMsgQPersistUpdCnt);
	setQPROP(qqueueSetbSyncQueueFiles, "$MainMsgQueueSyncQueueFiles", bMainMsgQSyncQeueFiles);
	setQPROP(qqueueSettoQShutdown, "$MainMsgQueueTimeoutShutdown", iMainMsgQtoQShutdown );
	setQPROP(qqueueSettoActShutdown, "$MainMsgQueueTimeoutActionCompletion", iMainMsgQtoActShutdown);
	setQPROP(qqueueSettoWrkShutdown, "$MainMsgQueueWorkerTimeoutThreadShutdown", iMainMsgQtoWrkShutdown);
	setQPROP(qqueueSettoEnq, "$MainMsgQueueTimeoutEnqueue", iMainMsgQtoEnq);
	setQPROP(qqueueSetiHighWtrMrk, "$MainMsgQueueHighWaterMark", iMainMsgQHighWtrMark);
	setQPROP(qqueueSetiLowWtrMrk, "$MainMsgQueueLowWaterMark", iMainMsgQLowWtrMark);
	setQPROP(qqueueSetiDiscardMrk, "$MainMsgQueueDiscardMark", iMainMsgQDiscardMark);
	setQPROP(qqueueSetiDiscardSeverity, "$MainMsgQueueDiscardSeverity", iMainMsgQDiscardSeverity);
	setQPROP(qqueueSetiMinMsgsPerWrkr, "$MainMsgQueueWorkerThreadMinimumMessages", iMainMsgQWrkMinMsgs);
	setQPROP(qqueueSetbSaveOnShutdown, "$MainMsgQueueSaveOnShutdown", bMainMsgQSaveOnShutdown);
	setQPROP(qqueueSetiDeqSlowdown, "$MainMsgQueueDequeueSlowdown", iMainMsgQDeqSlowdown);
	setQPROP(qqueueSetiDeqtWinFromHr,  "$MainMsgQueueDequeueTimeBegin", iMainMsgQueueDeqtWinFromHr);
	setQPROP(qqueueSetiDeqtWinToHr,    "$MainMsgQueueDequeueTimeEnd", iMainMsgQueueDeqtWinToHr);

#	undef setQPROP
#	undef setQPROPstr

	/* ... and finally start the queue! */
	CHKiRet_Hdlr(qqueueStart(pMsgQueue)) {
		/* no queue is fatal, we need to give up in that case... */
		fprintf(stderr, "fatal error %d: could not start message queue - rsyslogd can not run!\n", iRet);
		exit(1);
	}
=======
>>>>>>> 8b246de2

	bHaveMainQueue = (MainMsgQueType == QUEUETYPE_DIRECT) ? 0 : 1;
	DBGPRINTF("Main processing queue is initialized and running\n");

	/* the output part and the queue is now ready to run. So it is a good time
	 * to initialize the inputs. Please note that the net code above should be
	 * shuffled to down here once we have everything in input modules.
	 * rgerhards, 2007-12-14
	 * NOTE: as of 2009-06-29, the input modules are initialized, but not yet run.
	 * Keep in mind. though, that the outputs already run if the queue was
	 * persisted to disk. -- rgerhards
	 */
	startInputModules();

	if(Debug) {
		dbgPrintInitInfo();
	}

	memset(&sigAct, 0, sizeof (sigAct));
	sigemptyset(&sigAct.sa_mask);
	sigAct.sa_handler = sighup_handler;
	sigaction(SIGHUP, &sigAct, NULL);

	DBGPRINTF(" started.\n");

	/* we now generate the startup message. It now includes everything to
	 * identify this instance. -- rgerhards, 2005-08-17
	 */
<<<<<<< HEAD
	snprintf(bufStartUpMsg, sizeof(bufStartUpMsg)/sizeof(char), 
		 " [origin software=\"rsyslogd\" " "swVersion=\"" VERSION \
		 "\" x-pid=\"%d\" x-info=\"http://www.rsyslog.com\"] start",
		 (int) myPid);
	logmsgInternal(NO_ERRCODE, LOG_SYSLOG|LOG_INFO, (uchar*)bufStartUpMsg, 0);
=======
	if(bLogStatusMsgs) {
		snprintf(bufStartUpMsg, sizeof(bufStartUpMsg)/sizeof(char), 
			 " [origin software=\"rsyslogd\" " "swVersion=\"" VERSION \
			 "\" x-pid=\"%d\" x-info=\"http://www.rsyslog.com\"] start",
			 (int) myPid);
		logmsgInternal(NO_ERRCODE, LOG_SYSLOG|LOG_INFO, (uchar*)bufStartUpMsg, 0);
	}
>>>>>>> 8b246de2

finalize_it:
	RETiRet;
}


/* Switch the default ruleset (that, what servcies bind to if nothing specific
 * is specified).
 * rgerhards, 2009-06-12
 */
static rsRetVal
setDefaultRuleset(void __attribute__((unused)) *pVal, uchar *pszName)
{
	DEFiRet;

	CHKiRet(ruleset.SetDefaultRuleset(pszName));

finalize_it:
	free(pszName); /* no longer needed */
	RETiRet;
}


/* Switch to either an already existing rule set or start a new one. The
 * named rule set becomes the new "current" rule set (what means that new
 * actions are added to it).
 * rgerhards, 2009-06-12
 */
static rsRetVal
setCurrRuleset(void __attribute__((unused)) *pVal, uchar *pszName)
{
	ruleset_t *pRuleset;
	rsRetVal localRet;
	DEFiRet;

	localRet = ruleset.SetCurrRuleset(pszName);

	if(localRet == RS_RET_NOT_FOUND) {
		DBGPRINTF("begin new current rule set '%s'\n", pszName);
		CHKiRet(ruleset.Construct(&pRuleset));
		CHKiRet(ruleset.SetName(pRuleset, pszName));
		CHKiRet(ruleset.ConstructFinalize(pRuleset));
	} else {
		ABORT_FINALIZE(localRet);
	}

finalize_it:
	free(pszName); /* no longer needed */
	RETiRet;
}


/* set the main message queue mode
 * rgerhards, 2008-01-03
 */
static rsRetVal setMainMsgQueType(void __attribute__((unused)) *pVal, uchar *pszType)
{
	DEFiRet;

	if (!strcasecmp((char *) pszType, "fixedarray")) {
		MainMsgQueType = QUEUETYPE_FIXED_ARRAY;
		DBGPRINTF("main message queue type set to FIXED_ARRAY\n");
	} else if (!strcasecmp((char *) pszType, "linkedlist")) {
		MainMsgQueType = QUEUETYPE_LINKEDLIST;
		DBGPRINTF("main message queue type set to LINKEDLIST\n");
	} else if (!strcasecmp((char *) pszType, "disk")) {
		MainMsgQueType = QUEUETYPE_DISK;
		DBGPRINTF("main message queue type set to DISK\n");
	} else if (!strcasecmp((char *) pszType, "direct")) {
		MainMsgQueType = QUEUETYPE_DIRECT;
		DBGPRINTF("main message queue type set to DIRECT (no queueing at all)\n");
	} else {
		errmsg.LogError(0, RS_RET_INVALID_PARAMS, "unknown mainmessagequeuetype parameter: %s", (char *) pszType);
		iRet = RS_RET_INVALID_PARAMS;
	}
	free(pszType); /* no longer needed */

	RETiRet;
}


/*
 * The following function is resposible for handling a SIGHUP signal.  Since
 * we are now doing mallocs/free as part of init we had better not being
 * doing this during a signal handler.  Instead this function simply sets
 * a flag variable which will tells the main loop to do "the right thing".
 */
void sighup_handler()
{
	struct sigaction sigAct;
	
	bHadHUP = 1;

	memset(&sigAct, 0, sizeof (sigAct));
	sigemptyset(&sigAct.sa_mask);
	sigAct.sa_handler = sighup_handler;
	sigaction(SIGHUP, &sigAct, NULL);
}

void sigttin_handler()
{
}

/* this function pulls all internal messages from the buffer
 * and puts them into the processing engine.
 * We can only do limited error handling, as this would not
 * really help us. TODO: add error messages?
 * rgerhards, 2007-08-03
 */
static inline void processImInternal(void)
{
	int iPri;
	msg_t *pMsg;

	while(iminternalRemoveMsg(&iPri, &pMsg) == RS_RET_OK) {
		submitMsg(pMsg);
	}
}


/* helper to doHUP(), this "HUPs" each action. The necessary locking
 * is done inside the action class and nothing we need to take care of.
 * rgerhards, 2008-10-22
 */
DEFFUNC_llExecFunc(doHUPActions)
{
	BEGINfunc
	actionCallHUPHdlr((action_t*) pData);
	ENDfunc
	return RS_RET_OK; /* we ignore errors, we can not do anything either way */
}


/* This function processes a HUP after one has been detected. Note that this
 * is *NOT* the sighup handler. The signal is recorded by the handler, that record
 * detected inside the mainloop and then this function is called to do the
 * real work. -- rgerhards, 2008-10-22
 */
static inline void
doHUP(void)
{
	char buf[512];

<<<<<<< HEAD
	snprintf(buf, sizeof(buf) / sizeof(char),
		 " [origin software=\"rsyslogd\" " "swVersion=\"" VERSION
		 "\" x-pid=\"%d\" x-info=\"http://www.rsyslog.com\"] rsyslogd was HUPed",
		 (int) myPid);
		errno = 0;
=======
	if(bLogStatusMsgs) {
		snprintf(buf, sizeof(buf) / sizeof(char),
			 " [origin software=\"rsyslogd\" " "swVersion=\"" VERSION
			 "\" x-pid=\"%d\" x-info=\"http://www.rsyslog.com\"] rsyslogd was HUPed",
			 (int) myPid);
			errno = 0;
		logmsgInternal(NO_ERRCODE, LOG_SYSLOG|LOG_INFO, (uchar*)buf, 0);
	}
>>>>>>> 8b246de2

	ruleset.IterateAllActions(doHUPActions, NULL);
}


/* This is the main processing loop. It is called after successful initialization.
 * When it returns, the syslogd terminates.
 * Its sole function is to provide some housekeeping things. The real work is done
 * by the other threads spawned.
 */
static void
mainloop(void)
{
	struct timeval tvSelectTimeout;

	BEGINfunc
	/* first check if we have any internal messages queued and spit them out. We used
	 * to do that on any loop iteration, but that is no longer necessry. The reason
	 * is that once we reach this point here, we always run on multiple threads and
	 * thus the main queue is properly initialized. -- rgerhards, 2008-06-09
	 */
	processImInternal();

	while(!bFinished){
		/* this is now just a wait - please note that we do use a near-"eternal"
		 * timeout of 1 day if we do not have repeated message reduction turned on
		 * (which it is not by default). This enables us to help safe the environment
		 * by not unnecessarily awaking rsyslog on a regular tick (just think
		 * powertop, for example). In that case, we primarily wait for a signal,
		 * but a once-a-day wakeup should be quite acceptable. -- rgerhards, 2008-06-09
		 */
		tvSelectTimeout.tv_sec = (bReduceRepeatMsgs == 1) ? TIMERINTVL : 86400 /*1 day*/;
		//tvSelectTimeout.tv_sec = TIMERINTVL; /* TODO: change this back to the above code when we have a better solution for apc */
		tvSelectTimeout.tv_usec = 0;
		select(1, NULL, NULL, NULL, &tvSelectTimeout);
		if(bFinished)
			break;	/* exit as quickly as possible - see long comment below */

		/* If we received a HUP signal, we call doFlushRptdMsgs() a bit early. This
 		 * doesn't matter, because doFlushRptdMsgs() checks timestamps. What may happen,
 		 * however, is that the too-early call may lead to a bit too-late output
 		 * of "last message repeated n times" messages. But that is quite acceptable.
 		 * rgerhards, 2007-12-21
		 * ... and just to explain, we flush here because that is exactly what the mainloop
		 * shall do - provide a periodic interval in which not-yet-flushed messages will
		 * be flushed. Be careful, there is a potential race condition: doFlushRptdMsgs()
		 * needs to aquire a lock on the action objects. If, however, long-running consumers
		 * cause the main queue worker threads to lock them for a long time, we may receive
		 * a starvation condition, resulting in the mainloop being held on lock for an extended
		 * period of time. That, in turn, could lead to unresponsiveness to termination
		 * requests. It is especially important that the bFinished flag is checked before
		 * doFlushRptdMsgs() is called (I know because I ran into that situation). I am
		 * not yet sure if the remaining probability window of a termination-related
		 * problem is large enough to justify changing the code - I would consider it
		 * extremely unlikely that the problem ever occurs in practice. Fixing it would
		 * require not only a lot of effort but would cost considerable performance. So
		 * for the time being, I think the remaining risk can be accepted.
		 * rgerhards, 2008-01-10
 		 */
		if(bReduceRepeatMsgs == 1)
			doFlushRptdMsgs();

		if(bHadHUP) {
			doHUP();
			bHadHUP = 0;
			continue;
		}
		// TODO: remove execScheduled(); /* handle Apc calls (if any) */
	}
	ENDfunc
}


/* load build-in modules
 * very first version begun on 2007-07-23 by rgerhards
 */
static rsRetVal loadBuildInModules(void)
{
	DEFiRet;

	if((iRet = module.doModInit(modInitFile, UCHAR_CONSTANT("builtin-file"), NULL)) != RS_RET_OK) {
		RETiRet;
	}
#ifdef SYSLOG_INET
	if((iRet = module.doModInit(modInitFwd, UCHAR_CONSTANT("builtin-fwd"), NULL)) != RS_RET_OK) {
		RETiRet;
	}
#endif
	if((iRet = module.doModInit(modInitShell, UCHAR_CONSTANT("builtin-shell"), NULL)) != RS_RET_OK) {
		RETiRet;
	}
	if((iRet = module.doModInit(modInitDiscard, UCHAR_CONSTANT("builtin-discard"), NULL)) != RS_RET_OK) {
		RETiRet;
	}

	/* dirty, but this must be for the time being: the usrmsg module must always be
	 * loaded as last module. This is because it processes any type of action selector.
	 * If we load it before other modules, these others will never have a chance of
	 * working with the config file. We may change that implementation so that a user name
	 * must start with an alnum, that would definitely help (but would it break backwards
	 * compatibility?). * rgerhards, 2007-07-23
	 * User names now must begin with:
	 *   [a-zA-Z0-9_.]
	 */
	CHKiRet(module.doModInit(modInitUsrMsg, (uchar*) "builtin-usrmsg", NULL));

	/* load build-in parser modules */
	CHKiRet(module.doModInit(modInitpmrfc5424, UCHAR_CONSTANT("builtin-pmrfc5424"), NULL));
	CHKiRet(module.doModInit(modInitpmrfc3164, UCHAR_CONSTANT("builtin-pmrfc3164"), NULL));

	/* and set default parser modules (order is *very* important, legacy (3164) parse needs to go last! */
	CHKiRet(parser.AddDfltParser(UCHAR_CONSTANT("rsyslog.rfc5424")));
	CHKiRet(parser.AddDfltParser(UCHAR_CONSTANT("rsyslog.rfc3164")));

	/* ok, initialization of the command handler probably does not 100% belong right in
	 * this space here. However, with the current design, this is actually quite a good
	 * place to put it. We might decide to shuffle it around later, but for the time
	 * being, the code has found its home here. A not-just-sideeffect of this decision
	 * is that rsyslog will terminate if we can not register our built-in config commands.
	 * This, I think, is the right thing to do. -- rgerhards, 2007-07-31
	 */
	CHKiRet(regCfSysLineHdlr((uchar *)"logrsyslogstatusmessages", 0, eCmdHdlrBinary, NULL, &bLogStatusMsgs, NULL));
	CHKiRet(regCfSysLineHdlr((uchar *)"actionresumeretrycount", 0, eCmdHdlrInt, NULL, &glbliActionResumeRetryCount, NULL));
	CHKiRet(regCfSysLineHdlr((uchar *)"defaultruleset", 0, eCmdHdlrGetWord, setDefaultRuleset, NULL, NULL));
	CHKiRet(regCfSysLineHdlr((uchar *)"ruleset", 0, eCmdHdlrGetWord, setCurrRuleset, NULL, NULL));
	CHKiRet(regCfSysLineHdlr((uchar *)"mainmsgqueuefilename", 0, eCmdHdlrGetWord, NULL, &pszMainMsgQFName, NULL));
	CHKiRet(regCfSysLineHdlr((uchar *)"mainmsgqueuesize", 0, eCmdHdlrInt, NULL, &iMainMsgQueueSize, NULL));
	CHKiRet(regCfSysLineHdlr((uchar *)"mainmsgqueuehighwatermark", 0, eCmdHdlrInt, NULL, &iMainMsgQHighWtrMark, NULL));
	CHKiRet(regCfSysLineHdlr((uchar *)"mainmsgqueuelowwatermark", 0, eCmdHdlrInt, NULL, &iMainMsgQLowWtrMark, NULL));
	CHKiRet(regCfSysLineHdlr((uchar *)"mainmsgqueuediscardmark", 0, eCmdHdlrInt, NULL, &iMainMsgQDiscardMark, NULL));
	CHKiRet(regCfSysLineHdlr((uchar *)"mainmsgqueuediscardseverity", 0, eCmdHdlrSeverity, NULL, &iMainMsgQDiscardSeverity, NULL));
	CHKiRet(regCfSysLineHdlr((uchar *)"mainmsgqueuecheckpointinterval", 0, eCmdHdlrInt, NULL, &iMainMsgQPersistUpdCnt, NULL));
	CHKiRet(regCfSysLineHdlr((uchar *)"mainmsgqueuesyncqueuefiles", 0, eCmdHdlrBinary, NULL, &bMainMsgQSyncQeueFiles, NULL));
	CHKiRet(regCfSysLineHdlr((uchar *)"mainmsgqueuetype", 0, eCmdHdlrGetWord, setMainMsgQueType, NULL, NULL));
	CHKiRet(regCfSysLineHdlr((uchar *)"mainmsgqueueworkerthreads", 0, eCmdHdlrInt, NULL, &iMainMsgQueueNumWorkers, NULL));
	CHKiRet(regCfSysLineHdlr((uchar *)"mainmsgqueuetimeoutshutdown", 0, eCmdHdlrInt, NULL, &iMainMsgQtoQShutdown, NULL));
	CHKiRet(regCfSysLineHdlr((uchar *)"mainmsgqueuetimeoutactioncompletion", 0, eCmdHdlrInt, NULL, &iMainMsgQtoActShutdown, NULL));
	CHKiRet(regCfSysLineHdlr((uchar *)"mainmsgqueuetimeoutenqueue", 0, eCmdHdlrInt, NULL, &iMainMsgQtoEnq, NULL));
	CHKiRet(regCfSysLineHdlr((uchar *)"mainmsgqueueworkertimeoutthreadshutdown", 0, eCmdHdlrInt, NULL, &iMainMsgQtoWrkShutdown, NULL));
	CHKiRet(regCfSysLineHdlr((uchar *)"mainmsgqueuedequeueslowdown", 0, eCmdHdlrInt, NULL, &iMainMsgQDeqSlowdown, NULL));
	CHKiRet(regCfSysLineHdlr((uchar *)"mainmsgqueueworkerthreadminimummessages", 0, eCmdHdlrInt, NULL, &iMainMsgQWrkMinMsgs, NULL));
	CHKiRet(regCfSysLineHdlr((uchar *)"mainmsgqueuemaxfilesize", 0, eCmdHdlrSize, NULL, &iMainMsgQueMaxFileSize, NULL));
	CHKiRet(regCfSysLineHdlr((uchar *)"mainmsgqueuedequeuebatchsize", 0, eCmdHdlrSize, NULL, &iMainMsgQueDeqBatchSize, NULL));
	CHKiRet(regCfSysLineHdlr((uchar *)"mainmsgqueuemaxdiskspace", 0, eCmdHdlrSize, NULL, &iMainMsgQueMaxDiskSpace, NULL));
	CHKiRet(regCfSysLineHdlr((uchar *)"mainmsgqueuesaveonshutdown", 0, eCmdHdlrBinary, NULL, &bMainMsgQSaveOnShutdown, NULL));
	CHKiRet(regCfSysLineHdlr((uchar *)"mainmsgqueuedequeuetimebegin", 0, eCmdHdlrInt, NULL, &iMainMsgQueueDeqtWinFromHr, NULL));
	CHKiRet(regCfSysLineHdlr((uchar *)"mainmsgqueuedequeuetimeend", 0, eCmdHdlrInt, NULL, &iMainMsgQueueDeqtWinToHr, NULL));
	CHKiRet(regCfSysLineHdlr((uchar *)"abortonuncleanconfig", 0, eCmdHdlrBinary, NULL, &bAbortOnUncleanConfig, NULL));
	CHKiRet(regCfSysLineHdlr((uchar *)"repeatedmsgreduction", 0, eCmdHdlrBinary, NULL, &bReduceRepeatMsgs, NULL));
	CHKiRet(regCfSysLineHdlr((uchar *)"actionexeconlywhenpreviousissuspended", 0, eCmdHdlrBinary, NULL, &bActExecWhenPrevSusp, NULL));
	CHKiRet(regCfSysLineHdlr((uchar *)"actionresumeinterval", 0, eCmdHdlrInt, setActionResumeInterval, NULL, NULL));
	CHKiRet(regCfSysLineHdlr((uchar *)"template", 0, eCmdHdlrCustomHandler, conf.doNameLine, (void*)DIR_TEMPLATE, NULL));
	CHKiRet(regCfSysLineHdlr((uchar *)"outchannel", 0, eCmdHdlrCustomHandler, conf.doNameLine, (void*)DIR_OUTCHANNEL, NULL));
	CHKiRet(regCfSysLineHdlr((uchar *)"allowedsender", 0, eCmdHdlrCustomHandler, conf.doNameLine, (void*)DIR_ALLOWEDSENDER, NULL));
	CHKiRet(regCfSysLineHdlr((uchar *)"modload", 0, eCmdHdlrCustomHandler, conf.doModLoad, NULL, NULL));
	CHKiRet(regCfSysLineHdlr((uchar *)"includeconfig", 0, eCmdHdlrCustomHandler, conf.doIncludeLine, NULL, NULL));
	CHKiRet(regCfSysLineHdlr((uchar *)"umask", 0, eCmdHdlrFileCreateMode, setUmask, NULL, NULL));
	CHKiRet(regCfSysLineHdlr((uchar *)"maxopenfiles", 0, eCmdHdlrInt, setMaxFiles, NULL, NULL));
	CHKiRet(regCfSysLineHdlr((uchar *)"debugprinttemplatelist", 0, eCmdHdlrBinary, NULL, &bDebugPrintTemplateList, NULL));
	CHKiRet(regCfSysLineHdlr((uchar *)"debugprintmodulelist", 0, eCmdHdlrBinary, NULL, &bDebugPrintModuleList, NULL));
	CHKiRet(regCfSysLineHdlr((uchar *)"debugprintcfsyslinehandlerlist", 0, eCmdHdlrBinary,
		 NULL, &bDebugPrintCfSysLineHandlerList, NULL));
	CHKiRet(regCfSysLineHdlr((uchar *)"moddir", 0, eCmdHdlrGetWord, NULL, &pModDir, NULL));
	CHKiRet(regCfSysLineHdlr((uchar *)"generateconfiggraph", 0, eCmdHdlrGetWord, NULL, &pszConfDAGFile, NULL));
	CHKiRet(regCfSysLineHdlr((uchar *)"resetconfigvariables", 1, eCmdHdlrCustomHandler, resetConfigVariables, NULL, NULL));
	CHKiRet(regCfSysLineHdlr((uchar *)"errormessagestostderr", 0, eCmdHdlrBinary, NULL, &bErrMsgToStderr, NULL));
	CHKiRet(regCfSysLineHdlr((uchar *)"maxmessagesize", 0, eCmdHdlrSize, setMaxMsgSize, NULL, NULL));
	CHKiRet(regCfSysLineHdlr((uchar *)"privdroptouser", 0, eCmdHdlrUID, NULL, &uidDropPriv, NULL));
	CHKiRet(regCfSysLineHdlr((uchar *)"privdroptouserid", 0, eCmdHdlrInt, NULL, &uidDropPriv, NULL));
	CHKiRet(regCfSysLineHdlr((uchar *)"privdroptogroup", 0, eCmdHdlrGID, NULL, &gidDropPriv, NULL));
	CHKiRet(regCfSysLineHdlr((uchar *)"privdroptogroupid", 0, eCmdHdlrGID, NULL, &gidDropPriv, NULL));

finalize_it:
	RETiRet;
}


/* print version and compile-time setting information.
 */
static void printVersion(void)
{
	printf("rsyslogd %s, ", VERSION);
	printf("compiled with:\n");
#ifdef FEATURE_REGEXP
	printf("\tFEATURE_REGEXP:\t\t\t\tYes\n");
#else
	printf("\tFEATURE_REGEXP:\t\t\t\tNo\n");
#endif
#ifndef	NOLARGEFILE
	printf("\tFEATURE_LARGEFILE:\t\t\tYes\n");
#else
	printf("\tFEATURE_LARGEFILE:\t\t\tNo\n");
#endif
#ifdef	USE_NETZIP
	printf("\tFEATURE_NETZIP (message compression):\tYes\n");
#else
	printf("\tFEATURE_NETZIP (message compression):\tNo\n");
#endif
#if defined(SYSLOG_INET) && defined(USE_GSSAPI)
	printf("\tGSSAPI Kerberos 5 support:\t\tYes\n");
#else
	printf("\tGSSAPI Kerberos 5 support:\t\tNo\n");
#endif
#ifndef	NDEBUG
	printf("\tFEATURE_DEBUG (debug build, slow code):\tYes\n");
#else
	printf("\tFEATURE_DEBUG (debug build, slow code):\tNo\n");
#endif
#ifdef	HAVE_ATOMIC_BUILTINS
	printf("\tAtomic operations supported:\t\tYes\n");
#else
	printf("\tAtomic operations supported:\t\tNo\n");
#endif
#ifdef	RTINST
	printf("\tRuntime Instrumentation (slow code):\tYes\n");
#else
	printf("\tRuntime Instrumentation (slow code):\tNo\n");
#endif
	printf("\nSee http://www.rsyslog.com for more information.\n");
}


/* This function is called after initial initalization. It is used to
 * move code out of the too-long main() function.
 * rgerhards, 2007-10-17
 */
static rsRetVal mainThread()
{
	DEFiRet;
	uchar *pTmp;

	/* Note: signals MUST be processed by the thread this code is running in. The reason
	 * is that we need to interrupt the select() system call. -- rgerhards, 2007-10-17
	 */

	/* initialize the build-in templates */
	pTmp = template_DebugFormat;
	tplAddLine("RSYSLOG_DebugFormat", &pTmp);
	pTmp = template_SyslogProtocol23Format;
	tplAddLine("RSYSLOG_SyslogProtocol23Format", &pTmp);
	pTmp = template_FileFormat; /* new format for files with high-precision stamp */
	tplAddLine("RSYSLOG_FileFormat", &pTmp);
	pTmp = template_TraditionalFileFormat;
	tplAddLine("RSYSLOG_TraditionalFileFormat", &pTmp);
	pTmp = template_WallFmt;
	tplAddLine(" WallFmt", &pTmp);
	pTmp = template_ForwardFormat;
	tplAddLine("RSYSLOG_ForwardFormat", &pTmp);
	pTmp = template_TraditionalForwardFormat;
	tplAddLine("RSYSLOG_TraditionalForwardFormat", &pTmp);
	pTmp = template_StdUsrMsgFmt;
	tplAddLine(" StdUsrMsgFmt", &pTmp);
	pTmp = template_StdDBFmt;
	tplAddLine(" StdDBFmt", &pTmp);
        pTmp = template_StdPgSQLFmt;
        tplLastStaticInit(tplAddLine(" StdPgSQLFmt", &pTmp));

	CHKiRet(init());

	if(Debug && debugging_on) {
		DBGPRINTF("Debugging enabled, SIGUSR1 to turn off debugging.\n");
	}

	/* Send a signal to the parent so it can terminate.
	 */
	if(myPid != ppid)
		kill(ppid, SIGTERM);


	/* If instructed to do so, we now drop privileges. Note that this is not 100% secure,
	 * because outputs are already running at this time. However, we can implement
	 * dropping of privileges rather quickly and it will work in many cases. While it is not
	 * the ultimate solution, the current one is still much better than not being able to
	 * drop privileges at all. Doing it correctly, requires a change in architecture, which
	 * we should do over time. TODO -- rgerhards, 2008-11-19
	 */
	if(gidDropPriv != 0) {
		doDropPrivGid(gidDropPriv);
	}

	if(uidDropPriv != 0) {
		doDropPrivUid(uidDropPriv);
	}

	/* finally let the inputs run... */
	runInputModules();

	/* END OF INTIALIZATION
	 */
	DBGPRINTF("initialization completed, transitioning to regular run mode\n");

	/* close stderr and stdout if they are kept open during a fork. Note that this
	 * may introduce subtle security issues: if we are in a jail, one may break out of
	 * it via these descriptors. But if I close them earlier, error messages will (once
	 * again) not be emitted to the user that starts the daemon. As root jail support
	 * is still in its infancy (and not really done), we currently accept this issue.
	 * rgerhards, 2009-06-29
	 */
	if(!(Debug || NoFork)) {
		close(1);
		close(2);
		bErrMsgToStderr = 0;
	}

	mainloop();

finalize_it:
	RETiRet;
}


/* Method to initialize all global classes and use the objects that we need.
 * rgerhards, 2008-01-04
 * rgerhards, 2008-04-16: the actual initialization is now carried out by the runtime
 */
static rsRetVal
InitGlobalClasses(void)
{
	DEFiRet;
	char *pErrObj; /* tells us which object failed if that happens (useful for troubleshooting!) */

	/* Intialize the runtime system */
	pErrObj = "rsyslog runtime"; /* set in case the runtime errors before setting an object */
	CHKiRet(rsrtInit(&pErrObj, &obj));
	CHKiRet(rsrtSetErrLogger(submitErrMsg)); /* set out error handler */

	/* Now tell the system which classes we need ourselfs */
	pErrObj = "glbl";
	CHKiRet(objUse(glbl,     CORE_COMPONENT));
	pErrObj = "errmsg";
	CHKiRet(objUse(errmsg,   CORE_COMPONENT));
	pErrObj = "module";
	CHKiRet(objUse(module,   CORE_COMPONENT));
	pErrObj = "datetime";
	CHKiRet(objUse(datetime, CORE_COMPONENT));
	pErrObj = "expr";
	CHKiRet(objUse(expr,     CORE_COMPONENT));
	pErrObj = "rule";
	CHKiRet(objUse(rule,     CORE_COMPONENT));
	pErrObj = "ruleset";
	CHKiRet(objUse(ruleset,  CORE_COMPONENT));
	pErrObj = "conf";
	CHKiRet(objUse(conf,     CORE_COMPONENT));
	pErrObj = "prop";
	CHKiRet(objUse(prop,     CORE_COMPONENT));
	pErrObj = "parser";
	CHKiRet(objUse(parser,     CORE_COMPONENT));

	/* intialize some dummy classes that are not part of the runtime */
	pErrObj = "action";
	CHKiRet(actionClassInit());
	pErrObj = "template";
	CHKiRet(templateInit());

	/* TODO: the dependency on net shall go away! -- rgerhards, 2008-03-07 */
	pErrObj = "net";
	CHKiRet(objUse(net, LM_NET_FILENAME));

finalize_it:
	if(iRet != RS_RET_OK) {
		/* we know we are inside the init sequence, so we can safely emit
		 * messages to stderr. -- rgerhards, 2008-04-02
		 */
		fprintf(stderr, "Error during class init for object '%s' - failing...\n", pErrObj);
	}

	RETiRet;
}


/* Method to exit all global classes. We do not do any error checking here,
 * because that wouldn't help us at all. So better try to deinit blindly
 * as much as succeeds (which usually means everything will). We just must
 * be careful to do the de-init in the opposite order of the init, because
 * of the dependencies. However, its not as important this time, because
 * we have reference counting.
 * rgerhards, 2008-03-10
 */
static rsRetVal
GlobalClassExit(void)
{
	DEFiRet;

	/* first, release everything we used ourself */
	objRelease(net,      LM_NET_FILENAME);/* TODO: the dependency on net shall go away! -- rgerhards, 2008-03-07 */
	objRelease(prop,     CORE_COMPONENT);
	objRelease(conf,     CORE_COMPONENT);
	objRelease(ruleset,  CORE_COMPONENT);
	objRelease(rule,     CORE_COMPONENT);
	objRelease(expr,     CORE_COMPONENT);
	vmClassExit();					/* this is hack, currently core_modules do not get this automatically called */
	parserClassExit();					/* this is hack, currently core_modules do not get this automatically called */
	objRelease(datetime, CORE_COMPONENT);

	/* TODO: implement the rest of the deinit */
	/* dummy "classes */
	strExit();

#if 0
	CHKiRet(objGetObjInterface(&obj)); /* this provides the root pointer for all other queries */
	/* the following classes were intialized by objClassInit() */
	CHKiRet(objUse(errmsg,   CORE_COMPONENT));
	CHKiRet(objUse(module,   CORE_COMPONENT));
#endif
	rsrtExit(); /* *THIS* *MUST/SHOULD?* always be the first class initilizer being called (except debug)! */

	RETiRet;
}


/* some support for command line option parsing. Any non-trivial options must be
 * buffered until the complete command line has been parsed. This is necessary to
 * prevent dependencies between the options. That, in turn, means we need to have
 * something that is capable of buffering options and there values. The follwing
 * functions handle that.
 * rgerhards, 2008-04-04
 */
typedef struct bufOpt {
	struct bufOpt *pNext;
	char optchar;
	char *arg;
} bufOpt_t;
static bufOpt_t *bufOptRoot = NULL;
static bufOpt_t *bufOptLast = NULL;

/* add option buffer */
static rsRetVal
bufOptAdd(char opt, char *arg)
{
	DEFiRet;
	bufOpt_t *pBuf;

	if((pBuf = MALLOC(sizeof(bufOpt_t))) == NULL)
		ABORT_FINALIZE(RS_RET_OUT_OF_MEMORY);

	pBuf->optchar = opt;
	pBuf->arg = arg;
	pBuf->pNext = NULL;

	if(bufOptLast == NULL) {
		bufOptRoot = pBuf; /* then there is also no root! */
	} else {
		bufOptLast->pNext = pBuf;
	}
	bufOptLast = pBuf;

finalize_it:
	RETiRet;
}



/* remove option buffer from top of list, return values and destruct buffer itself.
 * returns RS_RET_END_OF_LINKEDLIST when no more options are present.
 * (we use int *opt instead of char *opt to keep consistent with getopt())
 */
static rsRetVal
bufOptRemove(int *opt, char **arg)
{
	DEFiRet;
	bufOpt_t *pBuf;

	if(bufOptRoot == NULL)
		ABORT_FINALIZE(RS_RET_END_OF_LINKEDLIST);
	pBuf = bufOptRoot;

	*opt = pBuf->optchar;
	*arg = pBuf->arg;

	bufOptRoot = pBuf->pNext;
	free(pBuf);

finalize_it:
	RETiRet;
}


/* global initialization, to be done only once and before the mainloop is started.
 * rgerhards, 2008-07-28 (extracted from realMain())
 */
static rsRetVal
doGlblProcessInit(void)
{
	struct sigaction sigAct;
	int num_fds;
	int i;
	DEFiRet;

	thrdInit();

	if( !(Debug || NoFork) )
	{
		DBGPRINTF("Checking pidfile.\n");
		if (!check_pid(PidFile))
		{
			memset(&sigAct, 0, sizeof (sigAct));
			sigemptyset(&sigAct.sa_mask);
			sigAct.sa_handler = doexit;
			sigaction(SIGTERM, &sigAct, NULL);

			if (fork()) {
				/* Parent process
				 */
				sleep(300);
				/* Not reached unless something major went wrong.  5
				 * minutes should be a fair amount of time to wait.
				 * Please note that this procedure is important since
				 * the father must not exit before syslogd isn't
				 * initialized or the klogd won't be able to flush its
				 * logs.  -Joey
				 */
				exit(1); /* "good" exit - after forking, not diasabling anything */
			}
			num_fds = getdtablesize();
			close(0);
			/* we keep stdout and stderr open in case we have to emit something */
			for (i = 3; i < num_fds; i++)
				(void) close(i);
			untty();
		}
		else
		{
			fputs(" Already running.\n", stderr);
			exit(1); /* "good" exit, done if syslogd is already running */
		}
	}

	/* tuck my process id away */
	DBGPRINTF("Writing pidfile %s.\n", PidFile);
	if (!check_pid(PidFile))
	{
		if (!write_pid(PidFile))
		{
			fputs("Can't write pid.\n", stderr);
			exit(1); /* exit during startup - questionable */
		}
	}
	else
	{
		fputs("Pidfile (and pid) already exist.\n", stderr);
		exit(1); /* exit during startup - questionable */
	}
	myPid = getpid(); 	/* save our pid for further testing (also used for messages) */

	memset(&sigAct, 0, sizeof (sigAct));
	sigemptyset(&sigAct.sa_mask);

	sigAct.sa_handler = sigsegvHdlr;
	sigaction(SIGSEGV, &sigAct, NULL);
	sigAct.sa_handler = sigsegvHdlr;
	sigaction(SIGABRT, &sigAct, NULL);
	sigAct.sa_handler = doDie;
	sigaction(SIGTERM, &sigAct, NULL);
	sigAct.sa_handler = Debug ? doDie : SIG_IGN;
	sigaction(SIGINT, &sigAct, NULL);
	sigaction(SIGQUIT, &sigAct, NULL);
	sigAct.sa_handler = reapchild;
	sigaction(SIGCHLD, &sigAct, NULL);
	sigAct.sa_handler = Debug ? debug_switch : SIG_IGN;
	sigaction(SIGUSR1, &sigAct, NULL);
	sigAct.sa_handler = sigttin_handler;
	sigaction(SIGTTIN, &sigAct, NULL); /* (ab)used to interrupt input threads */
	sigAct.sa_handler = SIG_IGN;
	sigaction(SIGPIPE, &sigAct, NULL);
	sigaction(SIGXFSZ, &sigAct, NULL); /* do not abort if 2gig file limit is hit */

	RETiRet;
}


/* This is the main entry point into rsyslogd. Over time, we should try to
 * modularize it a bit more...
 */
int realMain(int argc, char **argv)
{	
	DEFiRet;

	register uchar *p;
	int ch;
	struct hostent *hent;
	extern int optind;
	extern char *optarg;
	int bEOptionWasGiven = 0;
	int bImUxSockLoaded = 0; /* already generated a $ModLoad imuxsock? */
	int iHelperUOpt;
	int bChDirRoot = 1; /* change the current working directory to "/"? */
	char *arg;	/* for command line option processing */
	uchar legacyConfLine[80];
	uchar *LocalHostName;
	uchar *LocalDomain;
	uchar *LocalFQDNName;

	/* first, parse the command line options. We do not carry out any actual work, just
	 * see what we should do. This relieves us from certain anomalies and we can process
	 * the parameters down below in the correct order. For example, we must know the
	 * value of -M before we can do the init, but at the same time we need to have
	 * the base classes init before we can process most of the options. Now, with the
	 * split of functionality, this is no longer a problem. Thanks to varmofekoj for
	 * suggesting this algo.
	 * Note: where we just need to set some flags and can do so without knowledge
	 * of other options, we do this during the inital option processing. With later
	 * versions (if a dependency on -c option is introduced), we must move that code
	 * to other places, but I think it is quite appropriate and saves code to do this
	 * only when actually neeeded. 
	 * rgerhards, 2008-04-04
	 */
	while((ch = getopt(argc, argv, "46a:Ac:def:g:hi:l:m:M:nN:op:qQr::s:t:T:u:vwx")) != EOF) {
		switch((char)ch) {
                case '4':
                case '6':
                case 'A':
                case 'a':
		case 'f': /* configuration file */
		case 'h':
		case 'i': /* pid file name */
		case 'l':
		case 'm': /* mark interval */
		case 'n': /* don't fork */
		case 'N': /* enable config verify mode */
                case 'o':
                case 'p':
		case 'q': /* add hostname if DNS resolving has failed */
		case 'Q': /* dont resolve hostnames in ACL to IPs */
		case 's':
		case 'T': /* chroot on startup (primarily for testing) */
		case 'u': /* misc user settings */
		case 'w': /* disable disallowed host warnings */
		case 'x': /* disable dns for remote messages */
			CHKiRet(bufOptAdd(ch, optarg));
			break;
		case 'c':		/* compatibility mode */
			iCompatibilityMode = atoi(optarg);
			break;
		case 'd': /* debug - must be handled now, so that debug is active during init! */
			Debug = 1;
			break;
		case 'e':		/* log every message (no repeat message supression) */
			fprintf(stderr, "note: -e option is no longer supported, every message is now logged by default\n");
			bEOptionWasGiven = 1;
			break;
		case 'g':		/* enable tcp gssapi logging */
#if defined(SYSLOG_INET) && defined(USE_GSSAPI)
			CHKiRet(bufOptAdd('g', optarg));
#else
			fprintf(stderr, "rsyslogd: -g not valid - not compiled with gssapi support");
#endif
			break;
		case 'M': /* default module load path -- this MUST be carried out immediately! */
			glblModPath = (uchar*) optarg;
			break;
		case 'r':		/* accept remote messages */
#ifdef SYSLOG_INET
			CHKiRet(bufOptAdd(ch, optarg));
#else
			fprintf(stderr, "rsyslogd: -r not valid - not compiled with network support\n");
#endif
			break;
		case 't':		/* enable tcp logging */
#ifdef SYSLOG_INET
			CHKiRet(bufOptAdd(ch, optarg));
#else
			fprintf(stderr, "rsyslogd: -t not valid - not compiled with network support\n");
#endif
			break;
		case 'v': /* MUST be carried out immediately! */
			printVersion();
			exit(0); /* exit for -v option - so this is a "good one" */
		case '?':              
		default:
			usage();
		}
	}

	if ((argc -= optind))
		usage();

	DBGPRINTF("rsyslogd %s startup, compatibility mode %d, module path '%s'\n",
		  VERSION, iCompatibilityMode, glblModPath == NULL ? "" : (char*)glblModPath);

	/* we are done with the initial option parsing and processing. Now we init the system. */

	ppid = getpid();

	CHKiRet_Hdlr(InitGlobalClasses()) {
		fprintf(stderr, "rsyslogd initializiation failed - global classes could not be initialized.\n"
				"Did you do a \"make install\"?\n"
				"Suggested action: run rsyslogd with -d -n options to see what exactly "
				"fails.\n");
		FINALIZE;
	}

	/* doing some core initializations */

	/* we need to create the inputName property (only once during our lifetime) */
	CHKiRet(prop.Construct(&pInternalInputName));
	CHKiRet(prop.SetString(pInternalInputName, UCHAR_CONSTANT("rsyslogd"), sizeof("rsyslgod") - 1));
	CHKiRet(prop.ConstructFinalize(pInternalInputName));

	CHKiRet(prop.Construct(&pLocalHostIP));
	CHKiRet(prop.SetString(pLocalHostIP, UCHAR_CONSTANT("127.0.0.1"), sizeof("127.0.0.1") - 1));
	CHKiRet(prop.ConstructFinalize(pLocalHostIP));

	/* get our host and domain names - we need to do this early as we may emit
	 * error log messages, which need the correct hostname. -- rgerhards, 2008-04-04
	 */
	net.getLocalHostname(&LocalFQDNName);
	CHKmalloc(LocalHostName = (uchar*) strdup((char*)LocalFQDNName));
	glbl.SetLocalFQDNName(LocalFQDNName); /* set the FQDN before we modify it */
	if((p = (uchar*)strchr((char*)LocalHostName, '.'))) {
		*p++ = '\0';
		LocalDomain = p;
	} else {
		LocalDomain = (uchar*)"";

		/* It's not clearly defined whether gethostname()
		 * should return the simple hostname or the fqdn. A
		 * good piece of software should be aware of both and
		 * we want to distribute good software.  Joey
		 *
		 * Good software also always checks its return values...
		 * If syslogd starts up before DNS is up & /etc/hosts
		 * doesn't have LocalHostName listed, gethostbyname will
		 * return NULL. 
		 */
		/* TODO: gethostbyname() is not thread-safe, but replacing it is
		 * not urgent as we do not run on multiple threads here. rgerhards, 2007-09-25
		 */
		hent = gethostbyname((char*)LocalHostName);
		if(hent) {
			free(LocalHostName);
			CHKmalloc(LocalHostName = (uchar*)strdup(hent->h_name));
				
			if((p = (uchar*)strchr((char*)LocalHostName, '.')))
			{
				*p++ = '\0';
				LocalDomain = p;
			}
		}
	}

	/* Convert to lower case to recognize the correct domain laterly */
	for(p = LocalDomain ; *p ; p++)
		*p = (char)tolower((int)*p);
	
	/* we now have our hostname and can set it inside the global vars.
	 * TODO: think if all of this would better be a runtime function
	 * rgerhards, 2008-04-17
	 */
	glbl.SetLocalHostName(LocalHostName);
	glbl.SetLocalDomain(LocalDomain);
	glbl.GenerateLocalHostNameProperty(); /* must be redone after conf processing, FQDN setting may have changed */

	/* initialize the objects */
	if((iRet = modInitIminternal()) != RS_RET_OK) {
		fprintf(stderr, "fatal error: could not initialize errbuf object (error code %d).\n",
			iRet);
		exit(1); /* "good" exit, leaving at init for fatal error */
	}

	if((iRet = loadBuildInModules()) != RS_RET_OK) {
		fprintf(stderr, "fatal error: could not activate built-in modules. Error code %d.\n",
			iRet);
		exit(1); /* "good" exit, leaving at init for fatal error */
	}

	/* END core initializations - we now come back to carrying out command line options*/

	while((iRet = bufOptRemove(&ch, &arg)) == RS_RET_OK) {
		DBGPRINTF("deque option %c, optarg '%s'\n", ch, (arg == NULL) ? "" : arg);
		switch((char)ch) {
                case '4':
	                glbl.SetDefPFFamily(PF_INET);
                        break;
                case '6':
                        glbl.SetDefPFFamily(PF_INET6);
                        break;
                case 'A':
                        send_to_all++;
                        break;
                case 'a':
			if(iCompatibilityMode < 3) {
				if(!bImUxSockLoaded) {
					legacyOptsEnq((uchar *) "ModLoad imuxsock");
					bImUxSockLoaded = 1;
				}
				snprintf((char *) legacyConfLine, sizeof(legacyConfLine), "addunixlistensocket %s", arg);
				legacyOptsEnq(legacyConfLine);
			} else {
				fprintf(stderr, "error -a is no longer supported, use module imuxsock instead");
			}
                        break;
		case 'f':		/* configuration file */
			ConfFile = (uchar*) arg;
			break;
		case 'g':		/* enable tcp gssapi logging */
			if(iCompatibilityMode < 3) {
				legacyOptsParseTCP(ch, arg);
			} else
				fprintf(stderr,	"-g option only supported in compatibility modes 0 to 2 - ignored\n");
			break;
		case 'h':
			if(iCompatibilityMode < 3) {
				errmsg.LogError(0, NO_ERRCODE, "WARNING: -h option is no longer supported - ignored");
			} else {
				usage(); /* for v3 and above, it simply is an error */
			}
			break;
		case 'i':		/* pid file name */
			PidFile = arg;
			break;
		case 'l':
			if(glbl.GetLocalHosts() != NULL) {
				fprintf (stderr, "rsyslogd: Only one -l argument allowed, the first one is taken.\n");
			} else {
				glbl.SetLocalHosts(crunch_list(arg));
			}
			break;
		case 'm':		/* mark interval */
			if(iCompatibilityMode < 3) {
				MarkInterval = atoi(arg) * 60;
			} else
				fprintf(stderr,
					"-m option only supported in compatibility modes 0 to 2 - ignored\n");
			break;
		case 'n':		/* don't fork */
			NoFork = 1;
			break;
		case 'N':		/* enable config verify mode */
			iConfigVerify = atoi(arg);
			break;
                case 'o':
			if(iCompatibilityMode < 3) {
				if(!bImUxSockLoaded) {
					legacyOptsEnq((uchar *) "ModLoad imuxsock");
					bImUxSockLoaded = 1;
				}
				legacyOptsEnq((uchar *) "OmitLocalLogging");
			} else {
				fprintf(stderr, "error -o is no longer supported, use module imuxsock instead");
			}
                        break;
                case 'p':
			if(iCompatibilityMode < 3) {
				if(!bImUxSockLoaded) {
					legacyOptsEnq((uchar *) "ModLoad imuxsock");
					bImUxSockLoaded = 1;
				}
				snprintf((char *) legacyConfLine, sizeof(legacyConfLine), "SystemLogSocketName %s", arg);
				legacyOptsEnq(legacyConfLine);
			} else {
				fprintf(stderr, "error -p is no longer supported, use module imuxsock instead");
			}
		case 'q':               /* add hostname if DNS resolving has failed */
		        net.pACLAddHostnameOnFail = 1;
		        break;
		case 'Q':               /* dont resolve hostnames in ACL to IPs */
		        net.pACLDontResolve = 1;
		        break;
		case 'r':		/* accept remote messages */
			if(iCompatibilityMode < 3) {
				legacyOptsEnq((uchar *) "ModLoad imudp");
				snprintf((char *) legacyConfLine, sizeof(legacyConfLine), "UDPServerRun %s", arg);
				legacyOptsEnq(legacyConfLine);
			} else
				fprintf(stderr, "-r option only supported in compatibility modes 0 to 2 - ignored\n");
			break;
		case 's':
			if(glbl.GetStripDomains() != NULL) {
				fprintf (stderr, "rsyslogd: Only one -s argument allowed, the first one is taken.\n");
			} else {
				glbl.SetStripDomains(crunch_list(arg));
			}
			break;
		case 't':		/* enable tcp logging */
			if(iCompatibilityMode < 3) {
				legacyOptsParseTCP(ch, arg);
			} else
				fprintf(stderr,	"-t option only supported in compatibility modes 0 to 2 - ignored\n");
			break;
		case 'T':/* chroot() immediately at program startup, but only for testing, NOT security yet */
			if(chroot(arg) != 0) {
				perror("chroot");
				exit(1);
			}
			break;
		case 'u':		/* misc user settings */
			iHelperUOpt = atoi(arg);
			if(iHelperUOpt & 0x01)
				glbl.SetParseHOSTNAMEandTAG(0);
			if(iHelperUOpt & 0x02)
				bChDirRoot = 0;
			break;
		case 'w':		/* disable disallowed host warnigs */
			glbl.SetOption_DisallowWarning(0);
			break;
		case 'x':		/* disable dns for remote messages */
			glbl.SetDisableDNS(1);
			break;
		case '?':              
		default:
			usage();
		}
	}

	if(iRet != RS_RET_END_OF_LINKEDLIST)
		FINALIZE;

	if(iConfigVerify) {
		fprintf(stderr, "rsyslogd: version %s, config validation run (level %d), master config %s\n",
			VERSION, iConfigVerify, ConfFile);
	}

	if(bChDirRoot) {
		if(chdir("/") != 0)
			fprintf(stderr, "Can not do 'cd /' - still trying to run\n");
	}


	/* process compatibility mode settings */
	if(iCompatibilityMode < 4) {
		errmsg.LogError(0, NO_ERRCODE, "WARNING: rsyslogd is running in compatibility mode. Automatically "
		                            "generated config directives may interfer with your rsyslog.conf settings. "
					    "We suggest upgrading your config and adding -c4 as the first "
					    "rsyslogd option.");
	}

	if(iCompatibilityMode < 3) {
		if(MarkInterval > 0) {
			legacyOptsEnq((uchar *) "ModLoad immark");
			snprintf((char *) legacyConfLine, sizeof(legacyConfLine), "MarkMessagePeriod %d", MarkInterval);
			legacyOptsEnq(legacyConfLine);
		}
		if(!bImUxSockLoaded) {
			legacyOptsEnq((uchar *) "ModLoad imuxsock");
		}
	}

	if(bEOptionWasGiven && iCompatibilityMode < 3) {
		errmsg.LogError(0, NO_ERRCODE, "WARNING: \"message repeated n times\" feature MUST be turned on in "
					    "rsyslog.conf - CURRENTLY EVERY MESSAGE WILL BE LOGGED. Visit "
					    "http://www.rsyslog.com/rptdmsgreduction to learn "
					    "more and cast your vote if you want us to keep this feature.");
	}

	if(!iConfigVerify)
		CHKiRet(doGlblProcessInit());

	/* re-generate local host name property, as the config may have changed our FQDN settings */
	glbl.GenerateLocalHostNameProperty();

	CHKiRet(mainThread());

	/* do any de-init's that need to be done AFTER this comment */

	die(bFinished);
	
	thrdExit();

finalize_it:
	if(iRet == RS_RET_VALIDATION_RUN) {
		fprintf(stderr, "rsyslogd: End of config validation run. Bye.\n");
	} else if(iRet != RS_RET_OK) {
		fprintf(stderr, "rsyslogd run failed with error %d (see rsyslog.h "
				"or try http://www.rsyslog.com/e/%d to learn what that number means)\n", iRet, iRet*-1);
	}

	ENDfunc
	return 0;
}


/* This is the main entry point into rsyslogd. This must be a function in its own
 * right in order to intialize the debug system in a portable way (otherwise we would
 * need to have a statement before variable definitions.
 * rgerhards, 20080-01-28
 */
int main(int argc, char **argv)
{	
	dbgClassInit();
	return realMain(argc, argv);
}
/* vim:set ai:
 */<|MERGE_RESOLUTION|>--- conflicted
+++ resolved
@@ -135,10 +135,6 @@
 #include "errmsg.h"
 #include "datetime.h"
 #include "parser.h"
-<<<<<<< HEAD
-//#include "sysvar.h"
-=======
->>>>>>> 8b246de2
 #include "batch.h"
 #include "unicode-helper.h"
 #include "ruleset.h"
@@ -598,357 +594,12 @@
  * for the main queue.
  */
 static rsRetVal
-<<<<<<< HEAD
-msgConsumer(void __attribute__((unused)) *notNeeded, batch_t *pBatch)
-{
-	int i;
-	msg_t *pMsg;
-	DEFiRet;
-
-	assert(pBatch != NULL);
-
-	for(i = 0 ; i < pBatch->nElem ; i++) {
-		pMsg = (msg_t*) pBatch->pElem[i].pUsrp;
-		DBGPRINTF("msgConsumer processes msg %d/%d\n", i, pBatch->nElem);
-		if((pMsg->msgFlags & NEEDS_PARSING) != 0) {
-			parseMsg(pMsg);
-		}
-		ruleset.ProcessMsg(pMsg);
-	}
-
-	RETiRet;
-}
-
-
-/* Helper to parseRFCSyslogMsg. This function parses a field up to
- * (and including) the SP character after it. The field contents is
- * returned in a caller-provided buffer. The parsepointer is advanced
- * to after the terminating SP. The caller must ensure that the 
- * provided buffer is large enough to hold the to be extracted value.
- * Returns 0 if everything is fine or 1 if either the field is not
- * SP-terminated or any other error occurs. -- rger, 2005-11-24
- * The function now receives the size of the string and makes sure
- * that it does not process more than that. The *pLenStr counter is
- * updated on exit. -- rgerhards, 2009-09-23
- */
-static int parseRFCField(uchar **pp2parse, uchar *pResult, int *pLenStr)
-{
-	uchar *p2parse;
-	int iRet = 0;
-
-	assert(pp2parse != NULL);
-	assert(*pp2parse != NULL);
-	assert(pResult != NULL);
-
-	p2parse = *pp2parse;
-
-	/* this is the actual parsing loop */
-	while(*pLenStr > 0  && *p2parse != ' ') {
-		*pResult++ = *p2parse++;
-		--(*pLenStr);
-	}
-
-	if(*pLenStr > 0 && *p2parse == ' ') {
-		++p2parse; /* eat SP, but only if not at end of string */
-		--(*pLenStr);
-	} else {
-		iRet = 1; /* there MUST be an SP! */
-	}
-	*pResult = '\0';
-
-	/* set the new parse pointer */
-	*pp2parse = p2parse;
-	return 0;
-}
-
-
-/* Helper to parseRFCSyslogMsg. This function parses the structured
- * data field of a message. It does NOT parse inside structured data,
- * just gets the field as whole. Parsing the single entities is left
- * to other functions. The parsepointer is advanced
- * to after the terminating SP. The caller must ensure that the 
- * provided buffer is large enough to hold the to be extracted value.
- * Returns 0 if everything is fine or 1 if either the field is not
- * SP-terminated or any other error occurs. -- rger, 2005-11-24
- * The function now receives the size of the string and makes sure
- * that it does not process more than that. The *pLenStr counter is
- * updated on exit. -- rgerhards, 2009-09-23
- */
-static int parseRFCStructuredData(uchar **pp2parse, uchar *pResult, int *pLenStr)
-{
-	uchar *p2parse;
-	int bCont = 1;
-	int iRet = 0;
-	int lenStr;
-
-	assert(pp2parse != NULL);
-	assert(*pp2parse != NULL);
-	assert(pResult != NULL);
-
-	p2parse = *pp2parse;
-	lenStr = *pLenStr;
-
-	/* this is the actual parsing loop
-	 * Remeber: structured data starts with [ and includes any characters
-	 * until the first ] followed by a SP. There may be spaces inside
-	 * structured data. There may also be \] inside the structured data, which
-	 * do NOT terminate an element.
-	 */
-	if(lenStr == 0 || *p2parse != '[')
-		return 1; /* this is NOT structured data! */
-
-	if(*p2parse == '-') { /* empty structured data? */
-		*pResult++ = '-';
-		++p2parse;
-		--lenStr;
-	} else {
-		while(bCont) {
-			if(lenStr < 2) {
-				/* we now need to check if we have only structured data */
-				if(lenStr > 0 && *p2parse == ']') {
-					*pResult++ = *p2parse;
-					p2parse++;
-					lenStr--;
-					bCont = 0;
-				} else {
-					iRet = 1; /* this is not valid! */
-					bCont = 0;
-				}
-			} else if(*p2parse == '\\' && *(p2parse+1) == ']') {
-				/* this is escaped, need to copy both */
-				*pResult++ = *p2parse++;
-				*pResult++ = *p2parse++;
-				lenStr -= 2;
-			} else if(*p2parse == ']' && *(p2parse+1) == ' ') {
-				/* found end, just need to copy the ] and eat the SP */
-				*pResult++ = *p2parse;
-				p2parse += 2;
-				lenStr -= 2;
-				bCont = 0;
-			} else {
-				*pResult++ = *p2parse++;
-				--lenStr;
-			}
-		}
-	}
-
-	if(lenStr > 0 && *p2parse == ' ') {
-		++p2parse; /* eat SP, but only if not at end of string */
-		--lenStr;
-	} else {
-		iRet = 1; /* there MUST be an SP! */
-	}
-	*pResult = '\0';
-
-	/* set the new parse pointer */
-	*pp2parse = p2parse;
-	*pLenStr = lenStr;
-	return 0;
-}
-
-/* parse a RFC5424-formatted syslog message. This function returns
- * 0 if processing of the message shall continue and 1 if something
- * went wrong and this messe should be ignored. This function has been
- * implemented in the effort to support syslog-protocol. Please note that
- * the name (parse *RFC*) stems from the hope that syslog-protocol will
- * some time become an RFC. Do not confuse this with informational
- * RFC 3164 (which is legacy syslog).
- *
- * currently supported format:
- *
- * <PRI>VERSION SP TIMESTAMP SP HOSTNAME SP APP-NAME SP PROCID SP MSGID SP [SD-ID]s SP MSG
- *
- * <PRI> is already stripped when this function is entered. VERSION already
- * has been confirmed to be "1", but has NOT been stripped from the message.
- *
- * rger, 2005-11-24
- */
-int parseRFCSyslogMsg(msg_t *pMsg, int flags)
-{
-	uchar *p2parse;
-	uchar *pBuf;
-	int lenMsg;
-	int bContParse = 1;
-
-	BEGINfunc
-	assert(pMsg != NULL);
-	assert(pMsg->pszRawMsg != NULL);
-	p2parse = pMsg->pszRawMsg + pMsg->offAfterPRI; /* point to start of text, after PRI */
-	lenMsg = pMsg->iLenRawMsg - pMsg->offAfterPRI;
-
-	/* do a sanity check on the version and eat it (the caller checked this already) */
-	assert(p2parse[0] == '1' && p2parse[1] == ' ');
-	p2parse += 2;
-	lenMsg -= 2;
-
-	/* Now get us some memory we can use as a work buffer while parsing.
-	 * We simply allocated a buffer sufficiently large to hold all of the
-	 * message, so we can not run into any troubles. I think this is
-	 * more wise then to use individual buffers.
-	 */
-	if((pBuf = malloc(sizeof(uchar) * (lenMsg + 1))) == NULL)
-		return 1;
-		
-	/* IMPORTANT NOTE:
-	 * Validation is not actually done below nor are any errors handled. I have
-	 * NOT included this for the current proof of concept. However, it is strongly
-	 * advisable to add it when this code actually goes into production.
-	 * rgerhards, 2005-11-24
-	 */
-
-	/* TIMESTAMP */
-	if(datetime.ParseTIMESTAMP3339(&(pMsg->tTIMESTAMP),  &p2parse, &lenMsg) == RS_RET_OK) {
-		if(flags & IGNDATE) {
-			/* we need to ignore the msg data, so simply copy over reception date */
-			memcpy(&pMsg->tTIMESTAMP, &pMsg->tRcvdAt, sizeof(struct syslogTime));
-		}
-	} else {
-		DBGPRINTF("no TIMESTAMP detected!\n");
-		bContParse = 0;
-	}
-
-	/* HOSTNAME */
-	if(bContParse) {
-		parseRFCField(&p2parse, pBuf, &lenMsg);
-		MsgSetHOSTNAME(pMsg, pBuf, ustrlen(pBuf));
-	}
-
-	/* APP-NAME */
-	if(bContParse) {
-		parseRFCField(&p2parse, pBuf, &lenMsg);
-		MsgSetAPPNAME(pMsg, (char*)pBuf);
-	}
-
-	/* PROCID */
-	if(bContParse) {
-		parseRFCField(&p2parse, pBuf, &lenMsg);
-		MsgSetPROCID(pMsg, (char*)pBuf);
-	}
-
-	/* MSGID */
-	if(bContParse) {
-		parseRFCField(&p2parse, pBuf, &lenMsg);
-		MsgSetMSGID(pMsg, (char*)pBuf);
-	}
-
-	/* STRUCTURED-DATA */
-	if(bContParse) {
-		parseRFCStructuredData(&p2parse, pBuf, &lenMsg);
-		MsgSetStructuredData(pMsg, (char*)pBuf);
-	}
-
-	/* MSG */
-	MsgSetMSGoffs(pMsg, p2parse - pMsg->pszRawMsg);
-
-	free(pBuf);
-	ENDfunc
-	return 0; /* all ok */
-}
-
-
-/* parse a legay-formatted syslog message. This function returns
- * 0 if processing of the message shall continue and 1 if something
- * went wrong and this messe should be ignored. This function has been
- * implemented in the effort to support syslog-protocol.
- * rger, 2005-11-24
- * As of 2006-01-10, I am removing the logic to continue parsing only
- * when a valid TIMESTAMP is detected. Validity of other fields already
- * is ignored. This is due to the fact that the parser has grown smarter
- * and is now more able to understand different dialects of the syslog
- * message format. I do not expect any bad side effects of this change,
- * but I thought I log it in this comment.
- * rgerhards, 2006-01-10
- */
-int parseLegacySyslogMsg(msg_t *pMsg, int flags)
-{
-	uchar *p2parse;
-	int lenMsg;
-	int bTAGCharDetected;
-	int i;	/* general index for parsing */
-	uchar bufParseTAG[CONF_TAG_MAXSIZE];
-	uchar bufParseHOSTNAME[CONF_TAG_HOSTNAME];
-	BEGINfunc
-
-	assert(pMsg != NULL);
-	assert(pMsg->pszRawMsg != NULL);
-	lenMsg = pMsg->iLenRawMsg - (pMsg->offAfterPRI + 1);
-	p2parse = pMsg->pszRawMsg + pMsg->offAfterPRI; /* point to start of text, after PRI */
-
-	/* Check to see if msg contains a timestamp. We start by assuming
-	 * that the message timestamp is the time of reception (which we 
-	 * generated ourselfs and then try to actually find one inside the
-	 * message. There we go from high-to low precison and are done
-	 * when we find a matching one. -- rgerhards, 2008-09-16
-	 */
-	if(datetime.ParseTIMESTAMP3339(&(pMsg->tTIMESTAMP), &p2parse, &lenMsg) == RS_RET_OK) {
-		/* we are done - parse pointer is moved by ParseTIMESTAMP3339 */;
-	} else if(datetime.ParseTIMESTAMP3164(&(pMsg->tTIMESTAMP), &p2parse, &lenMsg) == RS_RET_OK) {
-		/* we are done - parse pointer is moved by ParseTIMESTAMP3164 */;
-	} else if(*p2parse == ' ' && lenMsg > 1) { /* try to see if it is slighly malformed - HP procurve seems to do that sometimes */
-		++p2parse;	/* move over space */
-		--lenMsg;
-		if(datetime.ParseTIMESTAMP3164(&(pMsg->tTIMESTAMP), &p2parse, &lenMsg) == RS_RET_OK) {
-			/* indeed, we got it! */
-			/* we are done - parse pointer is moved by ParseTIMESTAMP3164 */;
-		} else {/* parse pointer needs to be restored, as we moved it off-by-one
-			 * for this try.
-			 */
-			--p2parse;
-			++lenMsg;
-		}
-	}
-
-	if(flags & IGNDATE) {
-		/* we need to ignore the msg data, so simply copy over reception date */
-		memcpy(&pMsg->tTIMESTAMP, &pMsg->tRcvdAt, sizeof(struct syslogTime));
-	}
-
-	/* rgerhards, 2006-03-13: next, we parse the hostname and tag. But we 
-	 * do this only when the user has not forbidden this. I now introduce some
-	 * code that allows a user to configure rsyslogd to treat the rest of the
-	 * message as MSG part completely. In this case, the hostname will be the
-	 * machine that we received the message from and the tag will be empty. This
-	 * is meant to be an interim solution, but for now it is in the code.
-	 */
-	if(bParseHOSTNAMEandTAG && !(flags & INTERNAL_MSG)) {
-		/* parse HOSTNAME - but only if this is network-received!
-		 * rger, 2005-11-14: we still have a problem with BSD messages. These messages
-		 * do NOT include a host name. In most cases, this leads to the TAG to be treated
-		 * as hostname and the first word of the message as the TAG. Clearly, this is not
-		 * of advantage ;) I think I have now found a way to handle this situation: there
-		 * are certain characters which are frequently used in TAG (e.g. ':'), which are
-		 * *invalid* in host names. So while parsing the hostname, I check for these characters.
-		 * If I find them, I set a simple flag but continue. After parsing, I check the flag.
-		 * If it was set, then we most probably do not have a hostname but a TAG. Thus, I change
-		 * the fields. I think this logic shall work with any type of syslog message.
-		 * rgerhards, 2009-06-23: and I now have extended this logic to every character
-		 * that is not a valid hostname.
-		 */
-		bTAGCharDetected = 0;
-		if(lenMsg > 0 && flags & PARSE_HOSTNAME) {
-			i = 0;
-			while(i < lenMsg && (isalnum(p2parse[i]) || p2parse[i] == '.' || p2parse[i] == '.'
-				|| p2parse[i] == '_' || p2parse[i] == '-') && i < CONF_TAG_MAXSIZE) {
-				bufParseHOSTNAME[i] = p2parse[i];
-				++i;
-			}
-
-			if(i > 0 && p2parse[i] == ' ' && isalnum(p2parse[i-1])) {
-				/* we got a hostname! */
-				p2parse += i + 1; /* "eat" it (including SP delimiter) */
-				lenMsg -= i + 1;
-				bufParseHOSTNAME[i] = '\0';
-				MsgSetHOSTNAME(pMsg, bufParseHOSTNAME, i);
-			}
-		}
-=======
 msgConsumer(void __attribute__((unused)) *notNeeded, batch_t *pBatch, int *pbShutdownImmediate)
 {
 	int i;
 	msg_t *pMsg;
 	rsRetVal localRet;
 	DEFiRet;
->>>>>>> 8b246de2
 
 	assert(pBatch != NULL);
 
@@ -1781,8 +1432,6 @@
 }
 
 
-<<<<<<< HEAD
-=======
 /* create a main message queue, now also used for ruleset queues. This function
  * needs to be moved to some other module, but it is considered acceptable for
  * the time being (remember that we want to restructure config processing at large!).
@@ -1847,7 +1496,6 @@
 }
 
 
->>>>>>> 8b246de2
 /* INIT -- Initialize syslogd
  * Note that if iConfigVerify is set, only the config file is verified but nothing
  * else happens. -- rgerhards, 2008-07-28
@@ -1864,14 +1512,6 @@
 	struct sigaction sigAct;
 	DEFiRet;
 
-<<<<<<< HEAD
-	/* initialize some static variables */
-	pDfltHostnameCmp = NULL;
-	pDfltProgNameCmp = NULL;
-	eDfltHostnameCmpMode = HN_NO_COMP;
-
-=======
->>>>>>> 8b246de2
 	DBGPRINTF("rsyslog %s - called init()\n", VERSION);
 
 	/* construct the default ruleset */
@@ -1970,51 +1610,6 @@
 		fprintf(stderr, "fatal error %d: could not create message queue - rsyslogd can not run!\n", iRet);
 		exit(1);
 	}
-<<<<<<< HEAD
-	/* name our main queue object (it's not fatal if it fails...) */
-	obj.SetName((obj_t*) pMsgQueue, (uchar*) "main Q");
-
-	/* ... set some properties ... */
-#	define setQPROP(func, directive, data) \
-	CHKiRet_Hdlr(func(pMsgQueue, data)) { \
-		errmsg.LogError(0, NO_ERRCODE, "Invalid " #directive ", error %d. Ignored, running with default setting", iRet); \
-	}
-#	define setQPROPstr(func, directive, data) \
-	CHKiRet_Hdlr(func(pMsgQueue, data, (data == NULL)? 0 : strlen((char*) data))) { \
-		errmsg.LogError(0, NO_ERRCODE, "Invalid " #directive ", error %d. Ignored, running with default setting", iRet); \
-	}
-
-	setQPROP(qqueueSetMaxFileSize, "$MainMsgQueueFileSize", iMainMsgQueMaxFileSize);
-	setQPROP(qqueueSetsizeOnDiskMax, "$MainMsgQueueMaxDiskSpace", iMainMsgQueMaxDiskSpace);
-	setQPROP(qqueueSetiDeqBatchSize, "$MainMsgQueueDequeueBatchSize", iMainMsgQueDeqBatchSize);
-	setQPROPstr(qqueueSetFilePrefix, "$MainMsgQueueFileName", pszMainMsgQFName);
-	setQPROP(qqueueSetiPersistUpdCnt, "$MainMsgQueueCheckpointInterval", iMainMsgQPersistUpdCnt);
-	setQPROP(qqueueSetbSyncQueueFiles, "$MainMsgQueueSyncQueueFiles", bMainMsgQSyncQeueFiles);
-	setQPROP(qqueueSettoQShutdown, "$MainMsgQueueTimeoutShutdown", iMainMsgQtoQShutdown );
-	setQPROP(qqueueSettoActShutdown, "$MainMsgQueueTimeoutActionCompletion", iMainMsgQtoActShutdown);
-	setQPROP(qqueueSettoWrkShutdown, "$MainMsgQueueWorkerTimeoutThreadShutdown", iMainMsgQtoWrkShutdown);
-	setQPROP(qqueueSettoEnq, "$MainMsgQueueTimeoutEnqueue", iMainMsgQtoEnq);
-	setQPROP(qqueueSetiHighWtrMrk, "$MainMsgQueueHighWaterMark", iMainMsgQHighWtrMark);
-	setQPROP(qqueueSetiLowWtrMrk, "$MainMsgQueueLowWaterMark", iMainMsgQLowWtrMark);
-	setQPROP(qqueueSetiDiscardMrk, "$MainMsgQueueDiscardMark", iMainMsgQDiscardMark);
-	setQPROP(qqueueSetiDiscardSeverity, "$MainMsgQueueDiscardSeverity", iMainMsgQDiscardSeverity);
-	setQPROP(qqueueSetiMinMsgsPerWrkr, "$MainMsgQueueWorkerThreadMinimumMessages", iMainMsgQWrkMinMsgs);
-	setQPROP(qqueueSetbSaveOnShutdown, "$MainMsgQueueSaveOnShutdown", bMainMsgQSaveOnShutdown);
-	setQPROP(qqueueSetiDeqSlowdown, "$MainMsgQueueDequeueSlowdown", iMainMsgQDeqSlowdown);
-	setQPROP(qqueueSetiDeqtWinFromHr,  "$MainMsgQueueDequeueTimeBegin", iMainMsgQueueDeqtWinFromHr);
-	setQPROP(qqueueSetiDeqtWinToHr,    "$MainMsgQueueDequeueTimeEnd", iMainMsgQueueDeqtWinToHr);
-
-#	undef setQPROP
-#	undef setQPROPstr
-
-	/* ... and finally start the queue! */
-	CHKiRet_Hdlr(qqueueStart(pMsgQueue)) {
-		/* no queue is fatal, we need to give up in that case... */
-		fprintf(stderr, "fatal error %d: could not start message queue - rsyslogd can not run!\n", iRet);
-		exit(1);
-	}
-=======
->>>>>>> 8b246de2
 
 	bHaveMainQueue = (MainMsgQueType == QUEUETYPE_DIRECT) ? 0 : 1;
 	DBGPRINTF("Main processing queue is initialized and running\n");
@@ -2043,13 +1638,6 @@
 	/* we now generate the startup message. It now includes everything to
 	 * identify this instance. -- rgerhards, 2005-08-17
 	 */
-<<<<<<< HEAD
-	snprintf(bufStartUpMsg, sizeof(bufStartUpMsg)/sizeof(char), 
-		 " [origin software=\"rsyslogd\" " "swVersion=\"" VERSION \
-		 "\" x-pid=\"%d\" x-info=\"http://www.rsyslog.com\"] start",
-		 (int) myPid);
-	logmsgInternal(NO_ERRCODE, LOG_SYSLOG|LOG_INFO, (uchar*)bufStartUpMsg, 0);
-=======
 	if(bLogStatusMsgs) {
 		snprintf(bufStartUpMsg, sizeof(bufStartUpMsg)/sizeof(char), 
 			 " [origin software=\"rsyslogd\" " "swVersion=\"" VERSION \
@@ -2057,7 +1645,6 @@
 			 (int) myPid);
 		logmsgInternal(NO_ERRCODE, LOG_SYSLOG|LOG_INFO, (uchar*)bufStartUpMsg, 0);
 	}
->>>>>>> 8b246de2
 
 finalize_it:
 	RETiRet;
@@ -2201,13 +1788,6 @@
 {
 	char buf[512];
 
-<<<<<<< HEAD
-	snprintf(buf, sizeof(buf) / sizeof(char),
-		 " [origin software=\"rsyslogd\" " "swVersion=\"" VERSION
-		 "\" x-pid=\"%d\" x-info=\"http://www.rsyslog.com\"] rsyslogd was HUPed",
-		 (int) myPid);
-		errno = 0;
-=======
 	if(bLogStatusMsgs) {
 		snprintf(buf, sizeof(buf) / sizeof(char),
 			 " [origin software=\"rsyslogd\" " "swVersion=\"" VERSION
@@ -2216,7 +1796,6 @@
 			errno = 0;
 		logmsgInternal(NO_ERRCODE, LOG_SYSLOG|LOG_INFO, (uchar*)buf, 0);
 	}
->>>>>>> 8b246de2
 
 	ruleset.IterateAllActions(doHUPActions, NULL);
 }
