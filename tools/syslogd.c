/**
 * \brief This is the main file of the rsyslogd daemon.
 *
 * Please visit the rsyslog project at
 *
 * http://www.rsyslog.com
 *
 * to learn more about it and discuss any questions you may have.
 *
 * rsyslog had initially been forked from the sysklogd project.
 * I would like to express my thanks to the developers of the sysklogd
 * package - without it, I would have had a much harder start...
 *
 * Please note that while rsyslog started from the sysklogd code base,
 * it nowadays has almost nothing left in common with it. Allmost all
 * parts of the code have been rewritten.
 *
 * This Project was intiated and is maintained by
 * Rainer Gerhards <rgerhards@hq.adiscon.com>.
 *
 * For further information, please see http://www.rsyslog.com
 *
 * rsyslog - An Enhanced syslogd Replacement.
 * Copyright 2003-2012 Rainer Gerhards and Adiscon GmbH.
 *
 * This file is part of rsyslog.
 *
 * Rsyslog is free software: you can redistribute it and/or modify
 * it under the terms of the GNU General Public License as published by
 * the Free Software Foundation, either version 3 of the License, or
 * (at your option) any later version.
 *
 * Rsyslog is distributed in the hope that it will be useful,
 * but WITHOUT ANY WARRANTY; without even the implied warranty of
 * MERCHANTABILITY or FITNESS FOR A PARTICULAR PURPOSE.  See the
 * GNU General Public License for more details.
 *
 * You should have received a copy of the GNU General Public License
 * along with Rsyslog.  If not, see <http://www.gnu.org/licenses/>.
 *
 * A copy of the GPL can be found in the file "COPYING" in this distribution.
 */
#include "config.h"
#include "rsyslog.h"

#define DEFUPRI		(LOG_USER|LOG_NOTICE)
#define TIMERINTVL	30		/* interval for checking flush, mark */

#include <unistd.h>
#include <stdlib.h>
#include <stdio.h>
#include <stddef.h>
#include <ctype.h>
#include <limits.h>
#define GNU_SOURCE
#include <string.h>
#include <stdarg.h>
#include <time.h>
#include <assert.h>

#ifdef OS_SOLARIS
#	include <errno.h>
#	include <fcntl.h>
#	include <stropts.h>
#	include <sys/termios.h>
#	include <sys/types.h>
#else
#	include <libgen.h>
#	include <sys/errno.h>
#endif

#include <sys/ioctl.h>
#include <sys/wait.h>
#include <sys/file.h>
#include <sys/resource.h>
#include <grp.h>

#if HAVE_SYS_TIMESPEC_H
# include <sys/timespec.h>
#endif

#if HAVE_SYS_STAT_H
#	include <sys/stat.h>
#endif

#include <signal.h>

#if HAVE_PATHS_H
#include <paths.h>
#endif

#ifdef USE_NETZIP
#include <zlib.h>
#endif

extern int yydebug; /* interface to flex */

#include <netdb.h>

#include "pidfile.h"
#include "srUtils.h"
#include "stringbuf.h"
#include "syslogd-types.h"
#include "template.h"
#include "outchannel.h"
#include "syslogd.h"

#include "msg.h"
#include "modules.h"
#include "action.h"
#include "iminternal.h"
#include "cfsysline.h"
#include "threads.h"
#include "wti.h"
#include "queue.h"
#include "stream.h"
#include "conf.h"
#include "errmsg.h"
#include "datetime.h"
#include "parser.h"
#include "batch.h"
#include "unicode-helper.h"
#include "ruleset.h"
#include "net.h"
#include "prop.h"
#include "rsconf.h"
#include "dnscache.h"
#include "sd-daemon.h"
#include "rainerscript.h"

/* definitions for objects we access */
DEFobjCurrIf(obj)
DEFobjCurrIf(glbl)
DEFobjCurrIf(datetime) /* TODO: make go away! */
DEFobjCurrIf(conf)
DEFobjCurrIf(module)
DEFobjCurrIf(errmsg)
DEFobjCurrIf(ruleset)
DEFobjCurrIf(prop)
DEFobjCurrIf(parser)
DEFobjCurrIf(rsconf)
DEFobjCurrIf(net) /* TODO: make go away! */


/* forward definitions */
static rsRetVal GlobalClassExit(void);
static rsRetVal queryLocalHostname(void);


#ifndef _PATH_LOGCONF 
#define _PATH_LOGCONF	"/etc/rsyslog.conf"
#endif

#ifndef _PATH_MODDIR
#       if defined(__FreeBSD__)
#               define _PATH_MODDIR     "/usr/local/lib/rsyslog/"
#       else
#               define _PATH_MODDIR     "/lib/rsyslog/"
#       endif
#endif

#if defined(SYSLOGD_PIDNAME)
#	undef _PATH_LOGPID
#	if defined(FSSTND)
#		ifdef OS_BSD
#			define _PATH_VARRUN "/var/run/"
#		endif
#		if defined(__sun) || defined(__hpux)
#			define _PATH_VARRUN "/var/run/"
#		endif
#		define _PATH_LOGPID _PATH_VARRUN SYSLOGD_PIDNAME
#	else
#		define _PATH_LOGPID "/etc/" SYSLOGD_PIDNAME
#	endif
#else
#	ifndef _PATH_LOGPID
#		if defined(__sun) || defined(__hpux)
#			define _PATH_VARRUN "/var/run/"
#		endif
#		if defined(FSSTND)
#			define _PATH_LOGPID _PATH_VARRUN "rsyslogd.pid"
#		else
#			define _PATH_LOGPID "/etc/rsyslogd.pid"
#		endif
#	endif
#endif

#ifndef _PATH_TTY
#	define _PATH_TTY	"/dev/tty"
#endif

rsconf_t *ourConf;				/* our config object */

static prop_t *pInternalInputName = NULL;	/* there is only one global inputName for all internally-generated messages */
static uchar	*ConfFile = (uchar*) _PATH_LOGCONF; /* read-only after startup */
static char	*PidFile = _PATH_LOGPID; /* read-only after startup */

static pid_t myPid;	/* our pid for use in self-generated messages, e.g. on startup */
/* mypid is read-only after the initial fork() */
static int bHadHUP = 0; /* did we have a HUP? */

static int bFinished = 0;	/* used by termination signal handler, read-only except there
				 * is either 0 or the number of the signal that requested the
 				 * termination.
				 */
int iConfigVerify = 0;	/* is this just a config verify run? */

/* Intervals at which we flush out "message repeated" messages,
 * in seconds after previous message is logged.  After each flush,
 * we move to the next interval until we reach the largest.
 * TODO: this shall go into action object! -- rgerhards, 2008-01-29
 */
int	repeatinterval[2] = { 30, 60 };	/* # of secs before flush */

#define LIST_DELIMITER	':'		/* delimiter between two hosts */

static pid_t ppid; /* This is a quick and dirty hack used for spliting main/startup thread */

struct queuefilenames_s {
	struct queuefilenames_s *next;
	uchar *name;
} *queuefilenames = NULL;


int	MarkInterval = 20 * 60;	/* interval between marks in seconds - read-only after startup */
int      send_to_all = 0;        /* send message to all IPv4/IPv6 addresses */
static int	NoFork = 0; 	/* don't fork - don't run in daemon mode - read-only after startup */
int	bHaveMainQueue = 0;/* set to 1 if the main queue - in queueing mode - is available
				 * If the main queue is either not yet ready or not running in 
				 * queueing mode (mode DIRECT!), then this is set to 0.
				 */

extern	int errno;

/* main message queue and its configuration parameters */
qqueue_t *pMsgQueue = NULL;				/* the main message queue */


/* up to the next comment, prototypes that should be removed by reordering */
/* Function prototypes. */
static char **crunch_list(char *list);
static void reapchild();
static void debug_switch();
static void sighup_handler();


static int usage(void)
{
	fprintf(stderr, "usage: rsyslogd [-46AdnqQvwx] [-l<hostlist>] [-s<domainlist>]\n"
			"                [-f<conffile>] [-i<pidfile>] [-N<level>] [-M<module load path>]\n"
			"                [-u<number>]\n"
			"For further information see http://www.rsyslog.com/doc\n");
	exit(1); /* "good" exit - done to terminate usage() */
}


/* ------------------------------ some support functions for imdiag ------------------------------ *
 * This is a bit dirty, but the only way to do it, at least with reasonable effort.
 * rgerhards, 2009-05-25
 */

/* return back the approximate current number of messages in the main message queue
 * This number includes the messages that reside in an associated DA queue (if
 * it exists) -- rgerhards, 2009-10-14
 */
rsRetVal
diagGetMainMsgQSize(int *piSize)
{
	DEFiRet;
	assert(piSize != NULL);
	*piSize = (pMsgQueue->pqDA != NULL) ? pMsgQueue->pqDA->iQueueSize : 0;
	*piSize += pMsgQueue->iQueueSize;
	RETiRet;
}


/* ------------------------------ end support functions for imdiag  ------------------------------ */


/* rgerhards, 2005-10-24: crunch_list is called only during option processing. So
 * it is never called once rsyslogd is running. This code
 * contains some exits, but they are considered safe because they only happen
 * during startup. Anyhow, when we review the code here, we might want to
 * reconsider the exit()s.
 */
static char **crunch_list(char *list)
{
	int count, i;
	char *p, *q;
	char **result = NULL;

	p = list;

	/* strip off trailing delimiters */
	while (p[strlen(p)-1] == LIST_DELIMITER) {
		count--;
		p[strlen(p)-1] = '\0';
	}
	/* cut off leading delimiters */
	while (p[0] == LIST_DELIMITER) {
		count--;
               p++;
	}

	/* count delimiters to calculate elements */
	for (count=i=0; p[i]; i++)
		if (p[i] == LIST_DELIMITER) count++;

	if ((result = (char **)MALLOC(sizeof(char *) * (count+2))) == NULL) {
		printf ("Sorry, can't get enough memory, exiting.\n");
		exit(0); /* safe exit, because only called during startup */
	}

	/*
	 * We now can assume that the first and last
	 * characters are different from any delimiters,
	 * so we don't have to care about this.
	 */
	count = 0;
	while ((q=strchr(p, LIST_DELIMITER))) {
		result[count] = (char *) MALLOC((q - p + 1) * sizeof(char));
		if (result[count] == NULL) {
			printf ("Sorry, can't get enough memory, exiting.\n");
			exit(0); /* safe exit, because only called during startup */
		}
		strncpy(result[count], p, q - p);
		result[count][q - p] = '\0';
		p = q; p++;
		count++;
	}
	if ((result[count] = \
	     (char *)MALLOC(sizeof(char) * strlen(p) + 1)) == NULL) {
		printf ("Sorry, can't get enough memory, exiting.\n");
		exit(0); /* safe exit, because only called during startup */
	}
	strcpy(result[count],p);
	result[++count] = NULL;

#if 0
	count=0;
	while (result[count])
		DBGPRINTF("#%d: %s\n", count, StripDomains[count++]);
#endif
	return result;
}


void untty(void)
#ifdef HAVE_SETSID
{
	if(!Debug) {
		setsid();
	}
	return;
}
#else
{
	int i;
	pid_t pid;

	if(!Debug) {
		pid = getpid();
		if (setpgid(pid, pid) < 0) {
			perror("setpgid");
			exit(1);
		}

		i = open(_PATH_TTY, O_RDWR|O_CLOEXEC);
		if (i >= 0) {
#			if !defined(__hpux)
				(void) ioctl(i, (int) TIOCNOTTY, NULL);
#			else
				/* TODO: we need to implement something for HP UX! -- rgerhards, 2008-03-04 */
				/* actually, HP UX should have setsid, so the code directly above should
				 * trigger. So the actual question is why it doesn't do that...
				 */
#			endif
			close(i);
		}
	}
}
#endif


/* This takes a received message that must be decoded and submits it to
 * the main message queue. This is a legacy function which is being provided
 * to aid older input plugins that do not support message creation via
 * the new interfaces themselves. It is not recommended to use this
 * function for new plugins. -- rgerhards, 2009-10-12
 */
rsRetVal
parseAndSubmitMessage(uchar *hname, uchar *hnameIP, uchar *msg, int len, int flags, flowControl_t flowCtlType,
	prop_t *pInputName, struct syslogTime *stTime, time_t ttGenTime, ruleset_t *pRuleset)
{
	prop_t *pProp = NULL;
	msg_t *pMsg;
	DEFiRet;

	/* we now create our own message object and submit it to the queue */
	if(stTime == NULL) {
		CHKiRet(msgConstruct(&pMsg));
	} else {
		CHKiRet(msgConstructWithTime(&pMsg, stTime, ttGenTime));
	}
	if(pInputName != NULL)
		MsgSetInputName(pMsg, pInputName);
	MsgSetRawMsg(pMsg, (char*)msg, len);
	MsgSetFlowControlType(pMsg, flowCtlType);
	MsgSetRuleset(pMsg, pRuleset);
	pMsg->msgFlags  = flags | NEEDS_PARSING;

	MsgSetRcvFromStr(pMsg, hname, ustrlen(hname), &pProp);
	CHKiRet(prop.Destruct(&pProp));
	CHKiRet(MsgSetRcvFromIPStr(pMsg, hnameIP, ustrlen(hnameIP), &pProp));
	CHKiRet(prop.Destruct(&pProp));
	CHKiRet(submitMsg(pMsg));

finalize_it:
	RETiRet;
}


/* this is a special function used to submit an error message. This
 * function is also passed to the runtime library as the generic error
 * message handler. -- rgerhards, 2008-04-17
 */
rsRetVal
submitErrMsg(int iErr, uchar *msg)
{
	DEFiRet;
	iRet = logmsgInternal(iErr, LOG_SYSLOG|LOG_ERR, msg, 0);
	RETiRet;
}


/* rgerhards 2004-11-09: the following is a function that can be used
 * to log a message orginating from the syslogd itself.
 */
rsRetVal
logmsgInternal(int iErr, int pri, uchar *msg, int flags)
{
	uchar pszTag[33];
	msg_t *pMsg;
	DEFiRet;

	CHKiRet(msgConstruct(&pMsg));
	MsgSetInputName(pMsg, pInternalInputName);
	MsgSetRawMsgWOSize(pMsg, (char*)msg);
	MsgSetHOSTNAME(pMsg, glbl.GetLocalHostName(), ustrlen(glbl.GetLocalHostName()));
	MsgSetRcvFrom(pMsg, glbl.GetLocalHostNameProp());
	MsgSetRcvFromIP(pMsg, glbl.GetLocalHostIP());
	MsgSetMSGoffs(pMsg, 0);
	/* check if we have an error code associated and, if so,
	 * adjust the tag. -- rgerhards, 2008-06-27
	 */
	if(iErr == NO_ERRCODE) {
		MsgSetTAG(pMsg, UCHAR_CONSTANT("rsyslogd:"), sizeof("rsyslogd:") - 1);
	} else {
		size_t len = snprintf((char*)pszTag, sizeof(pszTag), "rsyslogd%d:", iErr);
		pszTag[32] = '\0'; /* just to make sure... */
		MsgSetTAG(pMsg, pszTag, len);
	}
	pMsg->iFacility = LOG_FAC(pri);
	pMsg->iSeverity = LOG_PRI(pri);
	flags |= INTERNAL_MSG;
	pMsg->msgFlags  = flags;

	/* we now check if we should print internal messages out to stderr. This was
	 * suggested by HKS as a way to help people troubleshoot rsyslog configuration
	 * (by running it interactively. This makes an awful lot of sense, so I add
	 * it here. -- rgerhards, 2008-07-28
	 * Note that error messages can not be disable during a config verify. This
	 * permits us to process unmodified config files which otherwise contain a
	 * supressor statement.
	 */
	if(((Debug == DEBUG_FULL || NoFork) && ourConf->globals.bErrMsgToStderr) || iConfigVerify) {
		if(LOG_PRI(pri) == LOG_ERR)
			fprintf(stderr, "rsyslogd: %s\n", msg);
	}

	if(bHaveMainQueue == 0) { /* not yet in queued mode */
		iminternalAddMsg(pMsg);
	} else {
               /* we have the queue, so we can simply provide the
		 * message to the queue engine.
		 */
		submitMsg(pMsg);
	}
finalize_it:
	RETiRet;
}

/* check message against ACL set
 * rgerhards, 2009-11-16
 */
#if 0
static inline rsRetVal
chkMsgAgainstACL() {
	/* if we reach this point, we had a good receive and can process the packet received */
	/* check if we have a different sender than before, if so, we need to query some new values */
	if(net.CmpHost(&frominet, frominetPrev, socklen) != 0) {
		CHKiRet(net.cvthname(&frominet, fromHost, fromHostFQDN, fromHostIP));
		memcpy(frominetPrev, &frominet, socklen); /* update cache indicator */
		/* Here we check if a host is permitted to send us
		* syslog messages. If it isn't, we do not further
		* process the message but log a warning (if we are
		* configured to do this).
		* rgerhards, 2005-09-26
		*/
		*pbIsPermitted = net.isAllowedSender((uchar*)"UDP",
						    (struct sockaddr *)&frominet, (char*)fromHostFQDN);

		if(!*pbIsPermitted) {
			DBGPRINTF("%s is not an allowed sender\n", (char*)fromHostFQDN);
			if(glbl.GetOption_DisallowWarning) {
				time_t tt;

				datetime.GetTime(&tt);
				if(tt > ttLastDiscard + 60) {
					ttLastDiscard = tt;
					errmsg.LogError(0, NO_ERRCODE,
					"UDP message from disallowed sender %s discarded",
					(char*)fromHost);
				}
			}
		}
	}
}
#endif


/* preprocess a batch of messages, that is ready them for actual processing. This is done
 * as a first stage and totally in parallel to any other worker active in the system. So
 * it helps us keep up the overall concurrency level.
 * rgerhards, 2010-06-09
 */
static inline rsRetVal
preprocessBatch(batch_t *pBatch) {
	uchar fromHost[NI_MAXHOST];
	uchar fromHostIP[NI_MAXHOST];
	uchar fromHostFQDN[NI_MAXHOST];
	prop_t *propFromHost = NULL;
	prop_t *propFromHostIP = NULL;
	int bSingleRuleset;
	ruleset_t *batchRuleset; /* the ruleset used for all message inside the batch, if there is a single one */
	int bIsPermitted;
	msg_t *pMsg;
	int i;
	rsRetVal localRet;
	DEFiRet;

	bSingleRuleset = 1;
	batchRuleset = (pBatch->nElem > 0) ? ((msg_t*) pBatch->pElem[0].pUsrp)->pRuleset : NULL;
	
	for(i = 0 ; i < pBatch->nElem  && !*(pBatch->pbShutdownImmediate) ; i++) {
		pMsg = (msg_t*) pBatch->pElem[i].pUsrp;
		if((pMsg->msgFlags & NEEDS_ACLCHK_U) != 0) {
			DBGPRINTF("msgConsumer: UDP ACL must be checked for message (hostname-based)\n");
			if(net.cvthname(pMsg->rcvFrom.pfrominet, fromHost, fromHostFQDN, fromHostIP) != RS_RET_OK)
				continue;
			bIsPermitted = net.isAllowedSender2((uchar*)"UDP",
			    (struct sockaddr *)pMsg->rcvFrom.pfrominet, (char*)fromHostFQDN, 1);
			if(!bIsPermitted) {
				DBGPRINTF("Message from '%s' discarded, not a permitted sender host\n",
					  fromHostFQDN);
				pBatch->pElem[i].state = BATCH_STATE_DISC;
			} else {
				/* save some of the info we obtained */
				MsgSetRcvFromStr(pMsg, fromHost, ustrlen(fromHost), &propFromHost);
				CHKiRet(MsgSetRcvFromIPStr(pMsg, fromHostIP, ustrlen(fromHostIP), &propFromHostIP));
				pMsg->msgFlags &= ~NEEDS_ACLCHK_U;
			}
		}
		if((pMsg->msgFlags & NEEDS_PARSING) != 0) {
			if((localRet = parser.ParseMsg(pMsg)) != RS_RET_OK)  {
				DBGPRINTF("Message discarded, parsing error %d\n", localRet);
				pBatch->pElem[i].state = BATCH_STATE_DISC;
			}
		}
		if(pMsg->pRuleset != batchRuleset)
			bSingleRuleset = 0;
	}

	batchSetSingleRuleset(pBatch, bSingleRuleset);

finalize_it:
	if(propFromHost != NULL)
		prop.Destruct(&propFromHost);
	if(propFromHostIP != NULL)
		prop.Destruct(&propFromHostIP);
	RETiRet;
}

/* The consumer of dequeued messages. This function is called by the
 * queue engine on dequeueing of a message. It runs on a SEPARATE
 * THREAD. It receives an array of pointers, which it must iterate
 * over. We do not do any further batching, as this is of no benefit
 * for the main queue.
 */
static rsRetVal
msgConsumer(void __attribute__((unused)) *notNeeded, batch_t *pBatch, int *pbShutdownImmediate)
{
	DEFiRet;
	assert(pBatch != NULL);
	pBatch->pbShutdownImmediate = pbShutdownImmediate; /* TODO: move this to batch creation! */
	preprocessBatch(pBatch);
	ruleset.ProcessBatch(pBatch);
//TODO: the BATCH_STATE_COMM must be set somewhere down the road, but we 
//do not have this yet and so we emulate -- 2010-06-10
int i;
	for(i = 0 ; i < pBatch->nElem  && !*pbShutdownImmediate ; i++) {
		pBatch->pElem[i].state = BATCH_STATE_COMM;
	}
	RETiRet;
}


/* submit a message to the main message queue.   This is primarily
 * a hook to prevent the need for callers to know about the main message queue
 * rgerhards, 2008-02-13
 */
rsRetVal
submitMsg(msg_t *pMsg)
{
	qqueue_t *pQueue;
	ruleset_t *pRuleset;
	DEFiRet;

	ISOBJ_TYPE_assert(pMsg, msg);

	pRuleset = MsgGetRuleset(pMsg);
	pQueue = (pRuleset == NULL) ? pMsgQueue : ruleset.GetRulesetQueue(pRuleset);

	/* if a plugin logs a message during shutdown, the queue may no longer exist */
	if(pQueue == NULL) {
		DBGPRINTF("submitMsg() could not submit message - "
			  "queue does (no longer?) exist - ignored\n");
		FINALIZE;
	}

	qqueueEnqObj(pQueue, pMsg->flowCtlType, (void*) pMsg);

finalize_it:
	RETiRet;
}


/* submit multiple messages at once, very similar to submitMsg, just
 * for multi_submit_t. All messages need to go into the SAME queue!
 * rgerhards, 2009-06-16
 */
rsRetVal
multiSubmitMsg(multi_submit_t *pMultiSub)
{
	int i;
	qqueue_t *pQueue;
	ruleset_t *pRuleset;
	DEFiRet;
	assert(pMultiSub != NULL);

	if(pMultiSub->nElem == 0)
		FINALIZE;

	pRuleset = MsgGetRuleset(pMultiSub->ppMsgs[0]);
	pQueue = (pRuleset == NULL) ? pMsgQueue : ruleset.GetRulesetQueue(pRuleset);

	/* if a plugin logs a message during shutdown, the queue may no longer exist */
	if(pQueue == NULL) {
		DBGPRINTF("multiSubmitMsg() could not submit message - "
			  "queue does (no longer?) exist - ignored\n");
		FINALIZE;
	}

	iRet = pQueue->MultiEnq(pQueue, pMultiSub);
	pMultiSub->nElem = 0;

finalize_it:
	RETiRet;
}




static void
reapchild()
{
	int saved_errno = errno;
	struct sigaction sigAct;

	memset(&sigAct, 0, sizeof (sigAct));
	sigemptyset(&sigAct.sa_mask);
	sigAct.sa_handler = reapchild;
	sigaction(SIGCHLD, &sigAct, NULL);  /* reset signal handler -ASP */

	while(waitpid(-1, NULL, WNOHANG) > 0);
	errno = saved_errno;
}


/* helper to doFlushRptdMsgs() to flush the individual action links via llExecFunc
 * rgerhards, 2007-08-02
 */
DEFFUNC_llExecFunc(flushRptdMsgsActions)
{
	action_t *pAction = (action_t*) pData;
	assert(pAction != NULL);

	BEGINfunc
	d_pthread_mutex_lock(&pAction->mutAction);
	/* TODO: time() performance: the call below could be moved to
	 * the beginn of the llExec(). This makes it slightly less correct, but
	 * in an acceptable way. -- rgerhards, 2008-09-16
	 */
	if (pAction->f_prevcount && datetime.GetTime(NULL) >= REPEATTIME(pAction)) {
		DBGPRINTF("flush %s: repeated %d times, %d sec.\n",
		    module.GetStateName(pAction->pMod), pAction->f_prevcount,
		    repeatinterval[pAction->f_repeatcount]);
		actionWriteToAction(pAction);
		BACKOFF(pAction);
	}
	d_pthread_mutex_unlock(&pAction->mutAction);

	ENDfunc
	return RS_RET_OK; /* we ignore errors, we can not do anything either way */
}


/* This method flushes repeat messages.
 */
static void
doFlushRptdMsgs(void)
{
	ruleset.IterateAllActions(runConf, flushRptdMsgsActions, NULL);
}


static void debug_switch()
{
	time_t tTime;
	struct tm tp;
	struct sigaction sigAct;

	datetime.GetTime(&tTime);
	localtime_r(&tTime, &tp);
	if(debugging_on == 0) {
		debugging_on = 1;
		dbgprintf("\n");
		dbgprintf("\n");
		dbgprintf("********************************************************************************\n");
		dbgprintf("Switching debugging_on to true at %2.2d:%2.2d:%2.2d\n",
			  tp.tm_hour, tp.tm_min, tp.tm_sec);
		dbgprintf("********************************************************************************\n");
	} else {
		dbgprintf("********************************************************************************\n");
		dbgprintf("Switching debugging_on to false at %2.2d:%2.2d:%2.2d\n",
			  tp.tm_hour, tp.tm_min, tp.tm_sec);
		dbgprintf("********************************************************************************\n");
		dbgprintf("\n");
		dbgprintf("\n");
		debugging_on = 0;
	}

	memset(&sigAct, 0, sizeof (sigAct));
	sigemptyset(&sigAct.sa_mask);
	sigAct.sa_handler = debug_switch;
	sigaction(SIGUSR1, &sigAct, NULL);
}


/* doDie() is a signal handler. If called, it sets the bFinished variable
 * to indicate the program should terminate. However, it does not terminate
 * it itself, because that causes issues with multi-threading. The actual
 * termination is then done on the main thread. This solution might introduce
 * a minimal delay, but it is much cleaner than the approach of doing everything
 * inside the signal handler.
 * rgerhards, 2005-10-26
 * Note:
 * - we do not call DBGPRINTF() as this may cause us to block in case something
 *   with the threading is wrong.
 * - we do not really care about the return state of write(), but we need this
 *   strange check we do to silence compiler warnings (thanks, Ubuntu!)
 */
static void doDie(int sig)
{
#	define MSG1 "DoDie called.\n"
#	define MSG2 "DoDie called 5 times - unconditional exit\n"
	static int iRetries = 0; /* debug aid */
	dbgprintf(MSG1);
	if(Debug == DEBUG_FULL) {
		if(write(1, MSG1, sizeof(MSG1) - 1)) {}
	}
	if(iRetries++ == 4) {
		if(Debug == DEBUG_FULL) {
			if(write(1, MSG2, sizeof(MSG2) - 1)) {}
		}
		abort();
	}
	bFinished = sig;
#	undef MSG1
#	undef MSG2
}


/* Finalize and destruct all actions.
 */
static inline void
destructAllActions(void)
{
	ruleset.DestructAllActions(runConf);
	bHaveMainQueue = 0; // flag that internal messages need to be temporarily stored
}


/* die() is called when the program shall end. This typically only occurs
 * during sigterm or during the initialization.
 * As die() is intended to shutdown rsyslogd, it is
 * safe to call exit() here. Just make sure that die() itself is not called
 * at inapropriate places. As a general rule of thumb, it is a bad idea to add
 * any calls to die() in new code!
 * rgerhards, 2005-10-24
 */
static void
die(int sig)
{
	char buf[256];

	DBGPRINTF("exiting on signal %d\n", sig);

	/* IMPORTANT: we should close the inputs first, and THEN send our termination
	 * message. If we do it the other way around, logmsgInternal() may block on
	 * a full queue and the inputs still fill up that queue. Depending on the
	 * scheduling order, we may end up with logmsgInternal being held for a quite
	 * long time. When the inputs are terminated first, that should not happen
	 * because the queue is drained in parallel. The situation could only become
	 * an issue with extremely long running actions in a queue full environment.
	 * However, such actions are at least considered poorly written, if not
	 * outright wrong. So we do not care about this very remote problem.
	 * rgerhards, 2008-01-11
	 */

	/* close the inputs */
	DBGPRINTF("Terminating input threads...\n");
	glbl.SetGlobalInputTermination();
	thrdTerminateAll();

	/* and THEN send the termination log message (see long comment above) */
	if(sig && runConf->globals.bLogStatusMsgs) {
		(void) snprintf(buf, sizeof(buf) / sizeof(char),
		 " [origin software=\"rsyslogd\" " "swVersion=\"" VERSION \
		 "\" x-pid=\"%d\" x-info=\"http://www.rsyslog.com\"]" " exiting on signal %d.",
		 (int) myPid, sig);
		errno = 0;
		logmsgInternal(NO_ERRCODE, LOG_SYSLOG|LOG_INFO, (uchar*)buf, 0);
	}
	/* we sleep for 50ms to give the queue a chance to pick up the exit message;
	 * otherwise we have seen cases where the message did not make it to log
	 * files, even on idle systems.
	 */
	srSleep(0, 50);

	/* drain queue (if configured so) and stop main queue worker thread pool */
	DBGPRINTF("Terminating main queue...\n");
	qqueueDestruct(&pMsgQueue);
	pMsgQueue = NULL;

	/* Free ressources and close connections. This includes flushing any remaining
	 * repeated msgs.
	 */
	DBGPRINTF("Terminating outputs...\n");
	destructAllActions();

	DBGPRINTF("all primary multi-thread sources have been terminated - now doing aux cleanup...\n");

	DBGPRINTF("destructing current config...\n");
	rsconf.Destruct(&runConf);

	/* rger 2005-02-22
	 * now clean up the in-memory structures. OK, the OS
	 * would also take care of that, but if we do it
	 * ourselfs, this makes finding memory leaks a lot
	 * easier.
	 */
	/* de-init some modules */
	modExitIminternal();

	/*dbgPrintAllDebugInfo(); / * this is the last spot where this can be done - below output modules are unloaded! */

	/* the following line cleans up CfSysLineHandlers that were not based on loadable
	 * modules. As such, they are not yet cleared.
	 */
	unregCfSysLineHdlrs();

	/* destruct our global properties */
	if(pInternalInputName != NULL)
		prop.Destruct(&pInternalInputName);

	/* terminate the remaining classes */
	GlobalClassExit();

	module.UnloadAndDestructAll(eMOD_LINK_ALL);

	DBGPRINTF("Clean shutdown completed, bye\n");
	/* dbgClassExit MUST be the last one, because it de-inits the debug system */
	dbgClassExit();

	/* NO CODE HERE - dbgClassExit() must be the last thing before exit()! */
	remove_pid(PidFile);
	exit(0); /* "good" exit, this is the terminator function for rsyslog [die()] */
}

/*
 * Signal handler to terminate the parent process.
 * rgerhards, 2005-10-24: this is only called during forking of the
 * detached syslogd. I consider this method to be safe.
 */
static void doexit()
{
	exit(0); /* "good" exit, only during child-creation */
}

#if 0 /* TODO: re-enable, currently not used */
/* helper to generateConfigDAG, to print out all actions via
 * the llExecFunc() facility.
 * rgerhards, 2007-08-02
 */
struct dag_info {
	FILE *fp;	/* output file */
	int iActUnit;	/* current action unit number */
	int iAct;	/* current action in unit */
	int bDiscarded;	/* message discarded (config error) */
	};
DEFFUNC_llExecFunc(generateConfigDAGAction)
{
	action_t *pAction;
	uchar *pszModName;
	uchar *pszVertexName;
	struct dag_info *pDagInfo;
	DEFiRet;

	pDagInfo = (struct dag_info*) pParam;
	pAction = (action_t*) pData;

	pszModName = module.GetStateName(pAction->pMod);

	/* vertex */
	if(pAction->pszName == NULL) {
		if(!strcmp((char*)pszModName, "builtin-discard"))
			pszVertexName = (uchar*)"discard";
		else
			pszVertexName = pszModName;
	} else {
		pszVertexName = pAction->pszName;
	}

	fprintf(pDagInfo->fp, "\tact%d_%d\t\t[label=\"%s\"%s%s]\n",
		pDagInfo->iActUnit, pDagInfo->iAct, pszVertexName,
		pDagInfo->bDiscarded ? " style=dotted color=red" : "",
		(pAction->pQueue->qType == QUEUETYPE_DIRECT) ? "" : " shape=hexagon"
		);

	/* edge */
	if(pDagInfo->iAct == 0) {
	} else {
		fprintf(pDagInfo->fp, "\tact%d_%d -> act%d_%d[%s%s]\n",
			pDagInfo->iActUnit, pDagInfo->iAct - 1,
			pDagInfo->iActUnit, pDagInfo->iAct,
			pDagInfo->bDiscarded ? " style=dotted color=red" : "",
			pAction->bExecWhenPrevSusp ? " label=\"only if\\nsuspended\"" : "" );
	}

	/* check for discard */
	if(!strcmp((char*) pszModName, "builtin-discard")) {
		fprintf(pDagInfo->fp, "\tact%d_%d\t\t[shape=box]\n",
			pDagInfo->iActUnit, pDagInfo->iAct);
		pDagInfo->bDiscarded = 1;
	}


	++pDagInfo->iAct;

	RETiRet;
}


/* create config DAG
 * This functions takes a rsyslog config and produces a .dot file for use
 * with graphviz (http://www.graphviz.org). This is done in an effort to
 * document, and also potentially troubleshoot, configurations. Plus, I
 * consider it a nice feature to explain some concepts. Note that the
 * current version only produces a graph with relatively little information.
 * This is a foundation that may be later expanded (if it turns out to be
 * useful enough).
 * rgerhards, 2009-05-11
 */
static rsRetVal
generateConfigDAG(uchar *pszDAGFile)
{
	//rule_t *f;
	FILE *fp;
	int iActUnit = 1;
	//int bHasFilter = 0;	/* filter associated with this action unit? */
	//int bHadFilter;
	//int i;
	struct dag_info dagInfo;
	//char *pszFilterName;
	char szConnectingNode[64];
	DEFiRet;

	assert(pszDAGFile != NULL);
	
	logmsgInternal(NO_ERRCODE, LOG_SYSLOG|LOG_INFO, (uchar*)
		"Configuration graph generation is unfortunately disabled "
		"in the current code base.", 0);
	ABORT_FINALIZE(RS_RET_FILENAME_INVALID);

	if((fp = fopen((char*) pszDAGFile, "w")) == NULL) {
		logmsgInternal(NO_ERRCODE, LOG_SYSLOG|LOG_INFO, (uchar*)
			"configuraton graph output file could not be opened, none generated", 0);
		ABORT_FINALIZE(RS_RET_FILENAME_INVALID);
	}

	dagInfo.fp = fp;

	/* from here on, we assume writes go well. This here is a really
	 * unimportant utility function and if something goes wrong, it has
	 * almost no effect. So let's not overdo this...
	 */
	fprintf(fp, "# graph created by rsyslog " VERSION "\n\n"
	 	    "# use the dot tool from http://www.graphviz.org to visualize!\n"
		    "digraph rsyslogConfig {\n"
		    "\tinputs [shape=tripleoctagon]\n"
		    "\tinputs -> act0_0\n"
		    "\tact0_0 [label=\"main\\nqueue\" shape=hexagon]\n"
		    /*"\tmainq -> act1_0\n"*/
		    );
	strcpy(szConnectingNode, "act0_0");
	dagInfo.bDiscarded = 0;

/* TODO: re-enable! */
#if 0
	for(f = Files; f != NULL ; f = f->f_next) {
		/* BSD-Style filters are currently ignored */
		bHadFilter = bHasFilter;
		if(f->f_filter_type == FILTER_PRI) {
			bHasFilter = 0;
			for (i = 0; i <= LOG_NFACILITIES; i++)
				if (f->f_filterData.f_pmask[i] != 0xff) {
					bHasFilter = 1;
					break;
				}
		} else {
			bHasFilter = 1;
		}

		/* we know we have a filter, so it can be false */
		switch(f->f_filter_type) {
			case FILTER_PRI:
				pszFilterName = "pri filter";
				break;
			case FILTER_PROP:
				pszFilterName = "property filter";
				break;
			case FILTER_EXPR:
				pszFilterName = "script filter";
				break;
		}

		/* write action unit node */
		if(bHasFilter) {
			fprintf(fp, "\t%s -> act%d_end\t[label=\"%s:\\nfalse\"]\n",
				szConnectingNode, iActUnit, pszFilterName);
			fprintf(fp, "\t%s -> act%d_0\t[label=\"%s:\\ntrue\"]\n",
				szConnectingNode, iActUnit, pszFilterName);
			fprintf(fp, "\tact%d_end\t\t\t\t[shape=point]\n", iActUnit);
			snprintf(szConnectingNode, sizeof(szConnectingNode), "act%d_end", iActUnit);
		} else {
			fprintf(fp, "\t%s -> act%d_0\t[label=\"no filter\"]\n",
				szConnectingNode, iActUnit);
			snprintf(szConnectingNode, sizeof(szConnectingNode), "act%d_0", iActUnit);
		}

		/* draw individual nodes */
		dagInfo.iActUnit = iActUnit;
		dagInfo.iAct = 0;
		dagInfo.bDiscarded = 0;
		llExecFunc(&f->llActList, generateConfigDAGAction, &dagInfo); /* actions */

		/* finish up */
		if(bHasFilter && !dagInfo.bDiscarded) {
			fprintf(fp, "\tact%d_%d -> %s\n",
				iActUnit, dagInfo.iAct - 1, szConnectingNode);
		}

		++iActUnit;
	}
#endif

	fprintf(fp, "\t%s -> act%d_0\n", szConnectingNode, iActUnit);
	fprintf(fp, "\tact%d_0\t\t[label=discard shape=box]\n"
		    "}\n", iActUnit);
	fclose(fp);

finalize_it:
	RETiRet;
}
#endif


/* create a main message queue, now also used for ruleset queues. This function
 * needs to be moved to some other module, but it is considered acceptable for
 * the time being (remember that we want to restructure config processing at large!).
 * rgerhards, 2009-10-27
 */
rsRetVal createMainQueue(qqueue_t **ppQueue, uchar *pszQueueName, struct cnfparamvals *queueParams)
{
	struct queuefilenames_s *qfn;
	uchar *qfname = NULL;
	static int qfn_renamenum = 0;
	uchar qfrenamebuf[1024];
	DEFiRet;

<<<<<<< HEAD
	/* switch the message object to threaded operation, if necessary */
	if(queueParams != NULL || ourConf->globals.mainQ.MainMsgQueType == QUEUETYPE_DIRECT || ourConf->globals.mainQ.iMainMsgQueueNumWorkers > 1) {
		MsgEnableThreadSafety();
	}

=======
>>>>>>> 3495720a
	/* create message queue */
	CHKiRet_Hdlr(qqueueConstruct(ppQueue, ourConf->globals.mainQ.MainMsgQueType, ourConf->globals.mainQ.iMainMsgQueueNumWorkers, ourConf->globals.mainQ.iMainMsgQueueSize, msgConsumer)) {
		/* no queue is fatal, we need to give up in that case... */
		errmsg.LogError(0, iRet, "could not create (ruleset) main message queue"); \
	}
	/* name our main queue object (it's not fatal if it fails...) */
	obj.SetName((obj_t*) (*ppQueue), pszQueueName);

	if(queueParams == NULL) { /* use legacy parameters? */
		/* ... set some properties ... */
	#	define setQPROP(func, directive, data) \
		CHKiRet_Hdlr(func(*ppQueue, data)) { \
			errmsg.LogError(0, NO_ERRCODE, "Invalid " #directive ", error %d. Ignored, running with default setting", iRet); \
		}
	#	define setQPROPstr(func, directive, data) \
		CHKiRet_Hdlr(func(*ppQueue, data, (data == NULL)? 0 : strlen((char*) data))) { \
			errmsg.LogError(0, NO_ERRCODE, "Invalid " #directive ", error %d. Ignored, running with default setting", iRet); \
		}

		if(ourConf->globals.mainQ.pszMainMsgQFName != NULL) {
			/* check if the queue file name is unique, else emit an error */
			for(qfn = queuefilenames ; qfn != NULL ; qfn = qfn->next) {
				dbgprintf("check queue file name '%s' vs '%s'\n", qfn->name, ourConf->globals.mainQ.pszMainMsgQFName );
				if(!ustrcmp(qfn->name, ourConf->globals.mainQ.pszMainMsgQFName)) {
					snprintf((char*)qfrenamebuf, sizeof(qfrenamebuf), "%d-%s-%s",
						 ++qfn_renamenum, ourConf->globals.mainQ.pszMainMsgQFName,  
						 (pszQueueName == NULL) ? "NONAME" : (char*)pszQueueName);
					qfname = ustrdup(qfrenamebuf);
					errmsg.LogError(0, NO_ERRCODE, "Error: queue file name '%s' already in use "
						" - using '%s' instead", ourConf->globals.mainQ.pszMainMsgQFName, qfname);
					break;
				}
			}
			if(qfname == NULL)
				qfname = ustrdup(ourConf->globals.mainQ.pszMainMsgQFName);
			qfn = malloc(sizeof(struct queuefilenames_s));
			qfn->name = qfname;
			qfn->next = queuefilenames;
			queuefilenames = qfn;
		}

		setQPROP(qqueueSetMaxFileSize, "$MainMsgQueueFileSize", ourConf->globals.mainQ.iMainMsgQueMaxFileSize);
		setQPROP(qqueueSetsizeOnDiskMax, "$MainMsgQueueMaxDiskSpace", ourConf->globals.mainQ.iMainMsgQueMaxDiskSpace);
		setQPROP(qqueueSetiDeqBatchSize, "$MainMsgQueueDequeueBatchSize", ourConf->globals.mainQ.iMainMsgQueDeqBatchSize);
		setQPROPstr(qqueueSetFilePrefix, "$MainMsgQueueFileName", qfname);
		setQPROP(qqueueSetiPersistUpdCnt, "$MainMsgQueueCheckpointInterval", ourConf->globals.mainQ.iMainMsgQPersistUpdCnt);
		setQPROP(qqueueSetbSyncQueueFiles, "$MainMsgQueueSyncQueueFiles", ourConf->globals.mainQ.bMainMsgQSyncQeueFiles);
		setQPROP(qqueueSettoQShutdown, "$MainMsgQueueTimeoutShutdown", ourConf->globals.mainQ.iMainMsgQtoQShutdown );
		setQPROP(qqueueSettoActShutdown, "$MainMsgQueueTimeoutActionCompletion", ourConf->globals.mainQ.iMainMsgQtoActShutdown);
		setQPROP(qqueueSettoWrkShutdown, "$MainMsgQueueWorkerTimeoutThreadShutdown", ourConf->globals.mainQ.iMainMsgQtoWrkShutdown);
		setQPROP(qqueueSettoEnq, "$MainMsgQueueTimeoutEnqueue", ourConf->globals.mainQ.iMainMsgQtoEnq);
		setQPROP(qqueueSetiHighWtrMrk, "$MainMsgQueueHighWaterMark", ourConf->globals.mainQ.iMainMsgQHighWtrMark);
		setQPROP(qqueueSetiLowWtrMrk, "$MainMsgQueueLowWaterMark", ourConf->globals.mainQ.iMainMsgQLowWtrMark);
		setQPROP(qqueueSetiDiscardMrk, "$MainMsgQueueDiscardMark", ourConf->globals.mainQ.iMainMsgQDiscardMark);
		setQPROP(qqueueSetiDiscardSeverity, "$MainMsgQueueDiscardSeverity", ourConf->globals.mainQ.iMainMsgQDiscardSeverity);
		setQPROP(qqueueSetiMinMsgsPerWrkr, "$MainMsgQueueWorkerThreadMinimumMessages", ourConf->globals.mainQ.iMainMsgQWrkMinMsgs);
		setQPROP(qqueueSetbSaveOnShutdown, "$MainMsgQueueSaveOnShutdown", ourConf->globals.mainQ.bMainMsgQSaveOnShutdown);
		setQPROP(qqueueSetiDeqSlowdown, "$MainMsgQueueDequeueSlowdown", ourConf->globals.mainQ.iMainMsgQDeqSlowdown);
		setQPROP(qqueueSetiDeqtWinFromHr,  "$MainMsgQueueDequeueTimeBegin", ourConf->globals.mainQ.iMainMsgQueueDeqtWinFromHr);
		setQPROP(qqueueSetiDeqtWinToHr,    "$MainMsgQueueDequeueTimeEnd", ourConf->globals.mainQ.iMainMsgQueueDeqtWinToHr);

	#	undef setQPROP
	#	undef setQPROPstr
	} else { /* use new style config! */
		qqueueSetDefaultsRulesetQueue(*ppQueue);
		qqueueApplyCnfParam(*ppQueue, queueParams);
	}

	/* ... and finally start the queue! */
	CHKiRet_Hdlr(qqueueStart(*ppQueue)) {
		/* no queue is fatal, we need to give up in that case... */
		errmsg.LogError(0, iRet, "could not start (ruleset) main message queue"); \
	}
	RETiRet;
}


/* INIT -- Initialize syslogd
 * Note that if iConfigVerify is set, only the config file is verified but nothing
 * else happens. -- rgerhards, 2008-07-28
 */
static rsRetVal
init(void)
{
	char bufStartUpMsg[512];
	struct sigaction sigAct;
	DEFiRet;

	memset(&sigAct, 0, sizeof (sigAct));
	sigemptyset(&sigAct.sa_mask);
	sigAct.sa_handler = sighup_handler;
	sigaction(SIGHUP, &sigAct, NULL);

	CHKiRet(rsconf.Activate(ourConf));
	DBGPRINTF(" started.\n");

	/* we now generate the startup message. It now includes everything to
	 * identify this instance. -- rgerhards, 2005-08-17
	 */
	if(ourConf->globals.bLogStatusMsgs) {
               snprintf(bufStartUpMsg, sizeof(bufStartUpMsg)/sizeof(char),
			 " [origin software=\"rsyslogd\" " "swVersion=\"" VERSION \
			 "\" x-pid=\"%d\" x-info=\"http://www.rsyslog.com\"] start",
			 (int) myPid);
		logmsgInternal(NO_ERRCODE, LOG_SYSLOG|LOG_INFO, (uchar*)bufStartUpMsg, 0);
	}

finalize_it:
	RETiRet;
}


/*
 * The following function is resposible for handling a SIGHUP signal.  Since
 * we are now doing mallocs/free as part of init we had better not being
 * doing this during a signal handler.  Instead this function simply sets
 * a flag variable which will tells the main loop to do "the right thing".
 */
void sighup_handler()
{
	struct sigaction sigAct;

	bHadHUP = 1;

	memset(&sigAct, 0, sizeof (sigAct));
	sigemptyset(&sigAct.sa_mask);
	sigAct.sa_handler = sighup_handler;
	sigaction(SIGHUP, &sigAct, NULL);
}

void sigttin_handler()
{
}

/* this function pulls all internal messages from the buffer
 * and puts them into the processing engine.
 * We can only do limited error handling, as this would not
 * really help us. TODO: add error messages?
 * rgerhards, 2007-08-03
 */
static inline void processImInternal(void)
{
	msg_t *pMsg;

	while(iminternalRemoveMsg(&pMsg) == RS_RET_OK) {
		submitMsg(pMsg);
	}
}


/* helper to doHUP(), this "HUPs" each action. The necessary locking
 * is done inside the action class and nothing we need to take care of.
 * rgerhards, 2008-10-22
 */
DEFFUNC_llExecFunc(doHUPActions)
{
	BEGINfunc
	actionCallHUPHdlr((action_t*) pData);
	ENDfunc
	return RS_RET_OK; /* we ignore errors, we can not do anything either way */
}


/* This function processes a HUP after one has been detected. Note that this
 * is *NOT* the sighup handler. The signal is recorded by the handler, that record
 * detected inside the mainloop and then this function is called to do the
 * real work. -- rgerhards, 2008-10-22
 * Note: there is a VERY slim chance of a data race when the hostname is reset.
 * We prefer to take this risk rather than sync all accesses, because to the best
 * of my analysis it can not really hurt (the actual property is reference-counted)
 * but the sync would require some extra CPU for *each* message processed.
 * rgerhards, 2012-04-11
 */
static inline void
doHUP(void)
{
	char buf[512];

	if(ourConf->globals.bLogStatusMsgs) {
		snprintf(buf, sizeof(buf) / sizeof(char),
			 " [origin software=\"rsyslogd\" " "swVersion=\"" VERSION
			 "\" x-pid=\"%d\" x-info=\"http://www.rsyslog.com\"] rsyslogd was HUPed",
			 (int) myPid);
			errno = 0;
		logmsgInternal(NO_ERRCODE, LOG_SYSLOG|LOG_INFO, (uchar*)buf, 0);
	}

	queryLocalHostname(); /* re-read our name */
	ruleset.IterateAllActions(ourConf, doHUPActions, NULL);
}


/* This is the main processing loop. It is called after successful initialization.
 * When it returns, the syslogd terminates.
 * Its sole function is to provide some housekeeping things. The real work is done
 * by the other threads spawned.
 */
static void
mainloop(void)
{
	struct timeval tvSelectTimeout;

	BEGINfunc
	/* first check if we have any internal messages queued and spit them out. We used
	 * to do that on any loop iteration, but that is no longer necessry. The reason
	 * is that once we reach this point here, we always run on multiple threads and
	 * thus the main queue is properly initialized. -- rgerhards, 2008-06-09
	 */
	processImInternal();

	while(!bFinished){
		/* this is now just a wait - please note that we do use a near-"eternal"
		 * timeout of 1 day if we do not have repeated message reduction turned on
		 * (which it is not by default). This enables us to help safe the environment
		 * by not unnecessarily awaking rsyslog on a regular tick (just think
		 * powertop, for example). In that case, we primarily wait for a signal,
		 * but a once-a-day wakeup should be quite acceptable. -- rgerhards, 2008-06-09
		 */
		tvSelectTimeout.tv_sec = (runConf->globals.bReduceRepeatMsgs == 1) ? TIMERINTVL : 86400 /*1 day*/;
		//tvSelectTimeout.tv_sec = TIMERINTVL; /* TODO: change this back to the above code when we have a better solution for apc */
		tvSelectTimeout.tv_usec = 0;
		select(1, NULL, NULL, NULL, &tvSelectTimeout);
		if(bFinished)
			break;	/* exit as quickly as possible - see long comment below */

		/* If we received a HUP signal, we call doFlushRptdMsgs() a bit early. This
 		 * doesn't matter, because doFlushRptdMsgs() checks timestamps. What may happen,
 		 * however, is that the too-early call may lead to a bit too-late output
 		 * of "last message repeated n times" messages. But that is quite acceptable.
 		 * rgerhards, 2007-12-21
		 * ... and just to explain, we flush here because that is exactly what the mainloop
		 * shall do - provide a periodic interval in which not-yet-flushed messages will
		 * be flushed. Be careful, there is a potential race condition: doFlushRptdMsgs()
		 * needs to aquire a lock on the action objects. If, however, long-running consumers
		 * cause the main queue worker threads to lock them for a long time, we may receive
		 * a starvation condition, resulting in the mainloop being held on lock for an extended
		 * period of time. That, in turn, could lead to unresponsiveness to termination
		 * requests. It is especially important that the bFinished flag is checked before
		 * doFlushRptdMsgs() is called (I know because I ran into that situation). I am
		 * not yet sure if the remaining probability window of a termination-related
		 * problem is large enough to justify changing the code - I would consider it
		 * extremely unlikely that the problem ever occurs in practice. Fixing it would
		 * require not only a lot of effort but would cost considerable performance. So
		 * for the time being, I think the remaining risk can be accepted.
		 * rgerhards, 2008-01-10
 		 */
		if(runConf->globals.bReduceRepeatMsgs == 1)
			doFlushRptdMsgs();

		if(bHadHUP) {
			doHUP();
			bHadHUP = 0;
			continue;
		}
		// TODO: remove execScheduled(); /* handle Apc calls (if any) */
	}
	ENDfunc
}

/* print version and compile-time setting information.
 */
static void printVersion(void)
{
	printf("rsyslogd %s, ", VERSION);
	printf("compiled with:\n");
#ifdef FEATURE_REGEXP
	printf("\tFEATURE_REGEXP:\t\t\t\tYes\n");
#else
	printf("\tFEATURE_REGEXP:\t\t\t\tNo\n");
#endif
#if defined(_LARGE_FILES) || (defined (_FILE_OFFSET_BITS) && _FILE_OFFSET_BITS >= 64)
	printf("\tFEATURE_LARGEFILE:\t\t\tYes\n");
#else
	printf("\tFEATURE_LARGEFILE:\t\t\tNo\n");
#endif
#if defined(SYSLOG_INET) && defined(USE_GSSAPI)
	printf("\tGSSAPI Kerberos 5 support:\t\tYes\n");
#else
	printf("\tGSSAPI Kerberos 5 support:\t\tNo\n");
#endif
#ifndef	NDEBUG
	printf("\tFEATURE_DEBUG (debug build, slow code):\tYes\n");
#else
	printf("\tFEATURE_DEBUG (debug build, slow code):\tNo\n");
#endif
#ifdef	HAVE_ATOMIC_BUILTINS
	printf("\t32bit Atomic operations supported:\tYes\n");
#else
	printf("\t32bit Atomic operations supported:\tNo\n");
#endif
#ifdef	HAVE_ATOMIC_BUILTINS_64BIT
	printf("\t64bit Atomic operations supported:\tYes\n");
#else
	printf("\t64bit Atomic operations supported:\tNo\n");
#endif
#ifdef	RTINST
	printf("\tRuntime Instrumentation (slow code):\tYes\n");
#else
	printf("\tRuntime Instrumentation (slow code):\tNo\n");
#endif
#ifdef	USE_LIBUUID
	printf("\tuuid support:\t\t\t\tYes\n");
#else
	printf("\tuuid support:\t\t\t\tNo\n");
#endif
	printf("\nSee http://www.rsyslog.com for more information.\n");
}


/* Method to initialize all global classes and use the objects that we need.
 * rgerhards, 2008-01-04
 * rgerhards, 2008-04-16: the actual initialization is now carried out by the runtime
 */
static rsRetVal
InitGlobalClasses(void)
{
	DEFiRet;
	char *pErrObj; /* tells us which object failed if that happens (useful for troubleshooting!) */

	/* Intialize the runtime system */
	pErrObj = "rsyslog runtime"; /* set in case the runtime errors before setting an object */
	CHKiRet(rsrtInit(&pErrObj, &obj));
	CHKiRet(rsrtSetErrLogger(submitErrMsg)); /* set out error handler */

	/* Now tell the system which classes we need ourselfs */
	pErrObj = "glbl";
	CHKiRet(objUse(glbl,     CORE_COMPONENT));
	pErrObj = "errmsg";
	CHKiRet(objUse(errmsg,   CORE_COMPONENT));
	pErrObj = "module";
	CHKiRet(objUse(module,   CORE_COMPONENT));
	pErrObj = "datetime";
	CHKiRet(objUse(datetime, CORE_COMPONENT));
	pErrObj = "ruleset";
	CHKiRet(objUse(ruleset,  CORE_COMPONENT));
	pErrObj = "conf";
	CHKiRet(objUse(conf,     CORE_COMPONENT));
	pErrObj = "prop";
	CHKiRet(objUse(prop,     CORE_COMPONENT));
	pErrObj = "parser";
	CHKiRet(objUse(parser,     CORE_COMPONENT));
	pErrObj = "rsconf";
	CHKiRet(objUse(rsconf,     CORE_COMPONENT));

	/* intialize some dummy classes that are not part of the runtime */
	pErrObj = "action";
	CHKiRet(actionClassInit());
	pErrObj = "template";
	CHKiRet(templateInit());

	/* TODO: the dependency on net shall go away! -- rgerhards, 2008-03-07 */
	pErrObj = "net";
	CHKiRet(objUse(net, LM_NET_FILENAME));
	dnscacheInit();
	initRainerscript();

finalize_it:
	if(iRet != RS_RET_OK) {
		/* we know we are inside the init sequence, so we can safely emit
		 * messages to stderr. -- rgerhards, 2008-04-02
		 */
		fprintf(stderr, "Error during class init for object '%s' - failing...\n", pErrObj);
	}

	RETiRet;
}


/* Method to exit all global classes. We do not do any error checking here,
 * because that wouldn't help us at all. So better try to deinit blindly
 * as much as succeeds (which usually means everything will). We just must
 * be careful to do the de-init in the opposite order of the init, because
 * of the dependencies. However, its not as important this time, because
 * we have reference counting.
 * rgerhards, 2008-03-10
 */
static rsRetVal
GlobalClassExit(void)
{
	DEFiRet;

	/* first, release everything we used ourself */
	objRelease(net,      LM_NET_FILENAME);/* TODO: the dependency on net shall go away! -- rgerhards, 2008-03-07 */
	objRelease(prop,     CORE_COMPONENT);
	objRelease(conf,     CORE_COMPONENT);
	objRelease(ruleset,  CORE_COMPONENT);
	parserClassExit();					/* this is hack, currently core_modules do not get this automatically called */
	rsconfClassExit();					/* this is hack, currently core_modules do not get this automatically called */
	objRelease(datetime, CORE_COMPONENT);

	/* TODO: implement the rest of the deinit */
	/* dummy "classes */
	strExit();

#if 0
	CHKiRet(objGetObjInterface(&obj)); /* this provides the root pointer for all other queries */
	/* the following classes were intialized by objClassInit() */
	CHKiRet(objUse(errmsg,   CORE_COMPONENT));
	CHKiRet(objUse(module,   CORE_COMPONENT));
#endif
	dnscacheDeinit();
	rsrtExit(); /* *THIS* *MUST/SHOULD?* always be the first class initilizer being called (except debug)! */

	RETiRet;
}


/* query our host and domain names - we need to do this early as we may emit
 * rgerhards, 2012-04-11
 */
static rsRetVal
queryLocalHostname(void)
{
	uchar *LocalHostName;
	uchar *LocalDomain;
	uchar *LocalFQDNName;
	uchar *p;
	struct hostent *hent;
	DEFiRet;

	net.getLocalHostname(&LocalFQDNName);
	CHKmalloc(LocalHostName = (uchar*) strdup((char*)LocalFQDNName));
	glbl.SetLocalFQDNName(LocalFQDNName); /* set the FQDN before we modify it */
	if((p = (uchar*)strchr((char*)LocalHostName, '.'))) {
		*p++ = '\0';
		LocalDomain = p;
	} else {
		LocalDomain = (uchar*)"";

		/* It's not clearly defined whether gethostname()
		 * should return the simple hostname or the fqdn. A
		 * good piece of software should be aware of both and
		 * we want to distribute good software.  Joey
		 *
		 * Good software also always checks its return values...
		 * If syslogd starts up before DNS is up & /etc/hosts
		 * doesn't have LocalHostName listed, gethostbyname will
                * return NULL.
		 */
		/* TODO: gethostbyname() is not thread-safe, but replacing it is
		 * not urgent as we do not run on multiple threads here. rgerhards, 2007-09-25
		 */
		hent = gethostbyname((char*)LocalHostName);
		if(hent) {
			int i = 0;

			if(hent->h_aliases) {
				size_t hnlen;

				hnlen = strlen((char *) LocalHostName);

				for (i = 0; hent->h_aliases[i]; i++) {
					if (!strncmp(hent->h_aliases[i], (char *) LocalHostName, hnlen)
					    && hent->h_aliases[i][hnlen] == '.') {
						/* found a matching hostname */
						break;
					}
				}
			}

			free(LocalHostName);
			if(hent->h_aliases && hent->h_aliases[i]) {
				CHKmalloc(LocalHostName = (uchar*)strdup(hent->h_aliases[i]));
			} else {
				CHKmalloc(LocalHostName = (uchar*)strdup(hent->h_name));
			}

			if((p = (uchar*)strchr((char*)LocalHostName, '.')))
			{
				*p++ = '\0';
				LocalDomain = p;
			}
		}
	}

	/* LocalDomain is "" or part of LocalHostName, allocate a new string */
	CHKmalloc(LocalDomain = (uchar*)strdup((char*)LocalDomain));

	/* Convert to lower case to recognize the correct domain laterly */
	for(p = LocalDomain ; *p ; p++)
		*p = (char)tolower((int)*p);

	/* we now have our hostname and can set it inside the global vars.
	 * TODO: think if all of this would better be a runtime function
	 * rgerhards, 2008-04-17
	 */
	glbl.SetLocalHostName(LocalHostName);
	glbl.SetLocalDomain(LocalDomain);
	glbl.GenerateLocalHostNameProperty(); /* must be redone after conf processing, FQDN setting may have changed */
finalize_it:
	RETiRet;
}


/* some support for command line option parsing. Any non-trivial options must be
 * buffered until the complete command line has been parsed. This is necessary to
 * prevent dependencies between the options. That, in turn, means we need to have
 * something that is capable of buffering options and there values. The follwing
 * functions handle that.
 * rgerhards, 2008-04-04
 */
typedef struct bufOpt {
	struct bufOpt *pNext;
	char optchar;
	char *arg;
} bufOpt_t;
static bufOpt_t *bufOptRoot = NULL;
static bufOpt_t *bufOptLast = NULL;

/* add option buffer */
static rsRetVal
bufOptAdd(char opt, char *arg)
{
	DEFiRet;
	bufOpt_t *pBuf;

	if((pBuf = MALLOC(sizeof(bufOpt_t))) == NULL)
		ABORT_FINALIZE(RS_RET_OUT_OF_MEMORY);

	pBuf->optchar = opt;
	pBuf->arg = arg;
	pBuf->pNext = NULL;

	if(bufOptLast == NULL) {
		bufOptRoot = pBuf; /* then there is also no root! */
	} else {
		bufOptLast->pNext = pBuf;
	}
	bufOptLast = pBuf;

finalize_it:
	RETiRet;
}



/* remove option buffer from top of list, return values and destruct buffer itself.
 * returns RS_RET_END_OF_LINKEDLIST when no more options are present.
 * (we use int *opt instead of char *opt to keep consistent with getopt())
 */
static rsRetVal
bufOptRemove(int *opt, char **arg)
{
	DEFiRet;
	bufOpt_t *pBuf;

	if(bufOptRoot == NULL)
		ABORT_FINALIZE(RS_RET_END_OF_LINKEDLIST);
	pBuf = bufOptRoot;

	*opt = pBuf->optchar;
	*arg = pBuf->arg;

	bufOptRoot = pBuf->pNext;
	free(pBuf);

finalize_it:
	RETiRet;
}


/* global initialization, to be done only once and before the mainloop is started.
 * rgerhards, 2008-07-28 (extracted from realMain())
 */
static rsRetVal
doGlblProcessInit(void)
{
	struct sigaction sigAct;
	int num_fds;
	int i;
	DEFiRet;

	thrdInit();

	if( !(Debug == DEBUG_FULL || NoFork) )
	{
		DBGPRINTF("Checking pidfile '%s'.\n", PidFile);
		if (!check_pid(PidFile))
		{
			memset(&sigAct, 0, sizeof (sigAct));
			sigemptyset(&sigAct.sa_mask);
			sigAct.sa_handler = doexit;
			sigaction(SIGTERM, &sigAct, NULL);

			/* stop writing debug messages to stdout (if debugging is on) */
			stddbg = -1;

			if (fork()) {
				/* Parent process
				 */
				sleep(300);
				/* Not reached unless something major went wrong.  5
				 * minutes should be a fair amount of time to wait.
				 * Please note that this procedure is important since
				 * the father must not exit before syslogd isn't
				 * initialized or the klogd won't be able to flush its
				 * logs.  -Joey
				 */
				exit(1); /* "good" exit - after forking, not diasabling anything */
			}

			num_fds = getdtablesize();
			close(0);
			/* we keep stdout and stderr open in case we have to emit something */
			i = 3;

			/* if (sd_booted()) */ {
				const char *e;
				char buf[24] = { '\0' };
				char *p = NULL;
				unsigned long l;
				int sd_fds;

				/* fork & systemd socket activation:
				 * fetch listen pid and update to ours,
				 * when it is set to pid of our parent.
				 */
				if ( (e = getenv("LISTEN_PID"))) {
					errno = 0;
					l = strtoul(e, &p, 10);
					if (errno ==  0 && l > 0 && (!p || !*p)) {
						if (getppid() == (pid_t)l) {
							snprintf(buf, sizeof(buf), "%d",
								 getpid());
							setenv("LISTEN_PID", buf, 1);
						}
					}
				}

				/*
				 * close only all further fds, except
				 * of the fds provided by systemd.
				 */
				sd_fds = sd_listen_fds(0);
				if (sd_fds > 0)
					i = SD_LISTEN_FDS_START + sd_fds;
			}
			for ( ; i < num_fds; i++)
				(void) close(i);

			untty();
		} else {
			fputs(" Already running. If you want to run multiple instances, you need "
			      "to specify different pid files (use -i option)\n", stderr);
			exit(1); /* "good" exit, done if syslogd is already running */
		}
	}

	/* tuck my process id away */
	DBGPRINTF("Writing pidfile '%s'.\n", PidFile);
	if (!check_pid(PidFile))
	{
		if (!write_pid(PidFile))
		{
			fputs("Can't write pid.\n", stderr);
			exit(1); /* exit during startup - questionable */
		}
	}
	else
	{
		fputs("Pidfile (and pid) already exist.\n", stderr);
		exit(1); /* exit during startup - questionable */
	}
	myPid = getpid(); 	/* save our pid for further testing (also used for messages) */

	memset(&sigAct, 0, sizeof (sigAct));
	sigemptyset(&sigAct.sa_mask);

	sigAct.sa_handler = sigsegvHdlr;
	sigaction(SIGSEGV, &sigAct, NULL);
	sigAct.sa_handler = sigsegvHdlr;
	sigaction(SIGABRT, &sigAct, NULL);
	sigAct.sa_handler = doDie;
	sigaction(SIGTERM, &sigAct, NULL);
	sigAct.sa_handler = Debug ? doDie : SIG_IGN;
	sigaction(SIGINT, &sigAct, NULL);
	sigaction(SIGQUIT, &sigAct, NULL);
	sigAct.sa_handler = reapchild;
	sigaction(SIGCHLD, &sigAct, NULL);
	sigAct.sa_handler = Debug ? debug_switch : SIG_IGN;
	sigaction(SIGUSR1, &sigAct, NULL);
	sigAct.sa_handler = sigttin_handler;
	sigaction(SIGTTIN, &sigAct, NULL); /* (ab)used to interrupt input threads */
	sigAct.sa_handler = SIG_IGN;
	sigaction(SIGPIPE, &sigAct, NULL);
	sigaction(SIGXFSZ, &sigAct, NULL); /* do not abort if 2gig file limit is hit */

	RETiRet;
}


/* This is the main entry point into rsyslogd. Over time, we should try to
 * modularize it a bit more...
 */
int realMain(int argc, char **argv)
{
	rsRetVal localRet;
	int ch;
	extern int optind;
	extern char *optarg;
	int bEOptionWasGiven = 0;
	int iHelperUOpt;
	int bChDirRoot = 1; /* change the current working directory to "/"? */
	char *arg;	/* for command line option processing */
	char cwdbuf[128]; /* buffer to obtain/display current working directory */
	DEFiRet;

	/* first, parse the command line options. We do not carry out any actual work, just
	 * see what we should do. This relieves us from certain anomalies and we can process
	 * the parameters down below in the correct order. For example, we must know the
	 * value of -M before we can do the init, but at the same time we need to have
	 * the base classes init before we can process most of the options. Now, with the
	 * split of functionality, this is no longer a problem. Thanks to varmofekoj for
	 * suggesting this algo.
	 * Note: where we just need to set some flags and can do so without knowledge
	 * of other options, we do this during the inital option processing.
	 * rgerhards, 2008-04-04
	 */
	while((ch = getopt(argc, argv, "46a:Ac:dDef:g:hi:l:m:M:nN:op:qQr::s:t:T:u:vwx")) != EOF) {
		switch((char)ch) {
                case '4':
                case '6':
                case 'A':
                case 'a':
		case 'f': /* configuration file */
		case 'h':
		case 'i': /* pid file name */
		case 'l':
		case 'm': /* mark interval */
		case 'n': /* don't fork */
		case 'N': /* enable config verify mode */
                case 'o':
                case 'p':
		case 'q': /* add hostname if DNS resolving has failed */
		case 'Q': /* dont resolve hostnames in ACL to IPs */
		case 's':
		case 'T': /* chroot on startup (primarily for testing) */
		case 'u': /* misc user settings */
		case 'w': /* disable disallowed host warnings */
		case 'x': /* disable dns for remote messages */
		case 'g': /* enable tcp gssapi logging */
		case 'r': /* accept remote messages */
		case 't': /* enable tcp logging */
			CHKiRet(bufOptAdd(ch, optarg));
			break;
		case 'c':		/* compatibility mode */
			fprintf(stderr, "rsyslogd: error: option -c is no longer supported - ignored\n");
			break;
		case 'd': /* debug - must be handled now, so that debug is active during init! */
			debugging_on = 1;
			Debug = 1;
			yydebug = 1;
			break;
		case 'D': /* BISON debug */
			yydebug = 1;
			break;
		case 'e':		/* log every message (no repeat message supression) */
			bEOptionWasGiven = 1;
			break;
		case 'M': /* default module load path -- this MUST be carried out immediately! */
			glblModPath = (uchar*) optarg;
			break;
		case 'v': /* MUST be carried out immediately! */
			printVersion();
			exit(0); /* exit for -v option - so this is a "good one" */
		case '?':
		default:
			usage();
		}
	}

	if(argc - optind)
		usage();

	DBGPRINTF("rsyslogd %s startup, module path '%s', cwd:%s\n",
		  VERSION, glblModPath == NULL ? "" : (char*)glblModPath,
		  getcwd(cwdbuf, sizeof(cwdbuf)));

	/* we are done with the initial option parsing and processing. Now we init the system. */

	ppid = getpid();

	CHKiRet_Hdlr(InitGlobalClasses()) {
		fprintf(stderr, "rsyslogd initializiation failed - global classes could not be initialized.\n"
				"Did you do a \"make install\"?\n"
				"Suggested action: run rsyslogd with -d -n options to see what exactly "
				"fails.\n");
		FINALIZE;
	}

	/* doing some core initializations */

	/* we need to create the inputName property (only once during our lifetime) */
	CHKiRet(prop.Construct(&pInternalInputName));
	CHKiRet(prop.SetString(pInternalInputName, UCHAR_CONSTANT("rsyslogd"), sizeof("rsyslogd") - 1));
	CHKiRet(prop.ConstructFinalize(pInternalInputName));

	/* get our host and domain names - we need to do this early as we may emit
	 * error log messages, which need the correct hostname. -- rgerhards, 2008-04-04
	 */
	queryLocalHostname();

	/* initialize the objects */
	if((iRet = modInitIminternal()) != RS_RET_OK) {
		fprintf(stderr, "fatal error: could not initialize errbuf object (error code %d).\n",
			iRet);
		exit(1); /* "good" exit, leaving at init for fatal error */
	}


	/* END core initializations - we now come back to carrying out command line options*/

	while((iRet = bufOptRemove(&ch, &arg)) == RS_RET_OK) {
		DBGPRINTF("deque option %c, optarg '%s'\n", ch, (arg == NULL) ? "" : arg);
		switch((char)ch) {
                case '4':
	                glbl.SetDefPFFamily(PF_INET);
                        break;
                case '6':
                        glbl.SetDefPFFamily(PF_INET6);
                        break;
                case 'A':
                        send_to_all++;
                        break;
                case 'a':
			fprintf(stderr, "rsyslogd: error -a is no longer supported, use module imuxsock instead");
                        break;
		case 'f':		/* configuration file */
			ConfFile = (uchar*) arg;
			break;
		case 'g':		/* enable tcp gssapi logging */
			fprintf(stderr,	"rsyslogd: -g option no longer supported - ignored\n");
		case 'h':
			fprintf(stderr, "rsyslogd: error -h is no longer supported - ignored");
			break;
		case 'i':		/* pid file name */
			PidFile = arg;
			break;
		case 'l':
			if(glbl.GetLocalHosts() != NULL) {
				fprintf (stderr, "rsyslogd: Only one -l argument allowed, the first one is taken.\n");
			} else {
				glbl.SetLocalHosts(crunch_list(arg));
			}
			break;
		case 'm':		/* mark interval */
			fprintf(stderr, "rsyslogd: error -m is no longer supported - use immark instead");
			break;
		case 'n':		/* don't fork */
			NoFork = 1;
			break;
		case 'N':		/* enable config verify mode */
			iConfigVerify = atoi(arg);
			break;
                case 'o':
			fprintf(stderr, "error -o is no longer supported, use module imuxsock instead");
                        break;
                case 'p':
			fprintf(stderr, "error -p is no longer supported, use module imuxsock instead");
			break;
		case 'q':               /* add hostname if DNS resolving has failed */
		        *(net.pACLAddHostnameOnFail) = 1;
		        break;
		case 'Q':               /* dont resolve hostnames in ACL to IPs */
		        *(net.pACLDontResolve) = 1;
		        break;
		case 'r':		/* accept remote messages */
			fprintf(stderr, "rsyslogd: error option -r is no longer supported - ignored");
			break;
		case 's':
			if(glbl.GetStripDomains() != NULL) {
				fprintf (stderr, "rsyslogd: Only one -s argument allowed, the first one is taken.\n");
			} else {
				glbl.SetStripDomains(crunch_list(arg));
			}
			break;
		case 't':		/* enable tcp logging */
			fprintf(stderr, "rsyslogd: error option -t is no longer supported - ignored");
			break;
		case 'T':/* chroot() immediately at program startup, but only for testing, NOT security yet */
			if(chroot(arg) != 0) {
				perror("chroot");
				exit(1);
			}
			break;
		case 'u':		/* misc user settings */
			iHelperUOpt = atoi(arg);
			if(iHelperUOpt & 0x01)
				glbl.SetParseHOSTNAMEandTAG(0);
			if(iHelperUOpt & 0x02)
				bChDirRoot = 0;
			break;
		case 'w':		/* disable disallowed host warnigs */
			glbl.SetOption_DisallowWarning(0);
			break;
		case 'x':		/* disable dns for remote messages */
			glbl.SetDisableDNS(1);
			break;
               case '?':
		default:
			usage();
		}
	}

	if(iRet != RS_RET_END_OF_LINKEDLIST)
		FINALIZE;

	if(iConfigVerify) {
		fprintf(stderr, "rsyslogd: version %s, config validation run (level %d), master config %s\n",
			VERSION, iConfigVerify, ConfFile);
	}

	localRet = rsconf.Load(&ourConf, ConfFile);
	queryLocalHostname();	/* need to re-query to pick up a changed hostname due to config */

	if(localRet == RS_RET_NONFATAL_CONFIG_ERR) {
		if(loadConf->globals.bAbortOnUncleanConfig) {
			fprintf(stderr, "rsyslogd: $AbortOnUncleanConfig is set, and config is not clean.\n"
					"Check error log for details, fix errors and restart. As a last\n"
					"resort, you may want to remove $AbortOnUncleanConfig to permit a\n"
					"startup with a dirty config.\n");
			exit(2);
		}
		if(iConfigVerify) {
			/* a bit dirty, but useful... */
			exit(1);
		}
		localRet = RS_RET_OK;
	}
	CHKiRet(localRet);

	if(bChDirRoot) {
		if(chdir("/") != 0)
			fprintf(stderr, "Can not do 'cd /' - still trying to run\n");
	}

	/* process compatibility mode settings */
	if(bEOptionWasGiven) {
		errmsg.LogError(0, NO_ERRCODE, "WARNING: \"message repeated n times\" feature MUST be turned on in "
					    "rsyslog.conf - CURRENTLY EVERY MESSAGE WILL BE LOGGED. Visit "
					    "http://www.rsyslog.com/rptdmsgreduction to learn "
					    "more and cast your vote if you want us to keep this feature.");
	}

	if(!iConfigVerify)
		CHKiRet(doGlblProcessInit());

	CHKiRet(init());

	if(Debug && debugging_on) {
		dbgprintf("Debugging enabled, SIGUSR1 to turn off debugging.\n");
	}

	/* Send a signal to the parent so it can terminate.  */
	if(myPid != ppid)
		kill(ppid, SIGTERM);


	/* END OF INTIALIZATION */
	DBGPRINTF("initialization completed, transitioning to regular run mode\n");

	/* close stderr and stdout if they are kept open during a fork. Note that this
	 * may introduce subtle security issues: if we are in a jail, one may break out of
	 * it via these descriptors. But if I close them earlier, error messages will (once
	 * again) not be emitted to the user that starts the daemon. As root jail support
	 * is still in its infancy (and not really done), we currently accept this issue.
	 * rgerhards, 2009-06-29
	 */
	if(!(Debug == DEBUG_FULL || NoFork)) {
		close(1);
		close(2);
		ourConf->globals.bErrMsgToStderr = 0;
	}

	mainloop();

	/* do any de-init's that need to be done AFTER this comment */

	die(bFinished);

	thrdExit();

finalize_it:
	if(iRet == RS_RET_VALIDATION_RUN) {
		fprintf(stderr, "rsyslogd: End of config validation run. Bye.\n");
	} else if(iRet != RS_RET_OK) {
		fprintf(stderr, "rsyslogd: run failed with error %d (see rsyslog.h "
				"or try http://www.rsyslog.com/e/%d to learn what that number means)\n", iRet, iRet*-1);
		exit(1);
	}

	ENDfunc
	return 0;
}


/* This is the main entry point into rsyslogd. This must be a function in its own
 * right in order to intialize the debug system in a portable way (otherwise we would
 * need to have a statement before variable definitions.
 * rgerhards, 20080-01-28
 */
int main(int argc, char **argv)
{
	dbgClassInit();
	return realMain(argc, argv);
}
/* vim:set ai:
 */<|MERGE_RESOLUTION|>--- conflicted
+++ resolved
@@ -1119,14 +1119,6 @@
 	uchar qfrenamebuf[1024];
 	DEFiRet;
 
-<<<<<<< HEAD
-	/* switch the message object to threaded operation, if necessary */
-	if(queueParams != NULL || ourConf->globals.mainQ.MainMsgQueType == QUEUETYPE_DIRECT || ourConf->globals.mainQ.iMainMsgQueueNumWorkers > 1) {
-		MsgEnableThreadSafety();
-	}
-
-=======
->>>>>>> 3495720a
 	/* create message queue */
 	CHKiRet_Hdlr(qqueueConstruct(ppQueue, ourConf->globals.mainQ.MainMsgQueType, ourConf->globals.mainQ.iMainMsgQueueNumWorkers, ourConf->globals.mainQ.iMainMsgQueueSize, msgConsumer)) {
 		/* no queue is fatal, we need to give up in that case... */
