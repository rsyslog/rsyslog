sbin_PROGRAMS =
pkglib_LTLIBRARIES = 

pkgconfigdir = $(libdir)/pkgconfig

if ENABLE_INET
pkglib_LTLIBRARIES += lmtcpsrv.la lmtcpclt.la
#
#
# TCP (stream) server support
#
lmtcpsrv_la_SOURCES = \
	tcps_sess.c \
	tcps_sess.h \
	tcpsrv.c \
	tcpsrv.h
lmtcpsrv_la_CPPFLAGS = $(PTHREADS_CFLAGS) $(RSRT_CFLAGS)
lmtcpsrv_la_LDFLAGS = -module -avoid-version
lmtcpsrv_la_LIBADD = 

#
# TCP (stream) client support
#
lmtcpclt_la_SOURCES = \
	tcpclt.c \
	tcpclt.h
lmtcpclt_la_CPPFLAGS = $(PTHREADS_CFLAGS) $(RSRT_CFLAGS)
lmtcpclt_la_LDFLAGS = -module -avoid-version
lmtcpclt_la_LIBADD = 

endif # if ENABLE_INET

#
# gssapi support
# 
if ENABLE_GSSAPI
pkglib_LTLIBRARIES += lmgssutil.la
lmgssutil_la_SOURCES = gss-misc.c gss-misc.h
lmgssutil_la_CPPFLAGS = $(PTHREADS_CFLAGS) $(RSRT_CFLAGS)
lmgssutil_la_LDFLAGS = -module -avoid-version
lmgssutil_la_LIBADD = $(GSS_LIBS)
endif

#
# systemd support
#
if HAVE_SYSTEMD

nodist_systemdsystemunit_DATA = \
	rsyslog.service

CLEANFILES = \
	rsyslog.service

%.service: %.service.in
	$(AM_V_GEN)sed -e 's,@sbindir\@,$(sbindir),g' $< > $@

endif

EXTRA_DIST = \
	platform/README \
	platform/freebsd/rsyslogd \
	platform/slackware/rc.rsyslogd \
	platform/redhat/rsyslog.conf \
	contrib/README \
	COPYING \
	COPYING.LESSER \
	COPYING.ASL20 \
	contrib/gnutls/ca.pem \
	contrib/gnutls/cert.pem \
	contrib/gnutls/key.pem \
	rsyslog.service.in

SUBDIRS = doc compat runtime grammar . plugins/immark plugins/imuxsock plugins/imtcp plugins/imudp plugins/omtesting

if ENABLE_RSYSLOGD
SUBDIRS += tools
endif

if ENABLE_IMKLOG
SUBDIRS += plugins/imklog
endif

if ENABLE_IMKMSG
SUBDIRS += plugins/imkmsg
endif

if ENABLE_IMPSTATS
SUBDIRS += plugins/impstats
endif

if ENABLE_IMSOLARIS
SUBDIRS += plugins/imsolaris
endif

if ENABLE_GSSAPI
SUBDIRS += plugins/omgssapi plugins/imgssapi
endif

if ENABLE_RELP
SUBDIRS += plugins/omrelp plugins/imrelp
endif

if ENABLE_MYSQL
SUBDIRS += plugins/ommysql
endif

if ENABLE_OMLIBDBI
SUBDIRS += plugins/omlibdbi
endif

if ENABLE_PGSQL
SUBDIRS += plugins/ompgsql
endif

if ENABLE_SNMP
SUBDIRS += plugins/omsnmp
endif

if ENABLE_SMCUSTBINDCDR
SUBDIRS += plugins/sm_cust_bindcdr
endif

if ENABLE_OMSTDOUT
SUBDIRS += plugins/omstdout
endif

if ENABLE_PMCISCONAMES
SUBDIRS += plugins/pmcisconames
endif

if ENABLE_PMAIXFORWARDEDFROM
SUBDIRS += plugins/pmaixforwardedfrom
endif

if ENABLE_PMSNARE
SUBDIRS += plugins/pmsnare
endif

if ENABLE_PMLASTMSG
SUBDIRS += plugins/pmlastmsg
endif

if ENABLE_PMRFC3164SD
SUBDIRS += plugins/pmrfc3164sd
endif

if ENABLE_OMRULESET
SUBDIRS += plugins/omruleset
endif

if ENABLE_OMUDPSPOOF
SUBDIRS += plugins/omudpspoof
endif

if ENABLE_OMMONGODB
SUBDIRS += plugins/ommongodb
endif

if ENABLE_OMHIREDIS
SUBDIRS += plugins/omhiredis
endif

if ENABLE_OMZMQ3
SUBDIRS += plugins/omzmq3
endif

if ENABLE_OMRABBITMQ
SUBDIRS += plugins/omrabbitmq
endif

if ENABLE_IMZMQ3
SUBDIRS += plugins/imzmq3
endif

if ENABLE_OMUXSOCK
SUBDIRS += plugins/omuxsock
endif

if ENABLE_OMHDFS
SUBDIRS += plugins/omhdfs
endif

if ENABLE_OMJOURNAL
SUBDIRS += plugins/omjournal
endif

if ENABLE_IMJOURNAL
SUBDIRS += plugins/imjournal
endif

if ENABLE_ELASTICSEARCH
SUBDIRS += plugins/omelasticsearch
endif

if ENABLE_MMSNMPTRAPD
SUBDIRS += plugins/mmsnmptrapd
endif

if ENABLE_IMFILE
SUBDIRS += plugins/imfile
endif

if ENABLE_IMPTCP
SUBDIRS += plugins/imptcp
endif

if ENABLE_IMTTCP
SUBDIRS += plugins/imttcp
endif

if ENABLE_IMDIAG
SUBDIRS += plugins/imdiag
endif

if ENABLE_MAIL
SUBDIRS += plugins/ommail
endif

if ENABLE_OMPROG
SUBDIRS += plugins/omprog
endif

if ENABLE_RFC3195
SUBDIRS += plugins/im3195
endif

if ENABLE_MMNORMALIZE
SUBDIRS += plugins/mmnormalize
endif

if ENABLE_MMJSONPARSE
SUBDIRS += plugins/mmjsonparse
endif

if ENABLE_MMAUDIT
SUBDIRS += plugins/mmaudit
endif

if ENABLE_MMANON
SUBDIRS += plugins/mmanon
endif

<<<<<<< HEAD
if ENABLE_MMCOUNT
SUBDIRS += plugins/mmcount
=======
if ENABLE_MMFIELDS
SUBDIRS += plugins/mmfields
>>>>>>> 98d73155
endif

if ENABLE_ORACLE
SUBDIRS += plugins/omoracle
endif

if ENABLE_GUI
SUBDIRS += java
endif

# tests are added as last element, because tests may need different
# modules that need to be generated first
SUBDIRS += tests


# make sure "make distcheck" tries to build all modules. This means that
# a developer must always have an environment where every supporting library
# is available. If that is not the case, the respective configure option may
# temporarily be removed below. The intent behind forcing everthing to compile
# in a make distcheck is so that we detect code that accidently was not updated
# when some global update happened.
DISTCHECK_CONFIGURE_FLAGS=	--enable-gssapi_krb5 \
				--enable-imfile \
				--enable-snmp \
				--enable-libdbi \
				--enable-mysql \
				--enable-relp \
				--enable-rsyslogd \
				--enable-mail \
				--enable-klog \
				--enable-diagtools \
				--enable-gnutls \
				--enable-omstdout \
				--enable-pmlastmsg \
				--enable-omruleset \
				--enable-omprog \
				--enable-imdiag \
				--enable-imptcp \
				--enable-imttcp \
				--enable-omuxsock \
				--enable-impstats \
				--enable-memcheck \
				--enable-pmaixforwardedfrom \
				--enable-pmcisconames \
				--enable-pmsnare \
				--enable-mmsnmptrapd \
				--enable-elasticsearch \
				--with-systemdsystemunitdir=$$dc_install_base/$(systemdsystemunitdir) 
# temporarily disable these checks for make distcheck 2012-09-06 rgerhards
#				--enable-extended-tests \
#				--enable-pgsql \
ACLOCAL_AMFLAGS = -I m4<|MERGE_RESOLUTION|>--- conflicted
+++ resolved
@@ -241,13 +241,12 @@
 SUBDIRS += plugins/mmanon
 endif
 
-<<<<<<< HEAD
 if ENABLE_MMCOUNT
 SUBDIRS += plugins/mmcount
-=======
+endif
+
 if ENABLE_MMFIELDS
 SUBDIRS += plugins/mmfields
->>>>>>> 98d73155
 endif
 
 if ENABLE_ORACLE
@@ -298,5 +297,5 @@
 				--with-systemdsystemunitdir=$$dc_install_base/$(systemdsystemunitdir) 
 # temporarily disable these checks for make distcheck 2012-09-06 rgerhards
 #				--enable-extended-tests \
-#				--enable-pgsql \
+#				--enable-pgsql 
 ACLOCAL_AMFLAGS = -I m4