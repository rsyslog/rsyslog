<!DOCTYPE HTML PUBLIC "-//W3C//DTD HTML 4.01 Transitional//EN">
<html><head><title>The Rsyslogd Property Replacer</title></head>
<body>
<a href="rsyslog_conf_templates.html">back</a>
<h1>The Property Replacer</h1>
<p><b>The property replacer is a core component in
rsyslogd's output system.</b> A syslog message has a number of
well-defined properties (see below). Each of this properties can be
accessed <b>and</b> manipulated by the property replacer.
With it, it is easy to use only part of a property value or manipulate
the value, e.g. by converting all characters to lower case.</p>
<h1>Accessing Properties</h1>
<p>Syslog message properties are used inside templates. They are
accessed by putting them between percent signs. Properties can be
modified by the property replacer. The full syntax is as follows:</p>
<blockquote><b><code>%propname:fromChar:toChar:options%</code></b></blockquote>
<h2>Available Properties</h2>
<p><b><code>propname</code></b> is the
name of the property to access. It is case-insensitive (prior to 3.17.0, they were case-senstive).
Currently supported are:</p>
<table>
<tbody>
<tr>
<td><b>msg</b></td>
<td>the MSG part of the message (aka "the message" ;))</td>
</tr>
<tr>
<td><b>rawmsg</b></td>
<td>the message excactly as it was received from the
socket. Should be useful for debugging.</td>
</tr>
<tr>
<td><b>uxtradmsg</b></td>
<td>will disappear soon - do NOT use!</td>
</tr>
<tr>
<td><b>hostname</b></td>
<td>hostname from the message</td>
</tr>
<tr>
<td><b>source</b></td>
<td>alias for HOSTNAME</td>
</tr>
<tr>
<td><b>fromhost</b></td>
<td>hostname of the system the message was received from
(in a relay chain, this is the system immediately in front of us and
not necessarily the original sender). This is a DNS-resolved name, except
if that is not possible or DNS resolution has been disabled.</td>
</tr>
<tr>
<td><b>fromhost-ip</b></td>
<td>The same as fromhost, but alsways as an IP address. Local inputs
(like imklog) use 127.0.0.1 in this property.</td>
</tr>
<tr>
<td><b>syslogtag</b></td>
<td>TAG from the message</td>
</tr>
<tr>
<td><b>programname</b></td>
<td>the "static" part of the tag, as defined by
BSD syslogd. For example, when TAG is "named[12345]", programname is
"named".</td>
</tr>
<tr>
<td><b>pri</b></td>
<td>PRI part of the message - undecoded (single value)</td>
</tr>
<tr>
<td><b>pri-text</b></td>
<td>the PRI part of the message in a textual form (e.g.
"syslog.info")</td>
</tr>
<tr>
<td><b>iut</b></td>
<td>the monitorware InfoUnitType - used when talking
to a <a href="http://www.monitorware.com">MonitorWare</a>
backend (also for <a href="http://www.phplogcon.org/">phpLogCon</a>)</td>
</tr>
<tr>
<td><b>syslogfacility</b></td>
<td>the facility from the message - in numerical form</td>
</tr>
<tr>
<td><b>syslogfacility-text</b></td>
<td>the facility from the message - in text form</td>
</tr>
<tr>
<td><b>syslogseverity</b></td>
<td>severity from the message - in numerical form</td>
</tr>
<tr>
<td><b>syslogseverity-text</b></td>
<td>severity from the message - in text form</td>
</tr>
<tr>
<td><b>syslogpriority</b></td>
<td>an alias for syslogseverity - included for historical
reasons (be careful: it still is the severity, not PRI!)</td>
</tr>
<tr>
<td><b>syslogpriority-text</b></td>
<td>an alias for syslogseverity-text</td>
</tr>
<tr>
<td><b>timegenerated</b></td>
<td>timestamp when the message was RECEIVED. Always in high
resolution</td>
</tr>
<tr>
<td><b>timereported</b></td>
<td>timestamp from the message. Resolution depends on
what was provided in the message (in most cases,
only seconds)</td>
</tr>
<tr>
<td><b>timestamp</b></td>
<td>alias for timereported</td>
</tr>
<tr>
<td><b>protocol-version</b></td>
<td>The contents of the PROTCOL-VERSION field from IETF
draft draft-ietf-syslog-protcol</td>
</tr>
<tr>
<td><b>structured-data</b></td>
<td>The contents of the STRUCTURED-DATA field from IETF
draft draft-ietf-syslog-protocol</td>
</tr>
<tr>
<td><b>app-name</b></td>
<td>The contents of the APP-NAME field from IETF draft
draft-ietf-syslog-protocol</td>
</tr>
<tr>
<td><b>procid</b></td>
<td>The contents of the PROCID field from IETF draft
draft-ietf-syslog-protocol</td>
</tr>
<tr>
<td><b>msgid</b></td>
<td>The contents of the MSGID field from
IETF draft draft-ietf-syslog-protocol</td>
</tr>
<td><b>inputname</b></td>
<td>The name of the input module that generated the
message (e.g. "imuxsock", "imudp"). Note that not all modules
necessarily provide this property. If not provided, it is an
empty string. Also note that the input module may provide
any value of its liking. Most importantly, it is <b>not</b>
necessarily the module input name. Internal sources can also
provide inputnames. Currently, "rsyslogd" is defined as inputname
for messages internally generated by rsyslogd, for example startup
and shutdown and error messages.
This property is considered useful when trying to filter messages
based on where they originated - e.g. locally generated messages
("rsyslogd", "imuxsock", "imklog") should go to a different place
than messages generated somewhere.
</td>
</tr>
<tr>
<td><b>$now</b></td>
<td>The current date stamp in the format YYYY-MM-DD</td>
</tr>
<tr>
<td><b>$year</b></td>
<td>The current year (4-digit)</td>
</tr>
<tr>
<td><b>$month</b></td>
<td>The current month (2-digit)</td>
</tr>
<tr>
<td><b>$day</b></td>
<td>The current day of the month (2-digit)</td>
</tr>
<tr>
<td><b>$hour</b></td>
<td>The current hour in military (24 hour) time (2-digit)</td>
</tr>
<tr>
<td><b>$hhour</b></td>
<td>The current half hour we are in. From minute 0 to 29,
this is always 0 while
from 30 to 59 it is always 1.</td>
</tr>
<tr>
<td><b>$qhour</b></td>
<td>The current quarter hour we are in. Much like $HHOUR, but values
range from 0 to 3 (for the four quater hours that are in each hour)</td>
</tr>
<tr>
<td><b>$minute</b></td>
<td>The current minute (2-digit)</td>
</tr>
<tr>
<td><b>$myhostname</b></td>
<td>The name of the current host as it knows itself (probably useful
for filtering in a generic way)</td>
</tr>
</tbody>
</table>
<p>Properties starting with a $-sign are so-called system
properties. These do NOT stem from the message but are rather
internally-generated.</p>
<h2>Character Positions</h2>
<p><b><code>FromChar</code></b> and <b><code>toChar</code></b>
are used to build substrings. They specify the offset within the string
that should be copied. Offset counting starts at 1, so if you need to
obtain the first 2 characters of the message text, you can use this
syntax: "%msg:1:2%". If you do not whish to specify from and to, but
you want to specify options, you still need to include the colons. For
example, if you would like to convert the full message text to lower
case, use "%msg:::lowercase%". If you would like to extract from a
position until the end of the string, you can place a dollar-sign ("$")
in toChar (e.g. %msg:10:$%, which will extract from position 10 to the
end of the string).</p>
<p>There is also support for <b>regular expressions</b>.
To use them, you need to place a "R" into FromChar. This tells rsyslog
that a regular expression instead of position-based extraction is
desired. The actual regular expression must then be provided in toChar.
The regular expression <b>must</b> be followed by the
string "--end". It denotes the end of the regular expression and will
not become part of it. If you are using regular expressions, the
property replacer will return the part of the property text that
matches the regular expression. An example for a property replacer
sequence with a regular expression is: "%msg:R:.*Sev:. \(.*\)
\[.*--end%"</p>
<p>It is possible to specify some parametes after the "R". These are
comma-separated. They are:
<p>R,&lt;regexp-type&gt;,&lt;submatch&gt;,&lt;<a href="rsyslog_conf_nomatch.html">nomatch</a>&gt;,&lt;match-number&gt;
<p>regexp-type is either "BRE" for Posix basic regular expressions or
"ERE" for extended ones. The string must be given in upper case. The
default is "BRE" to be consistent with earlier versions of rsyslog that
did not support ERE. The submatch identifies the submatch to be used
with the result. A single digit is supported. Match 0 is the full match,
while 1 to 9 are the acutal submatches. The match-number identifies which match to
use, if the expression occurs more than once inside the string. Please note
that the first match is number 0, the second 1 and so on. Up to 10 matches
(up to number 9) are supported. Please note that it would be more
natural to have the match-number in front of submatch, but this would break 
backward-compatibility. So the match-number must be specified after "nomatch".
<<<<<<< HEAD
<p><a href="rsyslog_conf_nomatch.html">nomatch</a> specifies what should
be used in case no match is found.
=======
<p>nomatch is either "DFLT", "BLANK", ZERO or "FIELD" (all upper case!). It tells
what to use if no match is found. With "DFLT", the strig "**NO MATCH**" is
used. This was the only supported value up to rsyslog 3.19.5. With "BLANK"
a blank text is used (""). With "ZERO", "0" is used.
Finally, "FIELD" uses the full property text
instead of the expression. Some folks have requested that, so it seems
to be useful.
>>>>>>> 49dcad84
<p>The following is a sample of an ERE expression that takes the first
submatch from the message string and replaces the expression with
the full field if no match is found:
<p>%msg:R,ERE,1,FIELD:for (vlan[0-9]*):--end%
<p>and this takes the first submatch of the second match of said expression:
<p>%msg:R,ERE,1,FIELD,1:for (vlan[0-9]*):--end%
<p><b>Please note: there is also a
<a href="http://www.rsyslog.com/tool-regex">rsyslog regular expression checker/generator</a>
online tool available.</b> With that tool, you can check your regular expressions and
also generate a valid property replacer sequence. Usage of this tool is recommended.
Depending on the version offered, the tool may not cover all subleties that can
be done with the property replacer. It concentrates on the most often used cases. So it
is still useful to hand-craft expressions for demanding environments.
<p><b>Also, extraction can be done based on so-called
"fields"</b>. To do so, place a "F" into FromChar. A field in its
current definition is anything that is delimited by a delimiter
character. The delimiter by default is TAB (US-ASCII value 9). However,
if can be changed to any other US-ASCII character by specifying a comma
and the <b>decimal</b> US-ASCII value of the delimiter
immediately after the "F". For example, to use comma (",") as a
delimiter, use this field specifier: "F,44".&nbsp; If your syslog
data is delimited, this is a quicker way to extract than via regular
expressions (actually, a *much* quicker way). Field counting starts at
1. Field zero is accepted, but will always lead to a "field not found"
error. The same happens if a field number higher than the number of
fields in the property is requested. The field number must be placed in
the "ToChar" parameter. An example where the 3rd field (delimited by
TAB) from the msg property is extracted is as follows: "%msg:F:3%". The
same example with semicolon as delimiter is "%msg:F,59:3%".</p>
<p>Please note that the special characters "F" and "R" are
case-sensitive. Only upper case works, lower case will return an error.
There are no white spaces permitted inside the sequence (that will lead
to error messages and will NOT provide the intended result).</p>
<p>Each occurence of the field delimiter starts a new field. However, 
if you add a plus sign ("+") after the field delimiter, multiple
delimiters, one  immediately after the others, are treated as separate
fields. This can be useful in cases where the syslog message contains
such sequences. A frequent case may be with code that is written as
follows:</p>
<code><pre>
int n, m;
...
syslog(LOG_ERR, "%d test %6d", n, m);
</pre></code>
<p>This will result into things like this in syslog messages:
"1 test&nbsp;&nbsp;&nbsp;&nbsp;&nbsp;&nbsp;2", 
"1 test&nbsp;&nbsp;&nbsp;&nbsp;&nbsp;23", 
"1 test&nbsp;&nbsp;234567" 
<p>As you can see, the fields are delimited by space characters, but
their exact number is unknown. They can properly be extracted as follows:
<p>
"%msg:F,32:2%" to "%msg:F,32+:2%".
<p>This feature was suggested by Zhuang Yuyao and implemented by him.
It is modeled after perl compatible regular expressions.
</p>

<h2>Property Options</h2>
<b><code>property options</code></b> are
case-insensitive. Currently, the following options are defined:
<p></p>
<table>
<tbody>
<tr>
<td><b>uppercase</b></td>
<td>convert property to lowercase only</td>
</tr>
<tr>
<td><b>lowercase</b></td>
<td>convert property text to uppercase only</td>
</tr>
<tr>
<td><b>drop-last-lf</b></td>
<td>The last LF in the message (if any), is dropped.
Especially useful for PIX.</td>
</tr>
<tr>
<td><b>date-mysql</b></td>
<td>format as mysql date</td>
</tr>
<tr>
<td><b>date-rfc3164</b></td>
<td>format as RFC 3164 date</td>
</tr>
<tr>
<td><b>date-rfc3339</b></td>
<td>format as RFC 3339 date</td>
</tr>
<tr>
<td><b>date-subseconds</b></td>
<td>just the subseconds of a timestamp (always 0 for a low precision timestamp)</td>
</tr>
<tr>
<td valign="top"><b>escape-cc</b></td>
<td>replace control characters (ASCII value 127 and values
less then 32) with an escape sequence. The sequnce is
"#&lt;charval&gt;" where charval is the 3-digit decimal value
of the control character. For example, a tabulator would be replaced by
"#009".<br>
Note: using this option requires that <a href="rsconf1_escapecontrolcharactersonreceive.html">$EscapeControlCharactersOnReceive</a>
is set to off.</td>
</tr>
<tr>
<td valign="top"><b>space-cc</b></td>
<td>replace control characters by spaces<br>
Note: using this option requires that <a href="rsconf1_escapecontrolcharactersonreceive.html">$EscapeControlCharactersOnReceive</a>
is set to off.</td>
</tr>
<tr>
<td valign="top"><b>drop-cc</b></td>
<td>drop control characters - the resulting string will
neither contain control characters, escape sequences nor any other
replacement character like space.<br>
Note: using this option requires that <a href="rsconf1_escapecontrolcharactersonreceive.html">$EscapeControlCharactersOnReceive</a>
is set to off.</td>
</tr>
<tr>
<td valign="top"><b>sp-if-no-1st-sp</b></td>
<td>This option looks scary and should probably not be used by a user. For any field
given, it returns either a single space character or no character at all. Field content
is never returned. A space is returned if (and only if) the first character of the
field's content is NOT a space. This option is kind of a hack to solve a problem rooted
in RFC 3164: 3164 specifies no delimiter between the syslog tag sequence and the actual
message text. Almost all implementation in fact delemit the two by a space. As of
RFC 3164, this space is part of the message text itself. This leads to a problem when
building the message (e.g. when writing to disk or forwarding). Should a delimiting
space be included if the message does not start with one? If not, the tag is immediately
followed by another non-space character, which can lead some log parsers to misinterpret
what is the tag and what the message. The problem finally surfaced when the klog module
was restructured and the tag correctly written. It exists with other message sources,
too. The solution was the introduction of this special property replacer option. Now,
the default template can contain a conditional space, which exists only if the
message does not start with one. While this does not solve all issues, it should
work good enough in the far majority of all cases. If you read this text and have
no idea of what it is talking about - relax: this is a good indication you will never
need this option. Simply forget about it ;)
</td>
</tr>
<tr>
<td valign="top"><b>secpath-drop</b></td>
<td>Drops slashes inside the field (e.g. "a/b" becomes "ab").
Useful for secure pathname generation (with dynafiles).
</td>
</tr>
<tr>
<td valign="top"><b>secpath-replace</b></td>
<td>Replace slashes inside the field by an underscore. (e.g. "a/b" becomes "a_b").
Useful for secure pathname generation (with dynafiles).
</td>
</tr>
</tbody>
</table>
<p>To use multiple options, simply place them one after each other with a comma delmimiting
them. For example "escape-cc,sp-if-no-1st-sp". If you use conflicting options together,
the last one will override the previous one. For example, using "escape-cc,drop-cc" will
use drop-cc and "drop-cc,escape-cc" will use escape-cc mode.
<h2>Further Links</h2>
<ul>
<li>Article on "<a href="rsyslog_recording_pri.html">Recording
the Priority of Syslog Messages</a>" (describes use of templates
to record severity and facility of a message)</li>
<li><a href="rsyslog_conf.html">Configuration file
syntax</a>, this is where you actually use the property replacer.</li>
</ul>
<p>[<a href="manual.html">manual index</a>]
[<a href="rsyslog_conf.html">rsyslog.conf</a>]
[<a href="http://www.rsyslog.com/">rsyslog site</a>]</p>
<p><font size="2">This documentation is part of the
<a href="http://www.rsyslog.com/">rsyslog</a> project.<br>
Copyright &copy; 2008 by <a href="http://www.gerhards.net/rainer">Rainer Gerhards</a> and
<a href="http://www.adiscon.com/">Adiscon</a>. Released under the GNU GPL
version 2 or higher.</font></p>

</body></html><|MERGE_RESOLUTION|>--- conflicted
+++ resolved
@@ -241,18 +241,8 @@
 (up to number 9) are supported. Please note that it would be more
 natural to have the match-number in front of submatch, but this would break 
 backward-compatibility. So the match-number must be specified after "nomatch".
-<<<<<<< HEAD
 <p><a href="rsyslog_conf_nomatch.html">nomatch</a> specifies what should
 be used in case no match is found.
-=======
-<p>nomatch is either "DFLT", "BLANK", ZERO or "FIELD" (all upper case!). It tells
-what to use if no match is found. With "DFLT", the strig "**NO MATCH**" is
-used. This was the only supported value up to rsyslog 3.19.5. With "BLANK"
-a blank text is used (""). With "ZERO", "0" is used.
-Finally, "FIELD" uses the full property text
-instead of the expression. Some folks have requested that, so it seems
-to be useful.
->>>>>>> 49dcad84
 <p>The following is a sample of an ERE expression that takes the first
 submatch from the message string and replaces the expression with
 the full field if no match is found:
