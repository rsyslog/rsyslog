--- conflicted
+++ resolved
@@ -18,26 +18,12 @@
 plugins may aggregate other functionality, too. Nobody has taken this route so far
 so if you would like to do that, it is highly suggested to post your plan on the
 rsyslog mailing list, first (so that we can offer advise).
-<<<<<<< HEAD
-<p>The rsyslog distribution tarball contains two plugins that are extremely well
-targeted for getting started:
-<ul>
-<li>omtemplate
-<li>omstdout
-</ul>
-Plugin omtemplate was specifically created to provide a copy template for new output
-plugins. It is bare of real functionality but has ample comments. Even if you decide
-to start from another plugin (or even from scratch), be sure to read omtemplate source
-and comments first. The omstdout is primarily a testing aide, but offers support for
-the two different parameter-passing conventions plugins can use (plus the way to 
-differentiate between the two). It also is not bare of functionality, only mostly
-bare of it ;). But you can actually execute it and play with it.
-=======
 <p>The rsyslog distribution tarball contains the omstdout plugin which is extremely well
 targeted for getting started. Just note that this plugin itself is not meant for
 production use. But it is very simplistic and so a really good starting point to
-grasp the core ideas.
->>>>>>> f5bf5434
+grasp the core ideas. Also, it supports two different parameter-passing modes and
+offers some light functionality. Note, however, that in order to use omstdout as is, you 
+need to run rsyslog interactively as otherwise stdout is redirected.
 <p>In any case, you should also read the comments in ./runtime/module-template.h. 
 Output plugins are build based on a large set of code-generating macros. These 
 macros handle most of the plumbing needed by the interface. As long as no
