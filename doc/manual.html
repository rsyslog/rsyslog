<!DOCTYPE HTML PUBLIC "-//W3C//DTD HTML 4.01 Transitional//EN">
<html><head><title>rsyslog documentation</title></head>
<body>
<h1>RSyslog - Documentation</h1>
<p><b><a href="http://www.rsyslog.com/">Rsyslog</a>
is an enhanced syslogd
supporting, among others, <a href="rsyslog_mysql.html">MySQL</a>,
PostgreSQL, <a href="http://wiki.rsyslog.com/index.php/FailoverSyslogServer">failover
log destinations</a>, syslog/tcp, fine grain output format
control, high precision timestamps, queued operations and the ability to filter on any message
part.</b>
It is quite compatible to stock sysklogd and can be used as a drop-in
replacement. Its <a href="features.html">
advanced features</a> make it suitable for enterprise-class, <a href="rsyslog_stunnel.html">encryption protected syslog</a>
relay chains while at the same time being very easy to setup for the
novice user. And as we know what enterprise users really need, there is
also <a href="professional_support.html">professional
rsyslog support</a> available directly from the source!</p>
<<<<<<< HEAD
<p><b>This documentation is for version 3.17.1 (devel branch) of rsyslog.</b>
=======
<p><b>This documentation is for version 3.16.1 (v3-stable branch) of rsyslog.</b>
>>>>>>> b7c93404
Visit the <i> <a href="http://www.rsyslog.com/doc-status.html">rsyslog status page</a></i></b> to obtain current
version information and project status.
</p><p><b>If you like rsyslog, you might
want to lend us a helping hand. </b>It doesn't require a lot of
time - even a single mouse click helps. Learn <a href="how2help.html">how to help the rsyslog project</a>.
Due to popular demand, there is now a <a href="rsyslog_ng_comparison.html">side-by-side comparison
between rsyslog and syslog-ng</a>.</p>
<p>If you are upgrading from rsyslog v2 or stock sysklogd,
<a href="v3compatibility.html">be
sure to read the rsyslog v3 compatibility document!</a> It will work even
if you do not read the doc, but doing so will definitely improve your experience.</p>
<p><span style="font-weight: bold;"></span><b>Follow
the links below for the</b><br></p><ul>

<li><a href="rsyslog_conf.html">configuration file
syntax (rsyslog.conf)</a></li>
<li> <a href="property_replacer.html">property
replacer, an important core component</a></li>
<li>a commented <a href="sample.conf.html">sample
rsyslog.conf</a>
</li>
<li><a href="bugs.html">rsyslog bug list</a></li>
<li><a href="rsyslog_packages.html"> rsyslog
packages</a></li>
<li><a href="generic_design.html">backgrounder on
generic syslog application design</a><!-- not good as it currently is ;) <li><a href="contributors.html">contributor &quot;Hall of Fame&quot;</a>--></li>
<li><a href="modules.html">description of rsyslog
modules</a></li><li><a href="man_rsyslogd.html">rsyslogd man page</a>
(heavily outdated)</li>
</ul>
<p><b>We have some in-depth papers on</b></p>
<ul>
<li><a href="install.html">installing rsyslog</a></li>
<li><a href="ipv6.html">rsyslog and IPv6</a>
(which is fully supported)</li>
<li><a href="rsyslog_stunnel.html">ssl-encrypting
syslog with stunnel</a></li>
<li><a href="rsyslog_mysql.html">writing syslog
messages to MySQL (and other databases as well)</a></li>
<li><a href="rsyslog_high_database_rate.html">writing
massive amounts of syslog messages to a database</a></li>
<li><a href="rsyslog_php_syslog_ng.html">using
php-syslog-ng with rsyslog</a></li>
<li><a href="rsyslog_recording_pri.html">recording
the syslog priority (severity and facility) to the log file</a></li>
<li><a href="http://www.rsyslog.com/Article19.phtml">preserving
syslog sender over NAT</a> (online only)</li>
<li><a href="gssapi.html">an overview and howto of rsyslog gssapi support</a></li>
<li><a href="debug.html">debug support in rsyslog</a></li>
<li><a href="dev_queue.html">the rsyslog message queue object</a></li>
</ul>
<p>Our <a href="history.html">rsyslog history</a>
page is for you if you would like to learn a little more
on why there is an rsyslog at all. If you are interested why you should
care about rsyslog at all, you may want to read Rainer's essay on "<a href="http://rgerhards.blogspot.com/2007/08/why-does-world-need-another-syslogd.html">why
the world needs another syslogd</a>".</p>
<p>Documentation is added continuously. Please note that the
documentation here
matches only the current version of rsyslog. If you use an older
version, be sure
to use the doc that came with it.</p>
<p><b>You can also browse the following online resources:</b></p>
<ul>
<li>the <a href="http://wiki.rsyslog.com/">rsyslog
wiki</a>, a community resource which&nbsp;includes <a href="http://wiki.rsyslog.com/index.php/Configuration_Samples">rsyslog configuration examples</a></li>
<li><a href="http://www.rsyslog.com/module-Static_Docs-view-f-manual.html.phtml">rsyslog
online documentation (most current version only)</a></li>

<li><a href="http://www.rsyslog.com/PNphpBB2.phtml">rsyslog
discussion forum - use this for technical support</a></li>
<li><a href="http://www.rsyslog.com/Topic4.phtml">rsyslog
change log</a></li>
<li><a href="http://www.rsyslog.com/Topic3.phtml">rsyslog
FAQ</a></li><li><a href="http://www.monitorware.com/en/syslog-enabled-products/">syslog
device configuration guide</a> (off-site)</li>
</ul>
<p>And don't forget about the <a href="http://lists.adiscon.net/mailman/listinfo/rsyslog">rsyslog
mailing list</a>. If you are interested in the "backstage", you
may find
<a href="http://www.gerhards.net/rainer">Rainer</a>'s
<a href="http://rgerhards.blogspot.com/">blog</a> an
interesting read (filter on syslog and rsyslog tags).
If you would like to use rsyslog source code inside your open source project, you can do that without
any restriction as long as your license is GPLv3 compatible. If your license is incompatible to GPLv3,
you may even be still permitted to use rsyslog source code. However, then you need to look at the way
<a href="licensing.html">rsyslog is licensed</a>.</p>
</body></html><|MERGE_RESOLUTION|>--- conflicted
+++ resolved
@@ -16,11 +16,7 @@
 novice user. And as we know what enterprise users really need, there is
 also <a href="professional_support.html">professional
 rsyslog support</a> available directly from the source!</p>
-<<<<<<< HEAD
-<p><b>This documentation is for version 3.17.1 (devel branch) of rsyslog.</b>
-=======
-<p><b>This documentation is for version 3.16.1 (v3-stable branch) of rsyslog.</b>
->>>>>>> b7c93404
+<p><b>This documentation is for version 3.17.2 (devel branch) of rsyslog.</b>
 Visit the <i> <a href="http://www.rsyslog.com/doc-status.html">rsyslog status page</a></i></b> to obtain current
 version information and project status.
 </p><p><b>If you like rsyslog, you might
