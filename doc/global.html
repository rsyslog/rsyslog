<!DOCTYPE HTML PUBLIC "-//W3C//DTD HTML 4.01 Transitional//EN">
<html><head>
<title>global() configuration object</title>
</head>

<body>
<h1>global() configuration object</h1>

<p>The global configuration object permits to set global parameters.
Note that each parameter can only be set once and cannot be re-set
thereafter. If a parameter is set multiple times, the behaviour is
unpredictable.

<p>The following paramters can be set:
<ul>
<li><b>action.reportSuspension</b> - binary, default "on", v7.5.8+c<br>
If enabled ("on") action will log message under syslog.* when an action 
suspends or resume itself. This usually happens when there are problems
connecting to backend systems. If disabled ("off"), these messages are
not generated. These messages can be useful in detecting problems with
backend systems. Most importantly, frequent suspension and resumption
points to a problem area.
<li><a href="rsconf1_controlcharacterescapeprefix.html"><b>parser.controlCharacterEscapePrefix</b></a></li>
<li><a href="rsconf1_droptrailinglfonreception.html"><b>parser.dropTrailingLFOnReception</b></a></li>
<li><a href="rsconf1_escapecontrolcharactersonreceive.html"><b>parser.escapeControlCharactersOnReceive</b></a></li>
<li><a href="rsconf1_spacelfonreceive.html"><b>parser.spaceLFOnReceive</b></a></li>
<li><a href="rsconf1_escape8bitcharsonreceive.html"><b>parser.escape8BitCharactersOnReceive</b></a></li>
<li><a href="rsconf1_escapecontrolcharactertab.html"><b>parser.escapeControlCharacterTab</b></a></li>
<li>workDirectory
<li>dropMsgsWithMaliciousDNSPtrRecords
<li>localHostname
<li>preserveFQDN
<li>defaultNetstreamDriverCAFile
<li>defaultNetstreamDriverKeyFile
<li>defaultNetstreamDriver
<li>maxMessageSize
<li><b>debug.onShutdown</b> binary (on/off), available in 7.5.8+<br>
If enabled ("on"), rsyslog will log debug messages when a system shutdown
is requested. This can be used to track issues that happen only during
shutdown. During normal operations, system performance is NOT affected.
<br>Note that for this option to be useful, the debug.logFile parameter
must also be set (or the respective environment variable).
<li><b>debug.logFile</b> available in 7.5.8+<br>
This is used to specify the debug log file name. It is used for all debug
output. Please note that the RSYSLOG_DEBUGLOG environment variable always
<b>overrides</b> the value of debug.logFile.
<<<<<<< HEAD
<li><b>parser.escapeControlCharactersCStyle</b><br>
If enabled ("on") and
<a href="rsconf1_escapecontrolcharactersonreceive.html">escapeControlCharactersOnReceive</a>
is enabled ("on"), rsyslog will escape control characters in incoming messages
like you would in C. A newline character will become "\n", tab to "\t", escape becomes "\x1C".
If you wish to escape characters above 127 with hex escape sequences then
<a href="rsconf1_escape8bitcharsonreceive.html">escape8BitCharsOnReceive</a> can be enabled ("on").
A hex escape sequence will be printed for each byte in the character, &Aacute; becomes "\xC3\x81".
</li>
=======

<li><b>processInternalMessages</b> binary (on/off), available in v7.4.9+, 7.6.0+, 8.1.5+<br>
This tell rsyslog if it shall process internal messages itself. This
is the default mode of operations ("on") and usually the best. However,
if this (instance) of rsyslog is not the main instance and there is
another main logging system, rsyslog internal messages will not be
inserted into the main instance's syslog stream. To do this, set
the parameter to "off", in which case rsyslog will send messages to
the system log sink (and if it is the only instance, receive them back
from there). This also works with systemd journal and will make
rsyslog messages show up in the systemd status control information.
>>>>>>> df35b48f
</ul>

<p><b>Sample:</b></p>
<textarea rows="15" cols="60">global (
    parser.escapeControlCharactersCStyle="on"
)
</textarea>
<p>[<a href="rsyslog_conf.html">rsyslog.conf overview</a>]
[<a href="rainerscript.html">RainerScript reference</a>] [<a href="http://www.rsyslog.com/">rsyslog site</a>]</p>
<p><font size="2">This documentation is part of the
<a href="http://www.rsyslog.com/">rsyslog</a> project.<br>
Copyright &copy; 2013-2014 by <a href="http://www.gerhards.net/rainer">Rainer Gerhards</a> and
<a href="http://www.adiscon.com/">Adiscon</a>.
Released under ASL 2.0 or higher.</font></p>
</body>
</html><|MERGE_RESOLUTION|>--- conflicted
+++ resolved
@@ -26,6 +26,15 @@
 <li><a href="rsconf1_spacelfonreceive.html"><b>parser.spaceLFOnReceive</b></a></li>
 <li><a href="rsconf1_escape8bitcharsonreceive.html"><b>parser.escape8BitCharactersOnReceive</b></a></li>
 <li><a href="rsconf1_escapecontrolcharactertab.html"><b>parser.escapeControlCharacterTab</b></a></li>
+<li><b>parser.escapeControlCharactersCStyle</b><br>
+If enabled ("on") and
+<a href="rsconf1_escapecontrolcharactersonreceive.html">parser.escapeControlCharactersOnReceive</a>
+is enabled ("on"), rsyslog will escape control characters in incoming messages
+like you would in C. A newline character will become "\n", tab to "\t", escape becomes "\x1C".
+If you wish to escape characters above 127 with hex escape sequences then
+<a href="rsconf1_escape8bitcharsonreceive.html">parser.escape8BitCharsOnReceive</a> can be enabled ("on").
+A hex escape sequence will be printed for each byte in the character, &Aacute; becomes "\xC3\x81".
+</li>
 <li>workDirectory
 <li>dropMsgsWithMaliciousDNSPtrRecords
 <li>localHostname
@@ -44,18 +53,6 @@
 This is used to specify the debug log file name. It is used for all debug
 output. Please note that the RSYSLOG_DEBUGLOG environment variable always
 <b>overrides</b> the value of debug.logFile.
-<<<<<<< HEAD
-<li><b>parser.escapeControlCharactersCStyle</b><br>
-If enabled ("on") and
-<a href="rsconf1_escapecontrolcharactersonreceive.html">escapeControlCharactersOnReceive</a>
-is enabled ("on"), rsyslog will escape control characters in incoming messages
-like you would in C. A newline character will become "\n", tab to "\t", escape becomes "\x1C".
-If you wish to escape characters above 127 with hex escape sequences then
-<a href="rsconf1_escape8bitcharsonreceive.html">escape8BitCharsOnReceive</a> can be enabled ("on").
-A hex escape sequence will be printed for each byte in the character, &Aacute; becomes "\xC3\x81".
-</li>
-=======
-
 <li><b>processInternalMessages</b> binary (on/off), available in v7.4.9+, 7.6.0+, 8.1.5+<br>
 This tell rsyslog if it shall process internal messages itself. This
 is the default mode of operations ("on") and usually the best. However,
@@ -66,7 +63,6 @@
 the system log sink (and if it is the only instance, receive them back
 from there). This also works with systemd journal and will make
 rsyslog messages show up in the systemd status control information.
->>>>>>> df35b48f
 </ul>
 
 <p><b>Sample:</b></p>
