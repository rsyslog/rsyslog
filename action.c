/* action.c
 *
 * Implementation of the action object.
 *
 * File begun on 2007-08-06 by RGerhards (extracted from syslogd.c)
 *
 * Some notes on processing (this hopefully makes it easier to find
 * the right code in question): For performance reasons, this module
 * uses different methods of message submission based on the user-selected
 * configuration. This code is similar, but can not be abstracted because
 * of the performance-affecting differences in it. As such, it is often
 * necessary to triple-check that everything works well in *all* modes.
 * The different modes (and calling sequence) are:
 *
 * if set iExecEveryNthOccur > 1 || iSecsExecOnceInterval
 * - doSubmitToActionQComplexBatch
 * - doActionCallAction
 *   handles mark message reduction, but in essence calls
 * - actionWriteToAction
 * - qqueueEnqObj
 *   (now queue engine processing)
 * if(pThis->bWriteAllMarkMsgs == RSFALSE) - this is the DEFAULT
 * - doSubmitToActionQNotAllMarkBatch
 * - doSubmitToActionQBatch (and from here like in the else case below!)
 * else
 * - doSubmitToActionQBatch
 * - doSubmitToActionQ
 * - qqueueEnqObj
 *   (now queue engine processing)
 *
 * Note that bWriteAllMakrMsgs on or off creates almost the same processing.
 * The difference ist that if WriteAllMarkMsgs is not set, we need to
 * preprocess the batch and drop mark messages which are not yet due for
 * writing.
 *
 * After dequeue, processing is as follows:
 * - processBatchMain
 * - ...
 *
 * MORE ON PROCESSING, QUEUES and FILTERING
 * All filtering needs to be done BEFORE messages are enqueued to an
 * action. In previous code, part of the filtering was done at the
 * "remote end" of the action queue, which lead to problems in
 * non-direct mode (because then things run asynchronously). In order
 * to solve this problem once and for all, I have changed the code so
 * that all filtering is done before enq, and processing on the
 * dequeue side of action processing now always executes whatever is
 * enqueued. This is the only way to handle things consistently and
 * (as much as possible) in a queue-type agnostic way. However, it is
 * a rather radical change, which I unfortunately needed to make from
 * stable version 5.8.1 to 5.8.2. If new problems pop up, you now know
 * what may be their cause. In any case, the way it is done now is the
 * only correct one.
 * A problem is that, under fortunate conditions, we use the current
 * batch for the output system as well. This is very good from a performance
 * point of view, but makes the distinction between enq and deq side of
 * the queue a bit hard. The current idea is that the filter condition
 * alone is checked at the deq side of the queue (seems to be unavoidable
 * to do it that way), but all other complex conditons (like failover
 * handling) go into the computation of the filter condition. For
 * non-direct queues, we still enqueue only what is acutally necessary.
 * Note that in this case the rest of the code must ensure that the filter
 * is set to "true". While this is not perfect and not as simple as
 * we would like to see it, it looks like the best way to tackle that
 * beast.
 * rgerhards, 2011-06-15
 *
 * Copyright 2007-2013 Rainer Gerhards and Adiscon GmbH.
 *
 * This file is part of rsyslog.
 *
 * Rsyslog is free software: you can redistribute it and/or modify
 * it under the terms of the GNU General Public License as published by
 * the Free Software Foundation, either version 3 of the License, or
 * (at your option) any later version.
 *
 * Rsyslog is distributed in the hope that it will be useful,
 * but WITHOUT ANY WARRANTY; without even the implied warranty of
 * MERCHANTABILITY or FITNESS FOR A PARTICULAR PURPOSE.  See the
 * GNU General Public License for more details.
 *
 * You should have received a copy of the GNU General Public License
 * along with Rsyslog.  If not, see <http://www.gnu.org/licenses/>.
 *
 * A copy of the GPL can be found in the file "COPYING" in this distribution.
 */
#include "config.h"
#include "rsyslog.h"
#include <stdio.h>
#include <assert.h>
#include <stdarg.h>
#include <stdlib.h>
#include <string.h>
#include <strings.h>
#include <time.h>
#include <errno.h>
#include <json.h>

#include "dirty.h"
#include "template.h"
#include "action.h"
#include "modules.h"
#include "cfsysline.h"
#include "srUtils.h"
#include "errmsg.h"
#include "batch.h"
#include "wti.h"
#include "rsconf.h"
#include "datetime.h"
#include "unicode-helper.h"
#include "atomic.h"
#include "ruleset.h"
#include "statsobj.h"

#define NO_TIME_PROVIDED 0 /* indicate we do not provide any cached time */

/* forward definitions */
static rsRetVal processBatchMain(void *pVoid, batch_t *pBatch, wti_t *pWti, int*);
static rsRetVal doSubmitToActionQComplexBatch(action_t *pAction, wti_t *pWti, msg_t*);
static rsRetVal doSubmitToActionQNotAllMarkBatch(action_t *pAction, wti_t *pWti, msg_t*);
static rsRetVal doSubmitToActionQBatch(action_t *pAction, wti_t *pWti, msg_t*);

/* object static data (once for all instances) */
/* TODO: make this an object! DEFobjStaticHelpers -- rgerhards, 2008-03-05 */
DEFobjCurrIf(obj)
DEFobjCurrIf(datetime)
DEFobjCurrIf(module)
DEFobjCurrIf(errmsg)
DEFobjCurrIf(statsobj)
DEFobjCurrIf(ruleset)


typedef struct configSettings_s {
	int bActExecWhenPrevSusp;			/* execute action only when previous one was suspended? */
	int bActionWriteAllMarkMsgs;			/* should all mark messages be unconditionally written? */
	int iActExecOnceInterval;			/* execute action once every nn seconds */
	int iActExecEveryNthOccur;			/* execute action every n-th occurence (0,1=always) */
	time_t iActExecEveryNthOccurTO;			/* timeout for n-occurence setting (in seconds, 0=never) */
	int glbliActionResumeInterval;
	int glbliActionResumeRetryCount;		/* how often should suspended actions be retried? */
	int bActionRepMsgHasMsg;			/* last messsage repeated... has msg fragment in it */
	uchar *pszActionName;				/* short name for the action */
	/* action queue and its configuration parameters */
	queueType_t ActionQueType;			/* type of the main message queue above */
	int iActionQueueSize;				/* size of the main message queue above */
	int iActionQueueDeqBatchSize;			/* batch size for action queues */
	int iActionQHighWtrMark;			/* high water mark for disk-assisted queues */
	int iActionQLowWtrMark;				/* low water mark for disk-assisted queues */
	int iActionQDiscardMark;			/* begin to discard messages */
	int iActionQDiscardSeverity;			/* by default, discard nothing to prevent unintentional loss */
	int iActionQueueNumWorkers;			/* number of worker threads for the mm queue above */
	uchar *pszActionQFName;				/* prefix for the main message queue file */
	int64 iActionQueMaxFileSize;
	int iActionQPersistUpdCnt;			/* persist queue info every n updates */
	int bActionQSyncQeueFiles;			/* sync queue files */
	int iActionQtoQShutdown;			/* queue shutdown */ 
	int iActionQtoActShutdown;			/* action shutdown (in phase 2) */ 
	int iActionQtoEnq;				/* timeout for queue enque */ 
	int iActionQtoWrkShutdown;			/* timeout for worker thread shutdown */
	int iActionQWrkMinMsgs;				/* minimum messages per worker needed to start a new one */
	int bActionQSaveOnShutdown;			/* save queue on shutdown (when DA enabled)? */
	int64 iActionQueMaxDiskSpace;			/* max disk space allocated 0 ==> unlimited */
	int iActionQueueDeqSlowdown;			/* dequeue slowdown (simple rate limiting) */
	int iActionQueueDeqtWinFromHr;			/* hour begin of time frame when queue is to be dequeued */
	int iActionQueueDeqtWinToHr;			/* hour begin of time frame when queue is to be dequeued */
} configSettings_t;

configSettings_t cs;					/* our current config settings */
configSettings_t cs_save;				/* our saved (scope!) config settings */

/* the counter below counts actions created. It is used to obtain unique IDs for the action. They
 * should not be relied on for any long-term activity (e.g. disk queue names!), but they are nice
 * to have during one instance of an rsyslogd run. For example, I use them to name actions when there
 * is no better name available.
 */
int iActionNbr = 0;

/* tables for interfacing with the v6 config system */
static struct cnfparamdescr cnfparamdescr[] = {
	{ "name", eCmdHdlrGetWord, 0 }, /* legacy: actionname */
	{ "type", eCmdHdlrString, CNFPARAM_REQUIRED }, /* legacy: actionname */
	{ "action.writeallmarkmessages", eCmdHdlrBinary, 0 }, /* legacy: actionwriteallmarkmessages */
	{ "action.execonlyeverynthtime", eCmdHdlrInt, 0 }, /* legacy: actionexeconlyeverynthtime */
	{ "action.execonlyeverynthtimetimeout", eCmdHdlrInt, 0 }, /* legacy: actionexeconlyeverynthtimetimeout */
	{ "action.execonlyonceeveryinterval", eCmdHdlrInt, 0 }, /* legacy: actionexeconlyonceeveryinterval */
	{ "action.execonlywhenpreviousissuspended", eCmdHdlrBinary, 0 }, /* legacy: actionexeconlywhenpreviousissuspended */
	{ "action.repeatedmsgcontainsoriginalmsg", eCmdHdlrBinary, 0 }, /* legacy: repeatedmsgcontainsoriginalmsg */
	{ "action.resumeretrycount", eCmdHdlrInt, 0 }, /* legacy: actionresumeretrycount */
	{ "action.resumeinterval", eCmdHdlrInt, 0 }
};
static struct cnfparamblk pblk =
	{ CNFPARAMBLK_VERSION,
	  sizeof(cnfparamdescr)/sizeof(struct cnfparamdescr),
	  cnfparamdescr
	};

/* ------------------------------ methods ------------------------------ */ 

/* This function returns the "current" time for this action. Current time
 * is not necessarily real-time. In order to enhance performance, current
 * system time is obtained the first time an action needs to know the time
 * and then kept cached inside the action structure. Later requests will
 * always return that very same time. Wile not totally accurate, it is far
 * accurate in most cases and considered "acurate enough" for all cases.
 * When changing the threading model, please keep in mind that this
 * logic needs to be changed should we once allow more than one parallel
 * call into the same action (object). As this is currently not supported,
 * we simply cache the time inside the action object itself, after it
 * is under mutex protection.
 * Side-note: the value -1 is used as tActNow, because it also is the
 * error return value of time(). So we would do a retry with the next
 * invocation if time() failed. Then, of course, we would probably already
 * be in trouble, but for the sake of performance we accept this very,
 * very slight risk.
 * This logic has been added as part of an overall performance improvment
 * effort inspired by David Lang. -- rgerhards, 2008-09-16
 * Note: this function does not use the usual iRet call conventions
 * because that would provide little to no benefit but complicate things
 * a lot. So we simply return the system time.
 */
static inline time_t
getActNow(action_t *pThis)
{
	assert(pThis != NULL);
	if(pThis->tActNow == -1) {
		pThis->tActNow = datetime.GetTime(NULL); /* good time call - the only one done */
		if(pThis->tLastExec > pThis->tActNow) {
			/* if we are traveling back in time, reset tLastExec */
			pThis->tLastExec = (time_t) 0;
		}
	}

	return pThis->tActNow;
}


/* resets action queue parameters to their default values. This happens
 * after each action has been created in order to prevent any wild defaults
 * to be used. It is somewhat against the original spirit of the config file
 * reader, but I think it is a good thing to do.
 * rgerhards, 2008-01-29
 */
static rsRetVal
actionResetQueueParams(void)
{
	DEFiRet;

	cs.ActionQueType = QUEUETYPE_DIRECT;		/* type of the main message queue above */
	cs.iActionQueueSize = 1000;			/* size of the main message queue above */
	cs.iActionQueueDeqBatchSize = 16;		/* default batch size */
	cs.iActionQHighWtrMark = 800;			/* high water mark for disk-assisted queues */
	cs.iActionQLowWtrMark = 200;			/* low water mark for disk-assisted queues */
	cs.iActionQDiscardMark = 980;			/* begin to discard messages */
	cs.iActionQDiscardSeverity = 8;			/* discard warning and above */
	cs.iActionQueueNumWorkers = 1;			/* number of worker threads for the mm queue above */
	cs.iActionQueMaxFileSize = 1024*1024;
	cs.iActionQPersistUpdCnt = 0;			/* persist queue info every n updates */
	cs.bActionQSyncQeueFiles = 0;
	cs.iActionQtoQShutdown = 0;			/* queue shutdown */ 
	cs.iActionQtoActShutdown = 1000;		/* action shutdown (in phase 2) */ 
	cs.iActionQtoEnq = 50;				/* timeout for queue enque */ 
	cs.iActionQtoWrkShutdown = 60000;		/* timeout for worker thread shutdown */
	cs.iActionQWrkMinMsgs = 100;			/* minimum messages per worker needed to start a new one */
	cs.bActionQSaveOnShutdown = 1;			/* save queue on shutdown (when DA enabled)? */
	cs.iActionQueMaxDiskSpace = 0;
	cs.iActionQueueDeqSlowdown = 0;
	cs.iActionQueueDeqtWinFromHr = 0;
	cs.iActionQueueDeqtWinToHr = 25;		/* 25 disables time windowed dequeuing */

	cs.glbliActionResumeRetryCount = 0;		/* I guess it is smart to reset this one, too */

	d_free(cs.pszActionQFName);
	cs.pszActionQFName = NULL;			/* prefix for the main message queue file */

	RETiRet;
}


/* destructs an action descriptor object
 * rgerhards, 2007-08-01
 */
rsRetVal actionDestruct(action_t *pThis)
{
	DEFiRet;
	ASSERT(pThis != NULL);

	if(!strcmp((char*)modGetName(pThis->pMod), "builtin:omdiscard")) {
		/* discard actions will be optimized out */
		FINALIZE;
	}

	if(pThis->pQueue != NULL) {
		qqueueDestruct(&pThis->pQueue);
	}

	/* destroy stats object, if we have one (may not always be
	 * be the case, e.g. if turned off)
	 */
	if(pThis->statsobj != NULL)
		statsobj.Destruct(&pThis->statsobj);

	if(pThis->pMod != NULL)
		pThis->pMod->freeInstance(pThis->pModData);

	pthread_mutex_destroy(&pThis->mutAction);
	d_free(pThis->pszName);
	d_free(pThis->ppTpl);

finalize_it:
	d_free(pThis);
	RETiRet;
}


/* create a new action descriptor object
 * rgerhards, 2007-08-01
 * Note that it is vital to set proper initial values as the v6 config
 * system depends on these!
 */
rsRetVal actionConstruct(action_t **ppThis)
{
	DEFiRet;
	action_t *pThis;

	ASSERT(ppThis != NULL);
	
	CHKmalloc(pThis = (action_t*) calloc(1, sizeof(action_t)));
	pThis->iResumeInterval = 30;
	pThis->iResumeRetryCount = 0;
	pThis->pszName = NULL;
	pThis->bWriteAllMarkMsgs = RSFALSE;
	pThis->iExecEveryNthOccur = 0;
	pThis->iExecEveryNthOccurTO = 0;
	pThis->iSecsExecOnceInterval = 0;
	pThis->bExecWhenPrevSusp = 0;
	pThis->bRepMsgHasMsg = 0;
	pThis->tLastOccur = datetime.GetTime(NULL);	/* done once per action on startup only */
	pThis->iActionNbr = iActionNbr;
	pthread_mutex_init(&pThis->mutAction, NULL);
	INIT_ATOMIC_HELPER_MUT(pThis->mutCAS);

	/* indicate we have a new action */
	++iActionNbr;

finalize_it:
	*ppThis = pThis;
	RETiRet;
}


/* action construction finalizer
 */
rsRetVal
actionConstructFinalize(action_t *pThis, struct nvlst *lst)
{
	DEFiRet;
	uchar pszAName[64]; /* friendly name of our action */

	ASSERT(pThis != NULL);

	if(!strcmp((char*)modGetName(pThis->pMod), "builtin:omdiscard")) {
		/* discard actions will be optimized out */
		FINALIZE;
	}
	/* generate a friendly name for us action stats */
	if(pThis->pszName == NULL) {
		snprintf((char*) pszAName, sizeof(pszAName)/sizeof(uchar), "action %d", iActionNbr);
	} else {
		ustrncpy(pszAName, pThis->pszName, sizeof(pszAName));
		pszAName[sizeof(pszAName)-1] = '\0'; /* to be on the save side */
	}

	/* support statistics gathering */
	CHKiRet(statsobj.Construct(&pThis->statsobj));
	CHKiRet(statsobj.SetName(pThis->statsobj, pszAName));

	STATSCOUNTER_INIT(pThis->ctrProcessed, pThis->mutCtrProcessed);
	CHKiRet(statsobj.AddCounter(pThis->statsobj, UCHAR_CONSTANT("processed"),
		ctrType_IntCtr, CTR_FLAG_RESETTABLE, &pThis->ctrProcessed));

	STATSCOUNTER_INIT(pThis->ctrFail, pThis->mutCtrFail);
	CHKiRet(statsobj.AddCounter(pThis->statsobj, UCHAR_CONSTANT("failed"),
		ctrType_IntCtr, CTR_FLAG_RESETTABLE, &pThis->ctrFail));

	CHKiRet(statsobj.ConstructFinalize(pThis->statsobj));

	/* create our queue */

	/* generate a friendly name for the queue */
	if(pThis->pszName == NULL) {
		snprintf((char*) pszAName, sizeof(pszAName)/sizeof(uchar), "action %d queue",
			 iActionNbr);
	} else {
		ustrncpy(pszAName, pThis->pszName, sizeof(pszAName));
		pszAName[63] = '\0'; /* to be on the save side */
	}
	/* now check if we can run the action in "firehose mode" during stage one of 
	 * its processing (that is before messages are enqueued into the action q).
	 * This is only possible if some features, which require strict sequence, are
	 * not used. Thankfully, that is usually the case. The benefit of firehose
	 * mode is much faster processing (and simpler code) -- rgerhards, 2010-06-08
	 */
	if(   pThis->iExecEveryNthOccur > 1
	   || pThis->iSecsExecOnceInterval
	  ) {
		DBGPRINTF("info: firehose mode disabled for action because "
		          "iExecEveryNthOccur=%d, iSecsExecOnceInterval=%d\n",
			  pThis->iExecEveryNthOccur, pThis->iSecsExecOnceInterval);
		pThis->submitToActQ = doSubmitToActionQComplexBatch;
	} else if(pThis->bWriteAllMarkMsgs == RSFALSE) {
		/* nearly full-speed submission mode, default case */
		pThis->submitToActQ = doSubmitToActionQNotAllMarkBatch;
	} else {
		/* full firehose submission mode */
		pThis->submitToActQ = doSubmitToActionQBatch;
	}

	/* create queue */
	/* action queues always (for now) have just one worker. This may change when
	 * we begin to implement an interface the enable output modules to request
	 * to be run on multiple threads. So far, this is forbidden by the interface
	 * spec. -- rgerhards, 2008-01-30
	 */
	CHKiRet(qqueueConstruct(&pThis->pQueue, cs.ActionQueType, 1, cs.iActionQueueSize,
					processBatchMain));
	obj.SetName((obj_t*) pThis->pQueue, pszAName);
	qqueueSetpAction(pThis->pQueue, pThis);

	if(lst == NULL) { /* use legacy params? */
		/* ... set some properties ... */
#		define setQPROP(func, directive, data) \
		CHKiRet_Hdlr(func(pThis->pQueue, data)) { \
			errmsg.LogError(0, NO_ERRCODE, "Invalid " #directive ", \
				error %d. Ignored, running with default setting", iRet); \
		}
#		define setQPROPstr(func, directive, data) \
		CHKiRet_Hdlr(func(pThis->pQueue, data, (data == NULL)? 0 : strlen((char*) data))) { \
			errmsg.LogError(0, NO_ERRCODE, "Invalid " #directive ", \
				error %d. Ignored, running with default setting", iRet); \
		}
		setQPROP(qqueueSetsizeOnDiskMax, "$ActionQueueMaxDiskSpace", cs.iActionQueMaxDiskSpace);
		setQPROP(qqueueSetiDeqBatchSize, "$ActionQueueDequeueBatchSize", cs.iActionQueueDeqBatchSize);
		setQPROP(qqueueSetMaxFileSize, "$ActionQueueFileSize", cs.iActionQueMaxFileSize);
		setQPROPstr(qqueueSetFilePrefix, "$ActionQueueFileName", cs.pszActionQFName);
		setQPROP(qqueueSetiPersistUpdCnt, "$ActionQueueCheckpointInterval", cs.iActionQPersistUpdCnt);
		setQPROP(qqueueSetbSyncQueueFiles, "$ActionQueueSyncQueueFiles", cs.bActionQSyncQeueFiles);
		setQPROP(qqueueSettoQShutdown, "$ActionQueueTimeoutShutdown", cs.iActionQtoQShutdown );
		setQPROP(qqueueSettoActShutdown, "$ActionQueueTimeoutActionCompletion", cs.iActionQtoActShutdown);
		setQPROP(qqueueSettoWrkShutdown, "$ActionQueueWorkerTimeoutThreadShutdown", cs.iActionQtoWrkShutdown);
		setQPROP(qqueueSettoEnq, "$ActionQueueTimeoutEnqueue", cs.iActionQtoEnq);
		setQPROP(qqueueSetiHighWtrMrk, "$ActionQueueHighWaterMark", cs.iActionQHighWtrMark);
		setQPROP(qqueueSetiLowWtrMrk, "$ActionQueueLowWaterMark", cs.iActionQLowWtrMark);
		setQPROP(qqueueSetiDiscardMrk, "$ActionQueueDiscardMark", cs.iActionQDiscardMark);
		setQPROP(qqueueSetiDiscardSeverity, "$ActionQueueDiscardSeverity", cs.iActionQDiscardSeverity);
		setQPROP(qqueueSetiMinMsgsPerWrkr, "$ActionQueueWorkerThreadMinimumMessages", cs.iActionQWrkMinMsgs);
		setQPROP(qqueueSetbSaveOnShutdown, "$ActionQueueSaveOnShutdown", cs.bActionQSaveOnShutdown);
		setQPROP(qqueueSetiDeqSlowdown,    "$ActionQueueDequeueSlowdown", cs.iActionQueueDeqSlowdown);
		setQPROP(qqueueSetiDeqtWinFromHr,  "$ActionQueueDequeueTimeBegin", cs.iActionQueueDeqtWinFromHr);
		setQPROP(qqueueSetiDeqtWinToHr,    "$ActionQueueDequeueTimeEnd", cs.iActionQueueDeqtWinToHr);
	} else {
		/* we have v6-style config params */
		qqueueSetDefaultsActionQueue(pThis->pQueue);
		qqueueApplyCnfParam(pThis->pQueue, lst);
	}

#	undef setQPROP
#	undef setQPROPstr

	qqueueDbgPrint(pThis->pQueue);

	DBGPRINTF("Action %p: queue %p created\n", pThis, pThis->pQueue);
	
	/* and now reset the queue params (see comment in its function header!) */
	actionResetQueueParams();

finalize_it:
	RETiRet;
}



/* set the global resume interval
 */
rsRetVal actionSetGlobalResumeInterval(int iNewVal)
{
	cs.glbliActionResumeInterval = iNewVal;
	return RS_RET_OK;
}


/* returns the action state name in human-readable form
 * returned string must not be modified.
 * rgerhards, 2009-05-07
 */
static uchar *getActStateName(action_t *pThis, wti_t *pWti)
{
	switch(getActionState(pWti, pThis)) {
		case ACT_STATE_RDY:
			return (uchar*) "rdy";
		case ACT_STATE_ITX:
			return (uchar*) "itx";
		case ACT_STATE_RTRY:
			return (uchar*) "rtry";
		case ACT_STATE_SUSP:
			return (uchar*) "susp";
		case ACT_STATE_DIED:
			return (uchar*) "died";
		case ACT_STATE_COMM:
			return (uchar*) "comm";
		default:
			return (uchar*) "ERROR/UNKNWON";
	}
}


/* returns a suitable return code based on action state
 * rgerhards, 2009-05-07
 */
static rsRetVal getReturnCode(action_t *pThis, wti_t *pWti)
{
	DEFiRet;

	ASSERT(pThis != NULL);
	switch(getActionState(pWti, pThis)) {
		case ACT_STATE_RDY:
			iRet = RS_RET_OK;
			break;
		case ACT_STATE_ITX:
			if(pThis->bHadAutoCommit) {
				pThis->bHadAutoCommit = 0; /* auto-reset */
				iRet = RS_RET_PREVIOUS_COMMITTED;
			} else {
				iRet = RS_RET_DEFER_COMMIT;
			}
			break;
		case ACT_STATE_RTRY:
			iRet = RS_RET_SUSPENDED;
			break;
		case ACT_STATE_SUSP:
		case ACT_STATE_DIED:
			iRet = RS_RET_ACTION_FAILED;
			break;
		default:
			DBGPRINTF("Invalid action engine state %u, program error\n",
				  getActionState(pWti, pThis));
			iRet = RS_RET_ERR;
			break;
	}

	RETiRet;
}


/* set the action to a new state
 * rgerhards, 2007-08-02
 */
static inline void
actionSetState(action_t *pThis, wti_t *pWti, uint8_t newState)
{
	setActionState(pWti, pThis, newState);
	DBGPRINTF("Action %d transitioned to state: %s\n",
		  pThis->iActionNbr, getActStateName(pThis, pWti));
}

/* Handles the transient commit state. So far, this is
 * mostly a dummy...
 * rgerhards, 2007-08-02
 */
static void actionCommitted(action_t *pThis, wti_t *pWti)
{
	actionSetState(pThis, pWti, ACT_STATE_RDY);
}


/* set action to "rtry" state.
 * rgerhards, 2007-08-02
 */
static void actionRetry(action_t *pThis, wti_t *pWti)
{
	actionSetState(pThis, pWti, ACT_STATE_RTRY);
	incActionResumeInRow(pWti, pThis);
}


/* Disable action, this means it will never again be usable
 * until rsyslog is reloaded. Use only as a last resort, but
 * depends on output module.
 * rgerhards, 2007-08-02
 */
static void actionDisable(action_t *pThis, wti_t *pWti)
{
	actionSetState(pThis, pWti, ACT_STATE_DIED);
}


/* Suspend action, this involves changing the acton state as well
 * as setting the next retry time.
 * if we have more than 10 retries, we prolong the
 * retry interval. If something is really stalled, it will
 * get re-tried only very, very seldom - but that saves
 * CPU time. TODO: maybe a config option for that?
 * rgerhards, 2007-08-02
 */
static inline void actionSuspend(action_t *pThis, wti_t *pWti)
{
	time_t ttNow;

	/* note: we can NOT use a cached timestamp, as time may have evolved
	 * since caching, and this would break logic (and it actually did so!)
	 */
	datetime.GetTime(&ttNow);
	pThis->ttResumeRtry = ttNow + pThis->iResumeInterval *
		(getActionNbrResRtry(pWti, pThis) / 10 + 1);
	actionSetState(pThis, pWti, ACT_STATE_SUSP);
	DBGPRINTF("action suspended, earliest retry=%d\n", (int) pThis->ttResumeRtry);
}


/* actually do retry processing. Note that the function receives a timestamp so
 * that we do not need to call the (expensive) time() API.
 * Note that we do the full retry processing here, doing the configured number of
 * iterations. -- rgerhards, 2009-05-07
 * We need to guard against module which always return RS_RET_OK from their tryResume()
 * entry point. This is invalid, but has harsh consequences: it will cause the rsyslog
 * engine to go into a tight loop. That obviously is not acceptable. As such, we track the
 * count of iterations that a tryResume returning RS_RET_OK is immediately followed by
 * an unsuccessful call to doAction(). If that happens more than 1,000 times, we assume 
 * the return acutally is a RS_RET_SUSPENDED. In order to go through the various 
 * resumption stages, we do this for every 1000 requests. This magic number 1000 may
 * not be the most appropriate, but it should be thought of a "if nothing else helps"
 * kind of facility: in the first place, the module should return a proper indication
 * of its inability to recover. -- rgerhards, 2010-04-26.
 */
static inline rsRetVal
<<<<<<< HEAD
actionDoRetry(action_t *pThis, wti_t *pWti, int *pbShutdownImmediate)
=======
actionDoRetry(action_t *pThis, int *pbShutdownImmediate, wti_t *pWti)
>>>>>>> 38ce3ef3
{
	int iRetries;
	int iSleepPeriod;
	int bTreatOKasSusp;
	DEFiRet;

	ASSERT(pThis != NULL);

	iRetries = 0;
	while((*pbShutdownImmediate == 0) && getActionState(pWti, pThis) == ACT_STATE_RTRY) {
		DBGPRINTF("actionDoRetry: enter loop, iRetries=%d\n", iRetries);
		iRet = pThis->pMod->tryResume(pWti->actWrkrInfo[pThis->iActionNbr].actWrkrData);
		DBGPRINTF("actionDoRetry: action->tryResume returned %d\n", iRet);
		if((getActionResumeInRow(pWti, pThis) > 9) && (getActionResumeInRow(pWti, pThis) % 10 == 0)) {
			bTreatOKasSusp = 1;
			setActionResumeInRow(pWti, pThis, 0);
		} else {
			bTreatOKasSusp = 0;
		}
		if((iRet == RS_RET_OK) && (!bTreatOKasSusp)) {
			DBGPRINTF("actionDoRetry: had success RDY again (iRet=%d)\n", iRet);
			actionSetState(pThis, pWti, ACT_STATE_RDY);
		} else if(iRet == RS_RET_SUSPENDED || bTreatOKasSusp) {
			/* max retries reached? */
			DBGPRINTF("actionDoRetry: check for max retries, iResumeRetryCount %d, iRetries %d\n",
				  pThis->iResumeRetryCount, iRetries);
			if((pThis->iResumeRetryCount != -1 && iRetries >= pThis->iResumeRetryCount)) {
				actionSuspend(pThis, pWti);
			} else {
				incActionNbrResRtry(pWti, pThis);
				++iRetries;
				iSleepPeriod = pThis->iResumeInterval;
				srSleep(iSleepPeriod, 0);
				if(*pbShutdownImmediate) {
					ABORT_FINALIZE(RS_RET_FORCE_TERM);
				}
			}
		} else if(iRet == RS_RET_DISABLE_ACTION) {
			actionDisable(pThis, pWti);
		}
	}

	if(getActionState(pWti, pThis) == ACT_STATE_RDY) {
		setActionNbrResRtry(pWti, pThis, 0);
	}

finalize_it:
	RETiRet;
}


static rsRetVal
actionCheckAndCreateWrkrInstance(action_t *pThis, wti_t *pWti)
{
	DEFiRet;
	if(pWti->actWrkrInfo[pThis->iActionNbr].actWrkrData == NULL) {
dbgprintf("DDDD: wti %p create new worker instance for action %d\n", pWti, pThis->iActionNbr);
		DBGPRINTF("we need to create a new action worker instance for "
			  "action %d\n", pThis->iActionNbr);
		CHKiRet(pThis->pMod->mod.om.createWrkrInstance(&(pWti->actWrkrInfo[pThis->iActionNbr].actWrkrData),
						               pThis->pModData));
		pWti->actWrkrInfo[pThis->iActionNbr].pAction = pThis;
		setActionState(pWti, pThis, ACT_STATE_RDY); /* action is enabled */
	}
finalize_it:
	RETiRet;
}

/* try to resume an action -- rgerhards, 2007-08-02
 * changed to new action state engine -- rgerhards, 2009-05-07
 */
<<<<<<< HEAD
static rsRetVal
actionTryResume(action_t *pThis, wti_t *pWti, int *pbShutdownImmediate)
=======
static rsRetVal actionTryResume(action_t *pThis, int *pbShutdownImmediate, wti_t *pWti)
>>>>>>> 38ce3ef3
{
	DEFiRet;
	time_t ttNow = NO_TIME_PROVIDED;

	if(getActionState(pWti, pThis) == ACT_STATE_SUSP) {
		/* if we are suspended, we need to check if the timeout expired.
		 * for this handling, we must always obtain a fresh timestamp. We used
		 * to use the action timestamp, but in this case we will never reach a
		 * point where a resumption is actually tried, because the action timestamp
		 * is always in the past. So we can not avoid doing a fresh time() call
		 * here. -- rgerhards, 2009-03-18
		 */
		datetime.GetTime(&ttNow); /* cache "now" */
		if(ttNow >= pThis->ttResumeRtry) {
			actionSetState(pThis, pWti, ACT_STATE_RTRY); /* back to retries */
		}
	}

	if(getActionState(pWti, pThis) == ACT_STATE_RTRY) {
		if(ttNow == NO_TIME_PROVIDED) /* use cached result if we have it */
			datetime.GetTime(&ttNow);
<<<<<<< HEAD
		CHKiRet(actionDoRetry(pThis, pWti, pbShutdownImmediate));
=======
		CHKiRet(actionDoRetry(pThis, pbShutdownImmediate, pWti));
>>>>>>> 38ce3ef3
	}

	if(Debug && (getActionState(pWti, pThis) == ACT_STATE_RTRY ||getActionState(pWti, pThis) == ACT_STATE_SUSP)) {
		DBGPRINTF("actionTryResume: action %p state: %s, next retry (if applicable): %u [now %u]\n",
			pThis, getActStateName(pThis, pWti), (unsigned) pThis->ttResumeRtry, (unsigned) ttNow);
	}

finalize_it:
	RETiRet;
}


/* prepare an action for performing work. This involves trying to recover it,
 * depending on its current state.
 * rgerhards, 2009-05-07
 */
static inline rsRetVal
actionPrepare(action_t *pThis, int *pbShutdownImmediate, wti_t *pWti)
{
	DEFiRet;

	assert(pThis != NULL);
	CHKiRet(actionCheckAndCreateWrkrInstance(pThis, pWti));
<<<<<<< HEAD
	CHKiRet(actionTryResume(pThis, pWti, pbShutdownImmediate));
=======
	CHKiRet(actionTryResume(pThis, pbShutdownImmediate, pWti));
>>>>>>> 38ce3ef3

	/* if we are now ready, we initialize the transaction and advance
	 * action state accordingly
	 */
	if(getActionState(pWti, pThis) == ACT_STATE_RDY) {
dbgprintf("DDDDD: calling beginTransaction for action %d\n", pThis->iActionNbr);
		iRet = pThis->pMod->mod.om.beginTransaction(pWti->actWrkrInfo[pThis->iActionNbr].actWrkrData);
		switch(iRet) {
			case RS_RET_OK:
				actionSetState(pThis, pWti, ACT_STATE_ITX);
				break;
			case RS_RET_SUSPENDED:
				actionRetry(pThis, pWti);
				break;
			case RS_RET_DISABLE_ACTION:
				actionDisable(pThis, pWti);
				break;
			default:FINALIZE;
		}
	}

finalize_it:
	RETiRet;
}


/* debug-print the contents of an action object
 * rgerhards, 2007-08-02
 */
static rsRetVal actionDbgPrint(action_t *pThis)
{
	DEFiRet;
	char *sz;

	dbgprintf("%s: ", module.GetStateName(pThis->pMod));
	pThis->pMod->dbgPrintInstInfo(pThis->pModData);
	dbgprintf("\n");
	dbgprintf("\tInstance data: 0x%lx\n", (unsigned long) pThis->pModData);
	dbgprintf("\tResume Interval: %d\n", pThis->iResumeInterval);
#if 0 // do we need this ???
	if(getActionState(pWti, pThis) == ACT_STATE_SUSP) {
		dbgprintf("\tresume next retry: %u, number retries: %d",
			  (unsigned) pThis->ttResumeRtry, pThis->iNbrResRtry);
	}
#endif
	dbgprintf("\tExec only when previous is suspended: %d\n", pThis->bExecWhenPrevSusp);
	if(pThis->submitToActQ == doSubmitToActionQComplexBatch) {
			sz = "slow, but feature-rich";
	} else if(pThis->submitToActQ == doSubmitToActionQNotAllMarkBatch) {
			sz = "fast, but supports partial mark messages";
	} else if(pThis->submitToActQ == doSubmitToActionQBatch) {
			sz = "firehose (fastest)";
	} else {
			sz = "unknown (need to update debug display?)";
	}
	dbgprintf("\tsubmission mode: %s\n", sz);
	dbgprintf("\n");

	RETiRet;
}


/* prepare the calling parameters for doAction()
 * rgerhards, 2009-05-07
 */
static rsRetVal
prepareDoActionParams(action_t *pAction, wti_t *pWti, msg_t *pMsg, struct syslogTime *ttNow)
{
	int i;
	struct json_object *json;
	actWrkrInfo_t *pWrkrInfo;
	DEFiRet;

	pWrkrInfo = &(pWti->actWrkrInfo[pAction->iActionNbr]);
	/* here we must loop to process all requested strings */
	for(i = 0 ; i < pAction->iNumTpls ; ++i) {
		switch(pAction->eParamPassing) {
			case ACT_STRING_PASSING:
				CHKiRet(tplToString(pAction->ppTpl[i], pMsg, &(pWrkrInfo->staticActStrings[i]),
					&pWrkrInfo->staticLenStrings[i], ttNow));
				pWrkrInfo->staticActParams[i] = pWrkrInfo->staticActStrings[i];
				break;
			case ACT_ARRAY_PASSING:
				CHKiRet(tplToArray(pAction->ppTpl[i], pMsg, (uchar***) &(pWrkrInfo->staticActParams[i]), ttNow));
				break;
			case ACT_MSG_PASSING:
				pWrkrInfo->staticActParams[i] = (void*) pMsg;
				break;
			case ACT_JSON_PASSING:
				CHKiRet(tplToJSON(pAction->ppTpl[i], pMsg, &json, ttNow));
				pWrkrInfo->staticActParams[i] = (void*) json;
				break;
			default:dbgprintf("software bug/error: unknown pAction->eParamPassing %d in prepareDoActionParams\n",
					   (int) pAction->eParamPassing);
				assert(0); /* software bug if this happens! */
				break;
		}
	}

finalize_it:
	RETiRet;
}


static void
releaseDoActionParams(action_t *pAction, wti_t *pWti)
{
	int jArr;
	int j;
	actWrkrInfo_t *pWrkrInfo;
	uchar ***ppMsgs;

	if(pAction->eParamPassing == ACT_STRING_PASSING || pAction->eParamPassing == ACT_MSG_PASSING)
		goto done; /* we need to do nothing with these types! */

	pWrkrInfo = &(pWti->actWrkrInfo[pAction->iActionNbr]);
	switch(pAction->eParamPassing) {
	case ACT_ARRAY_PASSING:
		ppMsgs = (uchar***) pWrkrInfo->staticActParams;
		for(j = 0 ; j < pAction->iNumTpls ; ++j) {
			if(((uchar**)ppMsgs)[j] != NULL) {
				jArr = 0;
				while(ppMsgs[j][jArr] != NULL) {
					free(ppMsgs[j][jArr]);
					ppMsgs[j][jArr] = NULL;
					++jArr;
				}
				free(((uchar**)ppMsgs)[j]);
				((uchar**)ppMsgs)[j] = NULL;
			}
		}
		break;
	case ACT_JSON_PASSING:
		for(j = 0 ; j < pAction->iNumTpls ; ++j) {
			json_object_put((struct json_object*)
					pWrkrInfo->staticActParams[j]);
			pWrkrInfo->staticActParams[j] = NULL;
		}
		break;
	case ACT_STRING_PASSING:
	case ACT_MSG_PASSING:
		/* can never happen, just to keep compiler happy! */
		break;
	}

done:	return;
}


/* call the DoAction output plugin entry point
 * rgerhards, 2008-01-28
 */
static rsRetVal
actionCallDoAction(action_t *pThis, msg_t *pMsg, void *actParams, wti_t *pWti)
{
	DEFiRet;

	ASSERT(pThis != NULL);
	ISOBJ_TYPE_assert(pMsg, msg);

	DBGPRINTF("entering actionCalldoAction(), state: %s, actionNbr %d\n",
		  getActStateName(pThis, pWti), pThis->iActionNbr);

	CHKiRet(actionCheckAndCreateWrkrInstance(pThis, pWti));

	pThis->bHadAutoCommit = 0;
	iRet = pThis->pMod->mod.om.doAction(actParams, pMsg->msgFlags,
				            pWti->actWrkrInfo[pThis->iActionNbr].actWrkrData);
	switch(iRet) {
		case RS_RET_OK:
			actionCommitted(pThis, pWti);
			setActionResumeInRow(pWti, pThis, 0);
			break;
		case RS_RET_DEFER_COMMIT:
			setActionResumeInRow(pWti, pThis, 0);
			/* we are done, action state remains the same */
			break;
		case RS_RET_PREVIOUS_COMMITTED:
			/* action state remains the same, but we had a commit. */
			pThis->bHadAutoCommit = 1;
			setActionResumeInRow(pWti, pThis, 0);
			break;
		case RS_RET_SUSPENDED:
			actionRetry(pThis, pWti);
			break;
		case RS_RET_DISABLE_ACTION:
			actionDisable(pThis, pWti);
			break;
		default:/* permanent failure of this message - no sense in retrying. This is
			 * not yet handled (but easy TODO)
			 */
			FINALIZE;
	}
	iRet = getReturnCode(pThis, pWti);

finalize_it:
	RETiRet;
}


/* process a message
 * this readies the action and then calls doAction()
 * rgerhards, 2008-01-28
 */
static rsRetVal
actionProcessMessage(action_t *pThis, msg_t *pMsg, void *actParams, int *pbShutdownImmediate, wti_t *pWti)
{
	DEFiRet;

	ASSERT(pThis != NULL);
	ISOBJ_TYPE_assert(pMsg, msg);

	CHKiRet(actionPrepare(pThis, pbShutdownImmediate, pWti));
	if(pThis->pMod->mod.om.SetShutdownImmdtPtr != NULL)
		pThis->pMod->mod.om.SetShutdownImmdtPtr(pThis->pModData, pbShutdownImmediate);
	if(getActionState(pWti, pThis) == ACT_STATE_ITX)
		CHKiRet(actionCallDoAction(pThis, pMsg, actParams, pWti));

	iRet = getReturnCode(pThis, pWti);
finalize_it:
	RETiRet;
}


/* Commit action after processing. */
static rsRetVal
actionCommit(action_t *pThis, wti_t *pWti)
{
	int pbShutdownImmediate = 1;
	DEFiRet;

	if(getActionState(pWti, pThis) == ACT_STATE_RDY) {
		FINALIZE; /* nothing to do */
	}

	CHKiRet(actionPrepare(pThis, &pbShutdownImmediate, pWti));
	if(getActionState(pWti, pThis) == ACT_STATE_ITX) {
dbgprintf("DDDDD: calling endTransaction for action %d\n", pThis->iActionNbr);
		iRet = pThis->pMod->mod.om.endTransaction(pWti->actWrkrInfo[pThis->iActionNbr].actWrkrData);
		switch(iRet) {
			case RS_RET_OK:
				actionCommitted(pThis, pWti);
				break;
			case RS_RET_SUSPENDED:
				actionRetry(pThis, pWti);
				break;
			case RS_RET_DISABLE_ACTION:
				actionDisable(pThis, pWti);
				break;
			case RS_RET_DEFER_COMMIT:
				DBGPRINTF("output plugin error: endTransaction() returns RS_RET_DEFER_COMMIT "
					  "- ignored\n");
				actionCommitted(pThis, pWti);
				break;
			case RS_RET_PREVIOUS_COMMITTED:
				DBGPRINTF("output plugin error: endTransaction() returns RS_RET_PREVIOUS_COMMITTED "
					  "- ignored\n");
				actionCommitted(pThis, pWti);
				break;
			default:/* permanent failure of this message - no sense in retrying. This is
				 * not yet handled (but easy TODO)
				 */
				FINALIZE;
		}
	}
	iRet = getReturnCode(pThis, pWti);

finalize_it:
	RETiRet;
}


/* process a single message. This is both called if we run from the
 * cosumer side of an action queue as well as directly from the main
 * queue thread if the action queue is set to "direct".
 */
static rsRetVal
processMsgMain(action_t *pAction, wti_t *pWti, msg_t *pMsg, struct syslogTime *ttNow, int *pbShutdownImmediate)
{
	DEFiRet;

dbgprintf("DDDD: processMsgMain[act %d], %s\n", pAction->iActionNbr, pMsg->pszRawMsg);
	// TODO: check error return states!
	iRet = prepareDoActionParams(pAction, pWti, pMsg, ttNow);
	iRet = actionProcessMessage(pAction, pMsg,
				    pWti->actWrkrInfo[pAction->iActionNbr].staticActParams,
				    pbShutdownImmediate, pWti);
	releaseDoActionParams(pAction, pWti);
	RETiRet;
}

/* Commit all active transactions */
rsRetVal
actionCommitAll(wti_t *pWti)
{
	int i;
	for(i = 0 ; i < iActionNbr ; ++i) {
		DBGPRINTF("DDDD: actionCommitall  action %d state %u\n",
			  i, getActionStateByNbr(pWti, i));
		if(getActionStateByNbr(pWti, i) != ACT_STATE_RDY) {
			actionCommit(pWti->actWrkrInfo[i].pAction, pWti);
		}
	}
}

/* receive an array of to-process user pointers and submit them
 * for processing.
 * rgerhards, 2009-04-22
 */
static rsRetVal
processBatchMain(void *pVoid, batch_t *pBatch, wti_t *pWti, int *pbShutdownImmediate)
{
	action_t *pAction = (action_t*) pVoid;
	msg_t *pMsg;
	int i;
	struct syslogTime ttNow;
	DEFiRet;

	if(pbShutdownImmediate == NULL) {
		pbShutdownImmediate = pBatch->pbShutdownImmediate;
	}

	/* indicate we have not yet read the date */
	ttNow.year = 0;

	for(i = 0 ; i < batchNumMsgs(pBatch) && !*pbShutdownImmediate ; ++i) {
		if(batchIsValidElem(pBatch, i)) {
			pMsg = pBatch->pElem[i].pMsg;
			iRet = processMsgMain(pAction, pWti, pMsg, &ttNow, pbShutdownImmediate);
		// TODO: we must refactor this!  flag messages as committed
		batchSetElemState(pBatch, i, BATCH_STATE_COMM);
		}
	}

	iRet = actionCommit(pAction, pWti);
dbgprintf("DDDD: processBatchMain - end\n");
	RETiRet;
}


/* call the HUP handler for a given action, if such a handler is defined.
 * Note that the action must be able to service HUP requests concurrently
 * to any current doAction() processing.
 */
rsRetVal
actionCallHUPHdlr(action_t *pAction)
{
	DEFiRet;

	ASSERT(pAction != NULL);
	DBGPRINTF("Action %p checks HUP hdlr: %p\n", pAction, pAction->pMod->doHUP);

	if(pAction->pMod->doHUP != NULL) {
		CHKiRet(pAction->pMod->doHUP(pAction->pModData));
	}

finalize_it:
	RETiRet;
}


/* set the action message queue mode
 * TODO: probably move this into queue object, merge with MainMsgQueue!
 * rgerhards, 2008-01-28
 */
static rsRetVal setActionQueType(void __attribute__((unused)) *pVal, uchar *pszType)
{
	DEFiRet;

	if (!strcasecmp((char *) pszType, "fixedarray")) {
		cs.ActionQueType = QUEUETYPE_FIXED_ARRAY;
		DBGPRINTF("action queue type set to FIXED_ARRAY\n");
	} else if (!strcasecmp((char *) pszType, "linkedlist")) {
		cs.ActionQueType = QUEUETYPE_LINKEDLIST;
		DBGPRINTF("action queue type set to LINKEDLIST\n");
	} else if (!strcasecmp((char *) pszType, "disk")) {
		cs.ActionQueType = QUEUETYPE_DISK;
		DBGPRINTF("action queue type set to DISK\n");
	} else if (!strcasecmp((char *) pszType, "direct")) {
		cs.ActionQueType = QUEUETYPE_DIRECT;
		DBGPRINTF("action queue type set to DIRECT (no queueing at all)\n");
	} else {
		errmsg.LogError(0, RS_RET_INVALID_PARAMS, "unknown actionqueue parameter: %s", (char *) pszType);
		iRet = RS_RET_INVALID_PARAMS;
	}
	d_free(pszType); /* no longer needed */

	RETiRet;
}


/* This submits the message to the action queue in case we do NOT need to handle repeat
 * message processing. That case permits us to gain lots of freedom during processing
 * and thus speed. This is also utilized to submit messages in complex case once
 * the complex logic has been applied ;)
 * rgerhards, 2010-06-08
 */
static inline rsRetVal
doSubmitToActionQ(action_t *pAction, wti_t *pWti, msg_t *pMsg)
{
	DEFiRet;

	// TODO: bug? Isn't that supposed to be checked in direct mode as well???
	if(getActionState(pWti, pAction) == ACT_STATE_DIED) {
		DBGPRINTF("action %p died, do NOT execute\n", pAction);
		FINALIZE;
	}

	STATSCOUNTER_INC(pAction->ctrProcessed, pAction->mutCtrProcessed);
	if(pAction->pQueue->qType == QUEUETYPE_DIRECT)
		iRet = qqueueEnqMsgDirect(pAction->pQueue, MsgAddRef(pMsg), pWti);
	else
		iRet = qqueueEnqMsg(pAction->pQueue, eFLOWCTL_NO_DELAY, MsgAddRef(pMsg));

finalize_it:
	RETiRet;
}


/* This function builds up a batch of messages to be (later)
 * submitted to the action queue.
 * Important: this function MUST not be called with messages that are to
 * be discarded due to their "prevWasSuspended" state. It will not check for
 * this and submit all messages to the queue for execution. So these must
 * be filtered out before calling us (what is done currently!).
 */
rsRetVal
actionWriteToAction(action_t *pAction, msg_t *pMsg, wti_t *pWti)
{
	DEFiRet;

	/* first, we check if the action should actually be called. The action-specific
	 * $ActionExecOnlyEveryNthTime permits us to execute an action only every Nth
	 * time. So we need to check if we need to drop the (otherwise perfectly executable)
	 * action for this reason. Note that in case we need to drop it, we return RS_RET_OK
	 * as the action was properly "passed to execution" from the upper layer's point
	 * of view. -- rgerhards, 2008-08-07.
	 */
	if(pAction->iExecEveryNthOccur > 1) {
		/* we need to care about multiple occurences */
		if(   pAction->iExecEveryNthOccurTO > 0
		   && (getActNow(pAction) - pAction->tLastOccur) > pAction->iExecEveryNthOccurTO) {
		  	DBGPRINTF("n-th occurence handling timed out (%d sec), restarting from 0\n",
				  (int) (getActNow(pAction) - pAction->tLastOccur));
			pAction->iNbrNoExec = 0;
			pAction->tLastOccur = getActNow(pAction);
		   }
		if(pAction->iNbrNoExec < pAction->iExecEveryNthOccur - 1) {
			++pAction->iNbrNoExec;
			DBGPRINTF("action %p passed %d times to execution - less than neded - discarding\n",
			  pAction, pAction->iNbrNoExec);
			FINALIZE;
		} else {
			pAction->iNbrNoExec = 0; /* we execute the action now, so the number of no execs is down to */
		}
	}

	DBGPRINTF("Called action(complex case), logging to %s\n", module.GetStateName(pAction->pMod));

	/* now check if we need to drop the message because otherwise the action would be too
	 * frequently called. -- rgerhards, 2008-04-08
	 * Note that the check for "pAction->iSecsExecOnceInterval > 0" is not necessary from
	 * a purely logical point of view. However, if safes us to check the system time in
	 * (those common) cases where ExecOnceInterval is not used. -- rgerhards, 2008-09-16
	 */
	if(pAction->iSecsExecOnceInterval > 0 &&
	   pAction->iSecsExecOnceInterval + pAction->tLastExec > getActNow(pAction)) {
		/* in this case we need to discard the message - its not yet time to exec the action */
		DBGPRINTF("action not yet ready again to be executed, onceInterval %d, tCurr %d, tNext %d\n",
			  (int) pAction->iSecsExecOnceInterval, (int) getActNow(pAction),
			  (int) (pAction->iSecsExecOnceInterval + pAction->tLastExec));
		FINALIZE;
	}

	/* we use reception time, not dequeue time - this is considered more appropriate and also faster ;)
	 * rgerhards, 2008-09-17 */
	pAction->tLastExec = getActNow(pAction); /* re-init time flags */
	pAction->f_time = pMsg->ttGenTime;

	/* When we reach this point, we have a valid, non-disabled action.
	 * So let's enqueue our message for execution. -- rgerhards, 2007-07-24
	 */
	iRet = doSubmitToActionQ(pAction, pWti, pMsg);

finalize_it:
	RETiRet;
}


/* helper to actonCallAction, mostly needed because of this damn
 * pthread_cleanup_push() POSIX macro...
 */
static inline rsRetVal
doActionCallAction(action_t *pAction, wti_t *pWti, msg_t *pMsg)
{
	DEFiRet;

	pAction->tActNow = -1; /* we do not yet know our current time (clear prev. value) */

	/* don't output marks to recently written outputs */
	if(pAction->bWriteAllMarkMsgs == RSFALSE
	   && (pMsg->msgFlags & MARK) && (getActNow(pAction) - pAction->f_time) < MarkInterval / 2) {
		ABORT_FINALIZE(RS_RET_OK);
	}

	/* call the output driver */
	iRet = actionWriteToAction(pAction, pMsg, pWti);

finalize_it:
	RETiRet;
}


/* helper to activateActions, it activates a specific action.
 */
DEFFUNC_llExecFunc(doActivateActions)
{
	rsRetVal localRet;
	action_t *pThis = (action_t*) pData;
	BEGINfunc
	localRet = qqueueStart(pThis->pQueue);
	if(localRet != RS_RET_OK) {
		errmsg.LogError(0, localRet, "error starting up action queue");
		if(localRet == RS_RET_FILE_PREFIX_MISSING) {
			errmsg.LogError(0, localRet, "file prefix (work directory?) "
					"is missing");
		}
#warning think how to handle this:
		//actionDisable(pThis);
	}
	DBGPRINTF("Action %s[%p]: queue %p started\n", modGetName(pThis->pMod),
		  pThis, pThis->pQueue);
	ENDfunc
	return RS_RET_OK; /* we ignore errors, we can not do anything either way */
}


/* This function "activates" the action after privileges have been dropped. Currently,
 * this means that the queues are started.
 * rgerhards, 2011-05-02
 */
rsRetVal
activateActions(void)
{
	DEFiRet;
	iRet = ruleset.IterateAllActions(ourConf, doActivateActions, NULL);
	RETiRet;
}



/* This submits the message to the action queue in case where we need to handle
 * bWriteAllMarkMessage == RSFALSE only. Note that we use a non-blocking CAS loop
 * for the synchronization. Here, we just modify the filter condition to be false when
 * a mark message must not be written. However, in this case we must save the previous
 * filter as we may need it in the next action (potential future optimization: check if this is
 * the last action TODO).
 * rgerhards, 2010-06-08
 */
static rsRetVal
doSubmitToActionQNotAllMarkBatch(action_t *pAction, wti_t *pWti, msg_t *pMsg)
{
	time_t now = 0;
	int doProcess = 1;
	time_t lastAct;
	DEFiRet;

	if(now == 0) { // TODO: do in caller!
		now = datetime.GetTime(NULL); /* good time call - the only one done */
	}
	/* CAS loop, we write back a bit early, but that's OK... */
	/* we use reception time, not dequeue time - this is considered more appropriate and
	 * also faster ;) -- rgerhards, 2008-09-17 */
	do {
		lastAct = pAction->f_time;
		if(pMsg->msgFlags & MARK) {
			if((now - lastAct) < MarkInterval / 2) {
				doProcess = 0;
				DBGPRINTF("action was recently called, ignoring mark message\n");
				break; /* do not update timestamp for non-written mark messages */
			}
		}
	} while(ATOMIC_CAS_time_t(&pAction->f_time, lastAct,
		pMsg->ttGenTime, &pAction->mutCAS) == 0);

	if(doProcess) {
		DBGPRINTF("Called action(NotAllMark), processing via '%s'\n",
			  module.GetStateName(pAction->pMod));
		iRet = doSubmitToActionQBatch(pAction, pWti, pMsg);
	}

	RETiRet;
}


/* enqueue a batch in direct mode. We have put this into its own function just to avoid
 * cluttering the actual submit function.
 * rgerhards, 2011-06-16
 */
static inline rsRetVal
doQueueEnqObjDirectBatch(action_t *pAction, wti_t *pWti, msg_t *pMsg)
{
int pbShutdownImmediate = 0; // TODO: implement
	struct syslogTime ttNow;
	DEFiRet;
	if(GatherStats)
		STATSCOUNTER_INC(pAction->ctrProcessed, pAction->mutCtrProcessed);
	ttNow.year = 0;
	iRet = processMsgMain(pAction, pWti, pMsg, &ttNow, &pbShutdownImmediate);
	RETiRet;
}

/* This submits the message to the action queue in case we do NOT need to handle repeat
 * message processing. That case permits us to gain lots of freedom during processing
 * and thus speed.
 * rgerhards, 2010-06-08
 */
static rsRetVal
doSubmitToActionQBatch(action_t *pAction, wti_t *pWti, msg_t *pMsg)
{
	DEFiRet;

	DBGPRINTF("Called action, logging to %s\n", module.GetStateName(pAction->pMod));

	if(pAction->pQueue->qType == QUEUETYPE_DIRECT) {
		iRet = doQueueEnqObjDirectBatch(pAction, pWti, pMsg);
	} else {/* in this case, we do single submits to the queue. 
		 * TODO: optimize this, we may do at least a multi-submit!
		 */
		doSubmitToActionQ(pAction, pWti, pMsg);
	}

	RETiRet;
}


/* Call configured action, most complex case with all features supported (and thus slow).
 * rgerhards, 2010-06-08
 */
#pragma GCC diagnostic ignored "-Wempty-body"
static rsRetVal
doSubmitToActionQComplexBatch(action_t *pAction, wti_t *pWti, msg_t *pMsg)
{
	DEFiRet;

	d_pthread_mutex_lock(&pAction->mutAction);
	pthread_cleanup_push(mutexCancelCleanup, &pAction->mutAction);
	DBGPRINTF("Called action %p (complex case), logging to %s\n",
		  pAction, module.GetStateName(pAction->pMod));
	doActionCallAction(pAction, pWti, pMsg);
	d_pthread_mutex_unlock(&pAction->mutAction);
	pthread_cleanup_pop(0); /* remove mutex cleanup handler */

	RETiRet;
}
#pragma GCC diagnostic warning "-Wempty-body"


/* apply all params from param block to action. This supports the v6 config system.
 * Defaults must have been set appropriately during action construct!
 * rgerhards, 2011-08-01
 */
static rsRetVal
actionApplyCnfParam(action_t *pAction, struct cnfparamvals *pvals)
{
	int i;
	
	for(i = 0 ; i < pblk.nParams ; ++i) {
		if(!pvals[i].bUsed)
			continue;
		if(!strcmp(pblk.descr[i].name, "name")) {
			pAction->pszName = (uchar*) es_str2cstr(pvals[i].val.d.estr, NULL);
		} else if(!strcmp(pblk.descr[i].name, "type")) {
			continue; /* this is handled seperately during module select! */
		} else if(!strcmp(pblk.descr[i].name, "action.writeallmarkmessages")) {
			pAction->bWriteAllMarkMsgs = pvals[i].val.d.n;
		} else if(!strcmp(pblk.descr[i].name, "action.execonlyeverynthtime")) {
			pAction->iExecEveryNthOccur = pvals[i].val.d.n;
		} else if(!strcmp(pblk.descr[i].name, "action.execonlyeverynthtimetimeout")) {
			pAction->iExecEveryNthOccurTO = pvals[i].val.d.n;
		} else if(!strcmp(pblk.descr[i].name, "action.execonlyonceeveryinterval")) {
			pAction->iSecsExecOnceInterval = pvals[i].val.d.n;
		} else if(!strcmp(pblk.descr[i].name, "action.execonlywhenpreviousissuspended")) {
			pAction->bExecWhenPrevSusp = pvals[i].val.d.n;
		} else if(!strcmp(pblk.descr[i].name, "action.repeatedmsgcontainsoriginalmsg")) {
			pAction->bRepMsgHasMsg = pvals[i].val.d.n;
		} else if(!strcmp(pblk.descr[i].name, "action.resumeretrycount")) {
			pAction->iResumeRetryCount = pvals[i].val.d.n;
		} else if(!strcmp(pblk.descr[i].name, "action.resumeinterval")) {
			pAction->iResumeInterval = pvals[i].val.d.n;
		} else {
			dbgprintf("action: program error, non-handled "
			  "param '%s'\n", pblk.descr[i].name);
		}
	}
	return RS_RET_OK;
}


/* add an Action to the current selector
 * The pOMSR is freed, as it is not needed after this function.
 * Note: this function pulls global data that specifies action config state.
 * rgerhards, 2007-07-27
 */
rsRetVal
addAction(action_t **ppAction, modInfo_t *pMod, void *pModData,
	  omodStringRequest_t *pOMSR, struct cnfparamvals *actParams,
	  struct nvlst *lst, int bSuspended)
{
	DEFiRet;
	int i;
	int iTplOpts;
	uchar *pTplName;
	action_t *pAction;
	char errMsg[512];

	assert(ppAction != NULL);
	assert(pMod != NULL);
	assert(pOMSR != NULL);
	DBGPRINTF("Module %s processes this action.\n", module.GetName(pMod));

	CHKiRet(actionConstruct(&pAction)); /* create action object first */
	pAction->pMod = pMod;
	pAction->pModData = pModData;
	if(actParams == NULL) { /* use legacy systemn */
		pAction->pszName = cs.pszActionName;
		pAction->iResumeInterval = cs.glbliActionResumeInterval;
		pAction->iResumeRetryCount = cs.glbliActionResumeRetryCount;
		pAction->bWriteAllMarkMsgs = cs.bActionWriteAllMarkMsgs;
		pAction->bExecWhenPrevSusp = cs.bActExecWhenPrevSusp;
		pAction->iSecsExecOnceInterval = cs.iActExecOnceInterval;
		pAction->iExecEveryNthOccur = cs.iActExecEveryNthOccur;
		pAction->iExecEveryNthOccurTO = cs.iActExecEveryNthOccurTO;
		pAction->bRepMsgHasMsg = cs.bActionRepMsgHasMsg;
		cs.iActExecEveryNthOccur = 0; /* auto-reset */
		cs.iActExecEveryNthOccurTO = 0; /* auto-reset */
		cs.bActionWriteAllMarkMsgs = RSFALSE; /* auto-reset */
		cs.pszActionName = NULL;	/* free again! */
	} else {
		actionApplyCnfParam(pAction, actParams);
	}

	/* check if we can obtain the template pointers - TODO: move to separate function? */
	pAction->iNumTpls = OMSRgetEntryCount(pOMSR);
	assert(pAction->iNumTpls >= 0); /* only debug check because this "can not happen" */
	/* please note: iNumTpls may validly be zero. This is the case if the module
	 * does not request any templates. This sounds unlikely, but an actual example is
	 * the discard action, which does not require a string. -- rgerhards, 2007-07-30
	 */
	if(pAction->iNumTpls > 0) {
		/* we first need to create the template pointer array */
		CHKmalloc(pAction->ppTpl = (struct template **)calloc(pAction->iNumTpls, sizeof(struct template *)));
	}
	
	for(i = 0 ; i < pAction->iNumTpls ; ++i) {
		CHKiRet(OMSRgetEntry(pOMSR, i, &pTplName, &iTplOpts));
		/* Ok, we got everything, so it now is time to look up the template
		 * (Hint: templates MUST be defined before they are used!)
		 */
		if(   !(iTplOpts & OMSR_TPL_AS_MSG)
		   && (pAction->ppTpl[i] =
		   	tplFind(ourConf, (char*)pTplName, strlen((char*)pTplName))) == NULL) {
			snprintf(errMsg, sizeof(errMsg) / sizeof(char),
				 " Could not find template '%s' - action disabled",
				 pTplName);
			errno = 0;
			errmsg.LogError(0, RS_RET_NOT_FOUND, "%s", errMsg);
			ABORT_FINALIZE(RS_RET_NOT_FOUND);
		}
		/* check required template options */
		if(   (iTplOpts & OMSR_RQD_TPL_OPT_SQL)
		   && (pAction->ppTpl[i]->optFormatEscape == 0)) {
			errno = 0;
			errmsg.LogError(0, RS_RET_RQD_TPLOPT_MISSING, "Action disabled. To use this action, you have to specify "
				"the SQL or stdSQL option in your template!\n");
			ABORT_FINALIZE(RS_RET_RQD_TPLOPT_MISSING);
		}

		/* set parameter-passing mode */
		if(iTplOpts & OMSR_TPL_AS_ARRAY) {
			pAction->eParamPassing = ACT_ARRAY_PASSING;
		} else if(iTplOpts & OMSR_TPL_AS_MSG) {
			pAction->eParamPassing = ACT_MSG_PASSING;
		} else if(iTplOpts & OMSR_TPL_AS_JSON) {
			pAction->eParamPassing = ACT_JSON_PASSING;
		} else {
			pAction->eParamPassing = ACT_STRING_PASSING;
		}

		DBGPRINTF("template: '%s' assigned\n", pTplName);
	}

	pAction->pMod = pMod;
	pAction->pModData = pModData;

#warning we need to look at the following
	// Probably the core init needs to be done during createWrkrInstance()
	//if(bSuspended)
	//	actionSuspend(pAction, pWti);

	CHKiRet(actionConstructFinalize(pAction, lst));
	
	/* TODO: if we exit here, we have a memory leak... */

	*ppAction = pAction; /* finally store the action pointer */

finalize_it:
	if(iRet == RS_RET_OK)
		iRet = OMSRdestruct(pOMSR);
	else {
		/* do not overwrite error state! */
		OMSRdestruct(pOMSR);
		if(pAction != NULL)
			actionDestruct(pAction);
	}

	RETiRet;
}


/* Reset config variables to default values.
 * rgerhards, 2009-11-12
 */
static rsRetVal
resetConfigVariables(uchar __attribute__((unused)) *pp, void __attribute__((unused)) *pVal)
{
	cs.iActExecOnceInterval = 0;
	cs.bActExecWhenPrevSusp = 0;
	return RS_RET_OK;
}


/* initialize (current) config variables.
 * Used at program start and when a new scope is created.
 */
static inline void
initConfigVariables(void)
{
	cs.bActionWriteAllMarkMsgs = RSFALSE;
	cs.glbliActionResumeRetryCount = 0;
	cs.bActExecWhenPrevSusp = 0;
	cs.iActExecOnceInterval = 0;
	cs.iActExecEveryNthOccur = 0;
	cs.iActExecEveryNthOccurTO = 0;
	cs.glbliActionResumeInterval = 30;
	cs.glbliActionResumeRetryCount = 0;
	cs.bActionRepMsgHasMsg = 0;
	if(cs.pszActionName != NULL) {
		free(cs.pszActionName);
		cs.pszActionName = NULL;
	}
	actionResetQueueParams();
}


rsRetVal
actionNewInst(struct nvlst *lst, action_t **ppAction)
{
	struct cnfparamvals *paramvals;
	modInfo_t *pMod;
	uchar *cnfModName = NULL;
	omodStringRequest_t *pOMSR;
	void *pModData;
	action_t *pAction;
	int typeIdx;
	DEFiRet;

	paramvals = nvlstGetParams(lst, &pblk, NULL);
	if(paramvals == NULL) {
		ABORT_FINALIZE(RS_RET_ERR);
	}
	dbgprintf("action param blk after actionNewInst:\n");
	cnfparamsPrint(&pblk, paramvals);
	typeIdx = cnfparamGetIdx(&pblk, "type");
	if(paramvals[typeIdx].bUsed == 0) {
		errmsg.LogError(0, RS_RET_CONF_RQRD_PARAM_MISSING, "action type missing");
		ABORT_FINALIZE(RS_RET_CONF_RQRD_PARAM_MISSING); // TODO: move this into rainerscript handlers
	}
	cnfModName = (uchar*)es_str2cstr(paramvals[cnfparamGetIdx(&pblk, ("type"))].val.d.estr, NULL);
	if((pMod = module.FindWithCnfName(loadConf, cnfModName, eMOD_OUT)) == NULL) {
		errmsg.LogError(0, RS_RET_MOD_UNKNOWN, "module name '%s' is unknown", cnfModName);
		ABORT_FINALIZE(RS_RET_MOD_UNKNOWN);
	}
	iRet = pMod->mod.om.newActInst(cnfModName, lst, &pModData, &pOMSR);
	// TODO: check if RS_RET_SUSPENDED is still valid in v6!
	if(iRet != RS_RET_OK && iRet != RS_RET_SUSPENDED) {
		FINALIZE; /* iRet is already set to error state */
	}

	if((iRet = addAction(&pAction, pMod, pModData, pOMSR, paramvals, lst,
	                    (iRet == RS_RET_SUSPENDED)? 1 : 0)) == RS_RET_OK) {
		/* check if the module is compatible with select features
		 * (currently no such features exist) */
		loadConf->actions.nbrActions++;	/* one more active action! */
	}
	*ppAction = pAction;

finalize_it:
	free(cnfModName);
	cnfparamvalsDestruct(paramvals, &pblk);
	RETiRet;
}

/* TODO: we are not yet a real object, the ClassInit here just looks like it is..
 */
rsRetVal actionClassInit(void)
{
	DEFiRet;
	/* request objects we use */
	CHKiRet(objGetObjInterface(&obj)); /* this provides the root pointer for all other queries */
	CHKiRet(objUse(datetime, CORE_COMPONENT));
	CHKiRet(objUse(module, CORE_COMPONENT));
	CHKiRet(objUse(errmsg, CORE_COMPONENT));
	CHKiRet(objUse(statsobj, CORE_COMPONENT));
	CHKiRet(objUse(ruleset, CORE_COMPONENT));

	CHKiRet(regCfSysLineHdlr((uchar *)"actionname", 0, eCmdHdlrGetWord, NULL, &cs.pszActionName, NULL));
	CHKiRet(regCfSysLineHdlr((uchar *)"actionqueuefilename", 0, eCmdHdlrGetWord, NULL, &cs.pszActionQFName, NULL));
	CHKiRet(regCfSysLineHdlr((uchar *)"actionqueuesize", 0, eCmdHdlrInt, NULL, &cs.iActionQueueSize, NULL));
	CHKiRet(regCfSysLineHdlr((uchar *)"actionwriteallmarkmessages", 0, eCmdHdlrBinary, NULL, &cs.bActionWriteAllMarkMsgs, NULL));
	CHKiRet(regCfSysLineHdlr((uchar *)"actionqueuedequeuebatchsize", 0, eCmdHdlrInt, NULL, &cs.iActionQueueDeqBatchSize, NULL));
	CHKiRet(regCfSysLineHdlr((uchar *)"actionqueuemaxdiskspace", 0, eCmdHdlrSize, NULL, &cs.iActionQueMaxDiskSpace, NULL));
	CHKiRet(regCfSysLineHdlr((uchar *)"actionqueuehighwatermark", 0, eCmdHdlrInt, NULL, &cs.iActionQHighWtrMark, NULL));
	CHKiRet(regCfSysLineHdlr((uchar *)"actionqueuelowwatermark", 0, eCmdHdlrInt, NULL, &cs.iActionQLowWtrMark, NULL));
	CHKiRet(regCfSysLineHdlr((uchar *)"actionqueuediscardmark", 0, eCmdHdlrInt, NULL, &cs.iActionQDiscardMark, NULL));
	CHKiRet(regCfSysLineHdlr((uchar *)"actionqueuediscardseverity", 0, eCmdHdlrInt, NULL, &cs.iActionQDiscardSeverity, NULL));
	CHKiRet(regCfSysLineHdlr((uchar *)"actionqueuecheckpointinterval", 0, eCmdHdlrInt, NULL, &cs.iActionQPersistUpdCnt, NULL));
	CHKiRet(regCfSysLineHdlr((uchar *)"actionqueuesyncqueuefiles", 0, eCmdHdlrBinary, NULL, &cs.bActionQSyncQeueFiles, NULL));
	CHKiRet(regCfSysLineHdlr((uchar *)"actionqueuetype", 0, eCmdHdlrGetWord, setActionQueType, NULL, NULL));
	CHKiRet(regCfSysLineHdlr((uchar *)"actionqueueworkerthreads", 0, eCmdHdlrInt, NULL, &cs.iActionQueueNumWorkers, NULL));
	CHKiRet(regCfSysLineHdlr((uchar *)"actionqueuetimeoutshutdown", 0, eCmdHdlrInt, NULL, &cs.iActionQtoQShutdown, NULL));
	CHKiRet(regCfSysLineHdlr((uchar *)"actionqueuetimeoutactioncompletion", 0, eCmdHdlrInt, NULL, &cs.iActionQtoActShutdown, NULL));
	CHKiRet(regCfSysLineHdlr((uchar *)"actionqueuetimeoutenqueue", 0, eCmdHdlrInt, NULL, &cs.iActionQtoEnq, NULL));
	CHKiRet(regCfSysLineHdlr((uchar *)"actionqueueworkertimeoutthreadshutdown", 0, eCmdHdlrInt, NULL, &cs.iActionQtoWrkShutdown, NULL));
	CHKiRet(regCfSysLineHdlr((uchar *)"actionqueueworkerthreadminimummessages", 0, eCmdHdlrInt, NULL, &cs.iActionQWrkMinMsgs, NULL));
	CHKiRet(regCfSysLineHdlr((uchar *)"actionqueuemaxfilesize", 0, eCmdHdlrSize, NULL, &cs.iActionQueMaxFileSize, NULL));
	CHKiRet(regCfSysLineHdlr((uchar *)"actionqueuesaveonshutdown", 0, eCmdHdlrBinary, NULL, &cs.bActionQSaveOnShutdown, NULL));
	CHKiRet(regCfSysLineHdlr((uchar *)"actionqueuedequeueslowdown", 0, eCmdHdlrInt, NULL, &cs.iActionQueueDeqSlowdown, NULL));
	CHKiRet(regCfSysLineHdlr((uchar *)"actionqueuedequeuetimebegin", 0, eCmdHdlrInt, NULL, &cs.iActionQueueDeqtWinFromHr, NULL));
	CHKiRet(regCfSysLineHdlr((uchar *)"actionqueuedequeuetimeend", 0, eCmdHdlrInt, NULL, &cs.iActionQueueDeqtWinToHr, NULL));
	CHKiRet(regCfSysLineHdlr((uchar *)"actionexeconlyeverynthtime", 0, eCmdHdlrInt, NULL, &cs.iActExecEveryNthOccur, NULL));
	CHKiRet(regCfSysLineHdlr((uchar *)"actionexeconlyeverynthtimetimeout", 0, eCmdHdlrInt, NULL, &cs.iActExecEveryNthOccurTO, NULL));
	CHKiRet(regCfSysLineHdlr((uchar *)"actionexeconlyonceeveryinterval", 0, eCmdHdlrInt, NULL, &cs.iActExecOnceInterval, NULL));
	CHKiRet(regCfSysLineHdlr((uchar *)"repeatedmsgcontainsoriginalmsg", 0, eCmdHdlrBinary, NULL, &cs.bActionRepMsgHasMsg, NULL));
	CHKiRet(regCfSysLineHdlr((uchar *)"actionexeconlywhenpreviousissuspended", 0, eCmdHdlrBinary, NULL, &cs.bActExecWhenPrevSusp, NULL));
	CHKiRet(regCfSysLineHdlr((uchar *)"actionresumeretrycount", 0, eCmdHdlrInt, NULL, &cs.glbliActionResumeRetryCount, NULL));
	CHKiRet(regCfSysLineHdlr((uchar *)"resetconfigvariables", 1, eCmdHdlrCustomHandler, resetConfigVariables, NULL, NULL));

	initConfigVariables(); /* first-time init of config setings */

finalize_it:
	RETiRet;
}

/* vi:set ai:
 */<|MERGE_RESOLUTION|>--- conflicted
+++ resolved
@@ -632,11 +632,7 @@
  * of its inability to recover. -- rgerhards, 2010-04-26.
  */
 static inline rsRetVal
-<<<<<<< HEAD
 actionDoRetry(action_t *pThis, wti_t *pWti, int *pbShutdownImmediate)
-=======
-actionDoRetry(action_t *pThis, int *pbShutdownImmediate, wti_t *pWti)
->>>>>>> 38ce3ef3
 {
 	int iRetries;
 	int iSleepPeriod;
@@ -708,12 +704,8 @@
 /* try to resume an action -- rgerhards, 2007-08-02
  * changed to new action state engine -- rgerhards, 2009-05-07
  */
-<<<<<<< HEAD
 static rsRetVal
 actionTryResume(action_t *pThis, wti_t *pWti, int *pbShutdownImmediate)
-=======
-static rsRetVal actionTryResume(action_t *pThis, int *pbShutdownImmediate, wti_t *pWti)
->>>>>>> 38ce3ef3
 {
 	DEFiRet;
 	time_t ttNow = NO_TIME_PROVIDED;
@@ -735,11 +727,7 @@
 	if(getActionState(pWti, pThis) == ACT_STATE_RTRY) {
 		if(ttNow == NO_TIME_PROVIDED) /* use cached result if we have it */
 			datetime.GetTime(&ttNow);
-<<<<<<< HEAD
 		CHKiRet(actionDoRetry(pThis, pWti, pbShutdownImmediate));
-=======
-		CHKiRet(actionDoRetry(pThis, pbShutdownImmediate, pWti));
->>>>>>> 38ce3ef3
 	}
 
 	if(Debug && (getActionState(pWti, pThis) == ACT_STATE_RTRY ||getActionState(pWti, pThis) == ACT_STATE_SUSP)) {
@@ -763,11 +751,7 @@
 
 	assert(pThis != NULL);
 	CHKiRet(actionCheckAndCreateWrkrInstance(pThis, pWti));
-<<<<<<< HEAD
 	CHKiRet(actionTryResume(pThis, pWti, pbShutdownImmediate));
-=======
-	CHKiRet(actionTryResume(pThis, pbShutdownImmediate, pWti));
->>>>>>> 38ce3ef3
 
 	/* if we are now ready, we initialize the transaction and advance
 	 * action state accordingly
