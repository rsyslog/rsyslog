--- conflicted
+++ resolved
@@ -453,13 +453,8 @@
 		ABORT_FINALIZE(RS_RET_JSON_PARSE_ERR);
     }
 
-<<<<<<< HEAD
     if (!RS_json_object_object_get_ex(json, "RemoteException", &json)) {
-        return RS_RET_JSON_PARSE_ERR;
-=======
-    if (!json_object_object_get_ex(json, "RemoteException", &json)) {
-		ABORT_FINALIZE(RS_RET_JSON_PARSE_ERR);
->>>>>>> acdc0973
+	ABORT_FINALIZE(RS_RET_JSON_PARSE_ERR);
     }
 
     struct json_object *jobj;
