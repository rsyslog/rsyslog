--- conflicted
+++ resolved
@@ -906,16 +906,9 @@
         iRet = RS_RET_DATAFAIL;  // permanent failure
     } else if (statusCode >= 400 && statusCode < 500) {
         // 4xx - client error, permanent failure (non-retriable)
-<<<<<<< HEAD
-        STATSCOUNTER_INC(ctrHttpStatusFail, mutCtrHttpStatusFail);
-        STATSCOUNTER_ADD(ctrMessagesFail, mutCtrMessagesFail, numMessages);
-        STATSCOUNTER_INC(pData->ctrHttpRequestsStatus4xx, pData->mutCtrHttpRequestsStatus4xx);
-
-=======
         STATSCOUNTER_INC(serverStats->ctrHttpStatusFail, serverStats->mutCtrHttpStatusFail);
         STATSCOUNTER_ADD(serverStats->ctrMessagesFail, serverStats->mutCtrMessagesFail, numMessages);
         STATSCOUNTER_INC(serverStats->ctrHttpRequestsStatus4xx, serverStats->mutCtrHttpRequestsStatus4xx);
->>>>>>> 4bce708b
         iRet = RS_RET_DATAFAIL;  // permanent failure
     } else if (statusCode >= 500) {
         // 5xx - server error, retriable
