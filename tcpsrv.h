/* Definitions for tcpsrv class.
 *
 * Copyright 2008-2012 Adiscon GmbH.
 *
 * This file is part of rsyslog.
 *
 * Licensed under the Apache License, Version 2.0 (the "License");
 * you may not use this file except in compliance with the License.
 * You may obtain a copy of the License at
 * 
 *       http://www.apache.org/licenses/LICENSE-2.0
 *       -or-
 *       see COPYING.ASL20 in the source distribution
 * 
 * Unless required by applicable law or agreed to in writing, software
 * distributed under the License is distributed on an "AS IS" BASIS,
 * WITHOUT WARRANTIES OR CONDITIONS OF ANY KIND, either express or implied.
 * See the License for the specific language governing permissions and
 * limitations under the License.
 */
#ifndef INCLUDED_TCPSRV_H
#define INCLUDED_TCPSRV_H

#include "obj.h"
#include "prop.h"
#include "tcps_sess.h"
#include "statsobj.h"

/* support for framing anomalies */
typedef enum ETCPsyslogFramingAnomaly {
	frame_normal = 0,
	frame_NetScreen = 1,
	frame_CiscoIOS = 2
} eTCPsyslogFramingAnomaly;


/* list of tcp listen ports */
struct tcpLstnPortList_s {
	uchar *pszPort;			/**< the ports the listener shall listen on */
	prop_t *pInputName;
	tcpsrv_t *pSrv;			/**< pointer to higher-level server instance */
	ruleset_t *pRuleset;		/**< associated ruleset */
	statsobj_t *stats;		/**< associated stats object */
	sbool bSuppOctetFram;	/**< do we support octect-counted framing? (if no->legay only!)*/
	STATSCOUNTER_DEF(ctrSubmit, mutCtrSubmit)
	tcpLstnPortList_t *pNext;	/**< next port or NULL */
};

#define TCPSRV_NO_ADDTL_DELIMITER -1 /* specifies that no additional delimiter is to be used in TCP framing */

/* the tcpsrv object */
struct tcpsrv_s {
	BEGINobjInstance;	/**< Data to implement generic object - MUST be the first data element! */
	int bUseKeepAlive;	/**< use socket layer KEEPALIVE handling? */
	netstrms_t *pNS;	/**< pointer to network stream subsystem */
	int iDrvrMode;		/**< mode of the stream driver to use */
	uchar *pszDrvrAuthMode;	/**< auth mode of the stream driver to use */
	uchar *pszInputName;	/**< value to be used as input name */
	ruleset_t *pRuleset;	/**< ruleset to bind to */
	permittedPeers_t *pPermPeers;/**< driver's permitted peers */
	sbool bEmitMsgOnClose;	/**< emit an informational message when the remote peer closes connection */
	sbool bUsingEPoll;	/**< are we in epoll mode (means we do not need to keep track of sessions!) */
	sbool bUseFlowControl;	/**< use flow control (make light delayable) */
	int iLstnCurr;		/**< max nbr of listeners currently supported */
	netstrm_t **ppLstn;	/**< our netstream listners */
	tcpLstnPortList_t **ppLstnPort; /**< pointer to relevant listen port description */
	int iLstnMax;		/**< max number of listners supported */
	int iSessMax;		/**< max number of sessions supported */
	tcpLstnPortList_t *pLstnPorts;	/**< head pointer for listen ports */

	int addtlFrameDelim;	/**< additional frame delimiter for plain TCP syslog framing (e.g. to handle NetScreen) */
	int bDisableLFDelim;	/**< if 1, standard LF frame delimiter is disabled (*very dangerous*) */
	tcps_sess_t **pSessions;/**< array of all of our sessions */
	void *pUsr;		/**< a user-settable pointer (provides extensibility for "derived classes")*/
	/* callbacks */
	int      (*pIsPermittedHost)(struct sockaddr *addr, char *fromHostFQDN, void*pUsrSrv, void*pUsrSess);
	rsRetVal (*pRcvData)(tcps_sess_t*, char*, size_t, ssize_t *);
	rsRetVal (*OpenLstnSocks)(struct tcpsrv_s*);
	rsRetVal (*pOnListenDeinit)(void*);
	rsRetVal (*OnDestruct)(void*);
	rsRetVal (*pOnRegularClose)(tcps_sess_t *pSess);
	rsRetVal (*pOnErrClose)(tcps_sess_t *pSess);
	/* session specific callbacks */
	rsRetVal (*pOnSessAccept)(tcpsrv_t *, tcps_sess_t*);
	rsRetVal (*OnSessConstructFinalize)(void*);
	rsRetVal (*pOnSessDestruct)(void*);
	rsRetVal (*OnMsgReceive)(tcps_sess_t *, uchar *pszMsg, int iLenMsg); /* submit message callback */
};


/**
 * The following structure is a set of descriptors that need to be processed.
 * This set will be the result of the epoll or select call and be used
 * in the actual request processing stage. It serves as a basis
 * to run multiple request by concurrent threads. -- rgerhards, 2011-01-24
 */
struct tcpsrv_workset_s {
	int idx;	/**< index into session table (or -1 if listener) */
	void *pUsr;
};


/* interfaces */
BEGINinterface(tcpsrv) /* name must also be changed in ENDinterface macro! */
	INTERFACEObjDebugPrint(tcpsrv);
	rsRetVal (*Construct)(tcpsrv_t **ppThis);
	rsRetVal (*ConstructFinalize)(tcpsrv_t __attribute__((unused)) *pThis);
	rsRetVal (*Destruct)(tcpsrv_t **ppThis);
	rsRetVal (*configureTCPListen)(tcpsrv_t*, uchar *pszPort, int bSuppOctetFram);
	//rsRetVal (*SessAccept)(tcpsrv_t *pThis, tcpLstnPortList_t*, tcps_sess_t **ppSess, netstrm_t *pStrm);
	rsRetVal (*create_tcp_socket)(tcpsrv_t *pThis);
	rsRetVal (*Run)(tcpsrv_t *pThis);
	/* set methods */
	rsRetVal (*SetAddtlFrameDelim)(tcpsrv_t*, int);
	rsRetVal (*SetInputName)(tcpsrv_t*, uchar*);
	rsRetVal (*SetUsrP)(tcpsrv_t*, void*);
	rsRetVal (*SetCBIsPermittedHost)(tcpsrv_t*, int (*) (struct sockaddr *addr, char*, void*, void*));
	rsRetVal (*SetCBOpenLstnSocks)(tcpsrv_t *, rsRetVal (*)(tcpsrv_t*));
	rsRetVal (*SetCBRcvData)(tcpsrv_t *pThis, rsRetVal (*pRcvData)(tcps_sess_t*, char*, size_t, ssize_t*));
	rsRetVal (*SetCBOnListenDeinit)(tcpsrv_t*, rsRetVal (*)(void*));
	rsRetVal (*SetCBOnDestruct)(tcpsrv_t*, rsRetVal (*) (void*));
	rsRetVal (*SetCBOnRegularClose)(tcpsrv_t*, rsRetVal (*) (tcps_sess_t*));
	rsRetVal (*SetCBOnErrClose)(tcpsrv_t*, rsRetVal (*) (tcps_sess_t*));
	rsRetVal (*SetDrvrMode)(tcpsrv_t *pThis, int iMode);
	rsRetVal (*SetDrvrAuthMode)(tcpsrv_t *pThis, uchar *pszMode);
	rsRetVal (*SetDrvrPermPeers)(tcpsrv_t *pThis, permittedPeers_t*);
	/* session specifics */
	rsRetVal (*SetCBOnSessAccept)(tcpsrv_t*, rsRetVal (*) (tcpsrv_t*, tcps_sess_t*));
	rsRetVal (*SetCBOnSessDestruct)(tcpsrv_t*, rsRetVal (*) (void*));
	rsRetVal (*SetCBOnSessConstructFinalize)(tcpsrv_t*, rsRetVal (*) (void*));
	/* added v5 */
	rsRetVal (*SetSessMax)(tcpsrv_t *pThis, int iMaxSess);	/* 2009-04-09 */
	/* added v6 */
	rsRetVal (*SetOnMsgReceive)(tcpsrv_t *pThis, rsRetVal (*OnMsgReceive)(tcps_sess_t*, uchar*, int)); /* 2009-05-24 */
	rsRetVal (*SetRuleset)(tcpsrv_t *pThis, ruleset_t*); /* 2009-06-12 */
	/* added v7 (accidently named v8!) */
	rsRetVal (*SetLstnMax)(tcpsrv_t *pThis, int iMaxLstn);	/* 2009-08-17 */
	rsRetVal (*SetNotificationOnRemoteClose)(tcpsrv_t *pThis, int bNewVal); /* 2009-10-01 */
	/* added v9 -- rgerhards, 2010-03-01 */
	rsRetVal (*SetbDisableLFDelim)(tcpsrv_t*, int);
	/* added v10 -- rgerhards, 2011-04-01 */
	rsRetVal (*SetUseFlowControl)(tcpsrv_t*, int);
<<<<<<< HEAD
ENDinterface(tcpsrv)
#define tcpsrvCURR_IF_VERSION 10 /* increment whenever you change the interface structure! */
=======
	/* added v11 -- rgerhards, 2011-05-09 */
	rsRetVal (*SetKeepAlive)(tcpsrv_t*, int);
ENDinterface(tcpsrv)
#define tcpsrvCURR_IF_VERSION 12 /* increment whenever you change the interface structure! */
>>>>>>> 4a24d8e1
/* change for v4:
 * - SetAddtlFrameDelim() added -- rgerhards, 2008-12-10
 * - SetInputName() added -- rgerhards, 2008-12-10
 * change for v5 and up: see above
 * for v12: param bSuppOctetFram added to configureTCPListen
 */


/* prototypes */
PROTOTYPEObj(tcpsrv);

/* the name of our library binary */
#define LM_TCPSRV_FILENAME "lmtcpsrv"

#endif /* #ifndef INCLUDED_TCPSRV_H */<|MERGE_RESOLUTION|>--- conflicted
+++ resolved
@@ -140,15 +140,10 @@
 	rsRetVal (*SetbDisableLFDelim)(tcpsrv_t*, int);
 	/* added v10 -- rgerhards, 2011-04-01 */
 	rsRetVal (*SetUseFlowControl)(tcpsrv_t*, int);
-<<<<<<< HEAD
-ENDinterface(tcpsrv)
-#define tcpsrvCURR_IF_VERSION 10 /* increment whenever you change the interface structure! */
-=======
 	/* added v11 -- rgerhards, 2011-05-09 */
 	rsRetVal (*SetKeepAlive)(tcpsrv_t*, int);
 ENDinterface(tcpsrv)
 #define tcpsrvCURR_IF_VERSION 12 /* increment whenever you change the interface structure! */
->>>>>>> 4a24d8e1
 /* change for v4:
  * - SetAddtlFrameDelim() added -- rgerhards, 2008-12-10
  * - SetInputName() added -- rgerhards, 2008-12-10
