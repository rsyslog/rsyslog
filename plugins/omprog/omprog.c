--- conflicted
+++ resolved
@@ -170,10 +170,6 @@
 	char errStr[1024];
 	ssize_t r;
 
-<<<<<<< HEAD
-=======
-	DBGPRINTF("omprog: writeProgramOutput, fd %d\n", pWrkrData->fdOutput);
->>>>>>> 752d32f6
 	if(pWrkrData->fdOutput == -1) {
 		pWrkrData->fdOutput = open((char*)pWrkrData->pData->outputFileName,
 				       O_WRONLY | O_APPEND | O_CREAT, 0600);
