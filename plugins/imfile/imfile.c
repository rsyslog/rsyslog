--- conflicted
+++ resolved
@@ -539,15 +539,11 @@
 			const int64 strtOffs)
 {
 	DEFiRet;
-<<<<<<< HEAD
 	smsg_t *pMsg;
 	uchar file_offset[MAX_OFFSET_REPRESENTATION_NUM_BYTES+1];
 	const uchar *metadata_names[2] = {(uchar *)"filename",(uchar *)"fileoffset"} ;
 	const uchar *metadata_values[2] ;
-=======
-	msg_t *pMsg;
-	size_t msgLen = cstrLen(cstrLine);
->>>>>>> 8c6d4fd7
+	const size_t msgLen = cstrLen(cstrLine);
 
 	if(msgLen == 0) {
 		/* we do not process empty lines */
