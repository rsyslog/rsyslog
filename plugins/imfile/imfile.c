--- conflicted
+++ resolved
@@ -538,13 +538,9 @@
 	CHKiRet(omsdRegCFSLineHdlr((uchar *)"inputfilefacility", 0, eCmdHdlrFacility,
 	  	NULL, &iFacility, STD_LOADABLE_MODULE_ID, eConfObjGlobal));
 	CHKiRet(omsdRegCFSLineHdlr((uchar *)"inputfilepollinterval", 0, eCmdHdlrInt,
-<<<<<<< HEAD
 	  	NULL, &iPollInterval, STD_LOADABLE_MODULE_ID, eConfObjGlobal));
-=======
-	  	NULL, &iPollInterval, STD_LOADABLE_MODULE_ID));
 	CHKiRet(omsdRegCFSLineHdlr((uchar *)"inputfilereadmode", 0, eCmdHdlrInt,
-	  	NULL, &readMode, STD_LOADABLE_MODULE_ID));
->>>>>>> a1f4330a
+	  	NULL, &readMode, STD_LOADABLE_MODULE_ID, eConfObjGlobal));
 	CHKiRet(omsdRegCFSLineHdlr((uchar *)"inputfilepersiststateinterval", 0, eCmdHdlrInt,
 	  	NULL, &iPersistStateInterval, STD_LOADABLE_MODULE_ID, eConfObjGlobal));
 	/* that command ads a new file! */
