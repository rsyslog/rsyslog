extraction:
  cpp:
    prepare:
      packages:
        - python-docutils
        - tcl-dev
    
    configure:
      command:
        - autoreconf -fvi
<<<<<<< HEAD
        - ./configure --enable-imfile --enable-mysql --enable-usertools --enable-pgsql --enable-libdbi --enable-snmp --enable-elasticsearch --enable-gnutls    --enable-mail --enable-imdiag --enable-mmjsonparse --enable-mmaudit --enable-mmanon --enable-mmrm1stspace --enable-mmutf8fix --enable-mmcount --enable-mmdblookup --enable-mmfields --enable-mmpstrucdata --enable-imptcp --enable-impstats --enable-omprog --enable-omudpspoof --enable-omstdout --enable-omjournal --enable-pmlastmsg --enable-pmcisconames --enable-pmciscoios --enable-pmnull --enable-pmaixforwardedfrom --enable-pmsnare --enable-pmpanngfw --enable-omuxsock --enable-omkafka --enable-imkafka --enable-ommongodb --enable-omhiredis --enable-omhttpfs --enable-gssapi-krb5 --enable-mmkubernetes --enable-relp --enable-mmnormalize  --enable-pmnormalize --enable-openssl --enable-mmgrok --enable-omtcl --enable-omhttp --enable-improg
          --enable-mmdarwin

=======
        - ./configure --enable-imfile
          --enable-mysql
          --enable-usertools
          --enable-pgsql
          --enable-libdbi
          --enable-snmp
          --enable-elasticsearch
          --enable-gnutls
          --enable-mail
          --enable-imdiag
          --enable-mmjsonparse
          --enable-mmaudit
          --enable-mmanon
          --enable-mmrm1stspace
          --enable-mmutf8fix
          --enable-mmcount
          --enable-mmdblookup
          --enable-mmfields
          --enable-mmpstrucdata
          --enable-imptcp
          --enable-impstats
          --enable-omprog
          --enable-omudpspoof
          --enable-omstdout
          --enable-omjournal
          --enable-pmlastmsg
          --enable-pmcisconames
          --enable-pmciscoios
          --enable-pmnull
          --enable-pmaixforwardedfrom
          --enable-pmsnare
          --enable-pmpanngfw
          --enable-omuxsock
          --enable-omkafka
          --enable-imkafka
          --enable-ommongodb
          --enable-omhiredis
          --enable-omhttpfs
          --enable-gssapi-krb5
          --enable-mmkubernetes
          --enable-relp
          --enable-mmnormalize
          --enable-pmnormalize
          --enable-openssl
          --enable-mmgrok
          --enable-omtcl
          --enable-omhttp
          --enable-improg
          --enable-imtuxedoulog
          --enable-mmtaghostname
          --enable-imbatchreport
          --enable-imdocker
>>>>>>> 9a4b7246

queries:
  - include: cpp/commented-out-code<|MERGE_RESOLUTION|>--- conflicted
+++ resolved
@@ -8,11 +8,6 @@
     configure:
       command:
         - autoreconf -fvi
-<<<<<<< HEAD
-        - ./configure --enable-imfile --enable-mysql --enable-usertools --enable-pgsql --enable-libdbi --enable-snmp --enable-elasticsearch --enable-gnutls    --enable-mail --enable-imdiag --enable-mmjsonparse --enable-mmaudit --enable-mmanon --enable-mmrm1stspace --enable-mmutf8fix --enable-mmcount --enable-mmdblookup --enable-mmfields --enable-mmpstrucdata --enable-imptcp --enable-impstats --enable-omprog --enable-omudpspoof --enable-omstdout --enable-omjournal --enable-pmlastmsg --enable-pmcisconames --enable-pmciscoios --enable-pmnull --enable-pmaixforwardedfrom --enable-pmsnare --enable-pmpanngfw --enable-omuxsock --enable-omkafka --enable-imkafka --enable-ommongodb --enable-omhiredis --enable-omhttpfs --enable-gssapi-krb5 --enable-mmkubernetes --enable-relp --enable-mmnormalize  --enable-pmnormalize --enable-openssl --enable-mmgrok --enable-omtcl --enable-omhttp --enable-improg
-          --enable-mmdarwin
-
-=======
         - ./configure --enable-imfile
           --enable-mysql
           --enable-usertools
@@ -65,7 +60,7 @@
           --enable-mmtaghostname
           --enable-imbatchreport
           --enable-imdocker
->>>>>>> 9a4b7246
+          --enable-mmdarwin
 
 queries:
   - include: cpp/commented-out-code