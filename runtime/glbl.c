--- conflicted
+++ resolved
@@ -74,13 +74,10 @@
 static uchar *pszDfltNetstrmDrvrCAF = NULL; /* default CA file for the netstrm driver */
 static uchar *pszDfltNetstrmDrvrKeyFile = NULL; /* default key file for the netstrm driver (server) */
 static uchar *pszDfltNetstrmDrvrCertFile = NULL; /* default cert file for the netstrm driver (server) */
-<<<<<<< HEAD
 static int bTerminateInputs = 0;		/* global switch that inputs shall terminate ASAP (1=> terminate) */
 #ifndef HAVE_ATOMIC_BUILTINS
 static DEF_ATOMIC_HELPER_MUT(mutTerminateInputs);
 #endif
-=======
->>>>>>> cc823773
 #ifdef USE_UNLIMITED_SELECT
 static int iFdSetSize = howmany(FD_SETSIZE, __NFDBITS) * sizeof (fd_mask); /* size of select() bitmask in bytes */
 #endif
