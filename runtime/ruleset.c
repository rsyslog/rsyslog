/* ruleset.c - rsyslog's ruleset object
 *
 * We have a two-way structure of linked lists: one config-specifc linked list
 * (conf->rulesets.llRulesets) hold alls rule sets that we know. Included in each
 * list is a list of rules (which contain a list of actions, but that's
 * a different story).
 *
 * Usually, only a single rule set is executed. However, there exist some
 * situations where all rules must be iterated over, for example on HUP. Thus,
 * we also provide interfaces to do that.
 *
 * Module begun 2009-06-10 by Rainer Gerhards
 *
 * Copyright 2009-2013 Rainer Gerhards and Adiscon GmbH.
 *
 * This file is part of the rsyslog runtime library.
 *
 * Licensed under the Apache License, Version 2.0 (the "License");
 * you may not use this file except in compliance with the License.
 * You may obtain a copy of the License at
 * 
 *       http://www.apache.org/licenses/LICENSE-2.0
 *       -or-
 *       see COPYING.ASL20 in the source distribution
 * 
 * Unless required by applicable law or agreed to in writing, software
 * distributed under the License is distributed on an "AS IS" BASIS,
 * WITHOUT WARRANTIES OR CONDITIONS OF ANY KIND, either express or implied.
 * See the License for the specific language governing permissions and
 * limitations under the License.
 */
#include "config.h"
#include <stdlib.h>
#include <assert.h>
#include <ctype.h>

#include "rsyslog.h"
#include "obj.h"
#include "cfsysline.h"
#include "msg.h"
#include "ruleset.h"
#include "errmsg.h"
#include "parser.h"
#include "batch.h"
#include "unicode-helper.h"
#include "rsconf.h"
#include "action.h"
#include "rainerscript.h"
#include "srUtils.h"
#include "modules.h"
#include "dirty.h" /* for main ruleset queue creation */

/* static data */
DEFobjStaticHelpers
DEFobjCurrIf(errmsg)
DEFobjCurrIf(parser)

/* tables for interfacing with the v6 config system (as far as we need to) */
static struct cnfparamdescr rspdescr[] = {
	{ "name", eCmdHdlrString, CNFPARAM_REQUIRED },
	{ "parser", eCmdHdlrArray, 0 }
};
static struct cnfparamblk rspblk =
	{ CNFPARAMBLK_VERSION,
	  sizeof(rspdescr)/sizeof(struct cnfparamdescr),
	  rspdescr
	};

/* forward definitions */
static rsRetVal processBatch(batch_t *pBatch, wti_t *pWti);
static rsRetVal scriptExec(struct cnfstmt *root, batch_t *pBatch, sbool *active, wti_t *pWti);


/* ---------- linked-list key handling functions (ruleset) ---------- */

/* destructor for linked list keys.
 */
rsRetVal
rulesetKeyDestruct(void __attribute__((unused)) *pData)
{
	free(pData);
	return RS_RET_OK;
}
/* ---------- END linked-list key handling functions (ruleset) ---------- */


/* iterate over all actions in a script (stmt subtree) */
static void
scriptIterateAllActions(struct cnfstmt *root, rsRetVal (*pFunc)(void*, void*), void* pParam)
{
	struct cnfstmt *stmt;
	for(stmt = root ; stmt != NULL ; stmt = stmt->next) {
		switch(stmt->nodetype) {
		case S_NOP:
		case S_STOP:
		case S_CALL:/* call does not need to do anything - done in called ruleset! */
			break;
		case S_ACT:
			DBGPRINTF("iterateAllActions calling into action %p\n", stmt->d.act);
			pFunc(stmt->d.act, pParam);
			break;
		case S_IF:
			if(stmt->d.s_if.t_then != NULL)
				scriptIterateAllActions(stmt->d.s_if.t_then,
							pFunc, pParam);
			if(stmt->d.s_if.t_else != NULL)
				scriptIterateAllActions(stmt->d.s_if.t_else,
							pFunc, pParam);
			break;
		case S_PRIFILT:
			if(stmt->d.s_prifilt.t_then != NULL)
				scriptIterateAllActions(stmt->d.s_prifilt.t_then,
							pFunc, pParam);
			if(stmt->d.s_prifilt.t_else != NULL)
				scriptIterateAllActions(stmt->d.s_prifilt.t_else,
							pFunc, pParam);
			break;
		case S_PROPFILT:
			scriptIterateAllActions(stmt->d.s_propfilt.t_then,
						pFunc, pParam);
			break;
		default:
			dbgprintf("error: unknown stmt type %u during iterateAll\n",
				(unsigned) stmt->nodetype);
			break;
		}
	}
}

/* driver to iterate over all of this ruleset actions */
typedef struct iterateAllActions_s {
	rsRetVal (*pFunc)(void*, void*);
	void *pParam;
} iterateAllActions_t;
/* driver to iterate over all actions */
DEFFUNC_llExecFunc(doIterateAllActions)
{
	DEFiRet;
	ruleset_t* pThis = (ruleset_t*) pData;
	iterateAllActions_t *pMyParam = (iterateAllActions_t*) pParam;
	scriptIterateAllActions(pThis->root, pMyParam->pFunc, pMyParam->pParam);
	RETiRet;
}
/* iterate over ALL actions present in the WHOLE system.
 * this is often needed, for example when HUP processing 
 * must be done or a shutdown is pending.
 */
static rsRetVal
iterateAllActions(rsconf_t *conf, rsRetVal (*pFunc)(void*, void*), void* pParam)
{
	iterateAllActions_t params;
	DEFiRet;
	assert(pFunc != NULL);

	params.pFunc = pFunc;
	params.pParam = pParam;
	CHKiRet(llExecFunc(&(conf->rulesets.llRulesets), doIterateAllActions, &params));

finalize_it:
	RETiRet;
}


/* This function is similar to processBatch(), but works on a batch that
 * contains rules from multiple rulesets. In this case, we can not push
 * the whole batch through the ruleset. Instead, we examine it and
 * partition it into sub-rulesets which we then push through the system.
 * rgerhards, 2010-06-15
 */
static inline rsRetVal
processBatchMultiRuleset(batch_t *pBatch, wti_t *pWti)
{
	ruleset_t *currRuleset;
	batch_t snglRuleBatch;
	int i;
	int iStart;	/* start index of partial batch */
	int iNew;	/* index for new (temporary) batch */
	int bHaveUnprocessed;	/* do we (still) have unprocessed entries? (loop term predicate) */
	DEFiRet;

	do {
		bHaveUnprocessed = 0;
		/* search for first unprocessed element */
		for(iStart = 0 ; iStart < pBatch->nElem && pBatch->eltState[iStart] == BATCH_STATE_DISC ; ++iStart)
			/* just search, no action */;
		if(iStart == pBatch->nElem)
			break; /* everything processed */

		/* prepare temporary batch */
		CHKiRet(batchInit(&snglRuleBatch, pBatch->nElem));
		snglRuleBatch.pbShutdownImmediate = pBatch->pbShutdownImmediate;
		currRuleset = batchElemGetRuleset(pBatch, iStart);
		iNew = 0;
		for(i = iStart ; i < pBatch->nElem ; ++i) {
			if(batchElemGetRuleset(pBatch, i) == currRuleset) {
				/* for performance reasons, we copy only those members that we actually need */
				snglRuleBatch.pElem[iNew].pMsg = pBatch->pElem[i].pMsg;
				snglRuleBatch.eltState[iNew] = pBatch->eltState[i];
				++iNew;
				/* We indicate the element also as done, so it will not be processed again */
				pBatch->eltState[i] = BATCH_STATE_DISC;
			} else {
				bHaveUnprocessed = 1;
			}
		}
		snglRuleBatch.nElem = iNew; /* was left just right by the for loop */
		batchSetSingleRuleset(&snglRuleBatch, 1);
		/* process temp batch */
		processBatch(&snglRuleBatch, pWti);
		batchFree(&snglRuleBatch);
	} while(bHaveUnprocessed == 1);

finalize_it:
	RETiRet;
}

/* return a new "active" structure for the batch. Free with freeActive(). */
static inline sbool *newActive(batch_t *pBatch)
{
	return malloc(sizeof(sbool) * batchNumMsgs(pBatch));
	
}
static inline void freeActive(sbool *active) { free(active); }


/* for details, see scriptExec() header comment! */
/* call action for all messages with filter on */
static rsRetVal
execAct(struct cnfstmt *stmt, batch_t *pBatch, sbool *active, wti_t *pWti)
{
	DEFiRet;
dbgprintf("RRRR: execAct [%s]: batch of %d elements, active %p\n", modGetName(stmt->d.act->pMod), batchNumMsgs(pBatch), active);
	pBatch->active = active;
	stmt->d.act->submitToActQ(stmt->d.act, pBatch, pWti);
	RETiRet;
}

static rsRetVal
execSet(struct cnfstmt *stmt, batch_t *pBatch, sbool *active)
{
	int i;
	struct var result;
	DEFiRet;
	for(i = 0 ; i < batchNumMsgs(pBatch) && !*(pBatch->pbShutdownImmediate) ; ++i) {
		if(   pBatch->eltState[i] != BATCH_STATE_DISC
		   && (active == NULL || active[i])) {
			cnfexprEval(stmt->d.s_set.expr, &result, pBatch->pElem[i].pMsg);
			msgSetJSONFromVar(pBatch->pElem[i].pMsg, stmt->d.s_set.varname,
					  &result);
			varDelete(&result);
		}
	}
	RETiRet;
}

static rsRetVal
execUnset(struct cnfstmt *stmt, batch_t *pBatch, sbool *active)
{
	int i;
	DEFiRet;
	for(i = 0 ; i < batchNumMsgs(pBatch) && !*(pBatch->pbShutdownImmediate) ; ++i) {
		if(   pBatch->eltState[i] != BATCH_STATE_DISC
		   && (active == NULL || active[i])) {
			msgDelJSON(pBatch->pElem[i].pMsg, stmt->d.s_unset.varname);
		}
	}
	RETiRet;
}

/* for details, see scriptExec() header comment! */
/* "stop" simply discards the filtered items - it's just a (hopefully more intuitive
 * shortcut for users.
 */
static rsRetVal
execStop(batch_t *pBatch, sbool *active)
{
	int i;
	DEFiRet;
	for(i = 0 ; i < batchNumMsgs(pBatch) && !*(pBatch->pbShutdownImmediate) ; ++i) {
		if(   pBatch->eltState[i] != BATCH_STATE_DISC
		   && (active == NULL || active[i])) {
			pBatch->eltState[i] = BATCH_STATE_DISC;
		}
	}
	RETiRet;
}
static rsRetVal
execCall(struct cnfstmt *stmt, batch_t *pBatch, sbool *active)
{
	msg_t *pMsg;
	int i;
	DEFiRet;
	if(stmt->d.s_call.ruleset == NULL) {
		scriptExec(stmt->d.s_call.stmt, pBatch, active);
	} else {
		for(i = 0 ; i < batchNumMsgs(pBatch) ; ++i) {
			CHKmalloc(pMsg = MsgDup((msg_t*) pBatch->pElem[i].pMsg));
			DBGPRINTF("CALL: forwarding message %d to async ruleset %p\n",
				  i, stmt->d.s_call.ruleset->pQueue);
			MsgSetFlowControlType(pMsg, eFLOWCTL_NO_DELAY);
			MsgSetRuleset(pMsg, stmt->d.s_call.ruleset);
			/* Note: we intentionally use submitMsg2() here, as we process messages
			 * that were already run through the rate-limiter.
			 */
			submitMsg2(pMsg);
		}
	}
finalize_it:
	RETiRet;
}

/* for details, see scriptExec() header comment! */
// save current filter, evaluate new one
// perform then (if any message)
// if ELSE given:
//    set new filter, inverted
//    perform else (if any messages)
static rsRetVal
execIf(struct cnfstmt *stmt, batch_t *pBatch, sbool *active, wti_t *pWti)
{
	sbool *newAct;
	int i;
	sbool bRet;
	sbool allInactive = 1;
	DEFiRet;
	newAct = newActive(pBatch);
	for(i = 0 ; i < batchNumMsgs(pBatch) ; ++i) {
		if(*(pBatch->pbShutdownImmediate))
			FINALIZE;
		if(pBatch->eltState[i] == BATCH_STATE_DISC)
			continue; /* will be ignored in any case */
		if(active == NULL || active[i]) {
			bRet = cnfexprEvalBool(stmt->d.s_if.expr, pBatch->pElem[i].pMsg);
			allInactive = 0;
		} else 
			bRet = 0;
		newAct[i] = bRet;
		DBGPRINTF("batch: item %d: expr eval: %d\n", i, bRet);
	}

	if(allInactive) {
		DBGPRINTF("execIf: all batch elements are inactive, holding execution\n");
		freeActive(newAct);
		FINALIZE;
	}

	if(stmt->d.s_if.t_then != NULL) {
		scriptExec(stmt->d.s_if.t_then, pBatch, newAct, pWti);
	}
	if(stmt->d.s_if.t_else != NULL) {
		for(i = 0 ; i < batchNumMsgs(pBatch) ; ++i) {
			if(*(pBatch->pbShutdownImmediate))
				FINALIZE;
			if(pBatch->eltState[i] != BATCH_STATE_DISC
			   && (active == NULL || active[i]))
				newAct[i] = !newAct[i];
			}
		scriptExec(stmt->d.s_if.t_else, pBatch, newAct, pWti);
	}
	freeActive(newAct);
finalize_it:
	RETiRet;
}

/* for details, see scriptExec() header comment! */
static void
execPRIFILT(struct cnfstmt *stmt, batch_t *pBatch, sbool *active, wti_t *pWti)
{
	sbool *newAct;
	msg_t *pMsg;
	int bRet;
	int i;
	newAct = newActive(pBatch);
	for(i = 0 ; i < batchNumMsgs(pBatch) ; ++i) {
		if(*(pBatch->pbShutdownImmediate))
			return;
		if(pBatch->eltState[i] == BATCH_STATE_DISC)
			continue; /* will be ignored in any case */
		pMsg = pBatch->pElem[i].pMsg;
		if(active == NULL || active[i]) {
			if( (stmt->d.s_prifilt.pmask[pMsg->iFacility] == TABLE_NOPRI) ||
			   ((stmt->d.s_prifilt.pmask[pMsg->iFacility]
			            & (1<<pMsg->iSeverity)) == 0) )
				bRet = 0;
			else
				bRet = 1;
		} else 
			bRet = 0;
		newAct[i] = bRet;
		DBGPRINTF("batch: item %d PRIFILT %d\n", i, newAct[i]);
	}

	if(stmt->d.s_prifilt.t_then != NULL) {
		scriptExec(stmt->d.s_prifilt.t_then, pBatch, newAct, pWti);
	}
	if(stmt->d.s_prifilt.t_else != NULL) {
		for(i = 0 ; i < batchNumMsgs(pBatch) ; ++i) {
			if(*(pBatch->pbShutdownImmediate))
				return;
			if(pBatch->eltState[i] != BATCH_STATE_DISC
			   && (active == NULL || active[i]))
				newAct[i] = !newAct[i];
			}
		scriptExec(stmt->d.s_prifilt.t_else, pBatch, newAct, pWti);
	}
	freeActive(newAct);
}


/* helper to execPROPFILT(), as the evaluation itself is quite lengthy */
static int
evalPROPFILT(struct cnfstmt *stmt, msg_t *pMsg)
{
	unsigned short pbMustBeFreed;
	uchar *pszPropVal;
	int bRet = 0;
	rs_size_t propLen;

	if(stmt->d.s_propfilt.prop.id == PROP_INVALID)
		goto done;

	pszPropVal = MsgGetProp(pMsg, NULL, &stmt->d.s_propfilt.prop,
				&propLen, &pbMustBeFreed, NULL);

	/* Now do the compares (short list currently ;)) */
	switch(stmt->d.s_propfilt.operation ) {
	case FIOP_CONTAINS:
		if(rsCStrLocateInSzStr(stmt->d.s_propfilt.pCSCompValue, (uchar*) pszPropVal) != -1)
			bRet = 1;
		break;
	case FIOP_ISEMPTY:
		if(propLen == 0)
			bRet = 1; /* process message! */
		break;
	case FIOP_ISEQUAL:
		if(rsCStrSzStrCmp(stmt->d.s_propfilt.pCSCompValue,
				  pszPropVal, propLen) == 0)
			bRet = 1; /* process message! */
		break;
	case FIOP_STARTSWITH:
		if(rsCStrSzStrStartsWithCStr(stmt->d.s_propfilt.pCSCompValue,
				  pszPropVal, propLen) == 0)
			bRet = 1; /* process message! */
		break;
	case FIOP_REGEX:
		if(rsCStrSzStrMatchRegex(stmt->d.s_propfilt.pCSCompValue,
				(unsigned char*) pszPropVal, 0, &stmt->d.s_propfilt.regex_cache) == RS_RET_OK)
			bRet = 1;
		break;
	case FIOP_EREREGEX:
		if(rsCStrSzStrMatchRegex(stmt->d.s_propfilt.pCSCompValue,
				  (unsigned char*) pszPropVal, 1, &stmt->d.s_propfilt.regex_cache) == RS_RET_OK)
			bRet = 1;
		break;
	default:
		/* here, it handles NOP (for performance reasons) */
		assert(stmt->d.s_propfilt.operation == FIOP_NOP);
		bRet = 1; /* as good as any other default ;) */
		break;
	}

	/* now check if the value must be negated */
	if(stmt->d.s_propfilt.isNegated)
		bRet = (bRet == 1) ?  0 : 1;

	if(Debug) {
		if(stmt->d.s_propfilt.prop.id == PROP_CEE) {
			DBGPRINTF("Filter: check for CEE property '%s' (value '%s') ",
				stmt->d.s_propfilt.prop.name, pszPropVal);
		} else if(stmt->d.s_propfilt.prop.id == PROP_LOCAL_VAR) {
			DBGPRINTF("Filter: check for local var '%s' (value '%s') ",
				stmt->d.s_propfilt.prop.name, pszPropVal);
		} else if(stmt->d.s_propfilt.prop.id == PROP_GLOBAL_VAR) {
			DBGPRINTF("Filter: check for global var '%s' (value '%s') ",
				stmt->d.s_propfilt.prop.name, pszPropVal);
		} else {
			DBGPRINTF("Filter: check for property '%s' (value '%s') ",
				propIDToName(stmt->d.s_propfilt.prop.id), pszPropVal);
		}
		if(stmt->d.s_propfilt.isNegated)
			DBGPRINTF("NOT ");
		if(stmt->d.s_propfilt.operation == FIOP_ISEMPTY) {
			DBGPRINTF("%s : %s\n",
			       getFIOPName(stmt->d.s_propfilt.operation),
			       bRet ? "TRUE" : "FALSE");
		} else {
			DBGPRINTF("%s '%s': %s\n",
			       getFIOPName(stmt->d.s_propfilt.operation),
			       rsCStrGetSzStrNoNULL(stmt->d.s_propfilt.pCSCompValue),
			       bRet ? "TRUE" : "FALSE");
		}
	}

	/* cleanup */
	if(pbMustBeFreed)
		free(pszPropVal);
done:
	return bRet;
}

/* for details, see scriptExec() header comment! */
static void
execPROPFILT(struct cnfstmt *stmt, batch_t *pBatch, sbool *active, wti_t *pWti)
{
	sbool *thenAct;
	sbool bRet;
	int i;
	thenAct = newActive(pBatch);
	for(i = 0 ; i < batchNumMsgs(pBatch) ; ++i) {
		if(*(pBatch->pbShutdownImmediate))
			return;
		if(pBatch->eltState[i] == BATCH_STATE_DISC)
			continue; /* will be ignored in any case */
		if(active == NULL || active[i]) {
			bRet = evalPROPFILT(stmt, pBatch->pElem[i].pMsg);
		} else 
			bRet = 0;
		thenAct[i] = bRet;
		DBGPRINTF("batch: item %d PROPFILT %d\n", i, thenAct[i]);
	}

	scriptExec(stmt->d.s_propfilt.t_then, pBatch, thenAct, pWti);
	freeActive(thenAct);
}

/* The rainerscript execution engine. It is debatable if that would be better
 * contained in grammer/rainerscript.c, HOWEVER, that file focusses primarily
 * on the parsing and object creation part. So as an actual executor, it is
 * better suited here.
 * param active: if NULL, all messages are active (to be processed), if non-null
 *               this is an array of the same size as the batch. If 1, the message
 *               is to be processed, otherwise not.
 * NOTE: this function must receive batches which contain a single ruleset ONLY!
 * rgerhards, 2012-09-04
 */
static rsRetVal
scriptExec(struct cnfstmt *root, batch_t *pBatch, sbool *active, wti_t *pWti)
{
	DEFiRet;
	struct cnfstmt *stmt;

	for(stmt = root ; stmt != NULL ; stmt = stmt->next) {
		if(Debug) {
			dbgprintf("scriptExec: batch of %d elements, active %p, active[0]:%d\n",
				  batchNumMsgs(pBatch), active, (active == NULL ? 1 : active[0]));
			cnfstmtPrintOnly(stmt, 2, 0);
		}
		switch(stmt->nodetype) {
		case S_NOP:
			break;
		case S_STOP:
			execStop(pBatch, active);
			break;
		case S_ACT:
			execAct(stmt, pBatch, active, pWti);
			break;
		case S_SET:
			execSet(stmt, pBatch, active);
			break;
		case S_UNSET:
			execUnset(stmt, pBatch, active);
			break;
		case S_CALL:
<<<<<<< HEAD
			scriptExec(stmt->d.s_call.stmt, pBatch, active, pWti);
=======
			execCall(stmt, pBatch, active);
>>>>>>> 938eff72
			break;
		case S_IF:
			execIf(stmt, pBatch, active, pWti);
			break;
		case S_PRIFILT:
			execPRIFILT(stmt, pBatch, active, pWti);
			break;
		case S_PROPFILT:
			execPROPFILT(stmt, pBatch, active, pWti);
			break;
		default:
			dbgprintf("error: unknown stmt type %u during exec\n",
				(unsigned) stmt->nodetype);
			break;
		}
	}
	RETiRet;
}


/* Process (consume) a batch of messages. Calls the actions configured.
 * If the whole batch uses a singel ruleset, we can process the batch as 
 * a whole. Otherwise, we need to process it slower, on a message-by-message
 * basis (what can be optimized to a per-ruleset basis)
 * rgerhards, 2005-10-13
 */
static rsRetVal
processBatch(batch_t *pBatch, wti_t *pWti)
{
	ruleset_t *pThis;
	DEFiRet;
	assert(pBatch != NULL);

	DBGPRINTF("processBatch: batch of %d elements must be processed\n", pBatch->nElem);
	if(pBatch->bSingleRuleset) {
		pThis = batchGetRuleset(pBatch);
		if(pThis == NULL)
			pThis = ourConf->rulesets.pDflt;
		ISOBJ_TYPE_assert(pThis, ruleset);
		CHKiRet(scriptExec(pThis->root, pBatch, NULL, pWti));
	} else {
		CHKiRet(processBatchMultiRuleset(pBatch, pWti));
	}

finalize_it:
	DBGPRINTF("ruleset.ProcessMsg() returns %d\n", iRet);
	RETiRet;
}


/* return the ruleset-assigned parser list. NULL means use the default
 * parser list.
 * rgerhards, 2009-11-04
 */
static parserList_t*
GetParserList(rsconf_t *conf, msg_t *pMsg)
{
	return (pMsg->pRuleset == NULL) ? conf->rulesets.pDflt->pParserLst : pMsg->pRuleset->pParserLst;
}


/* Add a script block to the current ruleset */
static void
addScript(ruleset_t *pThis, struct cnfstmt *script)
{
	if(pThis->last == NULL)
		pThis->root = pThis->last = script;
	else {
		pThis->last->next = script;
		pThis->last = script;
	}
}


/* set name for ruleset */
static rsRetVal rulesetSetName(ruleset_t *pThis, uchar *pszName)
{
	DEFiRet;
	free(pThis->pszName);
	CHKmalloc(pThis->pszName = ustrdup(pszName));

finalize_it:
	RETiRet;
}


/* get current ruleset
 * We use a non-standard calling interface, as nothing can go wrong and it
 * is really much more natural to return the pointer directly.
 */
static ruleset_t*
GetCurrent(rsconf_t *conf)
{
	return conf->rulesets.pCurr;
}


/* get main queue associated with ruleset. If no ruleset-specifc main queue
 * is set, the primary main message queue is returned.
 * We use a non-standard calling interface, as nothing can go wrong and it
 * is really much more natural to return the pointer directly.
 */
static qqueue_t*
GetRulesetQueue(ruleset_t *pThis)
{
	ISOBJ_TYPE_assert(pThis, ruleset);
	return (pThis->pQueue == NULL) ? pMsgQueue : pThis->pQueue;
}


/* Find the ruleset with the given name and return a pointer to its object.
 */
rsRetVal
rulesetGetRuleset(rsconf_t *conf, ruleset_t **ppRuleset, uchar *pszName)
{
	DEFiRet;
	assert(ppRuleset != NULL);
	assert(pszName != NULL);

	CHKiRet(llFind(&(conf->rulesets.llRulesets), pszName, (void*) ppRuleset));

finalize_it:
	RETiRet;
}


/* Set a new default rule set. If the default can not be found, no change happens.
 */
static rsRetVal
SetDefaultRuleset(rsconf_t *conf, uchar *pszName)
{
	ruleset_t *pRuleset;
	DEFiRet;
	assert(pszName != NULL);

	CHKiRet(rulesetGetRuleset(conf, &pRuleset, pszName));
	conf->rulesets.pDflt = pRuleset;
	DBGPRINTF("default rule set changed to %p: '%s'\n", pRuleset, pszName);

finalize_it:
	RETiRet;
}


/* Set a new current rule set. If the ruleset can not be found, no change happens */
static rsRetVal
SetCurrRuleset(rsconf_t *conf, uchar *pszName)
{
	ruleset_t *pRuleset;
	DEFiRet;
	assert(pszName != NULL);

	CHKiRet(rulesetGetRuleset(conf, &pRuleset, pszName));
	conf->rulesets.pCurr = pRuleset;
	DBGPRINTF("current rule set changed to %p: '%s'\n", pRuleset, pszName);

finalize_it:
	RETiRet;
}


/* Standard-Constructor
 */
BEGINobjConstruct(ruleset) /* be sure to specify the object type also in END macro! */
	pThis->root = NULL;
	pThis->last = NULL;
ENDobjConstruct(ruleset)


/* ConstructionFinalizer
 * This also adds the rule set to the list of all known rulesets.
 */
static rsRetVal
rulesetConstructFinalize(rsconf_t *conf, ruleset_t *pThis)
{
	uchar *keyName;
	DEFiRet;
	ISOBJ_TYPE_assert(pThis, ruleset);

	/* we must duplicate our name, as the key destructer would also
	 * free it, resulting in a double-free. It's also cleaner to have
	 * two separate copies.
	 */
	CHKmalloc(keyName = ustrdup(pThis->pszName));
	CHKiRet(llAppend(&(conf->rulesets.llRulesets), keyName, pThis));

	/* and also the default, if so far none has been set */
	if(conf->rulesets.pDflt == NULL)
		conf->rulesets.pDflt = pThis;

finalize_it:
	RETiRet;
}


/* destructor for the ruleset object */
BEGINobjDestruct(ruleset) /* be sure to specify the object type also in END and CODESTART macros! */
CODESTARTobjDestruct(ruleset)
	DBGPRINTF("destructing ruleset %p, name %p\n", pThis, pThis->pszName);
	if(pThis->pQueue != NULL) {
		qqueueDestruct(&pThis->pQueue);
	}
	if(pThis->pParserLst != NULL) {
		parser.DestructParserList(&pThis->pParserLst);
	}
	free(pThis->pszName);
	cnfstmtDestructLst(pThis->root);
ENDobjDestruct(ruleset)


/* destruct ALL rule sets that reside in the system. This must
 * be callable before unloading this module as the module may
 * not be unloaded before unload of the actions is required. This is
 * kind of a left-over from previous logic and may be optimized one
 * everything runs stable again. -- rgerhards, 2009-06-10
 */
static rsRetVal
destructAllActions(rsconf_t *conf)
{
	DEFiRet;

	CHKiRet(llDestroy(&(conf->rulesets.llRulesets)));
	CHKiRet(llInit(&(conf->rulesets.llRulesets), rulesetDestructForLinkedList, rulesetKeyDestruct, strcasecmp));
	conf->rulesets.pDflt = NULL;

finalize_it:
	RETiRet;
}

/* this is a special destructor for the linkedList class. LinkedList does NOT
 * provide a pointer to the pointer, but rather the raw pointer itself. So we 
 * must map this, otherwise the destructor will abort.
 */
rsRetVal
rulesetDestructForLinkedList(void *pData)
{
	ruleset_t *pThis = (ruleset_t*) pData;
	return rulesetDestruct(&pThis);
}

/* debugprint for the ruleset object */
BEGINobjDebugPrint(ruleset) /* be sure to specify the object type also in END and CODESTART macros! */
CODESTARTobjDebugPrint(ruleset)
	dbgoprint((obj_t*) pThis, "rsyslog ruleset %s:\n", pThis->pszName);
	cnfstmtPrint(pThis->root, 0);
	dbgoprint((obj_t*) pThis, "ruleset %s assigned parser list:\n", pThis->pszName);
	printParserList(pThis->pParserLst);
ENDobjDebugPrint(ruleset)


/* helper for debugPrintAll(), prints a single ruleset */
DEFFUNC_llExecFunc(doDebugPrintAll)
{
	return rulesetDebugPrint((ruleset_t*) pData);
}
/* debug print all rulesets
 */
static rsRetVal
debugPrintAll(rsconf_t *conf)
{
	DEFiRet;
	dbgprintf("All Rulesets:\n");
	llExecFunc(&(conf->rulesets.llRulesets), doDebugPrintAll, NULL);
	dbgprintf("End of Rulesets.\n");
	RETiRet;
}

static inline void
rulesetOptimize(ruleset_t *pRuleset)
{
	if(Debug) {
		dbgprintf("ruleset '%s' before optimization:\n",
			  pRuleset->pszName);
		rulesetDebugPrint((ruleset_t*) pRuleset);
	}
	cnfstmtOptimize(pRuleset->root);
	if(Debug) {
		dbgprintf("ruleset '%s' after optimization:\n",
			  pRuleset->pszName);
		rulesetDebugPrint((ruleset_t*) pRuleset);
	}
}

/* helper for rulsetOptimizeAll(), optimizes a single ruleset */
DEFFUNC_llExecFunc(doRulesetOptimizeAll)
{
	rulesetOptimize((ruleset_t*) pData);
	return RS_RET_OK;
}
/* optimize all rulesets
 */
rsRetVal
rulesetOptimizeAll(rsconf_t *conf)
{
	DEFiRet;
	dbgprintf("begin ruleset optimization phase\n");
	llExecFunc(&(conf->rulesets.llRulesets), doRulesetOptimizeAll, NULL);
	dbgprintf("ruleset optimization phase finished.\n");
	RETiRet;
}


/* Create a ruleset-specific "main" queue for this ruleset. If one is already
 * defined, an error message is emitted but nothing else is done.
 * Note: we use the main message queue parameters for queue creation and access
 * syslogd.c directly to obtain these. This is far from being perfect, but
 * considered acceptable for the time being.
 * rgerhards, 2009-10-27
 */
static inline rsRetVal
doRulesetCreateQueue(rsconf_t *conf, int *pNewVal)
{
	uchar *rsname;
	DEFiRet;

	if(conf->rulesets.pCurr == NULL) {
		errmsg.LogError(0, RS_RET_NO_CURR_RULESET, "error: currently no specific ruleset specified, thus a "
				"queue can not be added to it");
		ABORT_FINALIZE(RS_RET_NO_CURR_RULESET);
	}

	if(conf->rulesets.pCurr->pQueue != NULL) {
		errmsg.LogError(0, RS_RET_RULES_QUEUE_EXISTS, "error: ruleset already has a main queue, can not "
				"add another one");
		ABORT_FINALIZE(RS_RET_RULES_QUEUE_EXISTS);
	}

	if(pNewVal == 0)
		FINALIZE; /* if it is turned off, we do not need to change anything ;) */

	rsname = (conf->rulesets.pCurr->pszName == NULL) ? (uchar*) "[ruleset]" : conf->rulesets.pCurr->pszName;
	DBGPRINTF("adding a ruleset-specific \"main\" queue for ruleset '%s'\n", rsname);
	CHKiRet(createMainQueue(&conf->rulesets.pCurr->pQueue, rsname, NULL));

finalize_it:
	RETiRet;
}

static rsRetVal
rulesetCreateQueue(void __attribute__((unused)) *pVal, int *pNewVal)
{
	return doRulesetCreateQueue(ourConf, pNewVal);
}

/* Add a ruleset specific parser to the ruleset. Note that adding the first
 * parser automatically disables the default parsers. If they are needed as well,
 * the must be added via explicit config directives.
 * Note: this is the only spot in the code that requires the parser object. In order
 * to solve some class init bootstrap sequence problems, we get the object handle here
 * instead of during module initialization. Note that objUse() is capable of being 
 * called multiple times.
 * rgerhards, 2009-11-04
 */
static rsRetVal
doRulesetAddParser(ruleset_t *pRuleset, uchar *pName)
{
	parser_t *pParser;
	DEFiRet;

	CHKiRet(objUse(parser, CORE_COMPONENT));
	iRet = parser.FindParser(&pParser, pName);
	if(iRet == RS_RET_PARSER_NOT_FOUND) {
		errmsg.LogError(0, RS_RET_PARSER_NOT_FOUND, "error: parser '%s' unknown at this time "
			  	"(maybe defined too late in rsyslog.conf?)", pName);
		ABORT_FINALIZE(RS_RET_NO_CURR_RULESET);
	} else if(iRet != RS_RET_OK) {
		errmsg.LogError(0, iRet, "error trying to find parser '%s'\n", pName);
		FINALIZE;
	}

	CHKiRet(parser.AddParserToList(&pRuleset->pParserLst, pParser));

	DBGPRINTF("added parser '%s' to ruleset '%s'\n", pName, pRuleset->pszName);

finalize_it:
	d_free(pName); /* no longer needed */

	RETiRet;
}

static rsRetVal
rulesetAddParser(void __attribute__((unused)) *pVal, uchar *pName)
{
	return doRulesetAddParser(ourConf->rulesets.pCurr, pName);
}


/* Process ruleset() objects */
rsRetVal
rulesetProcessCnf(struct cnfobj *o)
{
	struct cnfparamvals *pvals;
	rsRetVal localRet;
	uchar *rsName = NULL;
	uchar *parserName;
	int nameIdx, parserIdx;
	ruleset_t *pRuleset;
	struct cnfarray *ar;
	int i;
	uchar *rsname;
	DEFiRet;

	pvals = nvlstGetParams(o->nvlst, &rspblk, NULL);
	if(pvals == NULL) {
		ABORT_FINALIZE(RS_RET_CONFIG_ERROR);
	}
	DBGPRINTF("ruleset param blk after rulesetProcessCnf:\n");
	cnfparamsPrint(&rspblk, pvals);
	nameIdx = cnfparamGetIdx(&rspblk, "name");
	rsName = (uchar*)es_str2cstr(pvals[nameIdx].val.d.estr, NULL);
	localRet = rulesetGetRuleset(loadConf, &pRuleset, rsName);
	if(localRet == RS_RET_OK) {
		errmsg.LogError(0, RS_RET_RULESET_EXISTS,
			"error: ruleset '%s' specified more than once",
			rsName);
		cnfstmtDestructLst(o->script);
		ABORT_FINALIZE(RS_RET_RULESET_EXISTS);
	} else if(localRet != RS_RET_NOT_FOUND) {
		ABORT_FINALIZE(localRet);
	}
	CHKiRet(rulesetConstruct(&pRuleset));
	CHKiRet(rulesetSetName(pRuleset, rsName));
	CHKiRet(rulesetConstructFinalize(loadConf, pRuleset));
	addScript(pRuleset, o->script);

	/* we have only two params, so we do NOT do the usual param loop */
	parserIdx = cnfparamGetIdx(&rspblk, "parser");
	if(parserIdx != -1  && pvals[parserIdx].bUsed) {
		ar = pvals[parserIdx].val.d.ar;
		for(i = 0 ; i <  ar->nmemb ; ++i) {
			parserName = (uchar*)es_str2cstr(ar->arr[i], NULL);
			doRulesetAddParser(pRuleset, parserName);
			free(parserName);
		}
	}

	/* pick up ruleset queue parameters */
	if(queueCnfParamsSet(o->nvlst)) {
		rsname = (pRuleset->pszName == NULL) ? (uchar*) "[ruleset]" : pRuleset->pszName;
		DBGPRINTF("adding a ruleset-specific \"main\" queue for ruleset '%s'\n", rsname);
		CHKiRet(createMainQueue(&pRuleset->pQueue, rsname, o->nvlst));
	}

finalize_it:
	free(rsName);
	cnfparamvalsDestruct(pvals, &rspblk);
	RETiRet;
}


/* queryInterface function
 * rgerhards, 2008-02-21
 */
BEGINobjQueryInterface(ruleset)
CODESTARTobjQueryInterface(ruleset)
	if(pIf->ifVersion != rulesetCURR_IF_VERSION) { /* check for current version, increment on each change */
		ABORT_FINALIZE(RS_RET_INTERFACE_NOT_SUPPORTED);
	}

	/* ok, we have the right interface, so let's fill it
	 * Please note that we may also do some backwards-compatibility
	 * work here (if we can support an older interface version - that,
	 * of course, also affects the "if" above).
	 */
	pIf->Construct = rulesetConstruct;
	pIf->ConstructFinalize = rulesetConstructFinalize;
	pIf->Destruct = rulesetDestruct;
	pIf->DebugPrint = rulesetDebugPrint;

	pIf->IterateAllActions = iterateAllActions;
	pIf->DestructAllActions = destructAllActions;
	pIf->AddScript = addScript;
	pIf->ProcessBatch = processBatch;
	pIf->SetName = rulesetSetName;
	pIf->DebugPrintAll = debugPrintAll;
	pIf->GetCurrent = GetCurrent;
	pIf->GetRuleset = rulesetGetRuleset;
	pIf->SetDefaultRuleset = SetDefaultRuleset;
	pIf->SetCurrRuleset = SetCurrRuleset;
	pIf->GetRulesetQueue = GetRulesetQueue;
	pIf->GetParserList = GetParserList;
finalize_it:
ENDobjQueryInterface(ruleset)


/* Exit the ruleset class.
 * rgerhards, 2009-04-06
 */
BEGINObjClassExit(ruleset, OBJ_IS_CORE_MODULE) /* class, version */
	objRelease(errmsg, CORE_COMPONENT);
	objRelease(parser, CORE_COMPONENT);
ENDObjClassExit(ruleset)


/* Initialize the ruleset class. Must be called as the very first method
 * before anything else is called inside this class.
 * rgerhards, 2008-02-19
 */
BEGINObjClassInit(ruleset, 1, OBJ_IS_CORE_MODULE) /* class, version */
	/* request objects we use */
	CHKiRet(objUse(errmsg, CORE_COMPONENT));

	/* set our own handlers */
	OBJSetMethodHandler(objMethod_DEBUGPRINT, rulesetDebugPrint);
	OBJSetMethodHandler(objMethod_CONSTRUCTION_FINALIZER, rulesetConstructFinalize);

	/* config file handlers */
	CHKiRet(regCfSysLineHdlr((uchar *)"rulesetparser", 0, eCmdHdlrGetWord, rulesetAddParser, NULL, NULL));
	CHKiRet(regCfSysLineHdlr((uchar *)"rulesetcreatemainqueue", 0, eCmdHdlrBinary, rulesetCreateQueue, NULL, NULL));
ENDObjClassInit(ruleset)

/* vi:set ai:
 */<|MERGE_RESOLUTION|>--- conflicted
+++ resolved
@@ -285,13 +285,13 @@
 	RETiRet;
 }
 static rsRetVal
-execCall(struct cnfstmt *stmt, batch_t *pBatch, sbool *active)
+execCall(struct cnfstmt *stmt, batch_t *pBatch, sbool *active, wti_t *pWti)
 {
 	msg_t *pMsg;
 	int i;
 	DEFiRet;
 	if(stmt->d.s_call.ruleset == NULL) {
-		scriptExec(stmt->d.s_call.stmt, pBatch, active);
+		scriptExec(stmt->d.s_call.stmt, pBatch, active, pWti);
 	} else {
 		for(i = 0 ; i < batchNumMsgs(pBatch) ; ++i) {
 			CHKmalloc(pMsg = MsgDup((msg_t*) pBatch->pElem[i].pMsg));
@@ -561,11 +561,7 @@
 			execUnset(stmt, pBatch, active);
 			break;
 		case S_CALL:
-<<<<<<< HEAD
-			scriptExec(stmt->d.s_call.stmt, pBatch, active, pWti);
-=======
-			execCall(stmt, pBatch, active);
->>>>>>> 938eff72
+			execCall(stmt, pBatch, active, pWti);
 			break;
 		case S_IF:
 			execIf(stmt, pBatch, active, pWti);
