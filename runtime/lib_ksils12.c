--- conflicted
+++ resolved
@@ -620,11 +620,7 @@
 	 * will always work...).  -- TODO -- rgerhards, 2013-03-06
 	 */
 	if ((fd = open(rnd_device, O_RDONLY)) >= 0) {
-<<<<<<< HEAD
-		if(read(fd, ksi->IV, hashlen) > 0) {}; /* keep compiler happy */
-=======
 		if(read(fd, ksi->IV, hashlen) == hashlen) {}; /* keep compiler happy */
->>>>>>> c29ec7f5
 		close(fd);
 	}
 }
@@ -1537,11 +1533,7 @@
 		/* Handle other types of work items */
 		if (ProtectedQueue_popFront(ctx->signer_queue, (void**) &item) != 0) {
 			if (item->type == QITEM_CLOSE_FILE) {
-<<<<<<< HEAD
-				if(ksiFile)
-=======
 				if (ksiFile)
->>>>>>> c29ec7f5
 					fclose(ksiFile);
 				ksiFile = NULL;
 				debug_report(ctx, "debug: sig-thread closing file %p", ksiFile);
