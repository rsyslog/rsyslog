--- conflicted
+++ resolved
@@ -55,11 +55,8 @@
 #include "wti.h"
 #include "msg.h"
 #include "atomic.h"
-<<<<<<< HEAD
 #include "errmsg.h"
-=======
 #include "unicode-helper.h"
->>>>>>> 90e84752
 #include "msg.h" /* TODO: remove once we remove MsgAddRef() call */
 
 #ifdef OS_SOLARIS
