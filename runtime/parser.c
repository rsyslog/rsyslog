--- conflicted
+++ resolved
@@ -285,8 +285,6 @@
 	lenMsg = pMsg->iLenRawMsg;
 	msg = pMsg->pszRawMsg;
 	pri = DEFUPRI;
-<<<<<<< HEAD
-	iPriText = 0;
 	if(pMsg->msgFlags & NO_PRI_IN_RAW) {
 		/* In this case, simply do so as if the pri would be right at top */
 		MsgSetAfterPRIOffs(pMsg, 0);
@@ -304,16 +302,6 @@
 				++msg;
 			if(pri & ~(LOG_FACMASK|LOG_PRIMASK))
 				pri = DEFUPRI;
-=======
-	if(*msg == '<') {
-		/* while we process the PRI, we also fill the PRI textual representation
-		 * inside the msg object. This may not be ideal from an OOP point of view,
-		 * but it offers us performance...
-		 */
-		pri = 0;
-		while(--lenMsg > 0 && isdigit((int) *++msg)) {
-			pri = 10 * pri + (*msg - '0');
->>>>>>> 371a8eec
 		}
 	}
 	pMsg->iFacility = LOG_FAC(pri);
