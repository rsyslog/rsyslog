--- conflicted
+++ resolved
@@ -59,20 +59,10 @@
 
 /* static data */
 
-<<<<<<< HEAD
-/* config data */
-static uchar cCCEscapeChar = '#';/* character to be used to start an escape sequence for control chars */
-static int bEscapeCCOnRcv = 1; /* escape control characters on reception: 0 - no, 1 - yes */
-static int bSpaceLFOnRcv = 0; /* replace newlines with spaces on reception: 0 - no, 1 - yes */
-static int bEscape8BitChars = 0; /* escape characters > 127 on reception: 0 - no, 1 - yes */
-static int bEscapeTab = 1;	/* escape tab control character when doing CC escapes: 0 - no, 1 - yes */
-static int bDropTrailingLF = 1; /* drop trailing LF's on reception? */
 static char hexdigit[16] =
 	{'0', '1', '2', '3', '4', '5', '6', '7', '8',
 	 '9', 'A', 'B', 'C', 'D', 'E', 'F' };
 
-=======
->>>>>>> df35b48f
 /* This is the list of all parsers known to us.
  * This is also used to unload all modules on shutdown.
  */
@@ -419,7 +409,6 @@
 				 * that this most probably break non-western character sets like
 				 * Japanese, Korean or Chinese. rgerhards, 2007-07-17
 				 */
-<<<<<<< HEAD
 				if (bParserEscapeCCCStyle) {
 					pDst[iDst++] = '\\';
 
@@ -462,14 +451,14 @@
 					}
 
 				} else {
-					pDst[iDst++] = cCCEscapeChar;
+					pDst[iDst++] = glbl.GetParserControlCharacterEscapePrefix();
 					pDst[iDst++] = '0' + ((pszMsg[iSrc] & 0300) >> 6);
 					pDst[iDst++] = '0' + ((pszMsg[iSrc] & 0070) >> 3);
 					pDst[iDst++] = '0' + ((pszMsg[iSrc] & 0007));
 				}
 			}
 
-		} else if(pszMsg[iSrc] > 127 && bEscape8BitChars) {
+		} else if(pszMsg[iSrc] > 127 && glbl.GetParserEscape8BitCharactersOnReceive()) {
 			if (bParserEscapeCCCStyle) {
 				pDst[iDst++] = '\\';
 				pDst[iDst++] = 'x';
@@ -482,25 +471,11 @@
 				/* In this case, we also do the conversion. Note that this most
 				 * probably breaks European languages. -- rgerhards, 2010-01-27
 				 */
-				pDst[iDst++] = cCCEscapeChar;
-=======
 				pDst[iDst++] = glbl.GetParserControlCharacterEscapePrefix();
->>>>>>> df35b48f
 				pDst[iDst++] = '0' + ((pszMsg[iSrc] & 0300) >> 6);
 				pDst[iDst++] = '0' + ((pszMsg[iSrc] & 0070) >> 3);
 				pDst[iDst++] = '0' + ((pszMsg[iSrc] & 0007));
 			}
-<<<<<<< HEAD
-=======
-		} else if(pszMsg[iSrc] > 127 && glbl.GetParserEscape8BitCharactersOnReceive()) {
-			/* In this case, we also do the conversion. Note that this most
-			 * probably breaks European languages. -- rgerhards, 2010-01-27
-			 */
-			pDst[iDst++] = glbl.GetParserControlCharacterEscapePrefix();
-			pDst[iDst++] = '0' + ((pszMsg[iSrc] & 0300) >> 6);
-			pDst[iDst++] = '0' + ((pszMsg[iSrc] & 0070) >> 3);
-			pDst[iDst++] = '0' + ((pszMsg[iSrc] & 0007));
->>>>>>> df35b48f
 		} else {
 			pDst[iDst++] = pszMsg[iSrc];
 		}
