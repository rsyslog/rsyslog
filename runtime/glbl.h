/* Definition of globally-accessible data items.
 *
 * This module provides access methods to items of global scope. Most often,
 * these globals serve as defaults to initialize local settings. Currently,
 * many of them are either constants or global variable references. However,
 * this module provides the necessary hooks to change that at any time.
 *
 * Please note that there currently is no glbl.c file as we do not yet
 * have any implementations.
 *
 * Copyright 2008, 2009 Rainer Gerhards and Adiscon GmbH.
 *
 * This file is part of the rsyslog runtime library.
 *
 * The rsyslog runtime library is free software: you can redistribute it and/or modify
 * it under the terms of the GNU Lesser General Public License as published by
 * the Free Software Foundation, either version 3 of the License, or
 * (at your option) any later version.
 *
 * The rsyslog runtime library is distributed in the hope that it will be useful,
 * but WITHOUT ANY WARRANTY; without even the implied warranty of
 * MERCHANTABILITY or FITNESS FOR A PARTICULAR PURPOSE.  See the
 * GNU Lesser General Public License for more details.
 *
 * You should have received a copy of the GNU Lesser General Public License
 * along with the rsyslog runtime library.  If not, see <http://www.gnu.org/licenses/>.
 *
 * A copy of the GPL can be found in the file "COPYING" in this distribution.
 * A copy of the LGPL can be found in the file "COPYING.LESSER" in this distribution.
 */

#ifndef GLBL_H_INCLUDED
#define GLBL_H_INCLUDED

#include "prop.h"

#define glblGetIOBufSize() 4096 /* size of the IO buffer, e.g. for strm class */

/* interfaces */
BEGINinterface(glbl) /* name must also be changed in ENDinterface macro! */
	uchar* (*GetWorkDir)(void);
#define SIMP_PROP(name, dataType) \
	dataType (*Get##name)(void); \
	rsRetVal (*Set##name)(dataType);
	SIMP_PROP(MaxLine, int)
	SIMP_PROP(OptimizeUniProc, int)
	SIMP_PROP(PreserveFQDN, int)
	SIMP_PROP(DefPFFamily, int)
	SIMP_PROP(DropMalPTRMsgs, int)
	SIMP_PROP(Option_DisallowWarning, int)
	SIMP_PROP(DisableDNS, int)
	SIMP_PROP(LocalFQDNName, uchar*)
	SIMP_PROP(LocalHostName, uchar*)
	SIMP_PROP(LocalDomain, uchar*)
	SIMP_PROP(StripDomains, char**)
	SIMP_PROP(LocalHosts, char**)
	SIMP_PROP(DfltNetstrmDrvr, uchar*)
	SIMP_PROP(DfltNetstrmDrvrCAF, uchar*)
	SIMP_PROP(DfltNetstrmDrvrKeyFile, uchar*)
	SIMP_PROP(DfltNetstrmDrvrCertFile, uchar*)
	/* added v3, 2009-06-30 */
	rsRetVal (*GenerateLocalHostNameProperty)(void);
	prop_t* (*GetLocalHostNameProp)(void);
<<<<<<< HEAD
	/* added v4, 2009-07-20 */
	int (*GetGlobalInputTermState)(void);
	void (*SetGlobalInputTermination)(void);
	/* added v5, 2009-11-03 */
	SIMP_PROP(ParseHOSTNAMEandTAG, int)
#undef	SIMP_PROP
ENDinterface(glbl)
#define glblCURR_IF_VERSION 5 /* increment whenever you change the interface structure! */
=======
	/* note: v4, v5 are already used by more recent versions, so we need to skip them! */
	/* added v6, 2009-11-16 as part of varmojfekoj's "unlimited select()" patch
	 * Note that it must be always present, otherwise the interface would have different
	 * versions depending on compile settings, what is not acceptable.
	 * Use this property with care, it is only truly available if UNLIMITED_SELECT is enabled
	 * (I did not yet further investigate the details, because that code hopefully can be removed
	 * at some later stage).
	 */
	SIMP_PROP(FdSetSize, int)
#undef	SIMP_PROP
ENDinterface(glbl)
#define glblCURR_IF_VERSION 6 /* increment whenever you change the interface structure! */
>>>>>>> 9e28d47a
/* version 2 had PreserveFQDN added - rgerhards, 2008-12-08 */

/* the remaining prototypes */
PROTOTYPEObj(glbl);

#endif /* #ifndef GLBL_H_INCLUDED */<|MERGE_RESOLUTION|>--- conflicted
+++ resolved
@@ -61,16 +61,11 @@
 	/* added v3, 2009-06-30 */
 	rsRetVal (*GenerateLocalHostNameProperty)(void);
 	prop_t* (*GetLocalHostNameProp)(void);
-<<<<<<< HEAD
 	/* added v4, 2009-07-20 */
 	int (*GetGlobalInputTermState)(void);
 	void (*SetGlobalInputTermination)(void);
 	/* added v5, 2009-11-03 */
 	SIMP_PROP(ParseHOSTNAMEandTAG, int)
-#undef	SIMP_PROP
-ENDinterface(glbl)
-#define glblCURR_IF_VERSION 5 /* increment whenever you change the interface structure! */
-=======
 	/* note: v4, v5 are already used by more recent versions, so we need to skip them! */
 	/* added v6, 2009-11-16 as part of varmojfekoj's "unlimited select()" patch
 	 * Note that it must be always present, otherwise the interface would have different
@@ -80,10 +75,11 @@
 	 * at some later stage).
 	 */
 	SIMP_PROP(FdSetSize, int)
+	/* v7: was neeeded to mean v5+v6 - do NOT add anything else for that version! */
+	/* next change is v8! */
 #undef	SIMP_PROP
 ENDinterface(glbl)
-#define glblCURR_IF_VERSION 6 /* increment whenever you change the interface structure! */
->>>>>>> 9e28d47a
+#define glblCURR_IF_VERSION 7 /* increment whenever you change the interface structure! */
 /* version 2 had PreserveFQDN added - rgerhards, 2008-12-08 */
 
 /* the remaining prototypes */
