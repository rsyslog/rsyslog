/* cfgtok.c - helper class to tokenize an input stream - which surprisingly
 * currently does not work with streams but with string. But that will
 * probably change over time ;) This class was originally written to support
 * the expression module but may evolve when (if) the expression module is
 * expanded (or aggregated) by a full-fledged ctoken based config parser.
 * Obviously, this class is used together with config files and not any other
 * parse function.
 *
 * Module begun 2008-02-19 by Rainer Gerhards
 *
 * Copyright (C) 2008 by Rainer Gerhards and Adiscon GmbH.
 *
 * This file is part of the rsyslog runtime library.
 *
 * The rsyslog runtime library is free software: you can redistribute it and/or modify
 * it under the terms of the GNU Lesser General Public License as published by
 * the Free Software Foundation, either version 3 of the License, or
 * (at your option) any later version.
 *
 * The rsyslog runtime library is distributed in the hope that it will be useful,
 * but WITHOUT ANY WARRANTY; without even the implied warranty of
 * MERCHANTABILITY or FITNESS FOR A PARTICULAR PURPOSE.  See the
 * GNU Lesser General Public License for more details.
 *
 * You should have received a copy of the GNU Lesser General Public License
 * along with the rsyslog runtime library.  If not, see <http://www.gnu.org/licenses/>.
 *
 * A copy of the GPL can be found in the file "COPYING" in this distribution.
 * A copy of the LGPL can be found in the file "COPYING.LESSER" in this distribution.
 */

#include "config.h"
#include <stdlib.h>
#include <ctype.h>
#include <strings.h>
#include <assert.h>

#include "rsyslog.h"
#include "template.h"
#include "ctok.h"

/* static data */
DEFobjStaticHelpers
DEFobjCurrIf(ctok_token)
DEFobjCurrIf(var)


/* Standard-Constructor
 */
BEGINobjConstruct(ctok) /* be sure to specify the object type also in END macro! */
ENDobjConstruct(ctok)


/* ConstructionFinalizer
 * rgerhards, 2008-01-09
 */
rsRetVal ctokConstructFinalize(ctok_t __attribute__((unused)) *pThis)
{
	DEFiRet;
	RETiRet;
}


/* destructor for the ctok object */
BEGINobjDestruct(ctok) /* be sure to specify the object type also in END and CODESTART macros! */
CODESTARTobjDestruct(ctok)
	/* ... then free resources */
ENDobjDestruct(ctok)


/* unget character from input stream. At most one character can be ungotten.
 * This funtion is only permitted to be called after at least one character
 * has been read from the stream. Right now, we handle the situation simply by
 * moving the string "stream" pointer one position backwards. If we work with
 * real streams (some time), the strm object will handle the functionality
 * itself. -- rgerhards, 2008-02-19
 */
static rsRetVal
ctokUngetCharFromStream(ctok_t *pThis, uchar __attribute__((unused)) c)
{
	DEFiRet;

	ISOBJ_TYPE_assert(pThis, ctok);
	--pThis->pp;

	RETiRet;
}


/* get the next character from the input "stream". Note that this version
 * does NOT look for comment characters as end-of-stream, so it is suitable
 * when building constant strings! -- rgerhards, 2010-03-01
 */
static inline rsRetVal 
ctokGetCharFromStreamNoComment(ctok_t *pThis, uchar *pc)
{
	DEFiRet;

	ISOBJ_TYPE_assert(pThis, ctok);
	ASSERT(pc != NULL);

	/* end of string or begin of comment terminates the "stream" */
	if(*pThis->pp == '\0') {
		ABORT_FINALIZE(RS_RET_EOS);
	} else {
		*pc = *pThis->pp;
		++pThis->pp;
	}

finalize_it:
	RETiRet;
}


/* get the next character from the input "stream" (currently just a in-memory
 * string...) -- rgerhards, 2008-02-19
 */
static rsRetVal 
ctokGetCharFromStream(ctok_t *pThis, uchar *pc)
{
	DEFiRet;

	ISOBJ_TYPE_assert(pThis, ctok);
	ASSERT(pc != NULL);

	CHKiRet(ctokGetCharFromStreamNoComment(pThis, pc));
	/* begin of comment terminates the "stream"! */
	if(*pc == '#') {
		ABORT_FINALIZE(RS_RET_EOS);
	}

finalize_it:
	RETiRet;
}


/* skip whitespace in the input "stream".
 * rgerhards, 2008-02-19
 */
static rsRetVal 
ctokSkipWhitespaceFromStream(ctok_t *pThis)
{
	DEFiRet;
	uchar c;

	ISOBJ_TYPE_assert(pThis, ctok);

	CHKiRet(ctokGetCharFromStream(pThis, &c));
	while(isspace(c)) {
		CHKiRet(ctokGetCharFromStream(pThis, &c));
	}

	/* we must unget the one non-whitespace we found */
	CHKiRet(ctokUngetCharFromStream(pThis, c));

dbgprintf("skipped whitespace, stream now '%s'\n", pThis->pp);
finalize_it:
	RETiRet;
}


/* get the next word from the input "stream" (currently just a in-memory
 * string...). A word is anything from the current location until the
 * first non-alphanumeric character. If the word is longer
 * than the provided memory buffer, parsing terminates when buffer length
 * has been reached. A buffer of 128 bytes or more should always be by
 * far sufficient. -- rgerhards, 2008-02-19
 */
static rsRetVal 
ctokGetWordFromStream(ctok_t *pThis, uchar *pWordBuf, size_t lenWordBuf)
{
	DEFiRet;
	uchar c;

	ISOBJ_TYPE_assert(pThis, ctok);
	ASSERT(pWordBuf != NULL);
	ASSERT(lenWordBuf > 0);

	CHKiRet(ctokSkipWhitespaceFromStream(pThis));

	CHKiRet(ctokGetCharFromStream(pThis, &c));
	while((isalnum(c) || c == '_' || c == '-') && lenWordBuf > 1) {
		*pWordBuf++ = c;
		--lenWordBuf;
		CHKiRet(ctokGetCharFromStream(pThis, &c));
	}
	*pWordBuf = '\0'; /* there is always space for this - see while() */

	/* push back the char that we have read too much */
	CHKiRet(ctokUngetCharFromStream(pThis, c));

finalize_it:
	RETiRet;
}


/* read in a constant number
 * This is the "number" ABNF element
 * rgerhards, 2008-02-19
 */
static rsRetVal
ctokGetNumber(ctok_t *pThis, ctok_token_t *pToken)
{
	DEFiRet;
	number_t n; /* the parsed number */
	uchar c;
	int valC;
	int iBase;

	ISOBJ_TYPE_assert(pThis, ctok);
	ASSERT(pToken != NULL);

	pToken->tok = ctok_NUMBER;

	CHKiRet(ctokGetCharFromStream(pThis, &c));
	if(c == '0') { /* octal? */
		CHKiRet(ctokGetCharFromStream(pThis, &c));
		if(c == 'x') { /* nope, hex! */
			CHKiRet(ctokGetCharFromStream(pThis, &c));
			c = tolower(c);
			iBase = 16;
		} else {
			iBase = 8;
		}
	} else {
		iBase = 10;
	}
		
	n = 0;
	/* this loop is quite simple, a variable name is terminated by whitespace. */
	while(isdigit(c) || (c >= 'a' && c <= 'f')) {
		if(isdigit(c)) {
			valC = c - '0';
		} else {
			valC = c - 'a' + 10;
		}
		
		if(valC >= iBase) {
			if(iBase == 8) {
				ABORT_FINALIZE(RS_RET_INVALID_OCTAL_DIGIT);
			} else {
				ABORT_FINALIZE(RS_RET_INVALID_HEX_DIGIT);
			}
		}
		/* we now have the next value and know it is right */
		n = n * iBase + valC;
		CHKiRet(ctokGetCharFromStream(pThis, &c));
		c = tolower(c);
	}

	/* we need to unget the character that made the loop terminate */
	CHKiRet(ctokUngetCharFromStream(pThis, c));

	CHKiRet(var.SetNumber(pToken->pVar, n));

finalize_it:
	RETiRet;
}


/* read in a variable
 * This covers both msgvar and sysvar from the ABNF.
 * rgerhards, 2008-02-19
 */
static rsRetVal
ctokGetVar(ctok_t *pThis, ctok_token_t *pToken)
{
	DEFiRet;
	uchar c;
	cstr_t *pstrVal;

	ISOBJ_TYPE_assert(pThis, ctok);
	ASSERT(pToken != NULL);

	CHKiRet(ctokGetCharFromStream(pThis, &c));

	if(c == '$') { /* second dollar, we have a system variable */
		pToken->tok = ctok_SYSVAR;
		CHKiRet(ctokGetCharFromStream(pThis, &c)); /* "eat" it... */
	} else {
		pToken->tok = ctok_MSGVAR;
	}

	CHKiRet(cstrConstruct(&pstrVal));
	/* this loop is quite simple, a variable name is terminated when a non-supported
	 * character is detected. Note that we currently permit a numerical digit as the
	 * first char, which is not permitted by ABNF. -- rgerhards, 2009-03-10
	 */
	while(isalpha(c) || isdigit(c) || (c == '_') || (c == '-')) {
		CHKiRet(cstrAppendChar(pstrVal, tolower(c)));
		CHKiRet(ctokGetCharFromStream(pThis, &c));
	}
	CHKiRet(ctokUngetCharFromStream(pThis, c)); /* put not processed char back */

	CHKiRet(cstrFinalize(pstrVal));

	CHKiRet(var.SetString(pToken->pVar, pstrVal));
	pstrVal = NULL;

finalize_it:
	if(iRet != RS_RET_OK) {
		if(pstrVal != NULL) {
			cstrDestruct(&pstrVal);
		}
	}

	RETiRet;
}


/* read in a simple string (simpstr in ABNF)
 * rgerhards, 2008-02-19
 */
static rsRetVal
ctokGetSimpStr(ctok_t *pThis, ctok_token_t *pToken)
{
	DEFiRet;
	uchar c;
	int bInEsc = 0;
	cstr_t *pstrVal;

	ISOBJ_TYPE_assert(pThis, ctok);
	ASSERT(pToken != NULL);

	pToken->tok = ctok_SIMPSTR;

<<<<<<< HEAD
	CHKiRet(cstrConstruct(&pstrVal));
	CHKiRet(ctokGetCharFromStream(pThis, &c));
=======
	CHKiRet(rsCStrConstruct(&pstrVal));
	CHKiRet(ctokGetCharFromStreamNoComment(pThis, &c));
>>>>>>> 01e6df36
	/* while we are in escape mode (had a backslash), no sequence
	 * terminates the loop. If outside, it is terminated by a single quote.
	 */
	while(bInEsc || c != '\'') {
		if(bInEsc) {
			CHKiRet(cstrAppendChar(pstrVal, c));
			bInEsc = 0;
		} else {
			if(c == '\\') {
				bInEsc = 1;
			} else {
				CHKiRet(cstrAppendChar(pstrVal, c));
			}
		}
		CHKiRet(ctokGetCharFromStreamNoComment(pThis, &c));
	}
	CHKiRet(cstrFinalize(pstrVal));

	CHKiRet(var.SetString(pToken->pVar, pstrVal));
	pstrVal = NULL;

finalize_it:
	if(iRet != RS_RET_OK) {
		if(pstrVal != NULL) {
			cstrDestruct(&pstrVal);
		}
	}

	RETiRet;
}


/* Unget a token. The token ungotten will be returned the next time
 * ctokGetToken() is called. Only one token can be ungotten at a time.
 * If a second token is ungotten, the first is lost. This is considered
 * a programming error.
 * rgerhards, 2008-02-20
 */
static rsRetVal
ctokUngetToken(ctok_t *pThis, ctok_token_t *pToken)
{
	DEFiRet;

	ISOBJ_TYPE_assert(pThis, ctok);
	ASSERT(pToken != NULL);
	ASSERT(pThis->pUngotToken == NULL);

	pThis->pUngotToken = pToken;

	RETiRet;
}


/* skip an inine comment (just like a C-comment) 
 * rgerhards, 2008-02-20
 */
static rsRetVal
ctokSkipInlineComment(ctok_t *pThis)
{
	DEFiRet;
	uchar c;
	int bHadAsterisk = 0;

	ISOBJ_TYPE_assert(pThis, ctok);

	CHKiRet(ctokGetCharFromStream(pThis, &c)); /* read a charater */
	while(!(bHadAsterisk && c == '/')) {
		bHadAsterisk = (c == '*') ? 1 : 0;
		CHKiRet(ctokGetCharFromStream(pThis, &c)); /* read next */
	}

finalize_it:
	RETiRet;
}



/* Get the *next* token from the input stream. This parses the next token and
 * ignores any whitespace in between. End of stream is communicated via iRet.
 * The returned token must either be destructed by the caller OR being passed
 * back to ctokUngetToken().
 * rgerhards, 2008-02-19
 */
static rsRetVal
ctokGetToken(ctok_t *pThis, ctok_token_t **ppToken)
{
	DEFiRet;
	ctok_token_t *pToken;
	uchar c;
	uchar szWord[128];
	int bRetry = 0; /* retry parse? Only needed for inline comments... */
	cstr_t *pstrVal;

	ISOBJ_TYPE_assert(pThis, ctok);
	ASSERT(ppToken != NULL);

	/* first check if we have an ungotten token and, if so, provide that
	 * one back (without any parsing). -- rgerhards, 2008-02-20
	 */
	if(pThis->pUngotToken != NULL) {
		*ppToken = pThis->pUngotToken;
		pThis->pUngotToken = NULL;
		FINALIZE;
	}

	/* setup the stage - create our token */
	CHKiRet(ctok_token.Construct(&pToken));
	CHKiRet(ctok_token.ConstructFinalize(pToken));

	/* find the next token. We may loop when we have inline comments */
	do {
		bRetry = 0;
		CHKiRet(ctokSkipWhitespaceFromStream(pThis));
		CHKiRet(ctokGetCharFromStream(pThis, &c)); /* read a charater */
		switch(c) {
			case '=': /* == */
				CHKiRet(ctokGetCharFromStream(pThis, &c)); /* read a character */
				pToken->tok = (c == '=')? ctok_CMP_EQ : ctok_INVALID;
				break;
			case '!': /* != */
				CHKiRet(ctokGetCharFromStream(pThis, &c)); /* read a character */
				pToken->tok = (c == '=')? ctok_CMP_NEQ : ctok_INVALID;
				break;
			case '<': /* <, <=, <> */
				CHKiRet(ctokGetCharFromStream(pThis, &c)); /* read a character */
				if(c == '=') {
					pToken->tok = ctok_CMP_LTEQ;
				} else if(c == '>') {
					pToken->tok = ctok_CMP_NEQ;
				} else {
					pToken->tok = ctok_CMP_LT;
				}
				break;
			case '>': /* >, >= */
				CHKiRet(ctokGetCharFromStream(pThis, &c)); /* read a character */
				if(c == '=') {
					pToken->tok = ctok_CMP_GTEQ;
				} else {
					pToken->tok = ctok_CMP_GT;
				}
				break;
			case '+':
				pToken->tok = ctok_PLUS;
				break;
			case '-':
				pToken->tok = ctok_MINUS;
				break;
			case '*':
				pToken->tok = ctok_TIMES;
				break;
			case '/': /* /, /.* ... *./ (comments, mungled here for obvious reasons...) */
				CHKiRet(ctokGetCharFromStream(pThis, &c)); /* read a charater */
				if(c == '*') {
					/* we have a comment and need to skip it */
					ctokSkipInlineComment(pThis);
					bRetry = 1;
				} else {
					CHKiRet(ctokUngetCharFromStream(pThis, c)); /* put back, not processed */
				}
				pToken->tok = ctok_DIV;
				break;
			case '%':
				pToken->tok = ctok_MOD;
				break;
			case '(':
				pToken->tok = ctok_LPAREN;
				break;
			case ')':
				pToken->tok = ctok_RPAREN;
				break;
			case ',':
				pToken->tok = ctok_COMMA;
				break;
			case '&':
				pToken->tok = ctok_STRADD;
				break;
			case '$':
				CHKiRet(ctokGetVar(pThis, pToken));
				break;
			case '\'': /* simple string, this is somewhat more elaborate */
				CHKiRet(ctokGetSimpStr(pThis, pToken));
				break;
			case '"':
				/* TODO: template string parser */
				ABORT_FINALIZE(RS_RET_NOT_IMPLEMENTED);
				break;
			default:
				CHKiRet(ctokUngetCharFromStream(pThis, c)); /* push back, we need it in any case */
				if(isdigit(c)) {
					CHKiRet(ctokGetNumber(pThis, pToken));
				} else { /* now we check if we have a multi-char sequence */
					CHKiRet(ctokGetWordFromStream(pThis, szWord, sizeof(szWord)/sizeof(uchar)));
					if(!strcasecmp((char*)szWord, "and")) {
						pToken->tok = ctok_AND;
					} else if(!strcasecmp((char*)szWord, "or")) {
						pToken->tok = ctok_OR;
					} else if(!strcasecmp((char*)szWord, "not")) {
						pToken->tok = ctok_NOT;
					} else if(!strcasecmp((char*)szWord, "contains")) {
						pToken->tok = ctok_CMP_CONTAINS;
					} else if(!strcasecmp((char*)szWord, "contains_i")) {
						pToken->tok = ctok_CMP_CONTAINSI;
					} else if(!strcasecmp((char*)szWord, "startswith")) {
						pToken->tok = ctok_CMP_STARTSWITH;
					} else if(!strcasecmp((char*)szWord, "startswith_i")) {
						pToken->tok = ctok_CMP_STARTSWITHI;
					} else if(!strcasecmp((char*)szWord, "then")) {
						pToken->tok = ctok_THEN;
					} else {
						/* finally, we check if it is a function */
						CHKiRet(ctokGetCharFromStream(pThis, &c)); /* read a charater */
						if(c == '(') {
							/* push c back, higher level parser needs it */
							CHKiRet(ctokUngetCharFromStream(pThis, c));
							pToken->tok = ctok_FUNCTION;
							/* fill function name */
							CHKiRet(cstrConstruct(&pstrVal));
							CHKiRet(rsCStrSetSzStr(pstrVal, szWord));
							CHKiRet(cstrFinalize(pstrVal));
							CHKiRet(var.SetString(pToken->pVar, pstrVal));
						} else { /* give up... */
							dbgprintf("parser has an invalid word (token) '%s'\n", szWord);
							pToken->tok = ctok_INVALID;
						}
					}
				}
				break;
		}
	} while(bRetry); /* warning: do ... while()! */

	*ppToken = pToken;
	dbgoprint((obj_t*) pToken, "token: %d\n", pToken->tok);

finalize_it:
/*dbgprintf("ctokGetToken, returns %d, returns token %d, addr %p\n", iRet, (*ppToken)->tok, &((*ppToken)->tok));*/
	if(iRet != RS_RET_OK) {
		if(pToken != NULL)
			ctok_token.Destruct(&pToken);
	}

	RETiRet;
}


/* property set methods */
/* simple ones first */
DEFpropSetMeth(ctok, pp, uchar*)

/* return the current position of pp - most important as currently we do only
 * partial parsing, so the rest must know where to start from...
 * rgerhards, 2008-02-19
 */
static rsRetVal
ctokGetpp(ctok_t *pThis, uchar **pp)
{
	DEFiRet;
	ASSERT(pp != NULL);
	*pp = pThis->pp;
	RETiRet;
}


/* queryInterface function
 * rgerhards, 2008-02-21
 */
BEGINobjQueryInterface(ctok)
CODESTARTobjQueryInterface(ctok)
	if(pIf->ifVersion != ctokCURR_IF_VERSION) { /* check for current version, increment on each change */
		ABORT_FINALIZE(RS_RET_INTERFACE_NOT_SUPPORTED);
	}

	/* ok, we have the right interface, so let's fill it
	 * Please note that we may also do some backwards-compatibility
	 * work here (if we can support an older interface version - that,
	 * of course, also affects the "if" above).
	 */
	pIf->Construct = ctokConstruct;
	pIf->ConstructFinalize = ctokConstructFinalize;
	pIf->Destruct = ctokDestruct;
	pIf->Getpp = ctokGetpp;
	pIf->GetToken = ctokGetToken;
	pIf->UngetToken = ctokUngetToken;
	pIf->Setpp = ctokSetpp;
finalize_it:
ENDobjQueryInterface(ctok)



BEGINObjClassInit(ctok, 1, OBJ_IS_CORE_MODULE) /* class, version */
	/* request objects we use */
	CHKiRet(objUse(ctok_token, CORE_COMPONENT));
	CHKiRet(objUse(var, CORE_COMPONENT));

	OBJSetMethodHandler(objMethod_CONSTRUCTION_FINALIZER, ctokConstructFinalize);
ENDObjClassInit(ctok)

/* vi:set ai:
 */<|MERGE_RESOLUTION|>--- conflicted
+++ resolved
@@ -324,13 +324,8 @@
 
 	pToken->tok = ctok_SIMPSTR;
 
-<<<<<<< HEAD
 	CHKiRet(cstrConstruct(&pstrVal));
-	CHKiRet(ctokGetCharFromStream(pThis, &c));
-=======
-	CHKiRet(rsCStrConstruct(&pstrVal));
 	CHKiRet(ctokGetCharFromStreamNoComment(pThis, &c));
->>>>>>> 01e6df36
 	/* while we are in escape mode (had a backslash), no sequence
 	 * terminates the loop. If outside, it is terminated by a single quote.
 	 */
