/* modules.c
 * This is the implementation of syslogd modules object.
 * This object handles plug-ins and build-in modules of all kind.
 *
 * Modules are reference-counted. Anyone who access a module must call
 * Use() before any function is accessed and Release() when he is done.
 * When the reference count reaches 0, rsyslog unloads the module (that
 * may be changed in the future to cache modules). Rsyslog does NOT
 * unload modules with a reference count > 0, even if the unload
 * method is called!
 *
 * File begun on 2007-07-22 by RGerhards
 *
 * Copyright 2007-2011 Rainer Gerhards and Adiscon GmbH.
 *
 * This file is part of the rsyslog runtime library.
 *
 * The rsyslog runtime library is free software: you can redistribute it and/or modify
 * it under the terms of the GNU Lesser General Public License as published by
 * the Free Software Foundation, either version 3 of the License, or
 * (at your option) any later version.
 *
 * The rsyslog runtime library is distributed in the hope that it will be useful,
 * but WITHOUT ANY WARRANTY; without even the implied warranty of
 * MERCHANTABILITY or FITNESS FOR A PARTICULAR PURPOSE.  See the
 * GNU Lesser General Public License for more details.
 *
 * You should have received a copy of the GNU Lesser General Public License
 * along with the rsyslog runtime library.  If not, see <http://www.gnu.org/licenses/>.
 *
 * A copy of the GPL can be found in the file "COPYING" in this distribution.
 * A copy of the LGPL can be found in the file "COPYING.LESSER" in this distribution.
 */
#include "config.h"
#include "rsyslog.h"
#include <stdio.h>
#include <stdarg.h>
#include <stdlib.h>
#include <string.h>
#include <time.h>
#include <assert.h>
#include <errno.h>
#include <pthread.h>
#ifdef	OS_BSD
#	include "libgen.h"
#endif

#include <dlfcn.h> /* TODO: replace this with the libtools equivalent! */

#include <unistd.h>
#include <sys/file.h>

#ifdef OS_SOLARIS
#	define PATH_MAX MAXPATHLEN
#endif

#include "cfsysline.h"
#include "rsconf.h"
#include "modules.h"
#include "errmsg.h"
#include "parser.h"
#include "strgen.h"

/* static data */
DEFobjStaticHelpers
DEFobjCurrIf(errmsg)
DEFobjCurrIf(parser)
DEFobjCurrIf(strgen)

/* we must ensure that only one thread at one time tries to load or unload
 * modules, otherwise we may see race conditions. This first came up with
 * imdiag/imtcp, which both use the same stream drivers. Below is the mutex
 * for that handling.
 * rgerhards, 2009-05-25
 */
static pthread_mutex_t mutLoadUnload;

static modInfo_t *pLoadedModules = NULL;	/* list of currently-loaded modules */
static modInfo_t *pLoadedModulesLast = NULL;	/* tail-pointer */

/* already dlopen()-ed libs */
static struct dlhandle_s *pHandles = NULL;

static uchar *pModDir;		/* directory where loadable modules are found */

/* we provide a set of dummy functions for modules that do not support the
 * some interfaces.
 * On the commit feature: As the modules do not support it, they commit each message they
 * receive, and as such the dummies can always return RS_RET_OK without causing
 * harm. This simplifies things as in action processing we do not need to check
 * if the transactional entry points exist.
 */
static rsRetVal
dummyBeginTransaction() 
{
	return RS_RET_OK;
}
static rsRetVal
dummyEndTransaction() 
{
	return RS_RET_OK;
}
static rsRetVal
dummyIsCompatibleWithFeature() 
{
	return RS_RET_INCOMPATIBLE;
}
static rsRetVal
dummynewActInst(uchar *modName, struct nvlst __attribute__((unused)) *dummy1,
	  	void __attribute__((unused)) **dummy2, omodStringRequest_t __attribute__((unused)) **dummy3) 
{
	errmsg.LogError(0, RS_RET_CONFOBJ_UNSUPPORTED, "config objects are not "
			"supported by module '%s' -- legacy config options "
			"MUST be used instead", modName);
	return RS_RET_CONFOBJ_UNSUPPORTED;
}

#ifdef DEBUG
/* we add some home-grown support to track our users (and detect who does not free us). In
 * the long term, this should probably be migrated into debug.c (TODO). -- rgerhards, 2008-03-11
 */

/* add a user to the current list of users (always at the root) */
static void
modUsrAdd(modInfo_t *pThis, char *pszUsr)
{
	modUsr_t *pUsr;

	BEGINfunc
	if((pUsr = calloc(1, sizeof(modUsr_t))) == NULL)
		goto finalize_it;

	if((pUsr->pszFile = strdup(pszUsr)) == NULL) {
		free(pUsr);
		goto finalize_it;
	}

	if(pThis->pModUsrRoot != NULL) {
		pUsr->pNext = pThis->pModUsrRoot;
	}
	pThis->pModUsrRoot = pUsr;

finalize_it:
	ENDfunc;
}


/* remove a user from the current user list
 * rgerhards, 2008-03-11
 */
static void
modUsrDel(modInfo_t *pThis, char *pszUsr)
{
	modUsr_t *pUsr;
	modUsr_t *pPrev = NULL;

	for(pUsr = pThis->pModUsrRoot ; pUsr != NULL ; pUsr = pUsr->pNext) {
		if(!strcmp(pUsr->pszFile, pszUsr))
			break;
		else
			pPrev = pUsr;
	}

	if(pUsr == NULL) {
		dbgprintf("oops - tried to delete user %s from module %s and it wasn't registered as one...\n",
			  pszUsr, pThis->pszName);
	} else {
		if(pPrev == NULL) {
			/* This was at the root! */
			pThis->pModUsrRoot = pUsr->pNext;
		} else {
			pPrev->pNext = pUsr->pNext;
		}
		/* free ressources */
		free(pUsr->pszFile);
		free(pUsr);
		pUsr = NULL; /* just to make sure... */
	}
}


/* print a short list all all source files using the module in question
 * rgerhards, 2008-03-11
 */
static void
modUsrPrint(modInfo_t *pThis)
{
	modUsr_t *pUsr;

	for(pUsr = pThis->pModUsrRoot ; pUsr != NULL ; pUsr = pUsr->pNext) {
		dbgprintf("\tmodule %s is currently in use by file %s\n",
			  pThis->pszName, pUsr->pszFile);
	}
}


/* print all loaded modules and who is accessing them. This is primarily intended
 * to be called at end of run to detect "module leaks" and who is causing them.
 * rgerhards, 2008-03-11
 */
//static void
void
modUsrPrintAll(void)
{
	modInfo_t *pMod;

	BEGINfunc
	for(pMod = pLoadedModules ; pMod != NULL ; pMod = pMod->pNext) {
		dbgprintf("printing users of loadable module %s, refcount %u, ptr %p, type %d\n", pMod->pszName, pMod->uRefCnt, pMod, pMod->eType);
		modUsrPrint(pMod);
	}
	ENDfunc
}

#endif /* #ifdef DEBUG */


/* Construct a new module object
 */
static rsRetVal moduleConstruct(modInfo_t **pThis)
{
	modInfo_t *pNew;

	if((pNew = calloc(1, sizeof(modInfo_t))) == NULL)
		return RS_RET_OUT_OF_MEMORY;

	/* OK, we got the element, now initialize members that should
	 * not be zero-filled.
	 */

	*pThis = pNew;
	return RS_RET_OK;
}


/* Destructs a module object. The object must not be linked to the
 * linked list of modules. Please note that all other dependencies on this
 * modules must have been removed before (e.g. CfSysLineHandlers!)
 */
static void moduleDestruct(modInfo_t *pThis)
{
	assert(pThis != NULL);
	free(pThis->pszName);
	free(pThis->cnfName);
	if(pThis->pModHdlr != NULL) {
#	ifdef	VALGRIND
#		warning "dlclose disabled for valgrind"
#	else
		if (pThis->eKeepType == eMOD_NOKEEP) {
			dlclose(pThis->pModHdlr);
		}
#	endif
	}

	free(pThis);
}


/* This enables a module to query the core for specific features.
 * rgerhards, 2009-04-22
 */
static rsRetVal queryCoreFeatureSupport(int *pBool, unsigned uFeat)
{
	DEFiRet;

	if((pBool == NULL))
		ABORT_FINALIZE(RS_RET_PARAM_ERROR);

	*pBool = (uFeat & CORE_FEATURE_BATCHING) ? 1 : 0;

finalize_it:
	RETiRet;
}


/* The following function is the queryEntryPoint for host-based entry points.
 * Modules may call it to get access to core interface functions. Please note
 * that utility functions can be accessed via shared libraries - at least this
 * is my current shool of thinking.
 * Please note that the implementation as a query interface allows to take
 * care of plug-in interface version differences. -- rgerhards, 2007-07-31
 * ... but often it better not to use a new interface. So we now add core
 * functions here that a plugin may request. -- rgerhards, 2009-04-22
 */
static rsRetVal queryHostEtryPt(uchar *name, rsRetVal (**pEtryPoint)())
{
	DEFiRet;

	if((name == NULL) || (pEtryPoint == NULL))
		ABORT_FINALIZE(RS_RET_PARAM_ERROR);

	if(!strcmp((char*) name, "regCfSysLineHdlr")) {
		*pEtryPoint = regCfSysLineHdlr;
	} else if(!strcmp((char*) name, "objGetObjInterface")) {
		*pEtryPoint = objGetObjInterface;
	} else if(!strcmp((char*) name, "OMSRgetSupportedTplOpts")) {
		*pEtryPoint = OMSRgetSupportedTplOpts;
	} else if(!strcmp((char*) name, "queryCoreFeatureSupport")) {
		*pEtryPoint = queryCoreFeatureSupport;
	} else {
		*pEtryPoint = NULL; /* to  be on the safe side */
		ABORT_FINALIZE(RS_RET_ENTRY_POINT_NOT_FOUND);
	}

finalize_it:
	RETiRet;
}


/* get the name of a module
 */
static uchar *modGetName(modInfo_t *pThis)
{
	return((pThis->pszName == NULL) ? (uchar*) "" : pThis->pszName);
}


/* get the state-name of a module. The state name is its name
 * together with a short description of the module state (which
 * is pulled from the module itself.
 * rgerhards, 2007-07-24
 * TODO: the actual state name is not yet pulled
 */
static uchar *modGetStateName(modInfo_t *pThis)
{
	return(modGetName(pThis));
}


/* Add a module to the loaded module linked list
 */
static inline void
addModToGlblList(modInfo_t *pThis)
{
	assert(pThis != NULL);

	if(pLoadedModules == NULL) {
		pLoadedModules = pLoadedModulesLast = pThis;
	} else {
		/* there already exist entries */
		pThis->pPrev = pLoadedModulesLast;
		pLoadedModulesLast->pNext = pThis;
		pLoadedModulesLast = pThis;
	}
}


/* Add a module to the config module list for current loadConf
 */
rsRetVal
addModToCnfList(modInfo_t *pThis)
{
	cfgmodules_etry_t *pNew;
	cfgmodules_etry_t *pLast;
	DEFiRet;
	assert(pThis != NULL);

	if(loadConf == NULL) {
		/* we are in an early init state */
		FINALIZE;
	}

	/* check for duplicates and, as a side-activity, identify last node */
	pLast = loadConf->modules.root; 
	if(pLast != NULL) {
		while(1) { /* loop broken inside */
			if(pLast->pMod == pThis) {
				DBGPRINTF("module '%s' already in this config\n", modGetName(pThis));
				FINALIZE;
			}
			if(pLast->next == NULL)
				break;
			pLast = pLast -> next;
		}
	}

	/* if we reach this point, pLast is the tail pointer and this module is new
	 * inside the currently loaded config. So, iff it is an input module, let's
	 * pass it a pointer which it can populate with a pointer to its module conf.
	 */

	CHKmalloc(pNew = MALLOC(sizeof(cfgmodules_etry_t)));
	pNew->canActivate = 1;
	pNew->next = NULL;
	pNew->pMod = pThis;

	if(pThis->beginCnfLoad != NULL) {
		CHKiRet(pThis->beginCnfLoad(&pNew->modCnf, loadConf));
	}

	if(pLast == NULL) {
		loadConf->modules.root = pNew;
	} else {
		/* there already exist entries */
		pLast->next = pNew;
	}

finalize_it:
	RETiRet;
}


/* Get the next module pointer - this is used to traverse the list.
 * The function returns the next pointer or NULL, if there is no next one.
 * The last object must be provided to the function. If NULL is provided,
 * it starts at the root of the list. Even in this case, NULL may be 
 * returned - then, the list is empty.
 * rgerhards, 2007-07-23
 */
static modInfo_t *GetNxt(modInfo_t *pThis)
{
	modInfo_t *pNew;

	if(pThis == NULL)
		pNew = pLoadedModules;
	else
		pNew = pThis->pNext;

	return(pNew);
}


/* this function is like GetNxt(), but it returns pointers to
 * the configmodules entry, which than can be used to obtain the
 * actual module pointer. Note that it returns those for
 * modules of specific type only. Only modules from the provided
 * config are returned. Note that processing speed could be improved,
 * but this is really not relevant, as config file loading is not really
 * something we are concerned about in regard to runtime.
 */
static cfgmodules_etry_t
*GetNxtCnfType(rsconf_t *cnf, cfgmodules_etry_t *node, eModType_t rqtdType)
{
	if(node == NULL) { /* start at beginning of module list */
		node = cnf->modules.root;
	} else {
		node = node->next;
	}

	if(rqtdType != eMOD_ANY) { /* if any, we already have the right one! */
		while(node != NULL && node->pMod->eType != rqtdType) {
			node = node->next;
		}
	}

	return node;
}


/* Find a module with the given conf name and type. Returns NULL if none
 * can be found, otherwise module found.
 */
static modInfo_t *
FindWithCnfName(rsconf_t *cnf, uchar *name, eModType_t rqtdType)
{
	cfgmodules_etry_t *node;

	;
	for(  node = cnf->modules.root
	    ; node != NULL
	    ; node = node->next) {
		if(node->pMod->eType != rqtdType || node->pMod->cnfName == NULL)
			continue;
		if(!strcasecmp((char*)node->pMod->cnfName, (char*)name))
			break;
	}

	return node == NULL ? NULL : node->pMod;
}


/* Prepare a module for unloading.
 * This is currently a dummy, to be filled when we have a plug-in
 * interface - rgerhards, 2007-08-09
 * rgerhards, 2007-11-21:
 * When this function is called, all instance-data must already have
 * been destroyed. In the case of output modules, this happens when the
 * rule set is being destroyed. When we implement other module types, we
 * need to think how we handle it there (and if we have any instance data).
 * rgerhards, 2008-03-10: reject unload request if the module has a reference
 * count > 0.
 */
static rsRetVal
modPrepareUnload(modInfo_t *pThis)
{
	DEFiRet;
	void *pModCookie;

	assert(pThis != NULL);

	if(pThis->uRefCnt > 0) {
		dbgprintf("rejecting unload of module '%s' because it has a refcount of %d\n",
			  pThis->pszName, pThis->uRefCnt);
		ABORT_FINALIZE(RS_RET_MODULE_STILL_REFERENCED);
	}

	CHKiRet(pThis->modGetID(&pModCookie));
	pThis->modExit(); /* tell the module to get ready for unload */
	CHKiRet(unregCfSysLineHdlrs4Owner(pModCookie));

finalize_it:
	RETiRet;
}


/* Add an already-loaded module to the module linked list. This function does
 * everything needed to fully initialize the module.
 */
static rsRetVal
doModInit(rsRetVal (*modInit)(int, int*, rsRetVal(**)(), rsRetVal(*)(), modInfo_t*),
	  uchar *name, void *pModHdlr, modInfo_t **pNewModule)
{
	rsRetVal localRet;
	modInfo_t *pNew = NULL;
	uchar *pName;
	parser_t *pParser; /* used for parser modules */
	strgen_t *pStrgen; /* used for strgen modules */
	rsRetVal (*GetName)(uchar**);
	rsRetVal (*modGetType)(eModType_t *pType);
	rsRetVal (*modGetKeepType)(eModKeepType_t *pKeepType);
	struct dlhandle_s *pHandle = NULL;
	rsRetVal (*getModCnfName)(uchar **cnfName);
	uchar *cnfName;
	DEFiRet;

	assert(modInit != NULL);

	if((iRet = moduleConstruct(&pNew)) != RS_RET_OK) {
		pNew = NULL;
		ABORT_FINALIZE(iRet);
	}

	CHKiRet((*modInit)(CURR_MOD_IF_VERSION, &pNew->iIFVers, &pNew->modQueryEtryPt, queryHostEtryPt, pNew));

	if(pNew->iIFVers != CURR_MOD_IF_VERSION) {
		ABORT_FINALIZE(RS_RET_MISSING_INTERFACE);
	}

	/* We now poll the module to see what type it is. We do this only once as this
	 * can never change in the lifetime of an module. -- rgerhards, 2007-12-14
	 */
	CHKiRet((*pNew->modQueryEtryPt)((uchar*)"getType", &modGetType));
	CHKiRet((*modGetType)(&pNew->eType));
	CHKiRet((*pNew->modQueryEtryPt)((uchar*)"getKeepType", &modGetKeepType));
	CHKiRet((*modGetKeepType)(&pNew->eKeepType));
	dbgprintf("module %s of type %d being loaded.\n", name, pNew->eType);
	
	/* OK, we know we can successfully work with the module. So we now fill the
	 * rest of the data elements. First we load the interfaces common to all
	 * module types.
	 */
	CHKiRet((*pNew->modQueryEtryPt)((uchar*)"modGetID", &pNew->modGetID));
	CHKiRet((*pNew->modQueryEtryPt)((uchar*)"modExit", &pNew->modExit));
	localRet = (*pNew->modQueryEtryPt)((uchar*)"isCompatibleWithFeature", &pNew->isCompatibleWithFeature);
	if(localRet == RS_RET_MODULE_ENTRY_POINT_NOT_FOUND)
		pNew->isCompatibleWithFeature = dummyIsCompatibleWithFeature;
	else if(localRet != RS_RET_OK)
		ABORT_FINALIZE(localRet);

	/* optional calls for new config system */
	localRet = (*pNew->modQueryEtryPt)((uchar*)"getModCnfName", &getModCnfName);
	if(localRet == RS_RET_OK) {
		if(getModCnfName(&cnfName) == RS_RET_OK)
			pNew->cnfName = (uchar*) strdup((char*)cnfName);
			  /**< we do not care if strdup() fails, we can accept that */
		else
			pNew->cnfName = NULL;
		dbgprintf("module config name is '%s'\n", cnfName);
	}
	localRet = (*pNew->modQueryEtryPt)((uchar*)"beginCnfLoad", &pNew->beginCnfLoad);
	if(localRet == RS_RET_OK) {
		dbgprintf("module %s supports rsyslog v6 config interface\n", name);
		CHKiRet((*pNew->modQueryEtryPt)((uchar*)"endCnfLoad", &pNew->endCnfLoad));
		CHKiRet((*pNew->modQueryEtryPt)((uchar*)"freeCnf", &pNew->freeCnf));
		CHKiRet((*pNew->modQueryEtryPt)((uchar*)"checkCnf", &pNew->checkCnf));
		CHKiRet((*pNew->modQueryEtryPt)((uchar*)"activateCnf", &pNew->activateCnf));
		localRet = (*pNew->modQueryEtryPt)((uchar*)"activateCnfPrePrivDrop", &pNew->activateCnfPrePrivDrop);
		if(localRet == RS_RET_MODULE_ENTRY_POINT_NOT_FOUND) {
			pNew->activateCnfPrePrivDrop = NULL;
		} else {
			CHKiRet(localRet);
		}
	} else if(localRet == RS_RET_MODULE_ENTRY_POINT_NOT_FOUND) {
		pNew->beginCnfLoad = NULL; /* flag as non-present */
	} else {
		ABORT_FINALIZE(localRet);
	}
	/* ... and now the module-specific interfaces */
	switch(pNew->eType) {
		case eMOD_IN:
			CHKiRet((*pNew->modQueryEtryPt)((uchar*)"runInput", &pNew->mod.im.runInput));
			CHKiRet((*pNew->modQueryEtryPt)((uchar*)"willRun", &pNew->mod.im.willRun));
			CHKiRet((*pNew->modQueryEtryPt)((uchar*)"afterRun", &pNew->mod.im.afterRun));
			pNew->mod.im.bCanRun = 0;
			break;
		case eMOD_OUT:
			CHKiRet((*pNew->modQueryEtryPt)((uchar*)"freeInstance", &pNew->freeInstance));
			CHKiRet((*pNew->modQueryEtryPt)((uchar*)"dbgPrintInstInfo", &pNew->dbgPrintInstInfo));
			CHKiRet((*pNew->modQueryEtryPt)((uchar*)"doAction", &pNew->mod.om.doAction));
			CHKiRet((*pNew->modQueryEtryPt)((uchar*)"parseSelectorAct", &pNew->mod.om.parseSelectorAct));
			CHKiRet((*pNew->modQueryEtryPt)((uchar*)"tryResume", &pNew->tryResume));
			/* try load optional interfaces */
			localRet = (*pNew->modQueryEtryPt)((uchar*)"doHUP", &pNew->doHUP);
			if(localRet != RS_RET_OK && localRet != RS_RET_MODULE_ENTRY_POINT_NOT_FOUND)
				ABORT_FINALIZE(localRet);

			localRet = (*pNew->modQueryEtryPt)((uchar*)"beginTransaction", &pNew->mod.om.beginTransaction);
			if(localRet == RS_RET_MODULE_ENTRY_POINT_NOT_FOUND)
				pNew->mod.om.beginTransaction = dummyBeginTransaction;
			else if(localRet != RS_RET_OK)
				ABORT_FINALIZE(localRet);

			localRet = (*pNew->modQueryEtryPt)((uchar*)"endTransaction", &pNew->mod.om.endTransaction);
			if(localRet == RS_RET_MODULE_ENTRY_POINT_NOT_FOUND) {
				pNew->mod.om.endTransaction = dummyEndTransaction;
			} else if(localRet != RS_RET_OK) {
				ABORT_FINALIZE(localRet);
			}

			localRet = (*pNew->modQueryEtryPt)((uchar*)"newActInst", &pNew->mod.om.newActInst);
			if(localRet == RS_RET_MODULE_ENTRY_POINT_NOT_FOUND) {
				pNew->mod.om.newActInst = dummynewActInst;
			} else if(localRet != RS_RET_OK) {
				ABORT_FINALIZE(localRet);
			}
			break;
		case eMOD_LIB:
			break;
		case eMOD_PARSER:
			/* first, we need to obtain the parser object. We could not do that during
			 * init as that would have caused class bootstrap issues which are not
			 * absolutely necessary. Note that we can call objUse() multiple times, it
			 * handles that.
			 */
			CHKiRet(objUse(parser, CORE_COMPONENT));
			/* here, we create a new parser object */
			CHKiRet((*pNew->modQueryEtryPt)((uchar*)"parse", &pNew->mod.pm.parse));
			CHKiRet((*pNew->modQueryEtryPt)((uchar*)"GetParserName", &GetName));
			CHKiRet(GetName(&pName));
			CHKiRet(parser.Construct(&pParser));

			/* check some features */
			localRet = pNew->isCompatibleWithFeature(sFEATUREAutomaticSanitazion);
			if(localRet == RS_RET_OK){
				CHKiRet(parser.SetDoSanitazion(pParser, TRUE));
			}
			localRet = pNew->isCompatibleWithFeature(sFEATUREAutomaticPRIParsing);
			if(localRet == RS_RET_OK){
				CHKiRet(parser.SetDoPRIParsing(pParser, TRUE));
			}

			CHKiRet(parser.SetName(pParser, pName));
			CHKiRet(parser.SetModPtr(pParser, pNew));
			CHKiRet(parser.ConstructFinalize(pParser));
			break;
		case eMOD_STRGEN:
			/* first, we need to obtain the strgen object. We could not do that during
			 * init as that would have caused class bootstrap issues which are not
			 * absolutely necessary. Note that we can call objUse() multiple times, it
			 * handles that.
			 */
			CHKiRet(objUse(strgen, CORE_COMPONENT));
			/* here, we create a new parser object */
			CHKiRet((*pNew->modQueryEtryPt)((uchar*)"strgen", &pNew->mod.sm.strgen));
			CHKiRet((*pNew->modQueryEtryPt)((uchar*)"GetName", &GetName));
			CHKiRet(GetName(&pName));
			CHKiRet(strgen.Construct(&pStrgen));
			CHKiRet(strgen.SetName(pStrgen, pName));
			CHKiRet(strgen.SetModPtr(pStrgen, pNew));
			CHKiRet(strgen.ConstructFinalize(pStrgen));
			break;
		case eMOD_ANY: /* this is mostly to keep the compiler happy! */
			DBGPRINTF("PROGRAM ERROR: eMOD_ANY set as module type\n");
			assert(0);
			break;
	}

	pNew->pszName = (uchar*) strdup((char*)name); /* we do not care if strdup() fails, we can accept that */
	pNew->pModHdlr = pModHdlr;
	if(pModHdlr == NULL) {
		pNew->eLinkType = eMOD_LINK_STATIC;
	} else {
		pNew->eLinkType = eMOD_LINK_DYNAMIC_LOADED;

		/* if we need to keep the linked module, save it */
		if (pNew->eKeepType == eMOD_KEEP) {
			/* see if we have this one already */
			for (pHandle = pHandles; pHandle; pHandle = pHandle->next) {
				if (!strcmp((char *)name, (char *)pHandle->pszName))
					break;
			}

			/* not found, create it */
			if (!pHandle) {
				if((pHandle = malloc(sizeof (*pHandle))) == NULL) {
					ABORT_FINALIZE(RS_RET_OUT_OF_MEMORY);
				}
				if((pHandle->pszName = (uchar*) strdup((char*)name)) == NULL) {
					free(pHandle);
					ABORT_FINALIZE(RS_RET_OUT_OF_MEMORY);
				}
				pHandle->pModHdlr = pModHdlr;
				pHandle->next = pHandles;

				pHandles = pHandle;
			}
		}
	}

	/* we initialized the structure, now let's add it to the linked list of modules */
	addModToGlblList(pNew);
	*pNewModule = pNew;

finalize_it:
	if(iRet != RS_RET_OK) {
		if(pNew != NULL)
			moduleDestruct(pNew);
		*pNewModule = NULL;
	}

	RETiRet;
}

/* Print loaded modules. This is more or less a 
 * debug or test aid, but anyhow I think it's worth it...
 * This only works if the dbgprintf() subsystem is initialized.
 * TODO: update for new input modules!
 */
static void modPrintList(void)
{
	modInfo_t *pMod;

	pMod = GetNxt(NULL);
	while(pMod != NULL) {
		dbgprintf("Loaded Module: Name='%s', IFVersion=%d, ",
			(char*) modGetName(pMod), pMod->iIFVers);
		dbgprintf("type=");
		switch(pMod->eType) {
		case eMOD_OUT:
			dbgprintf("output");
			break;
		case eMOD_IN:
			dbgprintf("input");
			break;
		case eMOD_LIB:
			dbgprintf("library");
			break;
		case eMOD_PARSER:
			dbgprintf("parser");
			break;
		case eMOD_STRGEN:
			dbgprintf("strgen");
			break;
		case eMOD_ANY: /* this is mostly to keep the compiler happy! */
			DBGPRINTF("PROGRAM ERROR: eMOD_ANY set as module type\n");
			assert(0);
			break;
		}
		dbgprintf(" module.\n");
		dbgprintf("Entry points:\n");
		dbgprintf("\tqueryEtryPt:        0x%lx\n", (unsigned long) pMod->modQueryEtryPt);
		dbgprintf("\tdbgPrintInstInfo:   0x%lx\n", (unsigned long) pMod->dbgPrintInstInfo);
		dbgprintf("\tfreeInstance:       0x%lx\n", (unsigned long) pMod->freeInstance);
		dbgprintf("\tbeginCnfLoad:       0x%lx\n", (unsigned long) pMod->beginCnfLoad);
		dbgprintf("\tcheckCnf:           0x%lx\n", (unsigned long) pMod->checkCnf);
		dbgprintf("\tactivateCnfPrePrivDrop: 0x%lx\n", (unsigned long) pMod->activateCnfPrePrivDrop);
		dbgprintf("\tactivateCnf:        0x%lx\n", (unsigned long) pMod->activateCnf);
		dbgprintf("\tfreeCnf:            0x%lx\n", (unsigned long) pMod->freeCnf);
		switch(pMod->eType) {
		case eMOD_OUT:
			dbgprintf("Output Module Entry Points:\n");
<<<<<<< HEAD
			dbgprintf("\tdoAction:           %p\n", pMod->mod.om.doAction);
			dbgprintf("\tparseSelectorAct:   %p\n", pMod->mod.om.parseSelectorAct);
			dbgprintf("\tnewActInst:         %p\n", (pMod->mod.om.newActInst == dummynewActInst) ?
								    NULL :  pMod->mod.om.newActInst);
			dbgprintf("\ttryResume:          %p\n", pMod->tryResume);
			dbgprintf("\tdoHUP:              %p\n", pMod->doHUP);
			dbgprintf("\tnewScope:           %p\n", pMod->mod.om.newScope);
			dbgprintf("\trestoreScope:       %p\n", pMod->mod.om.restoreScope);
			dbgprintf("\tBeginTransaction:   %p\n", ((pMod->mod.om.beginTransaction == dummyBeginTransaction) ?
								   NULL :  pMod->mod.om.beginTransaction));
			dbgprintf("\tEndTransaction:     %p\n", ((pMod->mod.om.endTransaction == dummyEndTransaction) ?
								   NULL :  pMod->mod.om.endTransaction));
=======
			dbgprintf("\tdoAction:           0x%lx\n", (unsigned long) pMod->mod.om.doAction);
			dbgprintf("\tparseSelectorAct:   0x%lx\n", (unsigned long) pMod->mod.om.parseSelectorAct);
			dbgprintf("\ttryResume:          0x%lx\n", (unsigned long) pMod->tryResume);
			dbgprintf("\tdoHUP:              0x%lx\n", (unsigned long) pMod->doHUP);
			dbgprintf("\tBeginTransaction:   0x%lx\n", (unsigned long)
								   ((pMod->mod.om.beginTransaction == dummyBeginTransaction) ?
								    0 :  pMod->mod.om.beginTransaction));
			dbgprintf("\tEndTransaction:     0x%lx\n", (unsigned long)
								   ((pMod->mod.om.endTransaction == dummyEndTransaction) ?
								    0 :  pMod->mod.om.endTransaction));
>>>>>>> 1049537c
			break;
		case eMOD_IN:
			dbgprintf("Input Module Entry Points\n");
			dbgprintf("\trunInput:           0x%lx\n", (unsigned long) pMod->mod.im.runInput);
			dbgprintf("\twillRun:            0x%lx\n", (unsigned long) pMod->mod.im.willRun);
			dbgprintf("\tafterRun:           0x%lx\n", (unsigned long) pMod->mod.im.afterRun);
			break;
		case eMOD_LIB:
			break;
		case eMOD_PARSER:
			dbgprintf("Parser Module Entry Points\n");
			dbgprintf("\tparse:              0x%lx\n", (unsigned long) pMod->mod.pm.parse);
			break;
		case eMOD_STRGEN:
			dbgprintf("Strgen Module Entry Points\n");
			dbgprintf("\tstrgen:            0x%lx\n", (unsigned long) pMod->mod.sm.strgen);
			break;
		case eMOD_ANY: /* this is mostly to keep the compiler happy! */
			break;
		}
		dbgprintf("\n");
		pMod = GetNxt(pMod); /* done, go next */
	}
}


/* unlink and destroy a module. The caller must provide a pointer to the module
 * itself as well as one to its immediate predecessor.
 * rgerhards, 2008-02-26
 */
static rsRetVal
modUnlinkAndDestroy(modInfo_t **ppThis)
{
	DEFiRet;
	modInfo_t *pThis;

	assert(ppThis != NULL);
	pThis = *ppThis;
	assert(pThis != NULL);

	pthread_mutex_lock(&mutLoadUnload);

	/* first check if we are permitted to unload */
	if(pThis->eType == eMOD_LIB) {
		if(pThis->uRefCnt > 0) {
			dbgprintf("module %s NOT unloaded because it still has a refcount of %u\n",
				  pThis->pszName, pThis->uRefCnt);
#			ifdef DEBUG
			//modUsrPrintAll();
#			endif
			ABORT_FINALIZE(RS_RET_MODULE_STILL_REFERENCED);
		}
	}

	/* we need to unlink the module before we can destruct it -- rgerhards, 2008-02-26 */
	if(pThis->pPrev == NULL) {
		/* module is root, so we need to set a new root */
		pLoadedModules = pThis->pNext;
	} else {
		pThis->pPrev->pNext = pThis->pNext;
	}

	if(pThis->pNext == NULL) {
		pLoadedModulesLast = pThis->pPrev;
	} else {
		pThis->pNext->pPrev = pThis->pPrev;
	}

	/* finally, we are ready for the module to go away... */
	dbgprintf("Unloading module %s\n", modGetName(pThis));
	CHKiRet(modPrepareUnload(pThis));
	*ppThis = pThis->pNext;

	moduleDestruct(pThis);

finalize_it:
	pthread_mutex_unlock(&mutLoadUnload);
	RETiRet;
}


/* unload all loaded modules of a specific type (use eMOD_ALL if you want to
 * unload all module types). The unload happens only if the module is no longer
 * referenced. So some modules may survive this call.
 * rgerhards, 2008-03-11
 */
static rsRetVal
modUnloadAndDestructAll(eModLinkType_t modLinkTypesToUnload)
{
	DEFiRet;
	modInfo_t *pModCurr; /* module currently being processed */

	pModCurr = GetNxt(NULL);
	while(pModCurr != NULL) {
		if(modLinkTypesToUnload == eMOD_LINK_ALL || pModCurr->eLinkType == modLinkTypesToUnload) {
			if(modUnlinkAndDestroy(&pModCurr) == RS_RET_MODULE_STILL_REFERENCED) {
				pModCurr = GetNxt(pModCurr);
			} else {
				/* Note: if the module was successfully unloaded, it has updated the
				 * pModCurr pointer to the next module. However, the unload process may
				 * still have indirectly referenced the pointer list in a way that the
				 * unloaded module is not aware of. So we restart the unload process
				 * to make sure we do not fall into a trap (what we did ;)). The
				 * performance toll is minimal. -- rgerhards, 2008-04-28
				 */
				pModCurr = GetNxt(NULL);
			}
		} else {
			pModCurr = GetNxt(pModCurr);
		}
	}

#	ifdef DEBUG
	/* DEV DEBUG only!
		if(pLoadedModules != NULL) {
			dbgprintf("modules still loaded after module.UnloadAndDestructAll:\n");
			modUsrPrintAll();
		}
	*/
#	endif

	RETiRet;
}

/* find module with given name in global list */
static inline rsRetVal
findModule(uchar *pModName, int iModNameLen, modInfo_t **pMod)
{
	modInfo_t *pModInfo;
	uchar *pModNameCmp;
	DEFiRet;

	pModInfo = GetNxt(NULL);
	while(pModInfo != NULL) {
		if(!strncmp((char *) pModName, (char *) (pModNameCmp = modGetName(pModInfo)), iModNameLen) &&
		   (!*(pModNameCmp + iModNameLen) || !strcmp((char *) pModNameCmp + iModNameLen, ".so"))) {
			dbgprintf("Module '%s' found\n", pModName);
			break;
		}
		pModInfo = GetNxt(pModInfo);
	}
	*pMod = pModInfo;
	RETiRet;
}


/* load a module and initialize it, based on doModLoad() from conf.c
 * rgerhards, 2008-03-05
 * varmojfekoj added support for dynamically loadable modules on 2007-08-13
 * rgerhards, 2007-09-25: please note that the non-threadsafe function dlerror() is
 * called below. This is ok because modules are currently only loaded during
 * configuration file processing, which is executed on a single thread. Should we
 * change that design at any stage (what is unlikely), we need to find a
 * replacement.
 * rgerhards, 2011-04-27:
 * Parameter "bConfLoad" tells us if the load was triggered by a config handler, in
 * which case we need to tie the loaded module to the current config. If bConfLoad == 0,
 * the system loads a module for internal reasons, this is not directly tied to a
 * configuration. We could also think if it would be useful to add only certain types
 * of modules, but the current implementation at least looks simpler.
 */
static rsRetVal
Load(uchar *pModName, sbool bConfLoad)
{
	DEFiRet;
	
	size_t iPathLen, iModNameLen;
	uchar *pModNameCmp;
	int bHasExtension;
        void *pModHdlr, *pModInit;
	modInfo_t *pModInfo;
	uchar *pModDirCurr, *pModDirNext;
	int iLoadCnt;
	struct dlhandle_s *pHandle = NULL;
#	ifdef PATH_MAX
	uchar pathBuf[PATH_MAX+1];
#	else
	uchar pathBuf[4096];
#	endif
	uchar *pPathBuf = pathBuf;
	size_t lenPathBuf = sizeof(pathBuf);

	assert(pModName != NULL);
	dbgprintf("Requested to load module '%s'\n", pModName);

	iModNameLen = strlen((char*)pModName);
	/* overhead for a full path is potentially 1 byte for a slash,
	 * three bytes for ".so" and one byte for '\0'.
	 */
#	define PATHBUF_OVERHEAD 1 + iModNameLen + 3 + 1

	pthread_mutex_lock(&mutLoadUnload);

	if(iModNameLen > 3 && !strcmp((char *) pModName + iModNameLen - 3, ".so")) {
		iModNameLen -= 3;
		bHasExtension = TRUE;
	} else
		bHasExtension = FALSE;

	CHKiRet(findModule(pModName, iModNameLen, &pModInfo));
	if(pModInfo != NULL) {
		if(bConfLoad)
			addModToCnfList(pModInfo);
		dbgprintf("Module '%s' already loaded\n", pModName);
		FINALIZE;
	}

	pModDirCurr = (uchar *)((pModDir == NULL) ?
		      _PATH_MODDIR : (char *)pModDir);
	pModDirNext = NULL;
	pModHdlr    = NULL;
	iLoadCnt    = 0;
	do {	/* now build our load module name */
		if(*pModName == '/' || *pModName == '.') {
			if(lenPathBuf < PATHBUF_OVERHEAD) {
				if(pPathBuf != pathBuf) /* already malloc()ed memory? */
					free(pPathBuf);
				/* we always alloc enough memory for everything we potentiall need to add */
				lenPathBuf = PATHBUF_OVERHEAD;
				CHKmalloc(pPathBuf = malloc(sizeof(char)*lenPathBuf));
			}
			*pPathBuf = '\0';	/* we do not need to append the path - its already in the module name */
			iPathLen = 0;
		} else {
			*pPathBuf = '\0';

			iPathLen = strlen((char *)pModDirCurr);
			pModDirNext = (uchar *)strchr((char *)pModDirCurr, ':');
			if(pModDirNext)
				iPathLen = (size_t)(pModDirNext - pModDirCurr);

			if(iPathLen == 0) {
				if(pModDirNext) {
					pModDirCurr = pModDirNext + 1;
					continue;
				}
				break;
			} else if(iPathLen > lenPathBuf - PATHBUF_OVERHEAD) {
				if(pPathBuf != pathBuf) /* already malloc()ed memory? */
					free(pPathBuf);
				/* we always alloc enough memory for everything we potentiall need to add */
				lenPathBuf = iPathLen + PATHBUF_OVERHEAD;
				CHKmalloc(pPathBuf = malloc(sizeof(char)*lenPathBuf));
			}

			memcpy((char *) pPathBuf, (char *)pModDirCurr, iPathLen);
			if((pPathBuf[iPathLen - 1] != '/')) {
				/* we have space, made sure in previous check */
				pPathBuf[iPathLen++] = '/';
			}
			pPathBuf[iPathLen] = '\0';

			if(pModDirNext)
				pModDirCurr = pModDirNext + 1;
		}

		/* ... add actual name ... */
		strncat((char *) pPathBuf, (char *) pModName, lenPathBuf - iPathLen - 1);

		/* now see if we have an extension and, if not, append ".so" */
		if(!bHasExtension) {
			/* we do not have an extension and so need to add ".so"
			 * TODO: I guess this is highly importable, so we should change the
			 * algo over time... -- rgerhards, 2008-03-05
			 */
			strncat((char *) pPathBuf, ".so", lenPathBuf - strlen((char*) pPathBuf) - 1);
			iPathLen += 3;
		}

		/* complete load path constructed, so ... GO! */
		dbgprintf("loading module '%s'\n", pPathBuf);

		/* see if we have this one already */
		for (pHandle = pHandles; pHandle; pHandle = pHandle->next) {
			if (!strcmp((char *)pModName, (char *)pHandle->pszName)) {
				pModHdlr = pHandle->pModHdlr;
				break;
			}
		}

		/* not found, try to dynamically link it */
		if (!pModHdlr) {
			pModHdlr = dlopen((char *) pPathBuf, RTLD_NOW);
		}

		iLoadCnt++;
	
	} while(pModHdlr == NULL && *pModName != '/' && pModDirNext);

	if(!pModHdlr) {
		if(iLoadCnt) {
			errmsg.LogError(0, RS_RET_MODULE_LOAD_ERR_DLOPEN, "could not load module '%s', dlopen: %s\n",
					pPathBuf, dlerror());
		} else {
			errmsg.LogError(0, NO_ERRCODE, "could not load module '%s', ModDir was '%s'\n", pPathBuf,
			                               ((pModDir == NULL) ? _PATH_MODDIR : (char *)pModDir));
		}
		ABORT_FINALIZE(RS_RET_MODULE_LOAD_ERR_DLOPEN);
	}
	if(!(pModInit = dlsym(pModHdlr, "modInit"))) {
		errmsg.LogError(0, RS_RET_MODULE_LOAD_ERR_NO_INIT,
			 	"could not load module '%s', dlsym: %s\n", pPathBuf, dlerror());
		dlclose(pModHdlr);
		ABORT_FINALIZE(RS_RET_MODULE_LOAD_ERR_NO_INIT);
	}
	if((iRet = doModInit(pModInit, (uchar*) pModName, pModHdlr, &pModInfo)) != RS_RET_OK) {
		errmsg.LogError(0, RS_RET_MODULE_LOAD_ERR_INIT_FAILED,
				"could not load module '%s', rsyslog error %d\n", pPathBuf, iRet);
		dlclose(pModHdlr);
		ABORT_FINALIZE(RS_RET_MODULE_LOAD_ERR_INIT_FAILED);
	}
	if(bConfLoad)
		addModToCnfList(pModInfo);

finalize_it:
	if(pPathBuf != pathBuf) /* used malloc()ed memory? */
		free(pPathBuf);
	pthread_mutex_unlock(&mutLoadUnload);
	RETiRet;
}


/* set the default module load directory. A NULL value may be provided, in
 * which case any previous value is deleted but no new one set. The caller-provided
 * string is duplicated. If it needs to be freed, that's the caller's duty.
 * rgerhards, 2008-03-07
 */
static rsRetVal
SetModDir(uchar *pszModDir)
{
	DEFiRet;

	dbgprintf("setting default module load directory '%s'\n", pszModDir);
	if(pModDir != NULL) {
		free(pModDir);
	}

	pModDir = (uchar*) strdup((char*)pszModDir);

	RETiRet;
}


/* Reference-Counting object access: add 1 to the current reference count. Must be
 * called by anyone interested in using a module. -- rgerhards, 20080-03-10
 */
static rsRetVal
Use(char *srcFile, modInfo_t *pThis)
{
	DEFiRet;

	assert(pThis != NULL);
	pThis->uRefCnt++;
	dbgprintf("source file %s requested reference for module '%s', reference count now %u\n",
		  srcFile, pThis->pszName, pThis->uRefCnt);

#	ifdef DEBUG
	modUsrAdd(pThis, srcFile);
#	endif

	RETiRet;

}


/* Reference-Counting object access: subract one from the current refcount. Must
 * by called by anyone who no longer needs a module. If count reaches 0, the 
 * module is unloaded. -- rgerhards, 20080-03-10
 */
static rsRetVal
Release(char *srcFile, modInfo_t **ppThis)
{
	DEFiRet;
	modInfo_t *pThis;

	assert(ppThis != NULL);
	pThis = *ppThis;
	assert(pThis != NULL);
	if(pThis->uRefCnt == 0) {
		/* oops, we are already at 0? */
		dbgprintf("internal error: module '%s' already has a refcount of 0 (released by %s)!\n",
			  pThis->pszName, srcFile);
	} else {
		--pThis->uRefCnt;
		dbgprintf("file %s released module '%s', reference count now %u\n",
			  srcFile, pThis->pszName, pThis->uRefCnt);
#		ifdef DEBUG
		modUsrDel(pThis, srcFile);
		modUsrPrint(pThis);
#		endif
	}

	if(pThis->uRefCnt == 0) {
		/* we have a zero refcount, so we must unload the module */
		dbgprintf("module '%s' has zero reference count, unloading...\n", pThis->pszName);
		modUnlinkAndDestroy(&pThis);
		/* we must NOT do a *ppThis = NULL, because ppThis now points into freed memory!
		 * If in doubt, see obj.c::ReleaseObj() for how we are called.
		 */
	}

	RETiRet;

}


/* exit our class
 * rgerhards, 2008-03-11
 */
BEGINObjClassExit(module, OBJ_IS_LOADABLE_MODULE) /* CHANGE class also in END MACRO! */
CODESTARTObjClassExit(module)
	/* release objects we no longer need */
	objRelease(errmsg, CORE_COMPONENT);
	objRelease(parser, CORE_COMPONENT);
	/* We have a problem in our reference counting, which leads to this function
	 * being called too early. This usually is no problem, but if we destroy
	 * the mutex object, we get into trouble. So rather than finding the root cause,
	 * we do not release the mutex right now and have a very, very slight leak.
	 * We know that otherwise no bad effects happen, so this acceptable for the 
	 * time being. -- rgerhards, 2009-05-25
	 *
	 * TODO: add again: pthread_mutex_destroy(&mutLoadUnload);
	 */

	free(pModDir);
#	ifdef DEBUG
	modUsrPrintAll(); /* debug aid - TODO: integrate with debug.c, at least the settings! */
#	endif
ENDObjClassExit(module)


/* queryInterface function
 * rgerhards, 2008-03-05
 */
BEGINobjQueryInterface(module)
CODESTARTobjQueryInterface(module)
	if(pIf->ifVersion != moduleCURR_IF_VERSION) { /* check for current version, increment on each change */
		ABORT_FINALIZE(RS_RET_INTERFACE_NOT_SUPPORTED);
	}

	/* ok, we have the right interface, so let's fill it
	 * Please note that we may also do some backwards-compatibility
	 * work here (if we can support an older interface version - that,
	 * of course, also affects the "if" above).
	 */
	pIf->GetNxt = GetNxt;
	pIf->GetNxtCnfType = GetNxtCnfType;
	pIf->GetName = modGetName;
	pIf->GetStateName = modGetStateName;
	pIf->PrintList = modPrintList;
	pIf->FindWithCnfName = FindWithCnfName;
	pIf->UnloadAndDestructAll = modUnloadAndDestructAll;
	pIf->doModInit = doModInit;
	pIf->SetModDir = SetModDir;
	pIf->Load = Load;
	pIf->Use = Use;
	pIf->Release = Release;
finalize_it:
ENDobjQueryInterface(module)


/* Initialize our class. Must be called as the very first method
 * before anything else is called inside this class.
 * rgerhards, 2008-03-05
 */
BEGINAbstractObjClassInit(module, 1, OBJ_IS_CORE_MODULE) /* class, version - CHANGE class also in END MACRO! */
	uchar *pModPath;
	pthread_mutexattr_t mutAttr;

	/* use any module load path specified in the environment */
	if((pModPath = (uchar*) getenv("RSYSLOG_MODDIR")) != NULL) {
		SetModDir(pModPath);
	}

	/* now check if another module path was set via the command line (-M)
	 * if so, that overrides the environment. Please note that we must use
	 * a global setting here because the command line parser can NOT call
	 * into the module object, because it is not initialized at that point. So
	 * instead a global setting is changed and we pick it up as soon as we
	 * initialize -- rgerhards, 2008-04-04
	 */
	if(glblModPath != NULL) {
		SetModDir(glblModPath);
	}

	pthread_mutexattr_init(&mutAttr);
	pthread_mutexattr_settype(&mutAttr, PTHREAD_MUTEX_RECURSIVE);
	pthread_mutex_init(&mutLoadUnload, &mutAttr);

	/* request objects we use */
	CHKiRet(objUse(errmsg, CORE_COMPONENT));
ENDObjClassInit(module)

/* vi:set ai:
 */<|MERGE_RESOLUTION|>--- conflicted
+++ resolved
@@ -769,31 +769,16 @@
 		switch(pMod->eType) {
 		case eMOD_OUT:
 			dbgprintf("Output Module Entry Points:\n");
-<<<<<<< HEAD
 			dbgprintf("\tdoAction:           %p\n", pMod->mod.om.doAction);
 			dbgprintf("\tparseSelectorAct:   %p\n", pMod->mod.om.parseSelectorAct);
 			dbgprintf("\tnewActInst:         %p\n", (pMod->mod.om.newActInst == dummynewActInst) ?
 								    NULL :  pMod->mod.om.newActInst);
 			dbgprintf("\ttryResume:          %p\n", pMod->tryResume);
 			dbgprintf("\tdoHUP:              %p\n", pMod->doHUP);
-			dbgprintf("\tnewScope:           %p\n", pMod->mod.om.newScope);
-			dbgprintf("\trestoreScope:       %p\n", pMod->mod.om.restoreScope);
 			dbgprintf("\tBeginTransaction:   %p\n", ((pMod->mod.om.beginTransaction == dummyBeginTransaction) ?
 								   NULL :  pMod->mod.om.beginTransaction));
 			dbgprintf("\tEndTransaction:     %p\n", ((pMod->mod.om.endTransaction == dummyEndTransaction) ?
 								   NULL :  pMod->mod.om.endTransaction));
-=======
-			dbgprintf("\tdoAction:           0x%lx\n", (unsigned long) pMod->mod.om.doAction);
-			dbgprintf("\tparseSelectorAct:   0x%lx\n", (unsigned long) pMod->mod.om.parseSelectorAct);
-			dbgprintf("\ttryResume:          0x%lx\n", (unsigned long) pMod->tryResume);
-			dbgprintf("\tdoHUP:              0x%lx\n", (unsigned long) pMod->doHUP);
-			dbgprintf("\tBeginTransaction:   0x%lx\n", (unsigned long)
-								   ((pMod->mod.om.beginTransaction == dummyBeginTransaction) ?
-								    0 :  pMod->mod.om.beginTransaction));
-			dbgprintf("\tEndTransaction:     0x%lx\n", (unsigned long)
-								   ((pMod->mod.om.endTransaction == dummyEndTransaction) ?
-								    0 :  pMod->mod.om.endTransaction));
->>>>>>> 1049537c
 			break;
 		case eMOD_IN:
 			dbgprintf("Input Module Entry Points\n");
