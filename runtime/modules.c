/* modules.c
 * This is the implementation of syslogd modules object.
 * This object handles plug-ins and build-in modules of all kind.
 *
 * Modules are reference-counted. Anyone who access a module must call
 * Use() before any function is accessed and Release() when he is done.
 * When the reference count reaches 0, rsyslog unloads the module (that
 * may be changed in the future to cache modules). Rsyslog does NOT
 * unload modules with a reference count > 0, even if the unload
 * method is called!
 *
 * File begun on 2007-07-22 by RGerhards
 *
 * Copyright 2007-2011 Rainer Gerhards and Adiscon GmbH.
 *
 * This file is part of the rsyslog runtime library.
 *
 * The rsyslog runtime library is free software: you can redistribute it and/or modify
 * it under the terms of the GNU Lesser General Public License as published by
 * the Free Software Foundation, either version 3 of the License, or
 * (at your option) any later version.
 *
 * The rsyslog runtime library is distributed in the hope that it will be useful,
 * but WITHOUT ANY WARRANTY; without even the implied warranty of
 * MERCHANTABILITY or FITNESS FOR A PARTICULAR PURPOSE.  See the
 * GNU Lesser General Public License for more details.
 *
 * You should have received a copy of the GNU Lesser General Public License
 * along with the rsyslog runtime library.  If not, see <http://www.gnu.org/licenses/>.
 *
 * A copy of the GPL can be found in the file "COPYING" in this distribution.
 * A copy of the LGPL can be found in the file "COPYING.LESSER" in this distribution.
 */
#include "config.h"
#include "rsyslog.h"
#include <stdio.h>
#include <stdarg.h>
#include <stdlib.h>
#include <string.h>
#include <time.h>
#include <assert.h>
#include <errno.h>
#include <pthread.h>
#ifdef	OS_BSD
#	include "libgen.h"
#endif

#include <dlfcn.h> /* TODO: replace this with the libtools equivalent! */

#include <unistd.h>
#include <sys/file.h>

#ifdef OS_SOLARIS
#	define PATH_MAX MAXPATHLEN
#endif

#include "cfsysline.h"
#include "rsconf.h"
#include "modules.h"
#include "errmsg.h"
#include "parser.h"
#include "strgen.h"

/* static data */
DEFobjStaticHelpers
DEFobjCurrIf(errmsg)
DEFobjCurrIf(parser)
DEFobjCurrIf(strgen)

/* we must ensure that only one thread at one time tries to load or unload
 * modules, otherwise we may see race conditions. This first came up with
 * imdiag/imtcp, which both use the same stream drivers. Below is the mutex
 * for that handling.
 * rgerhards, 2009-05-25
 */
static pthread_mutex_t mutLoadUnload;

static modInfo_t *pLoadedModules = NULL;	/* list of currently-loaded modules */
static modInfo_t *pLoadedModulesLast = NULL;	/* tail-pointer */

/* already dlopen()-ed libs */
static struct dlhandle_s *pHandles = NULL;

static uchar *pModDir;		/* directory where loadable modules are found */

/* we provide a set of dummy functions for modules that do not support the
 * some interfaces.
 * On the commit feature: As the modules do not support it, they commit each message they
 * receive, and as such the dummies can always return RS_RET_OK without causing
 * harm. This simplifies things as in action processing we do not need to check
 * if the transactional entry points exist.
 */
static rsRetVal
dummyBeginTransaction() 
{
	return RS_RET_OK;
}
static rsRetVal
dummyEndTransaction() 
{
	return RS_RET_OK;
}
static rsRetVal
dummyIsCompatibleWithFeature() 
{
	return RS_RET_INCOMPATIBLE;
}
static rsRetVal
dummynewActInst(uchar *modName, struct nvlst __attribute__((unused)) *dummy1,
	  	void __attribute__((unused)) **dummy2, omodStringRequest_t __attribute__((unused)) **dummy3) 
{
	errmsg.LogError(0, RS_RET_CONFOBJ_UNSUPPORTED, "config objects are not "
			"supported by module '%s' -- legacy config options "
			"MUST be used instead", modName);
	return RS_RET_CONFOBJ_UNSUPPORTED;
}

#ifdef DEBUG
/* we add some home-grown support to track our users (and detect who does not free us). In
 * the long term, this should probably be migrated into debug.c (TODO). -- rgerhards, 2008-03-11
 */

/* add a user to the current list of users (always at the root) */
static void
modUsrAdd(modInfo_t *pThis, char *pszUsr)
{
	modUsr_t *pUsr;

	BEGINfunc
	if((pUsr = calloc(1, sizeof(modUsr_t))) == NULL)
		goto finalize_it;

	if((pUsr->pszFile = strdup(pszUsr)) == NULL) {
		free(pUsr);
		goto finalize_it;
	}

	if(pThis->pModUsrRoot != NULL) {
		pUsr->pNext = pThis->pModUsrRoot;
	}
	pThis->pModUsrRoot = pUsr;

finalize_it:
	ENDfunc;
}


/* remove a user from the current user list
 * rgerhards, 2008-03-11
 */
static void
modUsrDel(modInfo_t *pThis, char *pszUsr)
{
	modUsr_t *pUsr;
	modUsr_t *pPrev = NULL;

	for(pUsr = pThis->pModUsrRoot ; pUsr != NULL ; pUsr = pUsr->pNext) {
		if(!strcmp(pUsr->pszFile, pszUsr))
			break;
		else
			pPrev = pUsr;
	}

	if(pUsr == NULL) {
		dbgprintf("oops - tried to delete user %s from module %s and it wasn't registered as one...\n",
			  pszUsr, pThis->pszName);
	} else {
		if(pPrev == NULL) {
			/* This was at the root! */
			pThis->pModUsrRoot = pUsr->pNext;
		} else {
			pPrev->pNext = pUsr->pNext;
		}
		/* free ressources */
		free(pUsr->pszFile);
		free(pUsr);
		pUsr = NULL; /* just to make sure... */
	}
}


/* print a short list all all source files using the module in question
 * rgerhards, 2008-03-11
 */
static void
modUsrPrint(modInfo_t *pThis)
{
	modUsr_t *pUsr;

	for(pUsr = pThis->pModUsrRoot ; pUsr != NULL ; pUsr = pUsr->pNext) {
		dbgprintf("\tmodule %s is currently in use by file %s\n",
			  pThis->pszName, pUsr->pszFile);
	}
}


/* print all loaded modules and who is accessing them. This is primarily intended
 * to be called at end of run to detect "module leaks" and who is causing them.
 * rgerhards, 2008-03-11
 */
//static void
void
modUsrPrintAll(void)
{
	modInfo_t *pMod;

	BEGINfunc
	for(pMod = pLoadedModules ; pMod != NULL ; pMod = pMod->pNext) {
		dbgprintf("printing users of loadable module %s, refcount %u, ptr %p, type %d\n", pMod->pszName, pMod->uRefCnt, pMod, pMod->eType);
		modUsrPrint(pMod);
	}
	ENDfunc
}

#endif /* #ifdef DEBUG */


/* Construct a new module object
 */
static rsRetVal moduleConstruct(modInfo_t **pThis)
{
	modInfo_t *pNew;

	if((pNew = calloc(1, sizeof(modInfo_t))) == NULL)
		return RS_RET_OUT_OF_MEMORY;

	/* OK, we got the element, now initialize members that should
	 * not be zero-filled.
	 */

	*pThis = pNew;
	return RS_RET_OK;
}


/* Destructs a module object. The object must not be linked to the
 * linked list of modules. Please note that all other dependencies on this
 * modules must have been removed before (e.g. CfSysLineHandlers!)
 */
static void moduleDestruct(modInfo_t *pThis)
{
	assert(pThis != NULL);
	free(pThis->pszName);
	free(pThis->cnfName);
	if(pThis->pModHdlr != NULL) {
#	ifdef	VALGRIND
#		warning "dlclose disabled for valgrind"
#	else
		if (pThis->eKeepType == eMOD_NOKEEP) {
			dlclose(pThis->pModHdlr);
		}
#	endif
	}

	free(pThis);
}


/* This enables a module to query the core for specific features.
 * rgerhards, 2009-04-22
 */
static rsRetVal queryCoreFeatureSupport(int *pBool, unsigned uFeat)
{
	DEFiRet;

	if((pBool == NULL))
		ABORT_FINALIZE(RS_RET_PARAM_ERROR);

	*pBool = (uFeat & CORE_FEATURE_BATCHING) ? 1 : 0;

finalize_it:
	RETiRet;
}


/* The following function is the queryEntryPoint for host-based entry points.
 * Modules may call it to get access to core interface functions. Please note
 * that utility functions can be accessed via shared libraries - at least this
 * is my current shool of thinking.
 * Please note that the implementation as a query interface allows to take
 * care of plug-in interface version differences. -- rgerhards, 2007-07-31
 * ... but often it better not to use a new interface. So we now add core
 * functions here that a plugin may request. -- rgerhards, 2009-04-22
 */
static rsRetVal queryHostEtryPt(uchar *name, rsRetVal (**pEtryPoint)())
{
	DEFiRet;

	if((name == NULL) || (pEtryPoint == NULL))
		ABORT_FINALIZE(RS_RET_PARAM_ERROR);

	if(!strcmp((char*) name, "regCfSysLineHdlr")) {
		*pEtryPoint = regCfSysLineHdlr;
	} else if(!strcmp((char*) name, "objGetObjInterface")) {
		*pEtryPoint = objGetObjInterface;
	} else if(!strcmp((char*) name, "OMSRgetSupportedTplOpts")) {
		*pEtryPoint = OMSRgetSupportedTplOpts;
	} else if(!strcmp((char*) name, "queryCoreFeatureSupport")) {
		*pEtryPoint = queryCoreFeatureSupport;
	} else {
		*pEtryPoint = NULL; /* to  be on the safe side */
		ABORT_FINALIZE(RS_RET_ENTRY_POINT_NOT_FOUND);
	}

finalize_it:
	RETiRet;
}


/* get the name of a module
 */
static uchar *modGetName(modInfo_t *pThis)
{
	return((pThis->pszName == NULL) ? (uchar*) "" : pThis->pszName);
}


/* get the state-name of a module. The state name is its name
 * together with a short description of the module state (which
 * is pulled from the module itself.
 * rgerhards, 2007-07-24
 * TODO: the actual state name is not yet pulled
 */
static uchar *modGetStateName(modInfo_t *pThis)
{
	return(modGetName(pThis));
}


/* Add a module to the loaded module linked list
 */
static inline void
addModToGlblList(modInfo_t *pThis)
{
	assert(pThis != NULL);

	if(pLoadedModules == NULL) {
		pLoadedModules = pLoadedModulesLast = pThis;
	} else {
		/* there already exist entries */
		pThis->pPrev = pLoadedModulesLast;
		pLoadedModulesLast->pNext = pThis;
		pLoadedModulesLast = pThis;
	}
}


/* Add a module to the config module list for current loadConf
 */
rsRetVal
addModToCnfList(modInfo_t *pThis)
{
	cfgmodules_etry_t *pNew;
	cfgmodules_etry_t *pLast;
	DEFiRet;
	assert(pThis != NULL);

	if(loadConf == NULL) {
		/* we are in an early init state */
		FINALIZE;
	}

	/* check for duplicates and, as a side-activity, identify last node */
	pLast = loadConf->modules.root; 
	if(pLast != NULL) {
		while(1) { /* loop broken inside */
			if(pLast->pMod == pThis) {
				DBGPRINTF("module '%s' already in this config\n", modGetName(pThis));
				FINALIZE;
			}
			if(pLast->next == NULL)
				break;
			pLast = pLast -> next;
		}
	}

	/* if we reach this point, pLast is the tail pointer and this module is new
	 * inside the currently loaded config. So, iff it is an input module, let's
	 * pass it a pointer which it can populate with a pointer to its module conf.
	 */

	CHKmalloc(pNew = MALLOC(sizeof(cfgmodules_etry_t)));
	pNew->canActivate = 1;
	pNew->next = NULL;
	pNew->pMod = pThis;

	if(pThis->beginCnfLoad != NULL) {
		CHKiRet(pThis->beginCnfLoad(&pNew->modCnf, loadConf));
	}

	if(pLast == NULL) {
		loadConf->modules.root = pNew;
	} else {
		/* there already exist entries */
		pLast->next = pNew;
	}

finalize_it:
	RETiRet;
}


/* Get the next module pointer - this is used to traverse the list.
 * The function returns the next pointer or NULL, if there is no next one.
 * The last object must be provided to the function. If NULL is provided,
 * it starts at the root of the list. Even in this case, NULL may be 
 * returned - then, the list is empty.
 * rgerhards, 2007-07-23
 */
static modInfo_t *GetNxt(modInfo_t *pThis)
{
	modInfo_t *pNew;

	if(pThis == NULL)
		pNew = pLoadedModules;
	else
		pNew = pThis->pNext;

	return(pNew);
}


/* this function is like GetNxt(), but it returns pointers to
 * the configmodules entry, which than can be used to obtain the
 * actual module pointer. Note that it returns those for
 * modules of specific type only. Only modules from the provided
 * config are returned. Note that processing speed could be improved,
 * but this is really not relevant, as config file loading is not really
 * something we are concerned about in regard to runtime.
 */
static cfgmodules_etry_t
*GetNxtCnfType(rsconf_t *cnf, cfgmodules_etry_t *node, eModType_t rqtdType)
{
	if(node == NULL) { /* start at beginning of module list */
		node = cnf->modules.root;
	} else {
		node = node->next;
	}

	if(rqtdType != eMOD_ANY) { /* if any, we already have the right one! */
		while(node != NULL && node->pMod->eType != rqtdType) {
			node = node->next;
		}
	}

	return node;
}


/* Find a module with the given conf name and type. Returns NULL if none
 * can be found, otherwise module found.
 */
static modInfo_t *
FindWithCnfName(rsconf_t *cnf, uchar *name, eModType_t rqtdType)
{
	cfgmodules_etry_t *node;

	;
	for(  node = cnf->modules.root
	    ; node != NULL
	    ; node = node->next) {
		if(node->pMod->eType != rqtdType || node->pMod->cnfName == NULL)
			continue;
		if(!strcasecmp((char*)node->pMod->cnfName, (char*)name))
			break;
	}

	return node == NULL ? NULL : node->pMod;
}


/* Prepare a module for unloading.
 * This is currently a dummy, to be filled when we have a plug-in
 * interface - rgerhards, 2007-08-09
 * rgerhards, 2007-11-21:
 * When this function is called, all instance-data must already have
 * been destroyed. In the case of output modules, this happens when the
 * rule set is being destroyed. When we implement other module types, we
 * need to think how we handle it there (and if we have any instance data).
 * rgerhards, 2008-03-10: reject unload request if the module has a reference
 * count > 0.
 */
static rsRetVal
modPrepareUnload(modInfo_t *pThis)
{
	DEFiRet;
	void *pModCookie;

	assert(pThis != NULL);

	if(pThis->uRefCnt > 0) {
		dbgprintf("rejecting unload of module '%s' because it has a refcount of %d\n",
			  pThis->pszName, pThis->uRefCnt);
		ABORT_FINALIZE(RS_RET_MODULE_STILL_REFERENCED);
	}

	CHKiRet(pThis->modGetID(&pModCookie));
	pThis->modExit(); /* tell the module to get ready for unload */
	CHKiRet(unregCfSysLineHdlrs4Owner(pModCookie));

finalize_it:
	RETiRet;
}


/* Add an already-loaded module to the module linked list. This function does
 * everything needed to fully initialize the module.
 */
static rsRetVal
doModInit(rsRetVal (*modInit)(int, int*, rsRetVal(**)(), rsRetVal(*)(), modInfo_t*),
	  uchar *name, void *pModHdlr, modInfo_t **pNewModule)
{
	rsRetVal localRet;
	modInfo_t *pNew = NULL;
	uchar *pName;
	parser_t *pParser; /* used for parser modules */
	strgen_t *pStrgen; /* used for strgen modules */
	rsRetVal (*GetName)(uchar**);
	rsRetVal (*modGetType)(eModType_t *pType);
	rsRetVal (*modGetKeepType)(eModKeepType_t *pKeepType);
	struct dlhandle_s *pHandle = NULL;
	rsRetVal (*getModCnfName)(uchar **cnfName);
	uchar *cnfName;
	DEFiRet;

	assert(modInit != NULL);

	if((iRet = moduleConstruct(&pNew)) != RS_RET_OK) {
		pNew = NULL;
		ABORT_FINALIZE(iRet);
	}

	CHKiRet((*modInit)(CURR_MOD_IF_VERSION, &pNew->iIFVers, &pNew->modQueryEtryPt, queryHostEtryPt, pNew));

	if(pNew->iIFVers != CURR_MOD_IF_VERSION) {
		ABORT_FINALIZE(RS_RET_MISSING_INTERFACE);
	}

	/* We now poll the module to see what type it is. We do this only once as this
	 * can never change in the lifetime of an module. -- rgerhards, 2007-12-14
	 */
	CHKiRet((*pNew->modQueryEtryPt)((uchar*)"getType", &modGetType));
	CHKiRet((*modGetType)(&pNew->eType));
	CHKiRet((*pNew->modQueryEtryPt)((uchar*)"getKeepType", &modGetKeepType));
	CHKiRet((*modGetKeepType)(&pNew->eKeepType));
	dbgprintf("module %s of type %d being loaded.\n", name, pNew->eType);
	
	/* OK, we know we can successfully work with the module. So we now fill the
	 * rest of the data elements. First we load the interfaces common to all
	 * module types.
	 */
	CHKiRet((*pNew->modQueryEtryPt)((uchar*)"modGetID", &pNew->modGetID));
	CHKiRet((*pNew->modQueryEtryPt)((uchar*)"modExit", &pNew->modExit));
	localRet = (*pNew->modQueryEtryPt)((uchar*)"isCompatibleWithFeature", &pNew->isCompatibleWithFeature);
	if(localRet == RS_RET_MODULE_ENTRY_POINT_NOT_FOUND)
		pNew->isCompatibleWithFeature = dummyIsCompatibleWithFeature;
	else if(localRet != RS_RET_OK)
		ABORT_FINALIZE(localRet);

	/* optional calls for new config system */
	localRet = (*pNew->modQueryEtryPt)((uchar*)"getModCnfName", &getModCnfName);
	if(localRet == RS_RET_OK) {
		if(getModCnfName(&cnfName) == RS_RET_OK)
			pNew->cnfName = (uchar*) strdup((char*)cnfName);
			  /**< we do not care if strdup() fails, we can accept that */
		else
			pNew->cnfName = NULL;
		dbgprintf("module config name is '%s'\n", cnfName);
	}
	localRet = (*pNew->modQueryEtryPt)((uchar*)"beginCnfLoad", &pNew->beginCnfLoad);
	if(localRet == RS_RET_OK) {
		dbgprintf("module %s supports rsyslog v6 config interface\n", name);
		CHKiRet((*pNew->modQueryEtryPt)((uchar*)"endCnfLoad", &pNew->endCnfLoad));
		CHKiRet((*pNew->modQueryEtryPt)((uchar*)"freeCnf", &pNew->freeCnf));
		CHKiRet((*pNew->modQueryEtryPt)((uchar*)"checkCnf", &pNew->checkCnf));
		CHKiRet((*pNew->modQueryEtryPt)((uchar*)"activateCnf", &pNew->activateCnf));
		localRet = (*pNew->modQueryEtryPt)((uchar*)"activateCnfPrePrivDrop", &pNew->activateCnfPrePrivDrop);
		if(localRet == RS_RET_MODULE_ENTRY_POINT_NOT_FOUND) {
			pNew->activateCnfPrePrivDrop = NULL;
		} else {
			CHKiRet(localRet);
		}
	} else if(localRet == RS_RET_MODULE_ENTRY_POINT_NOT_FOUND) {
		pNew->beginCnfLoad = NULL; /* flag as non-present */
	} else {
		ABORT_FINALIZE(localRet);
	}
	/* ... and now the module-specific interfaces */
	switch(pNew->eType) {
		case eMOD_IN:
			CHKiRet((*pNew->modQueryEtryPt)((uchar*)"runInput", &pNew->mod.im.runInput));
			CHKiRet((*pNew->modQueryEtryPt)((uchar*)"willRun", &pNew->mod.im.willRun));
			CHKiRet((*pNew->modQueryEtryPt)((uchar*)"afterRun", &pNew->mod.im.afterRun));
			pNew->mod.im.bCanRun = 0;
			break;
		case eMOD_OUT:
			CHKiRet((*pNew->modQueryEtryPt)((uchar*)"freeInstance", &pNew->freeInstance));
			CHKiRet((*pNew->modQueryEtryPt)((uchar*)"dbgPrintInstInfo", &pNew->dbgPrintInstInfo));
			CHKiRet((*pNew->modQueryEtryPt)((uchar*)"doAction", &pNew->mod.om.doAction));
			CHKiRet((*pNew->modQueryEtryPt)((uchar*)"parseSelectorAct", &pNew->mod.om.parseSelectorAct));
			CHKiRet((*pNew->modQueryEtryPt)((uchar*)"tryResume", &pNew->tryResume));
			CHKiRet((*pNew->modQueryEtryPt)((uchar*)"newScope", &pNew->mod.om.newScope));
			CHKiRet((*pNew->modQueryEtryPt)((uchar*)"restoreScope", &pNew->mod.om.restoreScope));
			/* try load optional interfaces */
			localRet = (*pNew->modQueryEtryPt)((uchar*)"doHUP", &pNew->doHUP);
			if(localRet != RS_RET_OK && localRet != RS_RET_MODULE_ENTRY_POINT_NOT_FOUND)
				ABORT_FINALIZE(localRet);

			localRet = (*pNew->modQueryEtryPt)((uchar*)"beginTransaction", &pNew->mod.om.beginTransaction);
			if(localRet == RS_RET_MODULE_ENTRY_POINT_NOT_FOUND)
				pNew->mod.om.beginTransaction = dummyBeginTransaction;
			else if(localRet != RS_RET_OK)
				ABORT_FINALIZE(localRet);

			localRet = (*pNew->modQueryEtryPt)((uchar*)"endTransaction", &pNew->mod.om.endTransaction);
			if(localRet == RS_RET_MODULE_ENTRY_POINT_NOT_FOUND) {
				pNew->mod.om.endTransaction = dummyEndTransaction;
			} else if(localRet != RS_RET_OK) {
				ABORT_FINALIZE(localRet);
			}

			localRet = (*pNew->modQueryEtryPt)((uchar*)"newActInst", &pNew->mod.om.newActInst);
			if(localRet == RS_RET_MODULE_ENTRY_POINT_NOT_FOUND) {
				pNew->mod.om.newActInst = dummynewActInst;
			} else if(localRet != RS_RET_OK) {
				ABORT_FINALIZE(localRet);
			}
			break;
		case eMOD_LIB:
			break;
		case eMOD_PARSER:
			/* first, we need to obtain the parser object. We could not do that during
			 * init as that would have caused class bootstrap issues which are not
			 * absolutely necessary. Note that we can call objUse() multiple times, it
			 * handles that.
			 */
			CHKiRet(objUse(parser, CORE_COMPONENT));
			/* here, we create a new parser object */
			CHKiRet((*pNew->modQueryEtryPt)((uchar*)"parse", &pNew->mod.pm.parse));
			CHKiRet((*pNew->modQueryEtryPt)((uchar*)"GetParserName", &GetName));
			CHKiRet(GetName(&pName));
			CHKiRet(parser.Construct(&pParser));

			/* check some features */
			localRet = pNew->isCompatibleWithFeature(sFEATUREAutomaticSanitazion);
			if(localRet == RS_RET_OK){
				CHKiRet(parser.SetDoSanitazion(pParser, TRUE));
			}
			localRet = pNew->isCompatibleWithFeature(sFEATUREAutomaticPRIParsing);
			if(localRet == RS_RET_OK){
				CHKiRet(parser.SetDoPRIParsing(pParser, TRUE));
			}

			CHKiRet(parser.SetName(pParser, pName));
			CHKiRet(parser.SetModPtr(pParser, pNew));
			CHKiRet(parser.ConstructFinalize(pParser));
			break;
		case eMOD_STRGEN:
			/* first, we need to obtain the strgen object. We could not do that during
			 * init as that would have caused class bootstrap issues which are not
			 * absolutely necessary. Note that we can call objUse() multiple times, it
			 * handles that.
			 */
			CHKiRet(objUse(strgen, CORE_COMPONENT));
			/* here, we create a new parser object */
			CHKiRet((*pNew->modQueryEtryPt)((uchar*)"strgen", &pNew->mod.sm.strgen));
			CHKiRet((*pNew->modQueryEtryPt)((uchar*)"GetName", &GetName));
			CHKiRet(GetName(&pName));
			CHKiRet(strgen.Construct(&pStrgen));
			CHKiRet(strgen.SetName(pStrgen, pName));
			CHKiRet(strgen.SetModPtr(pStrgen, pNew));
			CHKiRet(strgen.ConstructFinalize(pStrgen));
			break;
		case eMOD_ANY: /* this is mostly to keep the compiler happy! */
			DBGPRINTF("PROGRAM ERROR: eMOD_ANY set as module type\n");
			assert(0);
			break;
	}

	pNew->pszName = (uchar*) strdup((char*)name); /* we do not care if strdup() fails, we can accept that */
	pNew->pModHdlr = pModHdlr;
	if(pModHdlr == NULL) {
		pNew->eLinkType = eMOD_LINK_STATIC;
	} else {
		pNew->eLinkType = eMOD_LINK_DYNAMIC_LOADED;

		/* if we need to keep the linked module, save it */
		if (pNew->eKeepType == eMOD_KEEP) {
			/* see if we have this one already */
			for (pHandle = pHandles; pHandle; pHandle = pHandle->next) {
				if (!strcmp((char *)name, (char *)pHandle->pszName))
					break;
			}

			/* not found, create it */
			if (!pHandle) {
				if((pHandle = malloc(sizeof (*pHandle))) == NULL) {
					ABORT_FINALIZE(RS_RET_OUT_OF_MEMORY);
				}
				if((pHandle->pszName = (uchar*) strdup((char*)name)) == NULL) {
					free(pHandle);
					ABORT_FINALIZE(RS_RET_OUT_OF_MEMORY);
				}
				pHandle->pModHdlr = pModHdlr;
				pHandle->next = pHandles;

				pHandles = pHandle;
			}
		}
	}

	/* we initialized the structure, now let's add it to the linked list of modules */
	addModToGlblList(pNew);
	*pNewModule = pNew;

finalize_it:
	if(iRet != RS_RET_OK) {
		if(pNew != NULL)
			moduleDestruct(pNew);
		*pNewModule = NULL;
	}

	RETiRet;
}

/* Print loaded modules. This is more or less a 
 * debug or test aid, but anyhow I think it's worth it...
 * This only works if the dbgprintf() subsystem is initialized.
 * TODO: update for new input modules!
 */
static void modPrintList(void)
{
	modInfo_t *pMod;

	pMod = GetNxt(NULL);
	while(pMod != NULL) {
		dbgprintf("Loaded Module: Name='%s', IFVersion=%d, ",
			(char*) modGetName(pMod), pMod->iIFVers);
		dbgprintf("type=");
		switch(pMod->eType) {
		case eMOD_OUT:
			dbgprintf("output");
			break;
		case eMOD_IN:
			dbgprintf("input");
			break;
		case eMOD_LIB:
			dbgprintf("library");
			break;
		case eMOD_PARSER:
			dbgprintf("parser");
			break;
		case eMOD_STRGEN:
			dbgprintf("strgen");
			break;
		case eMOD_ANY: /* this is mostly to keep the compiler happy! */
			DBGPRINTF("PROGRAM ERROR: eMOD_ANY set as module type\n");
			assert(0);
			break;
		}
		dbgprintf(" module.\n");
		dbgprintf("Entry points:\n");
		dbgprintf("\tqueryEtryPt:        0x%lx\n", (unsigned long) pMod->modQueryEtryPt);
		dbgprintf("\tdbgPrintInstInfo:   0x%lx\n", (unsigned long) pMod->dbgPrintInstInfo);
		dbgprintf("\tfreeInstance:       0x%lx\n", (unsigned long) pMod->freeInstance);
		dbgprintf("\tbeginCnfLoad:       0x%lx\n", (unsigned long) pMod->beginCnfLoad);
		dbgprintf("\tcheckCnf:           0x%lx\n", (unsigned long) pMod->checkCnf);
		dbgprintf("\tactivateCnfPrePrivDrop: 0x%lx\n", (unsigned long) pMod->activateCnfPrePrivDrop);
		dbgprintf("\tactivateCnf:        0x%lx\n", (unsigned long) pMod->activateCnf);
		dbgprintf("\tfreeCnf:            0x%lx\n", (unsigned long) pMod->freeCnf);
		switch(pMod->eType) {
		case eMOD_OUT:
			dbgprintf("Output Module Entry Points:\n");
			dbgprintf("\tdoAction:           %p\n", pMod->mod.om.doAction);
			dbgprintf("\tparseSelectorAct:   %p\n", pMod->mod.om.parseSelectorAct);
			dbgprintf("\tnewActInst:         %p\n", (pMod->mod.om.newActInst == dummynewActInst) ?
								    NULL :  pMod->mod.om.newActInst);
			dbgprintf("\ttryResume:          %p\n", pMod->tryResume);
			dbgprintf("\tdoHUP:              %p\n", pMod->doHUP);
			dbgprintf("\tnewScope:           %p\n", pMod->mod.om.newScope);
			dbgprintf("\trestoreScope:       %p\n", pMod->mod.om.restoreScope);
			dbgprintf("\tBeginTransaction:   %p\n", ((pMod->mod.om.beginTransaction == dummyBeginTransaction) ?
								   NULL :  pMod->mod.om.beginTransaction));
			dbgprintf("\tEndTransaction:     %p\n", ((pMod->mod.om.endTransaction == dummyEndTransaction) ?
								   NULL :  pMod->mod.om.endTransaction));
			break;
		case eMOD_IN:
			dbgprintf("Input Module Entry Points\n");
			dbgprintf("\trunInput:           0x%lx\n", (unsigned long) pMod->mod.im.runInput);
			dbgprintf("\twillRun:            0x%lx\n", (unsigned long) pMod->mod.im.willRun);
			dbgprintf("\tafterRun:           0x%lx\n", (unsigned long) pMod->mod.im.afterRun);
			break;
		case eMOD_LIB:
			break;
		case eMOD_PARSER:
			dbgprintf("Parser Module Entry Points\n");
			dbgprintf("\tparse:              0x%lx\n", (unsigned long) pMod->mod.pm.parse);
			break;
		case eMOD_STRGEN:
			dbgprintf("Strgen Module Entry Points\n");
			dbgprintf("\tstrgen:            0x%lx\n", (unsigned long) pMod->mod.sm.strgen);
			break;
		case eMOD_ANY: /* this is mostly to keep the compiler happy! */
			break;
		}
		dbgprintf("\n");
		pMod = GetNxt(pMod); /* done, go next */
	}
}


/* unlink and destroy a module. The caller must provide a pointer to the module
 * itself as well as one to its immediate predecessor.
 * rgerhards, 2008-02-26
 */
static rsRetVal
modUnlinkAndDestroy(modInfo_t **ppThis)
{
	DEFiRet;
	modInfo_t *pThis;

	assert(ppThis != NULL);
	pThis = *ppThis;
	assert(pThis != NULL);

	pthread_mutex_lock(&mutLoadUnload);

	/* first check if we are permitted to unload */
	if(pThis->eType == eMOD_LIB) {
		if(pThis->uRefCnt > 0) {
			dbgprintf("module %s NOT unloaded because it still has a refcount of %u\n",
				  pThis->pszName, pThis->uRefCnt);
#			ifdef DEBUG
			//modUsrPrintAll();
#			endif
			ABORT_FINALIZE(RS_RET_MODULE_STILL_REFERENCED);
		}
	}

	/* we need to unlink the module before we can destruct it -- rgerhards, 2008-02-26 */
	if(pThis->pPrev == NULL) {
		/* module is root, so we need to set a new root */
		pLoadedModules = pThis->pNext;
	} else {
		pThis->pPrev->pNext = pThis->pNext;
	}

	if(pThis->pNext == NULL) {
		pLoadedModulesLast = pThis->pPrev;
	} else {
		pThis->pNext->pPrev = pThis->pPrev;
	}

	/* finally, we are ready for the module to go away... */
	dbgprintf("Unloading module %s\n", modGetName(pThis));
	CHKiRet(modPrepareUnload(pThis));
	*ppThis = pThis->pNext;

	moduleDestruct(pThis);

finalize_it:
	pthread_mutex_unlock(&mutLoadUnload);
	RETiRet;
}


/* unload all loaded modules of a specific type (use eMOD_ALL if you want to
 * unload all module types). The unload happens only if the module is no longer
 * referenced. So some modules may survive this call.
 * rgerhards, 2008-03-11
 */
static rsRetVal
modUnloadAndDestructAll(eModLinkType_t modLinkTypesToUnload)
{
	DEFiRet;
	modInfo_t *pModCurr; /* module currently being processed */

	pModCurr = GetNxt(NULL);
	while(pModCurr != NULL) {
		if(modLinkTypesToUnload == eMOD_LINK_ALL || pModCurr->eLinkType == modLinkTypesToUnload) {
			if(modUnlinkAndDestroy(&pModCurr) == RS_RET_MODULE_STILL_REFERENCED) {
				pModCurr = GetNxt(pModCurr);
			} else {
				/* Note: if the module was successfully unloaded, it has updated the
				 * pModCurr pointer to the next module. However, the unload process may
				 * still have indirectly referenced the pointer list in a way that the
				 * unloaded module is not aware of. So we restart the unload process
				 * to make sure we do not fall into a trap (what we did ;)). The
				 * performance toll is minimal. -- rgerhards, 2008-04-28
				 */
				pModCurr = GetNxt(NULL);
			}
		} else {
			pModCurr = GetNxt(pModCurr);
		}
	}

#	ifdef DEBUG
	/* DEV DEBUG only!
		if(pLoadedModules != NULL) {
			dbgprintf("modules still loaded after module.UnloadAndDestructAll:\n");
			modUsrPrintAll();
		}
	*/
#	endif

	RETiRet;
}

/* find module with given name in global list */
static inline rsRetVal
findModule(uchar *pModName, int iModNameLen, modInfo_t **pMod)
{
	modInfo_t *pModInfo;
	uchar *pModNameCmp;
	DEFiRet;

	pModInfo = GetNxt(NULL);
	while(pModInfo != NULL) {
		if(!strncmp((char *) pModName, (char *) (pModNameCmp = modGetName(pModInfo)), iModNameLen) &&
		   (!*(pModNameCmp + iModNameLen) || !strcmp((char *) pModNameCmp + iModNameLen, ".so"))) {
			dbgprintf("Module '%s' found\n", pModName);
			break;
		}
		pModInfo = GetNxt(pModInfo);
	}
	*pMod = pModInfo;
	RETiRet;
}


/* load a module and initialize it, based on doModLoad() from conf.c
 * rgerhards, 2008-03-05
 * varmojfekoj added support for dynamically loadable modules on 2007-08-13
 * rgerhards, 2007-09-25: please note that the non-threadsafe function dlerror() is
 * called below. This is ok because modules are currently only loaded during
 * configuration file processing, which is executed on a single thread. Should we
 * change that design at any stage (what is unlikely), we need to find a
 * replacement.
 * rgerhards, 2011-04-27:
 * Parameter "bConfLoad" tells us if the load was triggered by a config handler, in
 * which case we need to tie the loaded module to the current config. If bConfLoad == 0,
 * the system loads a module for internal reasons, this is not directly tied to a
 * configuration. We could also think if it would be useful to add only certain types
 * of modules, but the current implementation at least looks simpler.
 */
static rsRetVal
Load(uchar *pModName, sbool bConfLoad)
{
	DEFiRet;
	
	size_t iPathLen, iModNameLen;
<<<<<<< HEAD
	uchar szPath[PATH_MAX];
=======
	uchar *pModNameCmp;
>>>>>>> 01c7c9ff
	int bHasExtension;
        void *pModHdlr, *pModInit;
	modInfo_t *pModInfo;
	uchar *pModDirCurr, *pModDirNext;
	int iLoadCnt;
	struct dlhandle_s *pHandle = NULL;
#	ifdef PATH_MAX
	uchar pathBuf[PATH_MAX+1];
#	else
	uchar pathBuf[4096];
#	endif
	uchar *pPathBuf = pathBuf;
	size_t lenPathBuf = sizeof(pathBuf);

	assert(pModName != NULL);
	dbgprintf("Requested to load module '%s'\n", pModName);

	iModNameLen = strlen((char*)pModName);
	/* overhead for a full path is potentially 1 byte for a slash,
	 * three bytes for ".so" and one byte for '\0'.
	 */
#	define PATHBUF_OVERHEAD 1 + iModNameLen + 3 + 1

	pthread_mutex_lock(&mutLoadUnload);

	if(iModNameLen > 3 && !strcmp((char *) pModName + iModNameLen - 3, ".so")) {
		iModNameLen -= 3;
		bHasExtension = TRUE;
	} else
		bHasExtension = FALSE;

	CHKiRet(findModule(pModName, iModNameLen, &pModInfo));
	if(pModInfo != NULL) {
		if(bConfLoad)
			addModToCnfList(pModInfo);
		dbgprintf("Module '%s' already loaded\n", pModName);
		FINALIZE;
	}

	pModDirCurr = (uchar *)((pModDir == NULL) ?
		      _PATH_MODDIR : (char *)pModDir);
	pModDirNext = NULL;
	pModHdlr    = NULL;
	iLoadCnt    = 0;
	do {	/* now build our load module name */
		if(*pModName == '/' || *pModName == '.') {
			if(lenPathBuf < PATHBUF_OVERHEAD) {
				if(pPathBuf != pathBuf) /* already malloc()ed memory? */
					free(pPathBuf);
				/* we always alloc enough memory for everything we potentiall need to add */
				lenPathBuf = PATHBUF_OVERHEAD;
				CHKmalloc(pPathBuf = malloc(sizeof(char)*lenPathBuf));
			}
			*pPathBuf = '\0';	/* we do not need to append the path - its already in the module name */
			iPathLen = 0;
		} else {
			*pPathBuf = '\0';

			iPathLen = strlen((char *)pModDirCurr);
			pModDirNext = (uchar *)strchr((char *)pModDirCurr, ':');
			if(pModDirNext)
				iPathLen = (size_t)(pModDirNext - pModDirCurr);

			if(iPathLen == 0) {
				if(pModDirNext) {
					pModDirCurr = pModDirNext + 1;
					continue;
				}
				break;
<<<<<<< HEAD
			} else if(iPathLen > sizeof(szPath) - 1) {
				errmsg.LogError(0, NO_ERRCODE, "could not load module '%s', "
						"module path too long\n", pModName);
				ABORT_FINALIZE(RS_RET_MODULE_LOAD_ERR_PATHLEN);
=======
			} else if(iPathLen > lenPathBuf - PATHBUF_OVERHEAD) {
				if(pPathBuf != pathBuf) /* already malloc()ed memory? */
					free(pPathBuf);
				/* we always alloc enough memory for everything we potentiall need to add */
				lenPathBuf = iPathLen + PATHBUF_OVERHEAD;
				CHKmalloc(pPathBuf = malloc(sizeof(char)*lenPathBuf));
>>>>>>> 01c7c9ff
			}

			memcpy((char *) pPathBuf, (char *)pModDirCurr, iPathLen);
			if((pPathBuf[iPathLen - 1] != '/')) {
				/* we have space, made sure in previous check */
				pPathBuf[iPathLen++] = '/';
			}
			pPathBuf[iPathLen] = '\0';

			if(pModDirNext)
				pModDirCurr = pModDirNext + 1;
<<<<<<< HEAD

			if((szPath[iPathLen - 1] != '/')) {
				if((iPathLen <= sizeof(szPath) - 2)) {
					szPath[iPathLen++] = '/';
					szPath[iPathLen] = '\0';
				} else {
					errmsg.LogError(0, RS_RET_MODULE_LOAD_ERR_PATHLEN,
						"could not load module '%s', path too long\n", pModName);
					ABORT_FINALIZE(RS_RET_MODULE_LOAD_ERR_PATHLEN);
				}
			}
=======
>>>>>>> 01c7c9ff
		}

		/* ... add actual name ... */
		strncat((char *) pPathBuf, (char *) pModName, lenPathBuf - iPathLen - 1);

		/* now see if we have an extension and, if not, append ".so" */
		if(!bHasExtension) {
<<<<<<< HEAD
			strncat((char *) szPath, ".so", sizeof(szPath) - strlen((char*) szPath) - 1);
			iPathLen += 3;
		}

		if(iPathLen + strlen((char*) pModName) >= sizeof(szPath)) {
			errmsg.LogError(0, RS_RET_MODULE_LOAD_ERR_PATHLEN,
					"could not load module '%s', path too long\n", pModName);
			ABORT_FINALIZE(RS_RET_MODULE_LOAD_ERR_PATHLEN);
		}

=======
			/* we do not have an extension and so need to add ".so"
			 * TODO: I guess this is highly importable, so we should change the
			 * algo over time... -- rgerhards, 2008-03-05
			 */
			/* ... so now add the extension */
			strncat((char *) pPathBuf, ".so", lenPathBuf - strlen((char*) pPathBuf) - 1);
			iPathLen += 3;
		}

>>>>>>> 01c7c9ff
		/* complete load path constructed, so ... GO! */
		dbgprintf("loading module '%s'\n", pPathBuf);

		/* see if we have this one already */
		for (pHandle = pHandles; pHandle; pHandle = pHandle->next) {
			if (!strcmp((char *)pModName, (char *)pHandle->pszName)) {
				pModHdlr = pHandle->pModHdlr;
				break;
			}
		}

		/* not found, try to dynamically link it */
		if (!pModHdlr) {
			pModHdlr = dlopen((char *) pPathBuf, RTLD_NOW);
		}

		iLoadCnt++;
	
	} while(pModHdlr == NULL && *pModName != '/' && pModDirNext);

	if(!pModHdlr) {
		if(iLoadCnt) {
<<<<<<< HEAD
			errmsg.LogError(0, RS_RET_MODULE_LOAD_ERR_DLOPEN,
					"could not load module '%s', dlopen: %s\n", szPath, dlerror());
=======
			errmsg.LogError(0, RS_RET_MODULE_LOAD_ERR_DLOPEN, "could not load module '%s', dlopen: %s\n",
					pPathBuf, dlerror());
>>>>>>> 01c7c9ff
		} else {
			errmsg.LogError(0, NO_ERRCODE, "could not load module '%s', ModDir was '%s'\n", pPathBuf,
			                               ((pModDir == NULL) ? _PATH_MODDIR : (char *)pModDir));
		}
		ABORT_FINALIZE(RS_RET_MODULE_LOAD_ERR_DLOPEN);
	}
	if(!(pModInit = dlsym(pModHdlr, "modInit"))) {
<<<<<<< HEAD
		errmsg.LogError(0, RS_RET_MODULE_LOAD_ERR_NO_INIT,
			 	"could not load module '%s', dlsym: %s\n", szPath, dlerror());
		dlclose(pModHdlr);
		ABORT_FINALIZE(RS_RET_MODULE_LOAD_ERR_NO_INIT);
	}
	if((iRet = doModInit(pModInit, (uchar*) pModName, pModHdlr, &pModInfo)) != RS_RET_OK) {
		errmsg.LogError(0, RS_RET_MODULE_LOAD_ERR_INIT_FAILED,
				"could not load module '%s', rsyslog error %d\n", szPath, iRet);
=======
		errmsg.LogError(0, RS_RET_MODULE_LOAD_ERR_NO_INIT, "could not load module '%s', dlsym: %s\n", pPathBuf, dlerror());
		dlclose(pModHdlr);
		ABORT_FINALIZE(RS_RET_MODULE_LOAD_ERR_NO_INIT);
	}
	if((iRet = doModInit(pModInit, (uchar*) pModName, pModHdlr)) != RS_RET_OK) {
		errmsg.LogError(0, RS_RET_MODULE_LOAD_ERR_INIT_FAILED, "could not load module '%s', rsyslog error %d\n", pPathBuf, iRet);
>>>>>>> 01c7c9ff
		dlclose(pModHdlr);
		ABORT_FINALIZE(RS_RET_MODULE_LOAD_ERR_INIT_FAILED);
	}
	if(bConfLoad)
		addModToCnfList(pModInfo);

finalize_it:
	if(pPathBuf != pathBuf) /* used malloc()ed memory? */
		free(pPathBuf);
	pthread_mutex_unlock(&mutLoadUnload);
	RETiRet;
}


/* set the default module load directory. A NULL value may be provided, in
 * which case any previous value is deleted but no new one set. The caller-provided
 * string is duplicated. If it needs to be freed, that's the caller's duty.
 * rgerhards, 2008-03-07
 */
static rsRetVal
SetModDir(uchar *pszModDir)
{
	DEFiRet;

	dbgprintf("setting default module load directory '%s'\n", pszModDir);
	if(pModDir != NULL) {
		free(pModDir);
	}

	pModDir = (uchar*) strdup((char*)pszModDir);

	RETiRet;
}


/* Reference-Counting object access: add 1 to the current reference count. Must be
 * called by anyone interested in using a module. -- rgerhards, 20080-03-10
 */
static rsRetVal
Use(char *srcFile, modInfo_t *pThis)
{
	DEFiRet;

	assert(pThis != NULL);
	pThis->uRefCnt++;
	dbgprintf("source file %s requested reference for module '%s', reference count now %u\n",
		  srcFile, pThis->pszName, pThis->uRefCnt);

#	ifdef DEBUG
	modUsrAdd(pThis, srcFile);
#	endif

	RETiRet;

}


/* Reference-Counting object access: subract one from the current refcount. Must
 * by called by anyone who no longer needs a module. If count reaches 0, the 
 * module is unloaded. -- rgerhards, 20080-03-10
 */
static rsRetVal
Release(char *srcFile, modInfo_t **ppThis)
{
	DEFiRet;
	modInfo_t *pThis;

	assert(ppThis != NULL);
	pThis = *ppThis;
	assert(pThis != NULL);
	if(pThis->uRefCnt == 0) {
		/* oops, we are already at 0? */
		dbgprintf("internal error: module '%s' already has a refcount of 0 (released by %s)!\n",
			  pThis->pszName, srcFile);
	} else {
		--pThis->uRefCnt;
		dbgprintf("file %s released module '%s', reference count now %u\n",
			  srcFile, pThis->pszName, pThis->uRefCnt);
#		ifdef DEBUG
		modUsrDel(pThis, srcFile);
		modUsrPrint(pThis);
#		endif
	}

	if(pThis->uRefCnt == 0) {
		/* we have a zero refcount, so we must unload the module */
		dbgprintf("module '%s' has zero reference count, unloading...\n", pThis->pszName);
		modUnlinkAndDestroy(&pThis);
		/* we must NOT do a *ppThis = NULL, because ppThis now points into freed memory!
		 * If in doubt, see obj.c::ReleaseObj() for how we are called.
		 */
	}

	RETiRet;

}


/* exit our class
 * rgerhards, 2008-03-11
 */
BEGINObjClassExit(module, OBJ_IS_LOADABLE_MODULE) /* CHANGE class also in END MACRO! */
CODESTARTObjClassExit(module)
	/* release objects we no longer need */
	objRelease(errmsg, CORE_COMPONENT);
	objRelease(parser, CORE_COMPONENT);
	/* We have a problem in our reference counting, which leads to this function
	 * being called too early. This usually is no problem, but if we destroy
	 * the mutex object, we get into trouble. So rather than finding the root cause,
	 * we do not release the mutex right now and have a very, very slight leak.
	 * We know that otherwise no bad effects happen, so this acceptable for the 
	 * time being. -- rgerhards, 2009-05-25
	 *
	 * TODO: add again: pthread_mutex_destroy(&mutLoadUnload);
	 */

	free(pModDir);
#	ifdef DEBUG
	modUsrPrintAll(); /* debug aid - TODO: integrate with debug.c, at least the settings! */
#	endif
ENDObjClassExit(module)


/* queryInterface function
 * rgerhards, 2008-03-05
 */
BEGINobjQueryInterface(module)
CODESTARTobjQueryInterface(module)
	if(pIf->ifVersion != moduleCURR_IF_VERSION) { /* check for current version, increment on each change */
		ABORT_FINALIZE(RS_RET_INTERFACE_NOT_SUPPORTED);
	}

	/* ok, we have the right interface, so let's fill it
	 * Please note that we may also do some backwards-compatibility
	 * work here (if we can support an older interface version - that,
	 * of course, also affects the "if" above).
	 */
	pIf->GetNxt = GetNxt;
	pIf->GetNxtCnfType = GetNxtCnfType;
	pIf->GetName = modGetName;
	pIf->GetStateName = modGetStateName;
	pIf->PrintList = modPrintList;
	pIf->FindWithCnfName = FindWithCnfName;
	pIf->UnloadAndDestructAll = modUnloadAndDestructAll;
	pIf->doModInit = doModInit;
	pIf->SetModDir = SetModDir;
	pIf->Load = Load;
	pIf->Use = Use;
	pIf->Release = Release;
finalize_it:
ENDobjQueryInterface(module)


/* Initialize our class. Must be called as the very first method
 * before anything else is called inside this class.
 * rgerhards, 2008-03-05
 */
BEGINAbstractObjClassInit(module, 1, OBJ_IS_CORE_MODULE) /* class, version - CHANGE class also in END MACRO! */
	uchar *pModPath;
	pthread_mutexattr_t mutAttr;

	/* use any module load path specified in the environment */
	if((pModPath = (uchar*) getenv("RSYSLOG_MODDIR")) != NULL) {
		SetModDir(pModPath);
	}

	/* now check if another module path was set via the command line (-M)
	 * if so, that overrides the environment. Please note that we must use
	 * a global setting here because the command line parser can NOT call
	 * into the module object, because it is not initialized at that point. So
	 * instead a global setting is changed and we pick it up as soon as we
	 * initialize -- rgerhards, 2008-04-04
	 */
	if(glblModPath != NULL) {
		SetModDir(glblModPath);
	}

	pthread_mutexattr_init(&mutAttr);
	pthread_mutexattr_settype(&mutAttr, PTHREAD_MUTEX_RECURSIVE);
	pthread_mutex_init(&mutLoadUnload, &mutAttr);

	/* request objects we use */
	CHKiRet(objUse(errmsg, CORE_COMPONENT));
ENDObjClassInit(module)

/* vi:set ai:
 */<|MERGE_RESOLUTION|>--- conflicted
+++ resolved
@@ -950,11 +950,7 @@
 	DEFiRet;
 	
 	size_t iPathLen, iModNameLen;
-<<<<<<< HEAD
-	uchar szPath[PATH_MAX];
-=======
 	uchar *pModNameCmp;
->>>>>>> 01c7c9ff
 	int bHasExtension;
         void *pModHdlr, *pModInit;
 	modInfo_t *pModInfo;
@@ -1024,19 +1020,12 @@
 					continue;
 				}
 				break;
-<<<<<<< HEAD
-			} else if(iPathLen > sizeof(szPath) - 1) {
-				errmsg.LogError(0, NO_ERRCODE, "could not load module '%s', "
-						"module path too long\n", pModName);
-				ABORT_FINALIZE(RS_RET_MODULE_LOAD_ERR_PATHLEN);
-=======
 			} else if(iPathLen > lenPathBuf - PATHBUF_OVERHEAD) {
 				if(pPathBuf != pathBuf) /* already malloc()ed memory? */
 					free(pPathBuf);
 				/* we always alloc enough memory for everything we potentiall need to add */
 				lenPathBuf = iPathLen + PATHBUF_OVERHEAD;
 				CHKmalloc(pPathBuf = malloc(sizeof(char)*lenPathBuf));
->>>>>>> 01c7c9ff
 			}
 
 			memcpy((char *) pPathBuf, (char *)pModDirCurr, iPathLen);
@@ -1048,20 +1037,6 @@
 
 			if(pModDirNext)
 				pModDirCurr = pModDirNext + 1;
-<<<<<<< HEAD
-
-			if((szPath[iPathLen - 1] != '/')) {
-				if((iPathLen <= sizeof(szPath) - 2)) {
-					szPath[iPathLen++] = '/';
-					szPath[iPathLen] = '\0';
-				} else {
-					errmsg.LogError(0, RS_RET_MODULE_LOAD_ERR_PATHLEN,
-						"could not load module '%s', path too long\n", pModName);
-					ABORT_FINALIZE(RS_RET_MODULE_LOAD_ERR_PATHLEN);
-				}
-			}
-=======
->>>>>>> 01c7c9ff
 		}
 
 		/* ... add actual name ... */
@@ -1069,28 +1044,14 @@
 
 		/* now see if we have an extension and, if not, append ".so" */
 		if(!bHasExtension) {
-<<<<<<< HEAD
-			strncat((char *) szPath, ".so", sizeof(szPath) - strlen((char*) szPath) - 1);
-			iPathLen += 3;
-		}
-
-		if(iPathLen + strlen((char*) pModName) >= sizeof(szPath)) {
-			errmsg.LogError(0, RS_RET_MODULE_LOAD_ERR_PATHLEN,
-					"could not load module '%s', path too long\n", pModName);
-			ABORT_FINALIZE(RS_RET_MODULE_LOAD_ERR_PATHLEN);
-		}
-
-=======
 			/* we do not have an extension and so need to add ".so"
 			 * TODO: I guess this is highly importable, so we should change the
 			 * algo over time... -- rgerhards, 2008-03-05
 			 */
-			/* ... so now add the extension */
 			strncat((char *) pPathBuf, ".so", lenPathBuf - strlen((char*) pPathBuf) - 1);
 			iPathLen += 3;
 		}
 
->>>>>>> 01c7c9ff
 		/* complete load path constructed, so ... GO! */
 		dbgprintf("loading module '%s'\n", pPathBuf);
 
@@ -1113,13 +1074,8 @@
 
 	if(!pModHdlr) {
 		if(iLoadCnt) {
-<<<<<<< HEAD
-			errmsg.LogError(0, RS_RET_MODULE_LOAD_ERR_DLOPEN,
-					"could not load module '%s', dlopen: %s\n", szPath, dlerror());
-=======
 			errmsg.LogError(0, RS_RET_MODULE_LOAD_ERR_DLOPEN, "could not load module '%s', dlopen: %s\n",
 					pPathBuf, dlerror());
->>>>>>> 01c7c9ff
 		} else {
 			errmsg.LogError(0, NO_ERRCODE, "could not load module '%s', ModDir was '%s'\n", pPathBuf,
 			                               ((pModDir == NULL) ? _PATH_MODDIR : (char *)pModDir));
@@ -1127,23 +1083,14 @@
 		ABORT_FINALIZE(RS_RET_MODULE_LOAD_ERR_DLOPEN);
 	}
 	if(!(pModInit = dlsym(pModHdlr, "modInit"))) {
-<<<<<<< HEAD
 		errmsg.LogError(0, RS_RET_MODULE_LOAD_ERR_NO_INIT,
-			 	"could not load module '%s', dlsym: %s\n", szPath, dlerror());
+			 	"could not load module '%s', dlsym: %s\n", pPathBuf, dlerror());
 		dlclose(pModHdlr);
 		ABORT_FINALIZE(RS_RET_MODULE_LOAD_ERR_NO_INIT);
 	}
 	if((iRet = doModInit(pModInit, (uchar*) pModName, pModHdlr, &pModInfo)) != RS_RET_OK) {
 		errmsg.LogError(0, RS_RET_MODULE_LOAD_ERR_INIT_FAILED,
-				"could not load module '%s', rsyslog error %d\n", szPath, iRet);
-=======
-		errmsg.LogError(0, RS_RET_MODULE_LOAD_ERR_NO_INIT, "could not load module '%s', dlsym: %s\n", pPathBuf, dlerror());
-		dlclose(pModHdlr);
-		ABORT_FINALIZE(RS_RET_MODULE_LOAD_ERR_NO_INIT);
-	}
-	if((iRet = doModInit(pModInit, (uchar*) pModName, pModHdlr)) != RS_RET_OK) {
-		errmsg.LogError(0, RS_RET_MODULE_LOAD_ERR_INIT_FAILED, "could not load module '%s', rsyslog error %d\n", pPathBuf, iRet);
->>>>>>> 01c7c9ff
+				"could not load module '%s', rsyslog error %d\n", pPathBuf, iRet);
 		dlclose(pModHdlr);
 		ABORT_FINALIZE(RS_RET_MODULE_LOAD_ERR_INIT_FAILED);
 	}
