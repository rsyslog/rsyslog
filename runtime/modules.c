/* modules.c
 * This is the implementation of syslogd modules object.
 * This object handles plug-ins and build-in modules of all kind.
 *
 * Modules are reference-counted. Anyone who access a module must call
 * Use() before any function is accessed and Release() when he is done.
 * When the reference count reaches 0, rsyslog unloads the module (that
 * may be changed in the future to cache modules). Rsyslog does NOT
 * unload modules with a reference count > 0, even if the unload
 * method is called!
 *
 * File begun on 2007-07-22 by RGerhards
 *
 * Copyright 2007-2012 Rainer Gerhards and Adiscon GmbH.
 *
 * This file is part of the rsyslog runtime library.
 *
 * The rsyslog runtime library is free software: you can redistribute it and/or modify
 * it under the terms of the GNU Lesser General Public License as published by
 * the Free Software Foundation, either version 3 of the License, or
 * (at your option) any later version.
 *
 * The rsyslog runtime library is distributed in the hope that it will be useful,
 * but WITHOUT ANY WARRANTY; without even the implied warranty of
 * MERCHANTABILITY or FITNESS FOR A PARTICULAR PURPOSE.  See the
 * GNU Lesser General Public License for more details.
 *
 * You should have received a copy of the GNU Lesser General Public License
 * along with the rsyslog runtime library.  If not, see <http://www.gnu.org/licenses/>.
 *
 * A copy of the GPL can be found in the file "COPYING" in this distribution.
 * A copy of the LGPL can be found in the file "COPYING.LESSER" in this distribution.
 */
#include "config.h"
#include "rsyslog.h"
#include <stdio.h>
#include <stdarg.h>
#include <stdlib.h>
#include <string.h>
#include <time.h>
#include <assert.h>
#include <errno.h>
#include <pthread.h>
#ifdef	OS_BSD
#	include "libgen.h"
#endif

#include <dlfcn.h> /* TODO: replace this with the libtools equivalent! */

#include <unistd.h>
#include <sys/file.h>

#ifdef OS_SOLARIS
#	define PATH_MAX MAXPATHLEN
#endif

#include "cfsysline.h"
#include "rsconf.h"
#include "modules.h"
#include "errmsg.h"
#include "parser.h"
#include "strgen.h"

/* static data */
DEFobjStaticHelpers
DEFobjCurrIf(errmsg)
DEFobjCurrIf(parser)
DEFobjCurrIf(strgen)

static modInfo_t *pLoadedModules = NULL;	/* list of currently-loaded modules */
static modInfo_t *pLoadedModulesLast = NULL;	/* tail-pointer */

/* already dlopen()-ed libs */
static struct dlhandle_s *pHandles = NULL;

static uchar *pModDir;		/* directory where loadable modules are found */

/* tables for interfacing with the v6 config system */
/* action (instance) parameters */
static struct cnfparamdescr actpdescr[] = {
	{ "load", eCmdHdlrGetWord, 1 }
};
static struct cnfparamblk pblk =
	{ CNFPARAMBLK_VERSION,
	  sizeof(actpdescr)/sizeof(struct cnfparamdescr),
	  actpdescr
	};


/* we provide a set of dummy functions for modules that do not support the
 * some interfaces.
 * On the commit feature: As the modules do not support it, they commit each message they
 * receive, and as such the dummies can always return RS_RET_OK without causing
 * harm. This simplifies things as in action processing we do not need to check
 * if the transactional entry points exist.
 */
static rsRetVal
dummyBeginTransaction() 
{
	return RS_RET_OK;
}
static rsRetVal
dummyEndTransaction() 
{
	return RS_RET_OK;
}
static rsRetVal
dummyIsCompatibleWithFeature() 
{
	return RS_RET_INCOMPATIBLE;
}
static rsRetVal
dummynewActInst(uchar *modName, struct nvlst __attribute__((unused)) *dummy1,
	  	void __attribute__((unused)) **dummy2, omodStringRequest_t __attribute__((unused)) **dummy3) 
{
	errmsg.LogError(0, RS_RET_CONFOBJ_UNSUPPORTED, "config objects are not "
			"supported by module '%s' -- legacy config options "
			"MUST be used instead", modName);
	return RS_RET_CONFOBJ_UNSUPPORTED;
}

#ifdef DEBUG
/* we add some home-grown support to track our users (and detect who does not free us). In
 * the long term, this should probably be migrated into debug.c (TODO). -- rgerhards, 2008-03-11
 */

/* add a user to the current list of users (always at the root) */
static void
modUsrAdd(modInfo_t *pThis, char *pszUsr)
{
	modUsr_t *pUsr;

	BEGINfunc
	if((pUsr = calloc(1, sizeof(modUsr_t))) == NULL)
		goto finalize_it;

	if((pUsr->pszFile = strdup(pszUsr)) == NULL) {
		free(pUsr);
		goto finalize_it;
	}

	if(pThis->pModUsrRoot != NULL) {
		pUsr->pNext = pThis->pModUsrRoot;
	}
	pThis->pModUsrRoot = pUsr;

finalize_it:
	ENDfunc;
}


/* remove a user from the current user list
 * rgerhards, 2008-03-11
 */
static void
modUsrDel(modInfo_t *pThis, char *pszUsr)
{
	modUsr_t *pUsr;
	modUsr_t *pPrev = NULL;

	for(pUsr = pThis->pModUsrRoot ; pUsr != NULL ; pUsr = pUsr->pNext) {
		if(!strcmp(pUsr->pszFile, pszUsr))
			break;
		else
			pPrev = pUsr;
	}

	if(pUsr == NULL) {
		dbgprintf("oops - tried to delete user %s from module %s and it wasn't registered as one...\n",
			  pszUsr, pThis->pszName);
	} else {
		if(pPrev == NULL) {
			/* This was at the root! */
			pThis->pModUsrRoot = pUsr->pNext;
		} else {
			pPrev->pNext = pUsr->pNext;
		}
		/* free ressources */
		free(pUsr->pszFile);
		free(pUsr);
		pUsr = NULL; /* just to make sure... */
	}
}


/* print a short list all all source files using the module in question
 * rgerhards, 2008-03-11
 */
static void
modUsrPrint(modInfo_t *pThis)
{
	modUsr_t *pUsr;

	for(pUsr = pThis->pModUsrRoot ; pUsr != NULL ; pUsr = pUsr->pNext) {
		dbgprintf("\tmodule %s is currently in use by file %s\n",
			  pThis->pszName, pUsr->pszFile);
	}
}


/* print all loaded modules and who is accessing them. This is primarily intended
 * to be called at end of run to detect "module leaks" and who is causing them.
 * rgerhards, 2008-03-11
 */
//static void
void
modUsrPrintAll(void)
{
	modInfo_t *pMod;

	BEGINfunc
	for(pMod = pLoadedModules ; pMod != NULL ; pMod = pMod->pNext) {
		dbgprintf("printing users of loadable module %s, refcount %u, ptr %p, type %d\n", pMod->pszName, pMod->uRefCnt, pMod, pMod->eType);
		modUsrPrint(pMod);
	}
	ENDfunc
}

#endif /* #ifdef DEBUG */


/* Construct a new module object
 */
static rsRetVal moduleConstruct(modInfo_t **pThis)
{
	modInfo_t *pNew;

	if((pNew = calloc(1, sizeof(modInfo_t))) == NULL)
		return RS_RET_OUT_OF_MEMORY;

	/* OK, we got the element, now initialize members that should
	 * not be zero-filled.
	 */

	*pThis = pNew;
	return RS_RET_OK;
}


/* Destructs a module object. The object must not be linked to the
 * linked list of modules. Please note that all other dependencies on this
 * modules must have been removed before (e.g. CfSysLineHandlers!)
 */
static void moduleDestruct(modInfo_t *pThis)
{
	assert(pThis != NULL);
	free(pThis->pszName);
	free(pThis->cnfName);
	if(pThis->pModHdlr != NULL) {
#	ifdef	VALGRIND
#		warning "dlclose disabled for valgrind"
#	else
		if (pThis->eKeepType == eMOD_NOKEEP) {
			dlclose(pThis->pModHdlr);
		}
#	endif
	}

	free(pThis);
}


/* This enables a module to query the core for specific features.
 * rgerhards, 2009-04-22
 */
static rsRetVal queryCoreFeatureSupport(int *pBool, unsigned uFeat)
{
	DEFiRet;

	if((pBool == NULL))
		ABORT_FINALIZE(RS_RET_PARAM_ERROR);

	*pBool = (uFeat & CORE_FEATURE_BATCHING) ? 1 : 0;

finalize_it:
	RETiRet;
}


/* The following function is the queryEntryPoint for host-based entry points.
 * Modules may call it to get access to core interface functions. Please note
 * that utility functions can be accessed via shared libraries - at least this
 * is my current shool of thinking.
 * Please note that the implementation as a query interface allows to take
 * care of plug-in interface version differences. -- rgerhards, 2007-07-31
 * ... but often it better not to use a new interface. So we now add core
 * functions here that a plugin may request. -- rgerhards, 2009-04-22
 */
static rsRetVal queryHostEtryPt(uchar *name, rsRetVal (**pEtryPoint)())
{
	DEFiRet;

	if((name == NULL) || (pEtryPoint == NULL))
		ABORT_FINALIZE(RS_RET_PARAM_ERROR);

	if(!strcmp((char*) name, "regCfSysLineHdlr")) {
		*pEtryPoint = regCfSysLineHdlr;
	} else if(!strcmp((char*) name, "objGetObjInterface")) {
		*pEtryPoint = objGetObjInterface;
	} else if(!strcmp((char*) name, "OMSRgetSupportedTplOpts")) {
		*pEtryPoint = OMSRgetSupportedTplOpts;
	} else if(!strcmp((char*) name, "queryCoreFeatureSupport")) {
		*pEtryPoint = queryCoreFeatureSupport;
	} else {
		*pEtryPoint = NULL; /* to  be on the safe side */
		ABORT_FINALIZE(RS_RET_ENTRY_POINT_NOT_FOUND);
	}

finalize_it:
	RETiRet;
}


/* get the name of a module
 */
static uchar *modGetName(modInfo_t *pThis)
{
	return((pThis->pszName == NULL) ? (uchar*) "" : pThis->pszName);
}


/* get the state-name of a module. The state name is its name
 * together with a short description of the module state (which
 * is pulled from the module itself.
 * rgerhards, 2007-07-24
 * TODO: the actual state name is not yet pulled
 */
static uchar *modGetStateName(modInfo_t *pThis)
{
	return(modGetName(pThis));
}


/* Add a module to the loaded module linked list
 */
static inline void
addModToGlblList(modInfo_t *pThis)
{
	assert(pThis != NULL);

	if(pLoadedModules == NULL) {
		pLoadedModules = pLoadedModulesLast = pThis;
	} else {
		/* there already exist entries */
		pThis->pPrev = pLoadedModulesLast;
		pLoadedModulesLast->pNext = pThis;
		pLoadedModulesLast = pThis;
	}
}


<<<<<<< HEAD
/* Add a module to the config module list for current loadConf and
 * provide its config params to it.
=======
/* ready module for config processing. this includes checking if the module
 * is already in the config, so this function may return errors. Returns a
 * pointer to the last module inthe current config. That pointer needs to
 * be passed to addModToCnfLst() when it is called later in the process.
>>>>>>> 77b4efae
 */
rsRetVal
readyModForCnf(modInfo_t *pThis, cfgmodules_etry_t **ppNew, cfgmodules_etry_t **ppLast)
{
	cfgmodules_etry_t *pNew;
	cfgmodules_etry_t *pLast;
	DEFiRet;
	assert(pThis != NULL);

	if(loadConf == NULL) {
		FINALIZE; /* we are in an early init state */
	}

	/* check for duplicates and, as a side-activity, identify last node */
	pLast = loadConf->modules.root; 
	if(pLast != NULL) {
		while(1) { /* loop broken inside */
			if(pLast->pMod == pThis) {
				DBGPRINTF("module '%s' already in this config\n", modGetName(pThis));
				if(strncmp((char*)modGetName(pThis), "builtin:", sizeof("builtin:")-1)) {
					errmsg.LogError(0, RS_RET_MODULE_ALREADY_IN_CONF,
					   "module '%s' already in this config, cannot be added\n", modGetName(pThis));
					ABORT_FINALIZE(RS_RET_MODULE_ALREADY_IN_CONF);
				}
				FINALIZE;
			}
			if(pLast->next == NULL)
				break;
			pLast = pLast->next;
		}
	}

	/* if we reach this point, pLast is the tail pointer and this module is new
	 * inside the currently loaded config. So, iff it is an input module, let's
	 * pass it a pointer which it can populate with a pointer to its module conf.
	 */

	CHKmalloc(pNew = MALLOC(sizeof(cfgmodules_etry_t)));
	pNew->canActivate = 1;
	pNew->next = NULL;
	pNew->pMod = pThis;

	if(pThis->beginCnfLoad != NULL) {
		CHKiRet(pThis->beginCnfLoad(&pNew->modCnf, loadConf));
	}

	*ppLast = pLast;
	*ppNew = pNew;
finalize_it:
	RETiRet;
}


/* abort the creation of a module entry without adding it to the
 * module list. Needed to prevent mem leaks.
 */
static inline void
abortCnfUse(cfgmodules_etry_t *pNew)
{
	free(pNew);
}


/* Add a module to the config module list for current loadConf.
 * Requires last pointer obtained by readyModForCnf().
 */
rsRetVal
addModToCnfList(cfgmodules_etry_t *pNew, cfgmodules_etry_t *pLast)
{
	DEFiRet;
	assert(pNew != NULL);

	if(loadConf == NULL) {
		FINALIZE; /* we are in an early init state */
	}

	if(pLast == NULL) {
		loadConf->modules.root = pNew;
	} else {
		/* there already exist entries */
		pLast->next = pNew;
	}

finalize_it:
	RETiRet;
}


/* Get the next module pointer - this is used to traverse the list.
 * The function returns the next pointer or NULL, if there is no next one.
 * The last object must be provided to the function. If NULL is provided,
 * it starts at the root of the list. Even in this case, NULL may be 
 * returned - then, the list is empty.
 * rgerhards, 2007-07-23
 */
static modInfo_t *GetNxt(modInfo_t *pThis)
{
	modInfo_t *pNew;

	if(pThis == NULL)
		pNew = pLoadedModules;
	else
		pNew = pThis->pNext;

	return(pNew);
}


/* this function is like GetNxt(), but it returns pointers to
 * the configmodules entry, which than can be used to obtain the
 * actual module pointer. Note that it returns those for
 * modules of specific type only. Only modules from the provided
 * config are returned. Note that processing speed could be improved,
 * but this is really not relevant, as config file loading is not really
 * something we are concerned about in regard to runtime.
 */
static cfgmodules_etry_t
*GetNxtCnfType(rsconf_t *cnf, cfgmodules_etry_t *node, eModType_t rqtdType)
{
	if(node == NULL) { /* start at beginning of module list */
		node = cnf->modules.root;
	} else {
		node = node->next;
	}

	if(rqtdType != eMOD_ANY) { /* if any, we already have the right one! */
		while(node != NULL && node->pMod->eType != rqtdType) {
			node = node->next;
		}
	}

	return node;
}


/* Find a module with the given conf name and type. Returns NULL if none
 * can be found, otherwise module found.
 */
static modInfo_t *
FindWithCnfName(rsconf_t *cnf, uchar *name, eModType_t rqtdType)
{
	cfgmodules_etry_t *node;

	;
	for(  node = cnf->modules.root
	    ; node != NULL
	    ; node = node->next) {
		if(node->pMod->eType != rqtdType || node->pMod->cnfName == NULL)
			continue;
		if(!strcasecmp((char*)node->pMod->cnfName, (char*)name))
			break;
	}

	return node == NULL ? NULL : node->pMod;
}


/* Prepare a module for unloading.
 * This is currently a dummy, to be filled when we have a plug-in
 * interface - rgerhards, 2007-08-09
 * rgerhards, 2007-11-21:
 * When this function is called, all instance-data must already have
 * been destroyed. In the case of output modules, this happens when the
 * rule set is being destroyed. When we implement other module types, we
 * need to think how we handle it there (and if we have any instance data).
 * rgerhards, 2008-03-10: reject unload request if the module has a reference
 * count > 0.
 */
static rsRetVal
modPrepareUnload(modInfo_t *pThis)
{
	DEFiRet;
	void *pModCookie;

	assert(pThis != NULL);

	if(pThis->uRefCnt > 0) {
		dbgprintf("rejecting unload of module '%s' because it has a refcount of %d\n",
			  pThis->pszName, pThis->uRefCnt);
		ABORT_FINALIZE(RS_RET_MODULE_STILL_REFERENCED);
	}

	CHKiRet(pThis->modGetID(&pModCookie));
	pThis->modExit(); /* tell the module to get ready for unload */
	CHKiRet(unregCfSysLineHdlrs4Owner(pModCookie));

finalize_it:
	RETiRet;
}


/* Add an already-loaded module to the module linked list. This function does
 * everything needed to fully initialize the module.
 */
static rsRetVal
doModInit(rsRetVal (*modInit)(int, int*, rsRetVal(**)(), rsRetVal(*)(), modInfo_t*),
	  uchar *name, void *pModHdlr, modInfo_t **pNewModule)
{
	rsRetVal localRet;
	modInfo_t *pNew = NULL;
	uchar *pName;
	parser_t *pParser; /* used for parser modules */
	strgen_t *pStrgen; /* used for strgen modules */
	rsRetVal (*GetName)(uchar**);
	rsRetVal (*modGetType)(eModType_t *pType);
	rsRetVal (*modGetKeepType)(eModKeepType_t *pKeepType);
	struct dlhandle_s *pHandle = NULL;
	rsRetVal (*getModCnfName)(uchar **cnfName);
	uchar *cnfName;
	DEFiRet;

	assert(modInit != NULL);

	if((iRet = moduleConstruct(&pNew)) != RS_RET_OK) {
		pNew = NULL;
		ABORT_FINALIZE(iRet);
	}

	CHKiRet((*modInit)(CURR_MOD_IF_VERSION, &pNew->iIFVers, &pNew->modQueryEtryPt, queryHostEtryPt, pNew));

	if(pNew->iIFVers != CURR_MOD_IF_VERSION) {
		ABORT_FINALIZE(RS_RET_MISSING_INTERFACE);
	}

	/* We now poll the module to see what type it is. We do this only once as this
	 * can never change in the lifetime of an module. -- rgerhards, 2007-12-14
	 */
	CHKiRet((*pNew->modQueryEtryPt)((uchar*)"getType", &modGetType));
	CHKiRet((*modGetType)(&pNew->eType));
	CHKiRet((*pNew->modQueryEtryPt)((uchar*)"getKeepType", &modGetKeepType));
	CHKiRet((*modGetKeepType)(&pNew->eKeepType));
	dbgprintf("module %s of type %d being loaded (keepType=%d).\n", name, pNew->eType, pNew->eKeepType);
	
	/* OK, we know we can successfully work with the module. So we now fill the
	 * rest of the data elements. First we load the interfaces common to all
	 * module types.
	 */
	CHKiRet((*pNew->modQueryEtryPt)((uchar*)"modGetID", &pNew->modGetID));
	CHKiRet((*pNew->modQueryEtryPt)((uchar*)"modExit", &pNew->modExit));
	localRet = (*pNew->modQueryEtryPt)((uchar*)"isCompatibleWithFeature", &pNew->isCompatibleWithFeature);
	if(localRet == RS_RET_MODULE_ENTRY_POINT_NOT_FOUND)
		pNew->isCompatibleWithFeature = dummyIsCompatibleWithFeature;
	else if(localRet != RS_RET_OK)
		ABORT_FINALIZE(localRet);
	localRet = (*pNew->modQueryEtryPt)((uchar*)"setModCnf", &pNew->setModCnf);
	if(localRet == RS_RET_MODULE_ENTRY_POINT_NOT_FOUND)
		pNew->setModCnf = NULL;
	else if(localRet != RS_RET_OK)
		ABORT_FINALIZE(localRet);

	/* optional calls for new config system */
	localRet = (*pNew->modQueryEtryPt)((uchar*)"getModCnfName", &getModCnfName);
	if(localRet == RS_RET_OK) {
		if(getModCnfName(&cnfName) == RS_RET_OK)
			pNew->cnfName = (uchar*) strdup((char*)cnfName);
			  /**< we do not care if strdup() fails, we can accept that */
		else
			pNew->cnfName = NULL;
		dbgprintf("module config name is '%s'\n", cnfName);
	}
	localRet = (*pNew->modQueryEtryPt)((uchar*)"beginCnfLoad", &pNew->beginCnfLoad);
	if(localRet == RS_RET_OK) {
		dbgprintf("module %s supports rsyslog v6 config interface\n", name);
		CHKiRet((*pNew->modQueryEtryPt)((uchar*)"endCnfLoad", &pNew->endCnfLoad));
		CHKiRet((*pNew->modQueryEtryPt)((uchar*)"freeCnf", &pNew->freeCnf));
		CHKiRet((*pNew->modQueryEtryPt)((uchar*)"checkCnf", &pNew->checkCnf));
		CHKiRet((*pNew->modQueryEtryPt)((uchar*)"activateCnf", &pNew->activateCnf));
		localRet = (*pNew->modQueryEtryPt)((uchar*)"activateCnfPrePrivDrop", &pNew->activateCnfPrePrivDrop);
		if(localRet == RS_RET_MODULE_ENTRY_POINT_NOT_FOUND) {
			pNew->activateCnfPrePrivDrop = NULL;
		} else {
			CHKiRet(localRet);
		}
	} else if(localRet == RS_RET_MODULE_ENTRY_POINT_NOT_FOUND) {
		pNew->beginCnfLoad = NULL; /* flag as non-present */
	} else {
		ABORT_FINALIZE(localRet);
	}
	/* ... and now the module-specific interfaces */
	switch(pNew->eType) {
		case eMOD_IN:
			CHKiRet((*pNew->modQueryEtryPt)((uchar*)"runInput", &pNew->mod.im.runInput));
			CHKiRet((*pNew->modQueryEtryPt)((uchar*)"willRun", &pNew->mod.im.willRun));
			CHKiRet((*pNew->modQueryEtryPt)((uchar*)"afterRun", &pNew->mod.im.afterRun));
			pNew->mod.im.bCanRun = 0;
			localRet = (*pNew->modQueryEtryPt)((uchar*)"newInpInst", &pNew->mod.im.newInpInst);
			if(localRet == RS_RET_MODULE_ENTRY_POINT_NOT_FOUND) {
				pNew->mod.om.newActInst = NULL;
			} else if(localRet != RS_RET_OK) {
				ABORT_FINALIZE(localRet);
			}
			break;
		case eMOD_OUT:
			CHKiRet((*pNew->modQueryEtryPt)((uchar*)"freeInstance", &pNew->freeInstance));
			CHKiRet((*pNew->modQueryEtryPt)((uchar*)"dbgPrintInstInfo", &pNew->dbgPrintInstInfo));
			CHKiRet((*pNew->modQueryEtryPt)((uchar*)"doAction", &pNew->mod.om.doAction));
			CHKiRet((*pNew->modQueryEtryPt)((uchar*)"parseSelectorAct", &pNew->mod.om.parseSelectorAct));
			CHKiRet((*pNew->modQueryEtryPt)((uchar*)"tryResume", &pNew->tryResume));
			/* try load optional interfaces */
			localRet = (*pNew->modQueryEtryPt)((uchar*)"doHUP", &pNew->doHUP);
			if(localRet != RS_RET_OK && localRet != RS_RET_MODULE_ENTRY_POINT_NOT_FOUND)
				ABORT_FINALIZE(localRet);

			localRet = (*pNew->modQueryEtryPt)((uchar*)"beginTransaction", &pNew->mod.om.beginTransaction);
			if(localRet == RS_RET_MODULE_ENTRY_POINT_NOT_FOUND)
				pNew->mod.om.beginTransaction = dummyBeginTransaction;
			else if(localRet != RS_RET_OK)
				ABORT_FINALIZE(localRet);

			localRet = (*pNew->modQueryEtryPt)((uchar*)"endTransaction",
				   &pNew->mod.om.endTransaction);
			if(localRet == RS_RET_MODULE_ENTRY_POINT_NOT_FOUND) {
				pNew->mod.om.endTransaction = dummyEndTransaction;
			} else if(localRet != RS_RET_OK) {
				ABORT_FINALIZE(localRet);
			}

			localRet = (*pNew->modQueryEtryPt)((uchar*)"newActInst", &pNew->mod.om.newActInst);
			if(localRet == RS_RET_MODULE_ENTRY_POINT_NOT_FOUND) {
				pNew->mod.om.newActInst = dummynewActInst;
			} else if(localRet != RS_RET_OK) {
				ABORT_FINALIZE(localRet);
			}
			break;
		case eMOD_LIB:
			break;
		case eMOD_PARSER:
			/* first, we need to obtain the parser object. We could not do that during
			 * init as that would have caused class bootstrap issues which are not
			 * absolutely necessary. Note that we can call objUse() multiple times, it
			 * handles that.
			 */
			CHKiRet(objUse(parser, CORE_COMPONENT));
			/* here, we create a new parser object */
			CHKiRet((*pNew->modQueryEtryPt)((uchar*)"parse", &pNew->mod.pm.parse));
			CHKiRet((*pNew->modQueryEtryPt)((uchar*)"GetParserName", &GetName));
			CHKiRet(GetName(&pName));
			CHKiRet(parser.Construct(&pParser));

			/* check some features */
			localRet = pNew->isCompatibleWithFeature(sFEATUREAutomaticSanitazion);
			if(localRet == RS_RET_OK){
				CHKiRet(parser.SetDoSanitazion(pParser, RSTRUE));
			}
			localRet = pNew->isCompatibleWithFeature(sFEATUREAutomaticPRIParsing);
			if(localRet == RS_RET_OK){
				CHKiRet(parser.SetDoPRIParsing(pParser, RSTRUE));
			}

			CHKiRet(parser.SetName(pParser, pName));
			CHKiRet(parser.SetModPtr(pParser, pNew));
			CHKiRet(parser.ConstructFinalize(pParser));
			break;
		case eMOD_STRGEN:
			/* first, we need to obtain the strgen object. We could not do that during
			 * init as that would have caused class bootstrap issues which are not
			 * absolutely necessary. Note that we can call objUse() multiple times, it
			 * handles that.
			 */
			CHKiRet(objUse(strgen, CORE_COMPONENT));
			/* here, we create a new parser object */
			CHKiRet((*pNew->modQueryEtryPt)((uchar*)"strgen", &pNew->mod.sm.strgen));
			CHKiRet((*pNew->modQueryEtryPt)((uchar*)"GetName", &GetName));
			CHKiRet(GetName(&pName));
			CHKiRet(strgen.Construct(&pStrgen));
			CHKiRet(strgen.SetName(pStrgen, pName));
			CHKiRet(strgen.SetModPtr(pStrgen, pNew));
			CHKiRet(strgen.ConstructFinalize(pStrgen));
			break;
		case eMOD_ANY: /* this is mostly to keep the compiler happy! */
			DBGPRINTF("PROGRAM ERROR: eMOD_ANY set as module type\n");
			assert(0);
			break;
	}

	pNew->pszName = (uchar*) strdup((char*)name); /* we do not care if strdup() fails, we can accept that */
	pNew->pModHdlr = pModHdlr;
	if(pModHdlr == NULL) {
		pNew->eLinkType = eMOD_LINK_STATIC;
	} else {
		pNew->eLinkType = eMOD_LINK_DYNAMIC_LOADED;

		/* if we need to keep the linked module, save it */
		if (pNew->eKeepType == eMOD_KEEP) {
			/* see if we have this one already */
			for (pHandle = pHandles; pHandle; pHandle = pHandle->next) {
				if (!strcmp((char *)name, (char *)pHandle->pszName))
					break;
			}

			/* not found, create it */
			if (!pHandle) {
				if((pHandle = malloc(sizeof (*pHandle))) == NULL) {
					ABORT_FINALIZE(RS_RET_OUT_OF_MEMORY);
				}
				if((pHandle->pszName = (uchar*) strdup((char*)name)) == NULL) {
					free(pHandle);
					ABORT_FINALIZE(RS_RET_OUT_OF_MEMORY);
				}
				pHandle->pModHdlr = pModHdlr;
				pHandle->next = pHandles;

				pHandles = pHandle;
			}
		}
	}

	/* we initialized the structure, now let's add it to the linked list of modules */
	addModToGlblList(pNew);
	*pNewModule = pNew;

finalize_it:
	if(iRet != RS_RET_OK) {
		if(pNew != NULL)
			moduleDestruct(pNew);
		*pNewModule = NULL;
	}

	RETiRet;
}

/* Print loaded modules. This is more or less a 
 * debug or test aid, but anyhow I think it's worth it...
 * This only works if the dbgprintf() subsystem is initialized.
 * TODO: update for new input modules!
 */
static void modPrintList(void)
{
	modInfo_t *pMod;

	pMod = GetNxt(NULL);
	while(pMod != NULL) {
		dbgprintf("Loaded Module: Name='%s', IFVersion=%d, ",
			(char*) modGetName(pMod), pMod->iIFVers);
		dbgprintf("type=");
		switch(pMod->eType) {
		case eMOD_OUT:
			dbgprintf("output");
			break;
		case eMOD_IN:
			dbgprintf("input");
			break;
		case eMOD_LIB:
			dbgprintf("library");
			break;
		case eMOD_PARSER:
			dbgprintf("parser");
			break;
		case eMOD_STRGEN:
			dbgprintf("strgen");
			break;
		case eMOD_ANY: /* this is mostly to keep the compiler happy! */
			DBGPRINTF("PROGRAM ERROR: eMOD_ANY set as module type\n");
			assert(0);
			break;
		}
		dbgprintf(" module.\n");
		dbgprintf("Entry points:\n");
		dbgprintf("\tqueryEtryPt:        0x%lx\n", (unsigned long) pMod->modQueryEtryPt);
		dbgprintf("\tdbgPrintInstInfo:   0x%lx\n", (unsigned long) pMod->dbgPrintInstInfo);
		dbgprintf("\tfreeInstance:       0x%lx\n", (unsigned long) pMod->freeInstance);
		dbgprintf("\tbeginCnfLoad:       0x%lx\n", (unsigned long) pMod->beginCnfLoad);
		dbgprintf("\tSetModCnf:          0x%lx\n", (unsigned long) pMod->setModCnf);
		dbgprintf("\tcheckCnf:           0x%lx\n", (unsigned long) pMod->checkCnf);
		dbgprintf("\tactivateCnfPrePrivDrop: 0x%lx\n", (unsigned long) pMod->activateCnfPrePrivDrop);
		dbgprintf("\tactivateCnf:        0x%lx\n", (unsigned long) pMod->activateCnf);
		dbgprintf("\tfreeCnf:            0x%lx\n", (unsigned long) pMod->freeCnf);
		switch(pMod->eType) {
		case eMOD_OUT:
			dbgprintf("Output Module Entry Points:\n");
			dbgprintf("\tdoAction:           %p\n", pMod->mod.om.doAction);
			dbgprintf("\tparseSelectorAct:   %p\n", pMod->mod.om.parseSelectorAct);
			dbgprintf("\tnewActInst:         %p\n", (pMod->mod.om.newActInst == dummynewActInst) ?
								    NULL :  pMod->mod.om.newActInst);
			dbgprintf("\ttryResume:          %p\n", pMod->tryResume);
			dbgprintf("\tdoHUP:              %p\n", pMod->doHUP);
			dbgprintf("\tBeginTransaction:   %p\n", ((pMod->mod.om.beginTransaction == dummyBeginTransaction) ?
								   NULL :  pMod->mod.om.beginTransaction));
			dbgprintf("\tEndTransaction:     %p\n", ((pMod->mod.om.endTransaction == dummyEndTransaction) ?
								   NULL :  pMod->mod.om.endTransaction));
			break;
		case eMOD_IN:
			dbgprintf("Input Module Entry Points\n");
			dbgprintf("\trunInput:           0x%lx\n", (unsigned long) pMod->mod.im.runInput);
			dbgprintf("\twillRun:            0x%lx\n", (unsigned long) pMod->mod.im.willRun);
			dbgprintf("\tafterRun:           0x%lx\n", (unsigned long) pMod->mod.im.afterRun);
			break;
		case eMOD_LIB:
			break;
		case eMOD_PARSER:
			dbgprintf("Parser Module Entry Points\n");
			dbgprintf("\tparse:              0x%lx\n", (unsigned long) pMod->mod.pm.parse);
			break;
		case eMOD_STRGEN:
			dbgprintf("Strgen Module Entry Points\n");
			dbgprintf("\tstrgen:            0x%lx\n", (unsigned long) pMod->mod.sm.strgen);
			break;
		case eMOD_ANY: /* this is mostly to keep the compiler happy! */
			break;
		}
		dbgprintf("\n");
		pMod = GetNxt(pMod); /* done, go next */
	}
}


/* unlink and destroy a module. The caller must provide a pointer to the module
 * itself as well as one to its immediate predecessor.
 * rgerhards, 2008-02-26
 */
static rsRetVal
modUnlinkAndDestroy(modInfo_t **ppThis)
{
	DEFiRet;
	modInfo_t *pThis;

	assert(ppThis != NULL);
	pThis = *ppThis;
	assert(pThis != NULL);

	pthread_mutex_lock(&mutObjGlobalOp);

	/* first check if we are permitted to unload */
	if(pThis->eType == eMOD_LIB) {
		if(pThis->uRefCnt > 0) {
			dbgprintf("module %s NOT unloaded because it still has a refcount of %u\n",
				  pThis->pszName, pThis->uRefCnt);
#			ifdef DEBUG
			//modUsrPrintAll();
#			endif
			ABORT_FINALIZE(RS_RET_MODULE_STILL_REFERENCED);
		}
	}

	/* we need to unlink the module before we can destruct it -- rgerhards, 2008-02-26 */
	if(pThis->pPrev == NULL) {
		/* module is root, so we need to set a new root */
		pLoadedModules = pThis->pNext;
	} else {
		pThis->pPrev->pNext = pThis->pNext;
	}

	if(pThis->pNext == NULL) {
		pLoadedModulesLast = pThis->pPrev;
	} else {
		pThis->pNext->pPrev = pThis->pPrev;
	}

	/* finally, we are ready for the module to go away... */
	dbgprintf("Unloading module %s\n", modGetName(pThis));
	CHKiRet(modPrepareUnload(pThis));
	*ppThis = pThis->pNext;

	moduleDestruct(pThis);

finalize_it:
	pthread_mutex_unlock(&mutObjGlobalOp);
	RETiRet;
}


/* unload all loaded modules of a specific type (use eMOD_ALL if you want to
 * unload all module types). The unload happens only if the module is no longer
 * referenced. So some modules may survive this call.
 * rgerhards, 2008-03-11
 */
static rsRetVal
modUnloadAndDestructAll(eModLinkType_t modLinkTypesToUnload)
{
	DEFiRet;
	modInfo_t *pModCurr; /* module currently being processed */

	pModCurr = GetNxt(NULL);
	while(pModCurr != NULL) {
		if(modLinkTypesToUnload == eMOD_LINK_ALL || pModCurr->eLinkType == modLinkTypesToUnload) {
			if(modUnlinkAndDestroy(&pModCurr) == RS_RET_MODULE_STILL_REFERENCED) {
				pModCurr = GetNxt(pModCurr);
			} else {
				/* Note: if the module was successfully unloaded, it has updated the
				 * pModCurr pointer to the next module. However, the unload process may
				 * still have indirectly referenced the pointer list in a way that the
				 * unloaded module is not aware of. So we restart the unload process
				 * to make sure we do not fall into a trap (what we did ;)). The
				 * performance toll is minimal. -- rgerhards, 2008-04-28
				 */
				pModCurr = GetNxt(NULL);
			}
		} else {
			pModCurr = GetNxt(pModCurr);
		}
	}

#	ifdef DEBUG
	/* DEV DEBUG only!
		if(pLoadedModules != NULL) {
			dbgprintf("modules still loaded after module.UnloadAndDestructAll:\n");
			modUsrPrintAll();
		}
	*/
#	endif

	RETiRet;
}

/* find module with given name in global list */
static inline rsRetVal
findModule(uchar *pModName, int iModNameLen, modInfo_t **pMod)
{
	modInfo_t *pModInfo;
	uchar *pModNameCmp;
	DEFiRet;

	pModInfo = GetNxt(NULL);
	while(pModInfo != NULL) {
		if(!strncmp((char *) pModName, (char *) (pModNameCmp = modGetName(pModInfo)), iModNameLen) &&
		   (!*(pModNameCmp + iModNameLen) || !strcmp((char *) pModNameCmp + iModNameLen, ".so"))) {
			dbgprintf("Module '%s' found\n", pModName);
			break;
		}
		pModInfo = GetNxt(pModInfo);
	}
	*pMod = pModInfo;
	RETiRet;
}


/* load a module and initialize it, based on doModLoad() from conf.c
 * rgerhards, 2008-03-05
 * varmojfekoj added support for dynamically loadable modules on 2007-08-13
 * rgerhards, 2007-09-25: please note that the non-threadsafe function dlerror() is
 * called below. This is ok because modules are currently only loaded during
 * configuration file processing, which is executed on a single thread. Should we
 * change that design at any stage (what is unlikely), we need to find a
 * replacement.
 * rgerhards, 2011-04-27:
 * Parameter "bConfLoad" tells us if the load was triggered by a config handler, in
 * which case we need to tie the loaded module to the current config. If bConfLoad == 0,
 * the system loads a module for internal reasons, this is not directly tied to a
 * configuration. We could also think if it would be useful to add only certain types
 * of modules, but the current implementation at least looks simpler.
 * Note: pvals = NULL means legacy config system
 */
static rsRetVal
Load(uchar *pModName, sbool bConfLoad, struct nvlst *lst)
{
	size_t iPathLen, iModNameLen;
	int bHasExtension;
        void *pModHdlr, *pModInit;
	modInfo_t *pModInfo;
	cfgmodules_etry_t *pNew;
	cfgmodules_etry_t *pLast;
	uchar *pModDirCurr, *pModDirNext;
	int iLoadCnt;
	struct dlhandle_s *pHandle = NULL;
#	ifdef PATH_MAX
	uchar pathBuf[PATH_MAX+1];
#	else
	uchar pathBuf[4096];
#	endif
	uchar *pPathBuf = pathBuf;
	size_t lenPathBuf = sizeof(pathBuf);
	rsRetVal localRet;
	DEFiRet;

	assert(pModName != NULL);
	DBGPRINTF("Requested to load module '%s'\n", pModName);

	iModNameLen = strlen((char*)pModName);
	/* overhead for a full path is potentially 1 byte for a slash,
	 * three bytes for ".so" and one byte for '\0'.
	 */
#	define PATHBUF_OVERHEAD 1 + iModNameLen + 3 + 1

	pthread_mutex_lock(&mutObjGlobalOp);

	if(iModNameLen > 3 && !strcmp((char *) pModName + iModNameLen - 3, ".so")) {
		iModNameLen -= 3;
		bHasExtension = RSTRUE;
	} else
		bHasExtension = RSFALSE;

	CHKiRet(findModule(pModName, iModNameLen, &pModInfo));
	if(pModInfo != NULL) {
		DBGPRINTF("Module '%s' already loaded\n", pModName);
		if(bConfLoad) {
<<<<<<< HEAD
			localRet = addModToCnfList(pModInfo);
			if(pModInfo->setModCnf != NULL && localRet == RS_RET_OK) {
=======
			localRet = readyModForCnf(pModInfo, &pNew, &pLast);
			if(pModInfo->setModCnf != NULL && localRet == RS_RET_OK) {
				addModToCnfList(pNew, pLast);
>>>>>>> 77b4efae
				if(!strncmp((char*)pModName, "builtin:", sizeof("builtin:")-1)) {
					if(pModInfo->bSetModCnfCalled) {
						errmsg.LogError(0, RS_RET_DUP_PARAM,
						    "parameters for built-in module %s already set - ignored\n",
						    pModName);
						ABORT_FINALIZE(RS_RET_DUP_PARAM);
					} else {
						/* for built-in moules, we need to call setModConf, 
						 * because there is no way to set parameters at load
						 * time for obvious reasons...
						 */
						if(lst != NULL)
							pModInfo->setModCnf(lst);
						pModInfo->bSetModCnfCalled = 1;
					}
				}
			}
		}
		FINALIZE;
	}

	pModDirCurr = (uchar *)((pModDir == NULL) ?
		      _PATH_MODDIR : (char *)pModDir);
	pModDirNext = NULL;
	pModHdlr    = NULL;
	iLoadCnt    = 0;
	do {	/* now build our load module name */
		if(*pModName == '/' || *pModName == '.') {
			if(lenPathBuf < PATHBUF_OVERHEAD) {
				if(pPathBuf != pathBuf) /* already malloc()ed memory? */
					free(pPathBuf);
				/* we always alloc enough memory for everything we potentiall need to add */
				lenPathBuf = PATHBUF_OVERHEAD;
				CHKmalloc(pPathBuf = malloc(sizeof(char)*lenPathBuf));
			}
			*pPathBuf = '\0';	/* we do not need to append the path - its already in the module name */
			iPathLen = 0;
		} else {
			*pPathBuf = '\0';

			iPathLen = strlen((char *)pModDirCurr);
			pModDirNext = (uchar *)strchr((char *)pModDirCurr, ':');
			if(pModDirNext)
				iPathLen = (size_t)(pModDirNext - pModDirCurr);

			if(iPathLen == 0) {
				if(pModDirNext) {
					pModDirCurr = pModDirNext + 1;
					continue;
				}
				break;
			} else if(iPathLen > lenPathBuf - PATHBUF_OVERHEAD) {
				if(pPathBuf != pathBuf) /* already malloc()ed memory? */
					free(pPathBuf);
				/* we always alloc enough memory for everything we potentiall need to add */
				lenPathBuf = iPathLen + PATHBUF_OVERHEAD;
				CHKmalloc(pPathBuf = malloc(sizeof(char)*lenPathBuf));
			}

			memcpy((char *) pPathBuf, (char *)pModDirCurr, iPathLen);
			if((pPathBuf[iPathLen - 1] != '/')) {
				/* we have space, made sure in previous check */
				pPathBuf[iPathLen++] = '/';
			}
			pPathBuf[iPathLen] = '\0';

			if(pModDirNext)
				pModDirCurr = pModDirNext + 1;
		}

		/* ... add actual name ... */
		strncat((char *) pPathBuf, (char *) pModName, lenPathBuf - iPathLen - 1);

		/* now see if we have an extension and, if not, append ".so" */
		if(!bHasExtension) {
			/* we do not have an extension and so need to add ".so"
			 * TODO: I guess this is highly importable, so we should change the
			 * algo over time... -- rgerhards, 2008-03-05
			 */
			strncat((char *) pPathBuf, ".so", lenPathBuf - strlen((char*) pPathBuf) - 1);
			iPathLen += 3;
		}

		/* complete load path constructed, so ... GO! */
		dbgprintf("loading module '%s'\n", pPathBuf);

		/* see if we have this one already */
		for (pHandle = pHandles; pHandle; pHandle = pHandle->next) {
			if (!strcmp((char *)pModName, (char *)pHandle->pszName)) {
				pModHdlr = pHandle->pModHdlr;
				break;
			}
		}

		/* not found, try to dynamically link it */
		if (!pModHdlr) {
			pModHdlr = dlopen((char *) pPathBuf, RTLD_NOW);
		}

		iLoadCnt++;
	
	} while(pModHdlr == NULL && *pModName != '/' && pModDirNext);

	if(!pModHdlr) {
		if(iLoadCnt) {
			errmsg.LogError(0, RS_RET_MODULE_LOAD_ERR_DLOPEN, "could not load module '%s', dlopen: %s\n",
					pPathBuf, dlerror());
		} else {
			errmsg.LogError(0, NO_ERRCODE, "could not load module '%s', ModDir was '%s'\n", pPathBuf,
			                               ((pModDir == NULL) ? _PATH_MODDIR : (char *)pModDir));
		}
		ABORT_FINALIZE(RS_RET_MODULE_LOAD_ERR_DLOPEN);
	}
	if(!(pModInit = dlsym(pModHdlr, "modInit"))) {
		errmsg.LogError(0, RS_RET_MODULE_LOAD_ERR_NO_INIT,
			 	"could not load module '%s', dlsym: %s\n", pPathBuf, dlerror());
		dlclose(pModHdlr);
		ABORT_FINALIZE(RS_RET_MODULE_LOAD_ERR_NO_INIT);
	}
	if((iRet = doModInit(pModInit, (uchar*) pModName, pModHdlr, &pModInfo)) != RS_RET_OK) {
		errmsg.LogError(0, RS_RET_MODULE_LOAD_ERR_INIT_FAILED,
				"could not load module '%s', rsyslog error %d\n", pPathBuf, iRet);
		dlclose(pModHdlr);
		ABORT_FINALIZE(RS_RET_MODULE_LOAD_ERR_INIT_FAILED);
	}

	if(bConfLoad) {
<<<<<<< HEAD
		addModToCnfList(pModInfo);
		if(pModInfo->setModCnf != NULL) {
			if(lst != NULL)
				pModInfo->setModCnf(lst);
			pModInfo->bSetModCnfCalled = 1;
		}
=======
		readyModForCnf(pModInfo, &pNew, &pLast);
		if(pModInfo->setModCnf != NULL) {
			if(lst != NULL) {
				localRet = pModInfo->setModCnf(lst);
				if(localRet != RS_RET_OK) {
					errmsg.LogError(0, localRet,
						"module '%s', failed processing config parameters",
						pPathBuf);
					abortCnfUse(pNew);
					ABORT_FINALIZE(localRet);
				}
			}
			pModInfo->bSetModCnfCalled = 1;
		}
		addModToCnfList(pNew, pLast);
>>>>>>> 77b4efae
	}

finalize_it:
	if(pPathBuf != pathBuf) /* used malloc()ed memory? */
		free(pPathBuf);
	pthread_mutex_unlock(&mutObjGlobalOp);
	RETiRet;
}


/* the v6+ way of loading modules: process a "module(...)" directive.
 * rgerhards, 2012-06-20
 */
rsRetVal
modulesProcessCnf(struct cnfobj *o)
{
	struct cnfparamvals *pvals;
	uchar *cnfModName = NULL;
	int typeIdx;
	DEFiRet;

	pvals = nvlstGetParams(o->nvlst, &pblk, NULL);
	if(pvals == NULL) {
		ABORT_FINALIZE(RS_RET_ERR);
	}
	DBGPRINTF("modulesProcessCnf params:\n");
	cnfparamsPrint(&pblk, pvals);
	typeIdx = cnfparamGetIdx(&pblk, "load");
	if(pvals[typeIdx].bUsed == 0) {
		errmsg.LogError(0, RS_RET_CONF_RQRD_PARAM_MISSING, "module type missing");
		ABORT_FINALIZE(RS_RET_CONF_RQRD_PARAM_MISSING);
	}

	cnfModName = (uchar*)es_str2cstr(pvals[typeIdx].val.d.estr, NULL);
	iRet = Load(cnfModName, 1, o->nvlst);
	
finalize_it:
	free(cnfModName);
	cnfparamvalsDestruct(pvals, &pblk);
	RETiRet;
}


/* set the default module load directory. A NULL value may be provided, in
 * which case any previous value is deleted but no new one set. The caller-provided
 * string is duplicated. If it needs to be freed, that's the caller's duty.
 * rgerhards, 2008-03-07
 */
static rsRetVal
SetModDir(uchar *pszModDir)
{
	DEFiRet;

	dbgprintf("setting default module load directory '%s'\n", pszModDir);
	if(pModDir != NULL) {
		free(pModDir);
	}

	pModDir = (uchar*) strdup((char*)pszModDir);

	RETiRet;
}


/* Reference-Counting object access: add 1 to the current reference count. Must be
 * called by anyone interested in using a module. -- rgerhards, 20080-03-10
 */
static rsRetVal
Use(char *srcFile, modInfo_t *pThis)
{
	DEFiRet;

	assert(pThis != NULL);
	pThis->uRefCnt++;
	dbgprintf("source file %s requested reference for module '%s', reference count now %u\n",
		  srcFile, pThis->pszName, pThis->uRefCnt);

#	ifdef DEBUG
	modUsrAdd(pThis, srcFile);
#	endif

	RETiRet;

}


/* Reference-Counting object access: subract one from the current refcount. Must
 * by called by anyone who no longer needs a module. If count reaches 0, the 
 * module is unloaded. -- rgerhards, 20080-03-10
 */
static rsRetVal
Release(char *srcFile, modInfo_t **ppThis)
{
	DEFiRet;
	modInfo_t *pThis;

	assert(ppThis != NULL);
	pThis = *ppThis;
	assert(pThis != NULL);
	if(pThis->uRefCnt == 0) {
		/* oops, we are already at 0? */
		dbgprintf("internal error: module '%s' already has a refcount of 0 (released by %s)!\n",
			  pThis->pszName, srcFile);
	} else {
		--pThis->uRefCnt;
		dbgprintf("file %s released module '%s', reference count now %u\n",
			  srcFile, pThis->pszName, pThis->uRefCnt);
#		ifdef DEBUG
		modUsrDel(pThis, srcFile);
		modUsrPrint(pThis);
#		endif
	}

	if(pThis->uRefCnt == 0) {
		/* we have a zero refcount, so we must unload the module */
		dbgprintf("module '%s' has zero reference count, unloading...\n", pThis->pszName);
		modUnlinkAndDestroy(&pThis);
		/* we must NOT do a *ppThis = NULL, because ppThis now points into freed memory!
		 * If in doubt, see obj.c::ReleaseObj() for how we are called.
		 */
	}

	RETiRet;

}


/* exit our class
 * rgerhards, 2008-03-11
 */
BEGINObjClassExit(module, OBJ_IS_LOADABLE_MODULE) /* CHANGE class also in END MACRO! */
CODESTARTObjClassExit(module)
	/* release objects we no longer need */
	objRelease(errmsg, CORE_COMPONENT);
	objRelease(parser, CORE_COMPONENT);
	free(pModDir);
#	ifdef DEBUG
	modUsrPrintAll(); /* debug aid - TODO: integrate with debug.c, at least the settings! */
#	endif
ENDObjClassExit(module)


/* queryInterface function
 * rgerhards, 2008-03-05
 */
BEGINobjQueryInterface(module)
CODESTARTobjQueryInterface(module)
	if(pIf->ifVersion != moduleCURR_IF_VERSION) { /* check for current version, increment on each change */
		ABORT_FINALIZE(RS_RET_INTERFACE_NOT_SUPPORTED);
	}

	/* ok, we have the right interface, so let's fill it
	 * Please note that we may also do some backwards-compatibility
	 * work here (if we can support an older interface version - that,
	 * of course, also affects the "if" above).
	 */
	pIf->GetNxt = GetNxt;
	pIf->GetNxtCnfType = GetNxtCnfType;
	pIf->GetName = modGetName;
	pIf->GetStateName = modGetStateName;
	pIf->PrintList = modPrintList;
	pIf->FindWithCnfName = FindWithCnfName;
	pIf->UnloadAndDestructAll = modUnloadAndDestructAll;
	pIf->doModInit = doModInit;
	pIf->SetModDir = SetModDir;
	pIf->Load = Load;
	pIf->Use = Use;
	pIf->Release = Release;
finalize_it:
ENDobjQueryInterface(module)


/* Initialize our class. Must be called as the very first method
 * before anything else is called inside this class.
 * rgerhards, 2008-03-05
 */
BEGINAbstractObjClassInit(module, 1, OBJ_IS_CORE_MODULE) /* class, version - CHANGE class also in END MACRO! */
	uchar *pModPath;

	/* use any module load path specified in the environment */
	if((pModPath = (uchar*) getenv("RSYSLOG_MODDIR")) != NULL) {
		SetModDir(pModPath);
	}

	/* now check if another module path was set via the command line (-M)
	 * if so, that overrides the environment. Please note that we must use
	 * a global setting here because the command line parser can NOT call
	 * into the module object, because it is not initialized at that point. So
	 * instead a global setting is changed and we pick it up as soon as we
	 * initialize -- rgerhards, 2008-04-04
	 */
	if(glblModPath != NULL) {
		SetModDir(glblModPath);
	}

	/* request objects we use */
	CHKiRet(objUse(errmsg, CORE_COMPONENT));
ENDObjClassInit(module)

/* vi:set ai:
 */<|MERGE_RESOLUTION|>--- conflicted
+++ resolved
@@ -349,15 +349,10 @@
 }
 
 
-<<<<<<< HEAD
-/* Add a module to the config module list for current loadConf and
- * provide its config params to it.
-=======
 /* ready module for config processing. this includes checking if the module
  * is already in the config, so this function may return errors. Returns a
  * pointer to the last module inthe current config. That pointer needs to
  * be passed to addModToCnfLst() when it is called later in the process.
->>>>>>> 77b4efae
  */
 rsRetVal
 readyModForCnf(modInfo_t *pThis, cfgmodules_etry_t **ppNew, cfgmodules_etry_t **ppLast)
@@ -1043,14 +1038,9 @@
 	if(pModInfo != NULL) {
 		DBGPRINTF("Module '%s' already loaded\n", pModName);
 		if(bConfLoad) {
-<<<<<<< HEAD
-			localRet = addModToCnfList(pModInfo);
-			if(pModInfo->setModCnf != NULL && localRet == RS_RET_OK) {
-=======
 			localRet = readyModForCnf(pModInfo, &pNew, &pLast);
 			if(pModInfo->setModCnf != NULL && localRet == RS_RET_OK) {
 				addModToCnfList(pNew, pLast);
->>>>>>> 77b4efae
 				if(!strncmp((char*)pModName, "builtin:", sizeof("builtin:")-1)) {
 					if(pModInfo->bSetModCnfCalled) {
 						errmsg.LogError(0, RS_RET_DUP_PARAM,
@@ -1178,14 +1168,6 @@
 	}
 
 	if(bConfLoad) {
-<<<<<<< HEAD
-		addModToCnfList(pModInfo);
-		if(pModInfo->setModCnf != NULL) {
-			if(lst != NULL)
-				pModInfo->setModCnf(lst);
-			pModInfo->bSetModCnfCalled = 1;
-		}
-=======
 		readyModForCnf(pModInfo, &pNew, &pLast);
 		if(pModInfo->setModCnf != NULL) {
 			if(lst != NULL) {
@@ -1201,7 +1183,6 @@
 			pModInfo->bSetModCnfCalled = 1;
 		}
 		addModToCnfList(pNew, pLast);
->>>>>>> 77b4efae
 	}
 
 finalize_it:
