#include <sys/syscall.h>
/* debug.c
 *
 * This file proides debug and run time error analysis support. Some of the
 * settings are very performance intense and my be turned off during a release
 * build.
 * 
 * File begun on 2008-01-22 by RGerhards
 *
 * Some functions are controlled by environment variables:
 *
 * RSYSLOG_DEBUGLOG	if set, a debug log file is written to that location
 * RSYSLOG_DEBUG	specific debug options
 *
 * For details, visit doc/debug.html
 *
 * Copyright 2008 Rainer Gerhards and Adiscon GmbH.
 *
 * This file is part of the rsyslog runtime library.
 *
 * The rsyslog runtime library is free software: you can redistribute it and/or modify
 * it under the terms of the GNU Lesser General Public License as published by
 * the Free Software Foundation, either version 3 of the License, or
 * (at your option) any later version.
 *
 * The rsyslog runtime library is distributed in the hope that it will be useful,
 * but WITHOUT ANY WARRANTY; without even the implied warranty of
 * MERCHANTABILITY or FITNESS FOR A PARTICULAR PURPOSE.  See the
 * GNU Lesser General Public License for more details.
 *
 * You should have received a copy of the GNU Lesser General Public License
 * along with the rsyslog runtime library.  If not, see <http://www.gnu.org/licenses/>.
 *
 * A copy of the GPL can be found in the file "COPYING" in this distribution.
 * A copy of the LGPL can be found in the file "COPYING.LESSER" in this distribution.
 */
#include "config.h" /* autotools! */
#include <stdio.h>
#include <stdlib.h>
#include <stdarg.h>
#include <string.h>
#include <signal.h>
#include <errno.h>
#include <pthread.h>
#include <ctype.h>
#include <assert.h>
#include <unistd.h>
#include <fcntl.h>
#include <sys/stat.h>

#include "rsyslog.h"
#include "debug.h"
#include "atomic.h"
#include "obj.h"


/* static data (some time to be replaced) */
DEFobjCurrIf(obj)
int Debug;		/* debug flag  - read-only after startup */
int debugging_on = 0;	 /* read-only, except on sig USR1 */
static int bLogFuncFlow = 0; /* shall the function entry and exit be logged to the debug log? */
static int bLogAllocFree = 0; /* shall calls to (m/c)alloc and free be logged to the debug log? */
static int bPrintFuncDBOnExit = 0; /* shall the function entry and exit be logged to the debug log? */
static int bPrintMutexAction = 0; /* shall mutex calls be printed to the debug log? */
static int bPrintTime = 1;	/* print a timestamp together with debug message */
static int bPrintAllDebugOnExit = 0;
static int bAbortTrace = 1;	/* print a trace after SIGABRT or SIGSEGV */
static char *pszAltDbgFileName = NULL; /* if set, debug output is *also* sent to here */
static int altdbg = -1;	/* and the handle for alternate debug output */
static int stddbg;

/* list of files/objects that should be printed */
typedef struct dbgPrintName_s {
	uchar *pName;
	struct dbgPrintName_s *pNext;
} dbgPrintName_t;


/* forward definitions */
static void dbgGetThrdName(char *pszBuf, size_t lenBuf, pthread_t thrd, int bIncludeNumID);
static dbgThrdInfo_t *dbgGetThrdInfo(void);
static int dbgPrintNameIsInList(const uchar *pName, dbgPrintName_t *pRoot);


/* This lists are single-linked and members are added at the top */
static dbgPrintName_t *printNameFileRoot = NULL;


/* list of all known FuncDBs. We use a special list, because it must only be single-linked. As
 * functions never disappear, we only need to add elements when we see a new one and never need
 * to remove anything. For this, we simply add at the top, which saves us a Last pointer. The goal
 * is to use as few memory as possible.
 */
typedef struct dbgFuncDBListEntry_s {
	dbgFuncDB_t *pFuncDB;
	struct dbgFuncDBListEntry_s *pNext;
} dbgFuncDBListEntry_t;
dbgFuncDBListEntry_t *pFuncDBListRoot;

static pthread_mutex_t mutFuncDBList;

typedef struct dbgMutLog_s {
	struct dbgMutLog_s *pNext;
	struct dbgMutLog_s *pPrev;
	pthread_mutex_t *mut;
	pthread_t thrd;
	dbgFuncDB_t *pFuncDB;
	int lockLn;	/* the actual line where the mutex was locked */
	short mutexOp;
} dbgMutLog_t;
static dbgMutLog_t *dbgMutLogListRoot = NULL;
static dbgMutLog_t *dbgMutLogListLast = NULL;
static pthread_mutex_t mutMutLog;


static dbgThrdInfo_t *dbgCallStackListRoot = NULL;
static dbgThrdInfo_t *dbgCallStackListLast = NULL;
static pthread_mutex_t mutCallStack;

static pthread_mutex_t mutdbgprint;

static pthread_key_t keyCallStack;


/* we do not have templates, so we use some macros to create linked list handlers
 * for the several types
 * DLL means "doubly linked list"
 * rgerhards, 2008-01-23
 */
#define DLL_Del(type, pThis) \
	if(pThis->pPrev != NULL) \
		pThis->pPrev->pNext = pThis->pNext; \
	if(pThis->pNext != NULL) \
		pThis->pNext->pPrev = pThis->pPrev; \
	if(pThis == dbg##type##ListRoot) \
		dbg##type##ListRoot = pThis->pNext; \
	if(pThis == dbg##type##ListLast) \
		dbg##type##ListLast = pThis->pPrev; \
	free(pThis);

#define DLL_Add(type, pThis) \
		if(dbg##type##ListRoot == NULL) { \
			dbg##type##ListRoot = pThis; \
			dbg##type##ListLast = pThis; \
		} else { \
			pThis->pPrev = dbg##type##ListLast; \
			dbg##type##ListLast->pNext = pThis; \
			dbg##type##ListLast = pThis; \
		}

/* we need to do our own mutex cancel cleanup handler as it shall not
 * be subject to the debugging instrumentation (that would probably run us
 * into an infinite loop
 */
static void dbgMutexCancelCleanupHdlr(void *pmut)
{
	pthread_mutex_unlock((pthread_mutex_t*) pmut);
}


/* handler to update the last execution location seen
 * rgerhards, 2008-01-28
 */
static inline void
dbgRecordExecLocation(int iStackPtr, int line)
{
	dbgThrdInfo_t *pThrd = dbgGetThrdInfo();
	pThrd->lastLine[iStackPtr] = line;
}


/* ------------------------- mutex tracking code ------------------------- */ 

/* ------------------------- FuncDB utility functions ------------------------- */ 

#define SIZE_FUNCDB_MUTEX_TABLE(pFuncDB) ((int) (sizeof(pFuncDB->mutInfo) / sizeof(dbgFuncDBmutInfoEntry_t)))

/* print a FuncDB
 */
static void dbgFuncDBPrint(dbgFuncDB_t *pFuncDB)
{
	assert(pFuncDB != NULL);
	assert(pFuncDB->magic == dbgFUNCDB_MAGIC);
	/* make output suitable for sorting on invocation count */
	dbgprintf("%10.10ld times called: %s:%d:%s\n", pFuncDB->nTimesCalled, pFuncDB->file, pFuncDB->line, pFuncDB->func);
}


/* print all funcdb entries
 */
static void dbgFuncDBPrintAll(void)
{
	dbgFuncDBListEntry_t *pFuncDBList;
	int nFuncs = 0;

	for(pFuncDBList = pFuncDBListRoot ; pFuncDBList != NULL ; pFuncDBList = pFuncDBList->pNext) {
		dbgFuncDBPrint(pFuncDBList->pFuncDB);
		nFuncs++;
	}

	dbgprintf("%d unique functions called\n", nFuncs);
}


/* find a mutex inside the FuncDB mutex table. Returns NULL if not found. Only mutexes from the same thread
 * are found.
 */
static inline dbgFuncDBmutInfoEntry_t *dbgFuncDBGetMutexInfo(dbgFuncDB_t *pFuncDB, pthread_mutex_t *pmut)
{
	int i;
	int iFound = -1;
	pthread_t ourThrd = pthread_self();

	for(i = 0 ; i < SIZE_FUNCDB_MUTEX_TABLE(pFuncDB) ; ++i) {
		if(pFuncDB->mutInfo[i].pmut == pmut && pFuncDB->mutInfo[i].lockLn != -1 && pFuncDB->mutInfo[i].thrd == ourThrd) {
			iFound = i;
			break;
		}
	}
	
	return (iFound == -1) ?  NULL : &pFuncDB->mutInfo[i];
}


/* print any mutex that can be found in the FuncDB. Custom header is provided.
 * "thrd" is the thread that is searched. If it is 0, mutexes for all threads
 * shall be printed.
 */
static inline void
dbgFuncDBPrintActiveMutexes(dbgFuncDB_t *pFuncDB, char *pszHdrText, pthread_t thrd)
{
	int i;
	char pszThrdName[64];

	for(i = 0 ; i < SIZE_FUNCDB_MUTEX_TABLE(pFuncDB) ; ++i) {
		if(pFuncDB->mutInfo[i].lockLn != -1 && (thrd == 0 || thrd == pFuncDB->mutInfo[i].thrd)) {
			dbgGetThrdName(pszThrdName, sizeof(pszThrdName), pFuncDB->mutInfo[i].thrd, 1);
			dbgprintf("%s:%d:%s:invocation %ld: %s %p[%d/%s]\n", pFuncDB->file, pFuncDB->line, pFuncDB->func,
				  pFuncDB->mutInfo[i].lInvocation, pszHdrText, (void*)pFuncDB->mutInfo[i].pmut, i,
				  pszThrdName);
		}
	}
}

/* find a free mutex info spot in FuncDB. NULL is returned if table is full.
 */
static inline dbgFuncDBmutInfoEntry_t *dbgFuncDBFindFreeMutexInfo(dbgFuncDB_t *pFuncDB)
{
	int i;
	int iFound = -1;

	for(i = 0 ; i < SIZE_FUNCDB_MUTEX_TABLE(pFuncDB) ; ++i) {
		if(pFuncDB->mutInfo[i].lockLn == -1) {
			iFound = i;
			break;
		}
	}

	if(iFound == -1) {
		dbgprintf("%s:%d:%s: INFO: out of space in FuncDB for mutex info (max %d entries) - ignoring\n",
			  pFuncDB->file, pFuncDB->line, pFuncDB->func, SIZE_FUNCDB_MUTEX_TABLE(pFuncDB));
	}
	
	return (iFound == -1) ?  NULL : &pFuncDB->mutInfo[i];
}

/* add a mutex lock to the FuncDB. If the size is exhausted, info is discarded.
 */
static inline void dbgFuncDBAddMutexLock(dbgFuncDB_t *pFuncDB, pthread_mutex_t *pmut, int lockLn)
{
	dbgFuncDBmutInfoEntry_t *pMutInfo;

	if((pMutInfo = dbgFuncDBFindFreeMutexInfo(pFuncDB)) != NULL) {
		pMutInfo->pmut = pmut;
		pMutInfo->lockLn = lockLn;
		pMutInfo->lInvocation = pFuncDB->nTimesCalled;
		pMutInfo->thrd = pthread_self();
	}
}

/* remove a locked mutex from the FuncDB (unlock case!).
 */
static inline void dbgFuncDBRemoveMutexLock(dbgFuncDB_t *pFuncDB, pthread_mutex_t *pmut)
{
	dbgFuncDBmutInfoEntry_t *pMutInfo;

	if((pMutInfo = dbgFuncDBGetMutexInfo(pFuncDB, pmut)) != NULL) {
		pMutInfo->lockLn = -1;
	}
}


/* ------------------------- END FuncDB utility functions ------------------------- */ 

/* ###########################################################################
 * 				IMPORTANT NOTE
 * Mutex instrumentation reduces the code's concurrency and thus affects its
 * order of execution. It is vital to test the code also with mutex 
 * instrumentation turned off! Some bugs may not show up while it on...
 * ###########################################################################
 */

/* constructor & add new entry to list
 */
dbgMutLog_t *dbgMutLogAddEntry(pthread_mutex_t *pmut, short mutexOp, dbgFuncDB_t *pFuncDB, int lockLn)
{
	dbgMutLog_t *pLog;

	pLog = calloc(1, sizeof(dbgMutLog_t));
	assert(pLog != NULL);

	/* fill data members */
	pLog->mut = pmut;
	pLog->thrd = pthread_self();
	pLog->mutexOp = mutexOp;
	pLog->lockLn = lockLn;
	pLog->pFuncDB = pFuncDB;

	DLL_Add(MutLog, pLog);

	return pLog;
}


/* destruct log entry
 */
void dbgMutLogDelEntry(dbgMutLog_t *pLog)
{
	assert(pLog != NULL);
	DLL_Del(MutLog, pLog);
}


/* print a single mutex log entry */
static void dbgMutLogPrintOne(dbgMutLog_t *pLog)
{
	char *strmutop;
	char buf[64];
	char pszThrdName[64];

	assert(pLog != NULL);
	switch(pLog->mutexOp) {
		case MUTOP_LOCKWAIT:
			strmutop = "waited on";
			break;
		case MUTOP_LOCK:
			strmutop = "owned";
			break;
		default:
			snprintf(buf, sizeof(buf)/sizeof(char), "unknown state %d - should not happen!", pLog->mutexOp);
			strmutop = buf;
			break;
	}

	dbgGetThrdName(pszThrdName, sizeof(pszThrdName), pLog->thrd, 1);
	dbgprintf("mutex 0x%lx is being %s by code at %s:%d, thread %s\n", (unsigned long) pLog->mut,
		  strmutop, pLog->pFuncDB->file,
		  (pLog->mutexOp == MUTOP_LOCK) ? pLog->lockLn : pLog->pFuncDB->line,
		  pszThrdName);
}

/* print the complete mutex log */
static void dbgMutLogPrintAll(void)
{
	dbgMutLog_t *pLog;

	dbgprintf("Mutex log for all known mutex operations:\n");
	for(pLog = dbgMutLogListRoot ; pLog != NULL ; pLog = pLog->pNext)
		dbgMutLogPrintOne(pLog);
	
}


/* find the last log entry for that specific mutex object. Is used to delete
 * a thread's own requests. Searches occur from the back.
 * The pFuncDB is optional and may be NULL to indicate no specific funciont is
 * reqested (aka "it is ignored" ;)). This is important for the unlock case.
 */
dbgMutLog_t *dbgMutLogFindSpecific(pthread_mutex_t *pmut, short mutop, dbgFuncDB_t *pFuncDB)
{
	dbgMutLog_t *pLog;
	pthread_t mythrd = pthread_self();
	
	pLog = dbgMutLogListLast;
	while(pLog != NULL) {
		if(   pLog->mut == pmut && pLog->thrd == mythrd && pLog->mutexOp == mutop
		   && (pFuncDB == NULL || pLog->pFuncDB == pFuncDB))
			break;
		pLog = pLog->pPrev;
	}

	return pLog;
}


/* find mutex object from the back of the list */
dbgMutLog_t *dbgMutLogFindFromBack(pthread_mutex_t *pmut, dbgMutLog_t *pLast)
{
	dbgMutLog_t *pLog;
	
	if(pLast == NULL)
		pLog = dbgMutLogListLast;
	else
		pLog = pLast->pPrev; /* if we get the last processed one, we need to go one before it, else its an endless loop */

	while(pLog != NULL) {
		if(pLog->mut == pmut) {
			break;
		}
		pLog = pLog->pPrev;
	}

	return pLog;
}


/* find lock aquire for mutex from back of list */
dbgMutLog_t *dbgMutLogFindHolder(pthread_mutex_t *pmut)
{
	dbgMutLog_t *pLog;

	pLog = dbgMutLogFindFromBack(pmut, NULL);
	while(pLog != NULL) {
		if(pLog->mutexOp == MUTOP_LOCK)
			break;
		pLog = dbgMutLogFindFromBack(pmut, pLog);
	}

	return pLog;
}

/* report wait on a mutex and add it to the mutex log */
static inline void dbgMutexPreLockLog(pthread_mutex_t *pmut, dbgFuncDB_t *pFuncDB, int ln)
{
	dbgMutLog_t *pHolder;
	dbgMutLog_t *pLog;
	char pszBuf[128];
	char pszHolderThrdName[64];
	char *pszHolder;

	pthread_mutex_lock(&mutMutLog);
	pHolder = dbgMutLogFindHolder(pmut);
	pLog = dbgMutLogAddEntry(pmut, MUTOP_LOCKWAIT, pFuncDB, ln);

	if(pHolder == NULL)
		pszHolder = "[NONE]";
	else {
		dbgGetThrdName(pszHolderThrdName, sizeof(pszHolderThrdName), pHolder->thrd, 1);
		snprintf(pszBuf, sizeof(pszBuf)/sizeof(char), "%s:%d [%s]", pHolder->pFuncDB->file, pHolder->lockLn, pszHolderThrdName);
		pszHolder = pszBuf;
	}

	if(bPrintMutexAction)
		dbgprintf("%s:%d:%s: mutex %p waiting on lock, held by %s\n", pFuncDB->file, ln, pFuncDB->func, (void*)pmut, pszHolder);
	pthread_mutex_unlock(&mutMutLog);
}


/* report aquired mutex */
static inline void dbgMutexLockLog(pthread_mutex_t *pmut, dbgFuncDB_t *pFuncDB, int lockLn)
{
	dbgMutLog_t *pLog;

	pthread_mutex_lock(&mutMutLog);

	/* find and delete "waiting" entry */
	pLog = dbgMutLogFindSpecific(pmut, MUTOP_LOCKWAIT, pFuncDB);
	assert(pLog != NULL);
	dbgMutLogDelEntry(pLog);

	/* add "lock" entry */
	pLog = dbgMutLogAddEntry(pmut, MUTOP_LOCK, pFuncDB, lockLn);
	dbgFuncDBAddMutexLock(pFuncDB, pmut, lockLn);
	pthread_mutex_unlock(&mutMutLog);
	if(bPrintMutexAction)
		dbgprintf("%s:%d:%s: mutex %p aquired\n", pFuncDB->file, lockLn, pFuncDB->func, (void*)pmut); 
}

/* if we unlock, we just remove the lock aquired entry from the log list */
static inline void dbgMutexUnlockLog(pthread_mutex_t *pmut, dbgFuncDB_t *pFuncDB, int unlockLn)
{
	dbgMutLog_t *pLog;

	pthread_mutex_lock(&mutMutLog);
	pLog = dbgMutLogFindSpecific(pmut, MUTOP_LOCK, NULL);
#if 0 /* toggle for testing */
	assert(pLog != NULL);
#else
/* the change below seems not to work - the problem seems to be a real race... I keep this code in just in case
 * I need to re-use it. It should be removed once we are finished analyzing this problem. -- rgerhards, 2008-09-17
 */
if(pLog == NULL) {
	/* this may happen due to some races. We do not try to avoid
	 * this, as it would complicate the "real" code. This is not justified
	 * just to keep the debug info system up. -- rgerhards, 2008-09-17
	 */
	pthread_mutex_unlock(&mutMutLog);
	dbgprintf("%s:%d:%s: mutex %p UNlocked [but we did not yet know this mutex!]\n",
		  pFuncDB->file, unlockLn, pFuncDB->func, (void*)pmut);
	return; /* if we don't know it yet, we can not clean up... */
}
#endif

	/* we found the last lock entry. We now need to see from which FuncDB we need to
	 * remove it. This is recorded inside the mutex log entry.
	 */
	dbgFuncDBRemoveMutexLock(pLog->pFuncDB, pmut);

	/* donw with the log entry, get rid of it... */
	dbgMutLogDelEntry(pLog);

	pthread_mutex_unlock(&mutMutLog);
	if(bPrintMutexAction)
		dbgprintf("%s:%d:%s: mutex %p UNlocked\n", pFuncDB->file, unlockLn, pFuncDB->func, (void*)pmut);
}


/* wrapper for pthread_mutex_lock() */
int dbgMutexLock(pthread_mutex_t *pmut, dbgFuncDB_t *pFuncDB, int ln, int iStackPtr)
{
	int ret;

	dbgRecordExecLocation(iStackPtr, ln);
	dbgMutexPreLockLog(pmut, pFuncDB, ln);
	ret = pthread_mutex_lock(pmut);
	if(ret == 0) {
		dbgMutexLockLog(pmut, pFuncDB, ln);
	} else {
		dbgprintf("%s:%d:%s: ERROR: pthread_mutex_lock() for mutex %p failed with error %d\n",
			  pFuncDB->file, ln, pFuncDB->func, (void*)pmut, ret);
	}

	return ret;
}


/* wrapper for pthread_mutex_unlock() */
int dbgMutexUnlock(pthread_mutex_t *pmut, dbgFuncDB_t *pFuncDB, int ln, int iStackPtr)
{
	int ret;
	dbgRecordExecLocation(iStackPtr, ln);
	dbgMutexUnlockLog(pmut, pFuncDB, ln);
	ret = pthread_mutex_unlock(pmut);
	return ret;
}


/* wrapper for pthread_cond_wait() */
int dbgCondWait(pthread_cond_t *cond, pthread_mutex_t *pmut, dbgFuncDB_t *pFuncDB, int ln, int iStackPtr)
{
	int ret;
	dbgRecordExecLocation(iStackPtr, ln);
	dbgMutexUnlockLog(pmut, pFuncDB, ln);
	if(bPrintMutexAction) {
		dbgprintf("%s:%d:%s: mutex %p waiting on condition %p\n", pFuncDB->file, pFuncDB->line,
			  pFuncDB->func, (void*)pmut, (void*)cond);
	}
	dbgMutexPreLockLog(pmut, pFuncDB, ln);
	ret = pthread_cond_wait(cond, pmut);
	return ret;
}


/* wrapper for pthread_cond_timedwait() */
int dbgCondTimedWait(pthread_cond_t *cond, pthread_mutex_t *pmut, const struct timespec *abstime, dbgFuncDB_t *pFuncDB, int ln, int iStackPtr)
{
	int ret;
	dbgRecordExecLocation(iStackPtr, ln);
	dbgMutexUnlockLog(pmut, pFuncDB, ln);
	dbgMutexPreLockLog(pmut, pFuncDB, ln);
	if(bPrintMutexAction) {
		dbgprintf("%s:%d:%s: mutex %p waiting on condition %p (with timeout)\n", pFuncDB->file,
			  pFuncDB->line, pFuncDB->func, (void*)pmut, (void*)cond);
	}
	ret = pthread_cond_timedwait(cond, pmut, abstime);
	dbgMutexLockLog(pmut, pFuncDB, ln);
	return ret;
}


/* ------------------------- end mutex tracking code ------------------------- */ 


/* ------------------------- malloc/free tracking code ------------------------- */ 

/* wrapper for free() */
void dbgFree(void *pMem, dbgFuncDB_t *pFuncDB, int ln, int iStackPtr)
{
	dbgRecordExecLocation(iStackPtr, ln);
	if(bLogAllocFree) {
		dbgprintf("%s:%d:%s: free %p\n", pFuncDB->file, ln, pFuncDB->func, (void*) pMem);
	}
	free(pMem);
}


/* ------------------------- end malloc/free tracking code ------------------------- */ 

/* ------------------------- thread tracking code ------------------------- */ 

/* get ptr to call stack - if none exists, create a new stack
 */
static dbgThrdInfo_t *dbgGetThrdInfo(void)
{
	dbgThrdInfo_t *pThrd;

	pthread_mutex_lock(&mutCallStack);
	if((pThrd = pthread_getspecific(keyCallStack)) == NULL) {
		/* construct object */
		pThrd = calloc(1, sizeof(dbgThrdInfo_t));
		pThrd->thrd = pthread_self();
		(void) pthread_setspecific(keyCallStack, pThrd);
		DLL_Add(CallStack, pThrd);
	}
	pthread_mutex_unlock(&mutCallStack);
	return pThrd;
}



/* find a specific thread ID. It must be present, else something is wrong
 */
static inline dbgThrdInfo_t *dbgFindThrd(pthread_t thrd)
{
	dbgThrdInfo_t *pThrd;

	for(pThrd = dbgCallStackListRoot ; pThrd != NULL ; pThrd = pThrd->pNext) {
		if(pThrd->thrd == thrd)
			break;
	}
	return pThrd;
}


/* build a string with the thread name. If none is set, the thread ID is
 * used instead. Caller must provide buffer space. If bIncludeNumID is set
 * to 1, the numerical ID is always included.
 * rgerhards 2008-01-23
 */
static void dbgGetThrdName(char *pszBuf, size_t lenBuf, pthread_t thrd, int bIncludeNumID)
{
	dbgThrdInfo_t *pThrd;

	assert(pszBuf != NULL);

	pThrd = dbgFindThrd(thrd);

	if(pThrd == 0 || pThrd->pszThrdName == NULL) {
		/* no thread name, use numeric value  */
		snprintf(pszBuf, lenBuf, "%lx", (long) thrd);
	} else {
		if(bIncludeNumID) {
			snprintf(pszBuf, lenBuf, "%s (%lx)", pThrd->pszThrdName, (long) thrd);
		} else {
			snprintf(pszBuf, lenBuf, "%s", pThrd->pszThrdName);
		}
	}

}


/* set a name for the current thread. The caller provided string is duplicated.
 */
void dbgSetThrdName(uchar *pszName)
{
	dbgThrdInfo_t *pThrd = dbgGetThrdInfo();
	if(pThrd->pszThrdName != NULL)
		free(pThrd->pszThrdName);
	pThrd->pszThrdName = strdup((char*)pszName);
}


/* destructor for a call stack object */
static void dbgCallStackDestruct(void *arg)
{
	dbgThrdInfo_t *pThrd = (dbgThrdInfo_t*) arg;

	dbgprintf("destructor for debug call stack %p called\n", pThrd);
	if(pThrd->pszThrdName != NULL) {
		free(pThrd->pszThrdName);
	}

 	pthread_mutex_lock(&mutCallStack);
	DLL_Del(CallStack, pThrd);
 	pthread_mutex_unlock(&mutCallStack);
}


/* print a thread's call stack
 */
static void dbgCallStackPrint(dbgThrdInfo_t *pThrd)
{
	int i;
	char pszThrdName[64];

	pthread_mutex_lock(&mutCallStack);
	dbgGetThrdName(pszThrdName, sizeof(pszThrdName), pThrd->thrd, 1);
	dbgprintf("\n");
	dbgprintf("Recorded Call Order for Thread '%s':\n", pszThrdName);
	for(i = 0 ; i < pThrd->stackPtr ; i++) {
		dbgprintf("%d: %s:%d:%s:\n", i, pThrd->callStack[i]->file, pThrd->lastLine[i], pThrd->callStack[i]->func);
	}
	dbgprintf("maximum number of nested calls for this thread: %d.\n", pThrd->stackPtrMax);
	dbgprintf("NOTE: not all calls may have been recorded, code does not currently guarantee that!\n");
	pthread_mutex_unlock(&mutCallStack);
}

/* print all threads call stacks
 */
static void dbgCallStackPrintAll(void)
{
	dbgThrdInfo_t *pThrd;
	/* stack info */
	for(pThrd = dbgCallStackListRoot ; pThrd != NULL ; pThrd = pThrd->pNext) {
		dbgCallStackPrint(pThrd);
	}
}


/* handler for SIGSEGV - MUST terminiate the app, but does so in a somewhat 
 * more meaningful way.
 * rgerhards, 2008-01-22
 */
void
sigsegvHdlr(int signum)
{
	char *signame;
	struct sigaction sigAct;

	/* first, restore the default abort handler */
	memset(&sigAct, 0, sizeof (sigAct));
	sigemptyset(&sigAct.sa_mask);
	sigAct.sa_handler = SIG_DFL;
	sigaction(SIGABRT, &sigAct, NULL);

	/* then do our actual processing */
	if(signum == SIGSEGV) {
		signame = " (SIGSEGV)";
	} else if(signum == SIGABRT) {
		signame = " (SIGABRT)";
	} else {
		signame = "";
	}

	dbgprintf("\n\n\n\nSignal %d%s occured, execution must be terminated.\n\n\n\n", signum, signame);

	if(bAbortTrace) {
		dbgPrintAllDebugInfo();
		dbgprintf("If the call trace is empty, you may want to ./configure --enable-rtinst\n");
		dbgprintf("\n\nTo submit bug reports, visit http://www.rsyslog.com/bugs\n\n");
	}

	dbgprintf("\n\nTo submit bug reports, visit http://www.rsyslog.com/bugs\n\n");

	/* and finally abort... */
	/* TODO: think about restarting rsyslog in this case: may be a good idea,
	 * but may also be a very bad one (restart loops!)
	 */
	abort();
}

#if 1
#pragma GCC diagnostic ignored "-Wempty-body"
/* write the debug message. This is a helper to dbgprintf and dbgoprint which
 * contains common code. added 2008-09-26 rgerhards
 */
static void
dbgprint(obj_t *pObj, char *pszMsg, size_t lenMsg)
{
	static pthread_t ptLastThrdID = 0;
	static int bWasNL = 0;
	char pszThrdName[64]; /* 64 is to be on the safe side, anything over 20 is bad... */
	char pszWriteBuf[1024];
	size_t lenWriteBuf;
	struct timespec t;

	pthread_mutex_lock(&mutdbgprint);
	pthread_cleanup_push(dbgMutexCancelCleanupHdlr, &mutdbgprint);

	/* The bWasNL handler does not really work. It works if no thread
	 * switching occurs during non-NL messages. Else, things are messed
	 * up. Anyhow, it works well enough to provide useful help during
	 * getting this up and running. It is questionable if the extra effort
	 * is worth fixing it, giving the limited appliability. -- rgerhards, 2005-10-25
	 * I have decided that it is not worth fixing it - especially as it works
	 * pretty well. -- rgerhards, 2007-06-15
	 */
	if(ptLastThrdID != pthread_self()) {
		if(!bWasNL) {
			if(stddbg != -1) write(stddbg, "\n", 1);
			if(altdbg != -1) write(altdbg, "\n", 1);
			bWasNL = 1;
		}
		ptLastThrdID = pthread_self();
	}

	/* do not cache the thread name, as the caller might have changed it
	 * TODO: optimized, invalidate cache when new name is set
	 */
	dbgGetThrdName(pszThrdName, sizeof(pszThrdName), ptLastThrdID, 0);

	if(bWasNL) {
		if(bPrintTime) {
			clock_gettime(CLOCK_REALTIME, &t);
			lenWriteBuf = snprintf(pszWriteBuf, sizeof(pszWriteBuf),
				 	"%4.4ld.%9.9ld:", (long) (t.tv_sec % 10000), t.tv_nsec);
			if(stddbg != -1) write(stddbg, pszWriteBuf, lenWriteBuf);
			if(altdbg != -1) write(altdbg, pszWriteBuf, lenWriteBuf);
		}
		lenWriteBuf = snprintf(pszWriteBuf, sizeof(pszWriteBuf), "%s: ", pszThrdName);
		if(stddbg != -1) write(stddbg, pszWriteBuf, lenWriteBuf);
		if(altdbg != -1) write(altdbg, pszWriteBuf, lenWriteBuf);
		/* print object name header if we have an object */
		if(pObj != NULL) {
			lenWriteBuf = snprintf(pszWriteBuf, sizeof(pszWriteBuf), "%s: ", obj.GetName(pObj));
			if(stddbg != -1) write(stddbg, pszWriteBuf, lenWriteBuf);
			if(altdbg != -1) write(altdbg, pszWriteBuf, lenWriteBuf);
		}
	}
	if(stddbg != -1) write(stddbg, pszMsg, lenMsg);
	if(altdbg != -1) write(altdbg, pszMsg, lenMsg);

	bWasNL = (pszMsg[lenMsg - 1] == '\n') ? 1 : 0;

	pthread_cleanup_pop(1);
}
#pragma GCC diagnostic warning "-Wempty-body"
#endif

/* print some debug output when an object is given
 * This is mostly a copy of dbgprintf, but I do not know how to combine it
 * into a single function as we have variable arguments and I don't know how to call
 * from one vararg function into another. I don't dig in this, it is OK for the
 * time being. -- rgerhards, 2008-01-29
 */
void
dbgoprint(obj_t *pObj, char *fmt, ...)
{
	va_list ap;
	char pszWriteBuf[1024];
	size_t lenWriteBuf;

	if(!(Debug && debugging_on))
		return;
	
	/* a quick and very dirty hack to enable us to display just from those objects
	 * that we are interested in. So far, this must be changed at compile time (and
	 * chances are great it is commented out while you read it. Later, this shall
	 * be selectable via the environment. -- rgerhards, 2008-02-20
	 */
#if 0
	if(objGetObjID(pObj) != OBJexpr)
		return;
#endif

	va_start(ap, fmt);
	lenWriteBuf = vsnprintf(pszWriteBuf, sizeof(pszWriteBuf), fmt, ap);
	va_end(ap);
	dbgprint(pObj, pszWriteBuf, lenWriteBuf);
}


/* print some debug output when no object is given
 * WARNING: duplicate code, see dbgoprin above!
 */
void
dbgprintf(char *fmt, ...)
{
	va_list ap;
	char pszWriteBuf[1024];
	size_t lenWriteBuf;

	if(!(Debug && debugging_on))
		return;
	
<<<<<<< HEAD
	pthread_mutex_lock(&mutdbgprintf);
	pthread_cleanup_push(dbgMutexCancelCleanupHdlr, &mutdbgprintf);

	/* The bWasNL handler does not really work. It works if no thread
	 * switching occurs during non-NL messages. Else, things are messed
	 * up. Anyhow, it works well enough to provide useful help during
	 * getting this up and running. It is questionable if the extra effort
	 * is worth fixing it, giving the limited appliability.
	 * rgerhards, 2005-10-25
	 * I have decided that it is not worth fixing it - especially as it works
	 * pretty well.
	 * rgerhards, 2007-06-15
	 */
	if(ptLastThrdID != pthread_self()) {
		if(!bWasNL) {
			if(stddbg != NULL) fprintf(stddbg, "\n");
			if(altdbg != NULL) fprintf(altdbg, "\n");
			bWasNL = 1;
		}
		ptLastThrdID = pthread_self();
	}

	/* do not cache the thread name, as the caller might have changed it
	 * TODO: optimize, invalidate cache when new name is set
	 */
	dbgGetThrdName(pszThrdName, sizeof(pszThrdName), ptLastThrdID, 0);

	if(bWasNL) {
		if(bPrintTime) {
			clock_gettime(CLOCK_REALTIME, &t);
			if(stddbg != NULL) fprintf(stddbg, "%4.4ld.%9.9ld:", (long) (t.tv_sec % 10000), t.tv_nsec);
			if(altdbg != NULL) fprintf(altdbg, "%4.4ld.%9.9ld:", (long) (t.tv_sec % 10000), t.tv_nsec);
		}
		if(stddbg != NULL) fprintf(stddbg, "{%ld}%s: ", (long) syscall(SYS_gettid), pszThrdName);
		/*if(stddbg != NULL) fprintf(stddbg, "%s: ", pszThrdName);*/
		if(altdbg != NULL) fprintf(altdbg, "%s: ", pszThrdName);
	}
	bWasNL = (*(fmt + strlen(fmt) - 1) == '\n') ? 1 : 0;
=======
>>>>>>> b8e82d59
	va_start(ap, fmt);
	lenWriteBuf = vsnprintf(pszWriteBuf, sizeof(pszWriteBuf), fmt, ap);
	va_end(ap);
	dbgprint(NULL, pszWriteBuf, lenWriteBuf);
}

void tester(void)
{
BEGINfunc
ENDfunc
}

/* handler called when a function is entered. This function creates a new
 * funcDB on the heap if the passed-in pointer is NULL.
 */
int dbgEntrFunc(dbgFuncDB_t **ppFuncDB, const char *file, const char *func, int line)
{
	int iStackPtr = 0; /* TODO: find some better default, this one hurts the least, but it is not clean */
	dbgThrdInfo_t *pThrd;
	dbgFuncDBListEntry_t *pFuncDBListEntry;
	unsigned int i;
	dbgFuncDB_t *pFuncDB;

	assert(ppFuncDB != NULL);
	assert(file != NULL);
	assert(func != NULL);
	pFuncDB = *ppFuncDB;
	assert((pFuncDB == NULL) || (pFuncDB->magic == dbgFUNCDB_MAGIC));

	pThrd = dbgGetThrdInfo(); /* we must do this AFTER the mutexes are initialized! */

	if(pFuncDB == NULL) {
		/* we do not yet have a funcDB and need to create a new one. We also add it
		 * to the linked list of funcDBs. Please note that when a module is unloaded and
		 * then reloaded again, we currently do not try to find its previous funcDB but
		 * instead create a duplicate. While finding the past one is straightforward, it
		 * opens up the question what to do with e.g. mutex data left in it. We do not
		 * yet see any need to handle these questions, so duplicaton seems to be the right
		 * thing to do. -- rgerhards, 2008-03-10
		 */
		/* dbgprintf("%s:%d:%s: called first time, initializing FuncDB\n", pFuncDB->file, pFuncDB->line, pFuncDB->func); */
		/* get a new funcDB and add it to the list (all of this is protected by the mutex) */
		pthread_mutex_lock(&mutFuncDBList);
		if((pFuncDBListEntry = calloc(1, sizeof(dbgFuncDBListEntry_t))) == NULL) {
			dbgprintf("Error %d allocating memory for FuncDB List entry, not adding\n", errno);
			pthread_mutex_unlock(&mutFuncDBList);
			goto exit_it;
		} else {
			if((pFuncDB = calloc(1, sizeof(dbgFuncDB_t))) == NULL) {
				dbgprintf("Error %d allocating memory for FuncDB, not adding\n", errno);
				free(pFuncDBListEntry);
				pthread_mutex_unlock(&mutFuncDBList);
				goto exit_it;
			} else {
				pFuncDBListEntry->pFuncDB = pFuncDB;
				pFuncDBListEntry->pNext = pFuncDBListRoot;
				pFuncDBListRoot = pFuncDBListEntry;
			}
		}
		/* now intialize the funcDB
		 * note that we duplicate the strings, because the address provided may go away
		 * if a loadable module is unloaded!
		 */
		pFuncDB->magic = dbgFUNCDB_MAGIC;
		pFuncDB->file = strdup(file);
		pFuncDB->func = strdup(func);
		pFuncDB->line = line;
		pFuncDB->nTimesCalled = 0;
		for(i = 0 ; i < sizeof(pFuncDB->mutInfo)/sizeof(dbgFuncDBmutInfoEntry_t) ; ++i) {
			pFuncDB->mutInfo[i].lockLn = -1; /* set to not Locked */
		}

		/* a round of safety checks... */
		if(pFuncDB->file == NULL || pFuncDB->func == NULL) {
			dbgprintf("Error %d allocating memory for FuncDB, not adding\n", errno);
			/* do a little bit of cleanup */
			if(pFuncDB->file != NULL)
				free(pFuncDB->file);
			if(pFuncDB->func != NULL)
				free(pFuncDB->func);
			free(pFuncDB);
			free(pFuncDBListEntry);
			pthread_mutex_unlock(&mutFuncDBList);
			goto exit_it;
		}

		/* done mutex-protected operations */
		pthread_mutex_unlock(&mutFuncDBList);

		*ppFuncDB = pFuncDB; /* all went well, so we can update the caller */
	}

	/* when we reach this point, we have a fully-initialized FuncDB! */
	ATOMIC_INC(pFuncDB->nTimesCalled);
	if(bLogFuncFlow && dbgPrintNameIsInList((const uchar*)pFuncDB->file, printNameFileRoot))
		dbgprintf("%s:%d: %s: enter\n", pFuncDB->file, pFuncDB->line, pFuncDB->func);
	if(pThrd->stackPtr >= (int) (sizeof(pThrd->callStack) / sizeof(dbgFuncDB_t*))) {
		dbgprintf("%s:%d: %s: debug module: call stack for this thread full, suspending call tracking\n",
			  pFuncDB->file, pFuncDB->line, pFuncDB->func);
		iStackPtr = pThrd->stackPtr;
	} else {
		iStackPtr = pThrd->stackPtr++;
		if(pThrd->stackPtr > pThrd->stackPtrMax)
			pThrd->stackPtrMax = pThrd->stackPtr;
		pThrd->callStack[iStackPtr] = pFuncDB;
		pThrd->lastLine[iStackPtr] = line;
	}
	
exit_it:
	return iStackPtr;
}


/* handler called when a function is exited
 */
void dbgExitFunc(dbgFuncDB_t *pFuncDB, int iStackPtrRestore, int iRet)
{
	dbgThrdInfo_t *pThrd = dbgGetThrdInfo();

	assert(iStackPtrRestore >= 0);
	assert(pFuncDB != NULL);
	assert(pFuncDB->magic == dbgFUNCDB_MAGIC);

	dbgFuncDBPrintActiveMutexes(pFuncDB, "WARNING: mutex still owned by us as we exit function, mutex: ", pthread_self());
	if(bLogFuncFlow && dbgPrintNameIsInList((const uchar*)pFuncDB->file, printNameFileRoot)) {
		if(iRet == RS_RET_NO_IRET)
			dbgprintf("%s:%d: %s: exit: (no iRet)\n", pFuncDB->file, pFuncDB->line, pFuncDB->func);
		else 
			dbgprintf("%s:%d: %s: exit: %d\n", pFuncDB->file, pFuncDB->line, pFuncDB->func, iRet);
	}
	pThrd->stackPtr = iStackPtrRestore;
	if(pThrd->stackPtr < 0) {
		dbgprintf("Stack pointer for thread %lx below 0 - resetting (some RETiRet still wrong!)\n", (long) pthread_self());
		pThrd->stackPtr = 0;
	}
}


/* externally-callable handler to record the last exec location. We use a different function
 * so that the internal one can be inline.
 */
void
dbgSetExecLocation(int iStackPtr, int line)
{
	dbgRecordExecLocation(iStackPtr, line);
}


void dbgPrintAllDebugInfo(void)
{
	dbgCallStackPrintAll();
	dbgMutLogPrintAll();
	if(bPrintFuncDBOnExit)
		dbgFuncDBPrintAll();
}


/* Handler for SIGUSR2. Dumps all available debug output
 */
static void sigusr2Hdlr(int __attribute__((unused)) signum)
{
	dbgprintf("SIGUSR2 received, dumping debug information\n");
	dbgPrintAllDebugInfo();
}

/* support system to set debug options at runtime */


/* parse a param/value pair from the current location of the
 * option string. Returns 1 if an option was found, 0 
 * otherwise. 0 means there are NO MORE options to be
 * processed. -- rgerhards, 2008-02-28
 */
static int
dbgGetRTOptNamVal(uchar **ppszOpt, uchar **ppOptName, uchar **ppOptVal)
{
	int bRet = 0;
	uchar *p;
	size_t i;
	static uchar optname[128]; /* not thread- or reentrant-safe, but that      */
	static uchar optval[1024]; /* doesn't matter (called only once at startup) */

	assert(ppszOpt != NULL);
	assert(*ppszOpt != NULL);

	/* make sure we have some initial values */
	optname[0] = '\0';
	optval[0] = '\0';

	p = *ppszOpt;
	/* skip whitespace */
	while(*p && isspace(*p))
		++p;

	/* name - up until '=' or whitespace */
	i = 0;
	while(i < (sizeof(optname)/sizeof(uchar) - 1) && *p && *p != '=' && !isspace(*p)) {
		optname[i++] = *p++;
	}

	if(i > 0) {
		bRet = 1;
		optname[i] = '\0';
		if(*p == '=') {
			/* we have a value, get it */
			++p;
			i = 0;
			while(i < (sizeof(optval)/sizeof(uchar) - 1) && *p && !isspace(*p)) {
				optval[i++] = *p++;
			}
			optval[i] = '\0';
		}
	}

	/* done */
	*ppszOpt = p;
	*ppOptName = optname;
	*ppOptVal = optval;
	return bRet;
}


/* create new PrintName list entry and add it to list (they will never
 * be removed. -- rgerhards, 2008-02-28
 */
static void 
dbgPrintNameAdd(uchar *pName, dbgPrintName_t **ppRoot)
{
	dbgPrintName_t *pEntry;

	if((pEntry = calloc(1, sizeof(dbgPrintName_t))) == NULL) {
		fprintf(stderr, "ERROR: out of memory during debug setup\n");
		exit(1);
	}

	if((pEntry->pName = (uchar*) strdup((char*) pName)) == NULL) {
		fprintf(stderr, "ERROR: out of memory during debug setup\n");
		exit(1);
	}

	if(*ppRoot != NULL) {
		pEntry->pNext = *ppRoot; /* we enqueue at the front */
	}
	*ppRoot = pEntry;
}


/* check if name is in a printName list - returns 1 if so, 0 otherwise.
 * There is one special handling: if the root pointer is NULL, the function
 * always returns 1. This is because when no name is set, output shall be
 * unrestricted.
 * rgerhards, 2008-02-28
 */
static int
dbgPrintNameIsInList(const uchar *pName, dbgPrintName_t *pRoot)
{
	int bFound = 0;
	dbgPrintName_t *pEntry = pRoot;

	if(pRoot == NULL)
		bFound = 1;

	while(pEntry != NULL && !bFound) {
		if(!strcasecmp((char*)pEntry->pName, (char*)pName)) {
			bFound = 1;
		} else {
			pEntry = pEntry->pNext;
		}
	}

	return bFound;
}


/* read in the runtime options
 * rgerhards, 2008-02-28
 */
static void
dbgGetRuntimeOptions(void)
{
	uchar *pszOpts;
	uchar *optval;
	uchar *optname;

	/* set some defaults */
	stddbg = 1;

	if((pszOpts = (uchar*) getenv("RSYSLOG_DEBUG")) != NULL) {
		/* we have options set, so let's process them */
		while(dbgGetRTOptNamVal(&pszOpts, &optname, &optval)) {
			if(!strcasecmp((char*)optname, "help")) {
				fprintf(stderr,
					"rsyslogd runtime debug support - help requested, rsyslog terminates\n\n"
					"environment variables:\n"
					"addional logfile: export RSYSLOG_DEBUGFILE=\"/path/to/file\"\n"
					"to set: export RSYSLOG_DEBUG=\"cmd cmd cmd\"\n\n"
					"Commands are (all case-insensitive):\n"
					"help (this list, terminates rsyslogd\n"
					"LogFuncFlow\n"
					"LogAllocFree (very partly implemented)\n"
					"PrintFuncDB\n"
					"PrintMutexAction\n"
					"PrintAllDebugInfoOnExit (not yet implemented)\n"
					"NoLogTimestamp\n"
					"Nostdoout\n"
					"filetrace=file (may be provided multiple times)\n"
					"\nSee debug.html in your doc set or http://www.rsyslog.com for details\n");
				exit(1);
			} else if(!strcasecmp((char*)optname, "debug")) {
				/* this is earlier in the process than the -d option, as such it
				 * allows us to spit out debug messages from the very beginning.
				 */
				Debug = 1;
				debugging_on = 1;
			} else if(!strcasecmp((char*)optname, "logfuncflow")) {
				bLogFuncFlow = 1;
			} else if(!strcasecmp((char*)optname, "logallocfree")) {
				bLogAllocFree = 1;
			} else if(!strcasecmp((char*)optname, "printfuncdb")) {
				bPrintFuncDBOnExit = 1;
			} else if(!strcasecmp((char*)optname, "printmutexaction")) {
				bPrintMutexAction = 1;
			} else if(!strcasecmp((char*)optname, "printalldebuginfoonexit")) {
				bPrintAllDebugOnExit = 1;
			} else if(!strcasecmp((char*)optname, "nologtimestamp")) {
				bPrintTime = 0;
			} else if(!strcasecmp((char*)optname, "nostdout")) {
				stddbg = -1;
			} else if(!strcasecmp((char*)optname, "noaborttrace")) {
				bAbortTrace = 0;
			} else if(!strcasecmp((char*)optname, "filetrace")) {
				if(*optval == '\0') {
					fprintf(stderr, "Error: logfile debug option requires filename, "
						"e.g. \"logfile=debug.c\"\n");
					exit(1);
				} else {
					/* create new entry and add it to list */
					dbgPrintNameAdd(optval, &printNameFileRoot);
				}
			} else {
				fprintf(stderr, "Error: invalid debug option '%s', value '%s' - ignored\n",
					optval, optname);
			}
		}
	}
}


/* end support system to set debug options at runtime */

rsRetVal dbgClassInit(void)
{
	rsRetVal iRet;	/* do not use DEFiRet, as this makes calls into the debug system! */

	struct sigaction sigAct;
	sigset_t sigSet;
	
	(void) pthread_key_create(&keyCallStack, dbgCallStackDestruct); /* MUST be the first action done! */

	/* we initialize all Mutexes with code, as some platforms seem to have
	 * bugs in the static initializer macros. So better be on the safe side...
	 * rgerhards, 2008-03-06
	 */
	pthread_mutex_init(&mutFuncDBList, NULL);
	pthread_mutex_init(&mutMutLog, NULL);
	pthread_mutex_init(&mutCallStack, NULL);
	pthread_mutex_init(&mutdbgprint, NULL);

	/* while we try not to use any of the real rsyslog code (to avoid infinite loops), we
	 * need to have the ability to query object names. Thus, we need to obtain a pointer to
	 * the object interface. -- rgerhards, 2008-02-29
	 */
	CHKiRet(objGetObjInterface(&obj)); /* this provides the root pointer for all other queries */

	memset(&sigAct, 0, sizeof (sigAct));
	sigemptyset(&sigAct.sa_mask);
	sigAct.sa_handler = sigusr2Hdlr;
	sigaction(SIGUSR2, &sigAct, NULL);

	sigemptyset(&sigSet);
	sigaddset(&sigSet, SIGUSR2);
	pthread_sigmask(SIG_UNBLOCK, &sigSet, NULL);

	dbgGetRuntimeOptions(); /* init debug system from environment */
	pszAltDbgFileName = getenv("RSYSLOG_DEBUGLOG");

	if(pszAltDbgFileName != NULL) {
		/* we have a secondary file, so let's open it) */
		if((altdbg = open(pszAltDbgFileName, O_WRONLY|O_CREAT|O_TRUNC|O_NOCTTY, S_IRUSR|S_IWUSR)) == -1) {
			fprintf(stderr, "alternate debug file could not be opened, ignoring. Error: %s\n", strerror(errno));
		}
	}

	dbgSetThrdName((uchar*)"main thread");

finalize_it:
	return(iRet);
}


rsRetVal dbgClassExit(void)
{
	dbgFuncDBListEntry_t *pFuncDBListEtry, *pToDel;
	pthread_key_delete(keyCallStack);

	if(bPrintAllDebugOnExit)
		dbgPrintAllDebugInfo();

	if(altdbg != -1)
		close(altdbg);

	/* now free all of our memory to make the memory debugger happy... */
	pFuncDBListEtry = pFuncDBListRoot;
	while(pFuncDBListEtry != NULL) {
		pToDel = pFuncDBListEtry;
		pFuncDBListEtry = pFuncDBListEtry->pNext;
		free(pToDel->pFuncDB->file);
		free(pToDel->pFuncDB->func);
		free(pToDel->pFuncDB);
		free(pToDel);
	}

	return RS_RET_OK;
}
/* vi:set ai:
 */<|MERGE_RESOLUTION|>--- conflicted
+++ resolved
@@ -807,7 +807,9 @@
 			if(stddbg != -1) write(stddbg, pszWriteBuf, lenWriteBuf);
 			if(altdbg != -1) write(altdbg, pszWriteBuf, lenWriteBuf);
 		}
-		lenWriteBuf = snprintf(pszWriteBuf, sizeof(pszWriteBuf), "%s: ", pszThrdName);
+
+		// old, reenable TODO lenWriteBuf = snprintf(pszWriteBuf, sizeof(pszWriteBuf), "%s: ", pszThrdName);
+		lenWriteBuf = snprintf(pszWriteBuf, sizeof(pszWriteBuf), "{%ld}%s: ", (long) syscall(SYS_gettid), pszThrdName);
 		if(stddbg != -1) write(stddbg, pszWriteBuf, lenWriteBuf);
 		if(altdbg != -1) write(altdbg, pszWriteBuf, lenWriteBuf);
 		/* print object name header if we have an object */
@@ -873,47 +875,6 @@
 	if(!(Debug && debugging_on))
 		return;
 	
-<<<<<<< HEAD
-	pthread_mutex_lock(&mutdbgprintf);
-	pthread_cleanup_push(dbgMutexCancelCleanupHdlr, &mutdbgprintf);
-
-	/* The bWasNL handler does not really work. It works if no thread
-	 * switching occurs during non-NL messages. Else, things are messed
-	 * up. Anyhow, it works well enough to provide useful help during
-	 * getting this up and running. It is questionable if the extra effort
-	 * is worth fixing it, giving the limited appliability.
-	 * rgerhards, 2005-10-25
-	 * I have decided that it is not worth fixing it - especially as it works
-	 * pretty well.
-	 * rgerhards, 2007-06-15
-	 */
-	if(ptLastThrdID != pthread_self()) {
-		if(!bWasNL) {
-			if(stddbg != NULL) fprintf(stddbg, "\n");
-			if(altdbg != NULL) fprintf(altdbg, "\n");
-			bWasNL = 1;
-		}
-		ptLastThrdID = pthread_self();
-	}
-
-	/* do not cache the thread name, as the caller might have changed it
-	 * TODO: optimize, invalidate cache when new name is set
-	 */
-	dbgGetThrdName(pszThrdName, sizeof(pszThrdName), ptLastThrdID, 0);
-
-	if(bWasNL) {
-		if(bPrintTime) {
-			clock_gettime(CLOCK_REALTIME, &t);
-			if(stddbg != NULL) fprintf(stddbg, "%4.4ld.%9.9ld:", (long) (t.tv_sec % 10000), t.tv_nsec);
-			if(altdbg != NULL) fprintf(altdbg, "%4.4ld.%9.9ld:", (long) (t.tv_sec % 10000), t.tv_nsec);
-		}
-		if(stddbg != NULL) fprintf(stddbg, "{%ld}%s: ", (long) syscall(SYS_gettid), pszThrdName);
-		/*if(stddbg != NULL) fprintf(stddbg, "%s: ", pszThrdName);*/
-		if(altdbg != NULL) fprintf(altdbg, "%s: ", pszThrdName);
-	}
-	bWasNL = (*(fmt + strlen(fmt) - 1) == '\n') ? 1 : 0;
-=======
->>>>>>> b8e82d59
 	va_start(ap, fmt);
 	lenWriteBuf = vsnprintf(pszWriteBuf, sizeof(pszWriteBuf), fmt, ap);
 	va_end(ap);
