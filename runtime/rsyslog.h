/* This is the header file for the rsyslog runtime. It must be included
 * if someone intends to use the runtime.
 *
 * Begun 2005-09-15 RGerhards
 *
 * Copyright (C) 2005-2008 by Rainer Gerhards and Adiscon GmbH
 *
 * This file is part of the rsyslog runtime library.
 *
 * The rsyslog runtime library is free software: you can redistribute it and/or modify
 * it under the terms of the GNU Lesser General Public License as published by
 * the Free Software Foundation, either version 3 of the License, or
 * (at your option) any later version.
 *
 * The rsyslog runtime library is distributed in the hope that it will be useful,
 * but WITHOUT ANY WARRANTY; without even the implied warranty of
 * MERCHANTABILITY or FITNESS FOR A PARTICULAR PURPOSE.  See the
 * GNU Lesser General Public License for more details.
 *
 * You should have received a copy of the GNU Lesser General Public License
 * along with the rsyslog runtime library.  If not, see <http://www.gnu.org/licenses/>.
 *
 * A copy of the GPL can be found in the file "COPYING" in this distribution.
 * A copy of the LGPL can be found in the file "COPYING.LESSER" in this distribution.
 */
#ifndef INCLUDED_RSYSLOG_H
#define INCLUDED_RSYSLOG_H

/* ############################################################# *
 * #                 Some constant values                      # *
 * ############################################################# */
#define CONST_LEN_TIMESTAMP_3164 15 		/* number of chars (excluding \0!) in a RFC3164 timestamp */
#define CONST_LEN_TIMESTAMP_3339 32 		/* number of chars (excluding \0!) in a RFC3339 timestamp */

/* ############################################################# *
 * #                    Config Settings                        # *
 * ############################################################# */
#define RS_STRINGBUF_ALLOC_INCREMENT	128
/* MAXSIZE are absolute maxima, while BUFSIZE are just values after which
 * processing is more time-intense. The BUFSIZE params currently add their
 * value to the fixed size of the message object.
 */
#define CONF_TAG_MAXSIZE		512	/* a value that is deemed far too large for any valid TAG */
#define CONF_HOSTNAME_MAXSIZE		512	/* a value that is deemed far too large for any valid HOSTNAME */
#define CONF_RAWMSG_BUFSIZE		101
#define CONF_TAG_BUFSIZE		32
#define CONF_HOSTNAME_BUFSIZE		32
#define CONF_PROP_BUFSIZE		16	/* should be close to sizeof(ptr) or lighly above it */
#define	CONF_MIN_SIZE_FOR_COMPRESS	60 	/* config param: minimum message size to try compression. The smaller
						 * the message, the less likely is any compression gain. We check for
						 * gain before we submit the message. But to do so we still need to
						 * do the (costly) compress() call. The following setting sets a size
						 * for which no call to compress() is done at all. This may result in
						 * a few more bytes being transmited but better overall performance.
						 * Note: I have not yet checked the minimum UDP packet size. It might be
						 * that we do not save anything by compressing very small messages, because
						 * UDP might need to pad ;)
						 * rgerhards, 2006-11-30
						 */

#define CONF_OMOD_NUMSTRINGS_MAXSIZE	2	/* cache for pointers to output module buffer pointers. All
						 * rsyslog-provided plugins do NOT need more than two buffers. If
						 * more are needed (future developments, third-parties), rsyslog 
						 * must be recompiled with a larger parameter. Hardcoding this
						 * saves us some overhead, both in runtime in code complexity. As
						 * it is doubtful if ever more than 2 parameters are needed, the
						 * approach taken here is considered appropriate.
						 * rgerhards, 2010-06-24
						 */

/* ############################################################# *
 * #                  End Config Settings                      # *
 * ############################################################# */

/* portability: not all platforms have these defines, so we
 * define them here if they are missing. -- rgerhards, 2008-03-04
 */
#ifndef LOG_MAKEPRI
#	define	LOG_MAKEPRI(fac, pri)	(((fac) << 3) | (pri))
#endif
#ifndef LOG_PRI
#	define	LOG_PRI(p)	((p) & LOG_PRIMASK)
#endif
#ifndef LOG_FAC
#	define	LOG_FAC(p)	(((p) & LOG_FACMASK) >> 3)
#endif


/* the rsyslog core provides information about present feature to plugins
 * asking it. Below are feature-test macros which must be used to query 
 * features. Note that this must be powers of two, so that multiple queries
 * can be combined. -- rgerhards, 2009-04-27
 */
#define CORE_FEATURE_BATCHING	1
/*#define CORE_FEATURE_whatever 2 ... and so on ... */

/* under Solaris (actually only SPARC), we need to redefine some types
 * to be void, so that we get void* pointers. Otherwise, we will see
 * alignment errors.
 */
/* some universal fixed size integer defines ... */
typedef long long int64;
typedef long long unsigned uint64;
typedef int64 number_t; /* type to use for numbers - TODO: maybe an autoconf option? */
typedef char intTiny; 	/* 0..127! */
typedef unsigned char uintTiny;	/* 0..255! */

/* define some base data types */

typedef unsigned char uchar;/* get rid of the unhandy "unsigned char" */
typedef struct aUsrp_s aUsrp_t;
typedef struct thrdInfo thrdInfo_t;
typedef struct obj_s obj_t;
typedef struct ruleset_s ruleset_t;
typedef struct rule_s rule_t;
//typedef struct filed selector_t;/* TODO: this so far resides in syslogd.c, think about modularization */
typedef struct NetAddr netAddr_t;
typedef struct netstrms_s netstrms_t;
typedef struct netstrm_s netstrm_t;
typedef struct nssel_s nssel_t;
typedef struct nspoll_s nspoll_t;
typedef enum nsdsel_waitOp_e nsdsel_waitOp_t;
typedef struct nsd_ptcp_s nsd_ptcp_t;
typedef struct nsd_gtls_s nsd_gtls_t;
typedef struct nsd_gsspi_s nsd_gsspi_t;
typedef struct nsd_nss_s nsd_nss_t;
typedef struct nsdsel_ptcp_s nsdsel_ptcp_t;
typedef struct nsdsel_gtls_s nsdsel_gtls_t;
typedef struct nsdpoll_ptcp_s nsdpoll_ptcp_t;
typedef struct wti_s wti_t;
typedef struct msg msg_t;
typedef struct queue_s qqueue_t;
typedef struct prop_s prop_t;
typedef struct interface_s interface_t;
typedef struct objInfo_s objInfo_t;
typedef enum rsRetVal_ rsRetVal; /**< friendly type for global return value */
typedef rsRetVal (*errLogFunc_t)(uchar*); /* this is a trick to store a function ptr to a function returning a function ptr... */
typedef struct permittedPeers_s permittedPeers_t; /* this should go away in the long term -- rgerhards, 2008-05-19 */
typedef struct permittedPeerWildcard_s permittedPeerWildcard_t; /* this should go away in the long term -- rgerhards, 2008-05-19 */
typedef struct tcpsrv_s tcpsrv_t;
typedef struct tcps_sess_s tcps_sess_t;
typedef struct strmsrv_s strmsrv_t;
typedef struct strms_sess_s strms_sess_t;
typedef struct vmstk_s vmstk_t;
typedef struct batch_obj_s batch_obj_t;
typedef struct batch_s batch_t;
typedef struct wtp_s wtp_t;
typedef struct modInfo_s modInfo_t;
typedef struct parser_s parser_t;
typedef struct parserList_s parserList_t;
typedef struct strgen_s strgen_t;
typedef struct strgenList_s strgenList_t;
typedef struct statsobj_s statsobj_t;
typedef struct statsctr_s statsctr_t;
typedef rsRetVal (*prsf_t)(struct vmstk_s*, int);	/* pointer to a RainerScript function */
typedef uint64 qDeqID;	/* queue Dequeue order ID. 32 bits is considered dangerously few */

typedef struct tcpLstnPortList_s tcpLstnPortList_t; // TODO: rename?
typedef struct strmLstnPortList_s strmLstnPortList_t; // TODO: rename?

/* under Solaris (actually only SPARC), we need to redefine some types
 * to be void, so that we get void* pointers. Otherwise, we will see
 * alignment errors.
 */
#ifdef OS_SOLARIS
	typedef void * obj_t_ptr;
	typedef void nsd_t;
	typedef void nsdsel_t;
	typedef void nsdpoll_t;
#else
	typedef obj_t *obj_t_ptr;
	typedef obj_t nsd_t;
	typedef obj_t nsdsel_t;
	typedef obj_t nsdpoll_t;
#endif


#ifdef __hpux
typedef unsigned int u_int32_t; /* TODO: is this correct? */
typedef int socklen_t;
#endif

typedef struct epoll_event epoll_event_t;

typedef char sbool;		/* (small bool) I intentionally use char, to keep it slim so that many fit into the CPU cache! */

/* settings for flow control
 * TODO: is there a better place for them? -- rgerhards, 2008-03-14
 */
typedef enum {
	eFLOWCTL_NO_DELAY = 0,		/**< UDP and other non-delayable sources */
	eFLOWCTL_LIGHT_DELAY = 1,	/**< some light delay possible, but no extended period of time */
	eFLOWCTL_FULL_DELAY = 2	/**< delay possible for extended period of time */
} flowControl_t;

/* filter operations */
typedef enum {
	FIOP_NOP = 0,		/* do not use - No Operation */
	FIOP_CONTAINS  = 1,	/* contains string? */
	FIOP_ISEQUAL  = 2,	/* is (exactly) equal? */
	FIOP_STARTSWITH = 3,	/* starts with a string? */
	FIOP_REGEX = 4,		/* matches a (BRE) regular expression? */
	FIOP_EREREGEX = 5	/* matches a ERE regular expression? */
} fiop_t;

/* types of configuration handlers
 */
typedef enum cslCmdHdlrType {
	eCmdHdlrInvalid = 0,		/* invalid handler type - indicates a coding error */
	eCmdHdlrCustomHandler,		/* custom handler, just call handler function */
	eCmdHdlrUID,
	eCmdHdlrGID,
	eCmdHdlrBinary,
	eCmdHdlrFileCreateMode,
	eCmdHdlrInt,
	eCmdHdlrSize,
	eCmdHdlrGetChar,
	eCmdHdlrFacility,
	eCmdHdlrSeverity,
	eCmdHdlrGetWord
} ecslCmdHdrlType;


/* the next type describes $Begin .. $End block object types
 */
typedef enum cslConfObjType {
	eConfObjGlobal = 0,	/* global directives */
	eConfObjAction,		/* action-specific directives */
	/* now come states that indicate that we wait for a block-end. These are
	 * states that permit us to do some safety checks and they hopefully ease
	 * migration to a "real" parser/grammar.
	 */
	eConfObjActionWaitEnd,
	eConfObjAlways		/* always valid, very special case (guess $End only!) */
} ecslConfObjType;



/* multi-submit support.
 * This is done via a simple data structure, which holds the number of elements
 * as well as an array of to-be-submitted messages.
 * rgerhards, 2009-06-16
 */
typedef struct multi_submit_s multi_submit_t;
struct multi_submit_s {
	short	maxElem;	/* maximum number of Elements */
	short	nElem;		/* current number of Elements, points to the next one FREE */
	msg_t	**ppMsgs;
};


#ifndef _PATH_CONSOLE
#define _PATH_CONSOLE	"/dev/console"
#endif

/* properties are now encoded as (tiny) integers. I do not use an enum as I would like
 * to keep the memory footprint small (and thus cache hits high).
 * rgerhards, 2009-06-26
 */
typedef uintTiny	propid_t;
#define PROP_INVALID			0
#define PROP_MSG			1
#define PROP_TIMESTAMP			2
#define PROP_HOSTNAME			3
#define PROP_SYSLOGTAG			4
#define PROP_RAWMSG			5
#define PROP_INPUTNAME			6
#define PROP_FROMHOST			7
#define PROP_FROMHOST_IP		8
#define PROP_PRI			9
#define PROP_PRI_TEXT			10
#define PROP_IUT			11
#define PROP_SYSLOGFACILITY		12
#define PROP_SYSLOGFACILITY_TEXT	13
#define PROP_SYSLOGSEVERITY		14
#define PROP_SYSLOGSEVERITY_TEXT	15
#define PROP_TIMEGENERATED		16
#define PROP_PROGRAMNAME		17
#define PROP_PROTOCOL_VERSION		18
#define PROP_STRUCTURED_DATA		19
#define PROP_APP_NAME			20
#define PROP_PROCID			21
#define PROP_MSGID			22
#define PROP_SYS_NOW			150
#define PROP_SYS_YEAR			151
#define PROP_SYS_MONTH			152
#define PROP_SYS_DAY			153
#define PROP_SYS_HOUR			154
#define PROP_SYS_HHOUR			155
#define PROP_SYS_QHOUR			156
#define PROP_SYS_MINUTE			157
#define PROP_SYS_MYHOSTNAME		158


/* The error codes below are orginally "borrowed" from
 * liblogging. As such, we reserve values up to -2999
 * just in case we need to borrow something more ;)
*/
enum rsRetVal_				/** return value. All methods return this if not specified otherwise */
{
	/* the first two define are for errmsg.logError(), so that we can use the rsRetVal 
	 * as an rsyslog error code. -- rgerhards, 20080-06-27
	 */
	RS_RET_NO_ERRCODE = -1,		/**< RESERVED for NO_ERRCODE errmsg.logError status name */
	RS_RET_INCLUDE_ERRNO = 1073741824, /* 2**30  - do NOT use error codes above this! */
	/* begin regular error codes */
	RS_RET_NOT_IMPLEMENTED = -7,	/**< implementation is missing (probably internal error or lazyness ;)) */
	RS_RET_OUT_OF_MEMORY = -6,	/**< memory allocation failed */
	RS_RET_PROVIDED_BUFFER_TOO_SMALL = -50,/**< the caller provided a buffer, but the called function sees the size of this buffer is too small - operation not carried out */
	RS_RET_TRUE = -3,		/**< to indicate a true state (can be used as TRUE, legacy) */
	RS_RET_FALSE = -2,		/**< to indicate a false state (can be used as FALSE, legacy) */
	RS_RET_NO_IRET = -8,	/**< This is a trick for the debuging system - it means no iRet is provided  */
	RS_RET_VALIDATION_RUN = -9,	/**< indicates a (config) validation run, processing not carried out */
	RS_RET_ERR = -3000,	/**< generic failure */
	RS_TRUNCAT_TOO_LARGE = -3001, /**< truncation operation where too many chars should be truncated */
	RS_RET_FOUND_AT_STRING_END = -3002, /**< some value found, but at the last pos of string */
	RS_RET_NOT_FOUND = -3003, /**< some requested value not found */
	RS_RET_MISSING_TRAIL_QUOTE = -3004, /**< an expected trailing quote is missing */
	RS_RET_NO_DIGIT = -3005,	/**< an digit was expected, but none found (mostly parsing) */
	RS_RET_NO_MORE_DATA = -3006,	/**< insufficient data, e.g. end of string during parsing */
	RS_RET_INVALID_IP = -3007,	/**< invalid ip found where valid was expected */
	RS_RET_OBJ_CREATION_FAILED = - 3008, /**< the creation of an object failed (no details available) */
	RS_RET_PARAM_ERROR = -1000,	/**< invalid parameter in call to function */
	RS_RET_MISSING_INTERFACE = -1001,/**< interface version mismatch, required missing */
	RS_RET_INVALID_CORE_INTERFACE = -1002,/**< interface provided by host invalid, can not be used */
	RS_RET_ENTRY_POINT_NOT_FOUND = -1003,/**< a requested entry point was not found */
	RS_RET_MODULE_ENTRY_POINT_NOT_FOUND = -1004,/**< a entry point requested from a module was not present in it */
	RS_RET_OBJ_NOT_AVAILABLE = -1005,/**< something could not be completed because the required object is not available*/
	RS_RET_LOAD_ERROR = -1006,/**< we had an error loading the object/interface and can not continue */
	RS_RET_MODULE_STILL_REFERENCED = -1007,/**< module could not be unloaded because it still is referenced by someone */
	RS_RET_OBJ_UNKNOWN = -1008,/**< object is unknown where required */
	RS_RET_OBJ_NOT_REGISTERED = -1009,/**< tried to unregister an object that is not registered */
	/* return states for config file processing */
	RS_RET_NONE = -2000,		/**< some value is not available - not necessarily an error */
	RS_RET_CONFLINE_UNPROCESSED = -2001,/**< config line was not processed, pass to other module */
	RS_RET_DISCARDMSG = -2002,	/**< discard message (no error state, processing request!) */
	RS_RET_INCOMPATIBLE = -2003,	/**< function not compatible with requested feature */
	RS_RET_NOENTRY = -2004,		/**< do not create an entry for (whatever) - not necessary an error */
	RS_RET_NO_SQL_STRING = -2005,	/**< string is not suitable for use as SQL */
	RS_RET_DISABLE_ACTION = -2006,  /**< action requests that it be disabled */
	RS_RET_SUSPENDED = -2007,  /**< something was suspended, not neccesarily an error */
	RS_RET_RQD_TPLOPT_MISSING = -2008,/**< a required template option is missing */
	RS_RET_INVALID_VALUE = -2009,/**< some value is invalid (e.g. user-supplied data) */
	RS_RET_INVALID_INT = -2010,/**< invalid integer */
	RS_RET_INVALID_CMD = -2011,/**< invalid command */
	RS_RET_VAL_OUT_OF_RANGE = -2012, /**< value out of range */
	RS_RET_FOPEN_FAILURE = -2013,	/**< failure during fopen, for example file not found - see errno */
	RS_RET_END_OF_LINKEDLIST = -2014,	/**< end of linked list, not an error, but a status */
	RS_RET_CHAIN_NOT_PERMITTED = -2015, /**< chaining (e.g. of config command handlers) not permitted */
	RS_RET_INVALID_PARAMS = -2016,/**< supplied parameters are invalid */
	RS_RET_EMPTY_LIST = -2017, /**< linked list is empty */
	RS_RET_FINISHED = -2018, /**< some opertion is finished, not an error state */
	RS_RET_INVALID_SOURCE = -2019, /**< source (address) invalid for some reason */
	RS_RET_ADDRESS_UNKNOWN = -2020, /**< an address is unknown - not necessarily an error */
	RS_RET_MALICIOUS_ENTITY = -2021, /**< there is an malicious entity involved */
	RS_RET_NO_KERNEL_LOGSRC = -2022, /**< no source for kernel logs can be obtained */
	RS_RET_TCP_SEND_ERROR = -2023, /**< error during TCP send process */
	RS_RET_GSS_SEND_ERROR = -2024, /**< error during GSS (via TCP) send process */
	RS_RET_TCP_SOCKCREATE_ERR = -2025, /**< error during creation of TCP socket */
	RS_RET_GSS_SENDINIT_ERROR = -2024, /**< error during GSS (via TCP) send initialization process */
	RS_RET_EOF = -2026, /**< end of file reached, not necessarily an error */
	RS_RET_IO_ERROR = -2027, /**< some kind of IO error happened */
	RS_RET_INVALID_OID = -2028, /**< invalid object ID */
	RS_RET_INVALID_HEADER = -2029, /**< invalid header */
	RS_RET_INVALID_HEADER_VERS = -2030, /**< invalid header version */
	RS_RET_INVALID_DELIMITER = -2031, /**< invalid delimiter, e.g. between params */
	RS_RET_INVALID_PROPFRAME = -2032, /**< invalid framing in serialized property */
	RS_RET_NO_PROPLINE = -2033, /**< line is not a property line */
	RS_RET_INVALID_TRAILER = -2034, /**< invalid trailer */
	RS_RET_VALUE_TOO_LOW = -2035, /**< a provided value is too low */
	RS_RET_FILE_PREFIX_MISSING = -2036, /**< a required file prefix (parameter?) is missing */
	RS_RET_INVALID_HEADER_RECTYPE = -2037, /**< invalid record type in header or invalid header */
	RS_RET_QTYPE_MISMATCH = -2038, /**< different qType when reading back a property type */
	RS_RET_NO_FILE_ACCESS = -2039, /**< covers EACCES error on file open() */
	RS_RET_FILE_NOT_FOUND = -2040, /**< file not found */
	RS_RET_TIMED_OUT = -2041, /**< timeout occured (not necessarily an error) */
	RS_RET_QSIZE_ZERO = -2042, /**< queue size is zero where this is not supported */
	RS_RET_ALREADY_STARTING = -2043, /**< something (a thread?) is already starting - not necessarily an error */
	RS_RET_NO_MORE_THREADS = -2044, /**< no more threads available, not necessarily an error */
	RS_RET_NO_FILEPREFIX = -2045, /**< file prefix is not specified where one is needed */
	RS_RET_CONFIG_ERROR = -2046, /**< there is a problem with the user-provided config settigs */
	RS_RET_OUT_OF_DESRIPTORS = -2047, /**< a descriptor table's space has been exhausted */
	RS_RET_NO_DRIVERS = -2048, /**< a required drivers missing */
	RS_RET_NO_DRIVERNAME = -2049, /**< driver name missing where one was required */
	RS_RET_EOS = -2050, /**< end of stream (of whatever) */
	RS_RET_SYNTAX_ERROR = -2051, /**< syntax error, eg. during parsing */
	RS_RET_INVALID_OCTAL_DIGIT = -2052, /**< invalid octal digit during parsing */
	RS_RET_INVALID_HEX_DIGIT = -2053, /**< invalid hex digit during parsing */
	RS_RET_INTERFACE_NOT_SUPPORTED = -2054, /**< interface not supported */
	RS_RET_OUT_OF_STACKSPACE = -2055, /**< a stack data structure is exhausted and can not be grown */
	RS_RET_STACK_EMPTY = -2056, /**< a pop was requested on a stack, but the stack was already empty */
	RS_RET_INVALID_VMOP = -2057, /**< invalid virtual machine instruction */
	RS_RET_INVALID_VAR = -2058, /**< a var_t or its content is unsuitable, eg. VARTYPE_NONE */
	RS_RET_INVALID_NUMBER = -2059, /**< number invalid during parsing */
	RS_RET_NOT_A_NUMBER = -2060, /**< e.g. conversion impossible because the string is not a number */
	RS_RET_OBJ_ALREADY_REGISTERED = -2061, /**< object (name) is already registered */
	RS_RET_OBJ_REGISTRY_OUT_OF_SPACE = -2062, /**< the object registry has run out of space */
	RS_RET_HOST_NOT_PERMITTED = -2063, /**< a host is not permitted to perform an action it requested */
	RS_RET_MODULE_LOAD_ERR = -2064, /**< module could not be loaded */
	RS_RET_MODULE_LOAD_ERR_PATHLEN = -2065, /**< module could not be loaded - path to long */
	RS_RET_MODULE_LOAD_ERR_DLOPEN = -2066, /**< module could not be loaded - problem in dlopen() */
	RS_RET_MODULE_LOAD_ERR_NO_INIT = -2067, /**< module could not be loaded - init() missing */
	RS_RET_MODULE_LOAD_ERR_INIT_FAILED = -2068, /**< module could not be loaded - init() failed */
	RS_RET_NO_SOCKET = -2069, /**< socket could not be obtained or was not provided */
	RS_RET_SMTP_ERROR = -2070, /**< error during SMTP transation */
	RS_RET_MAIL_NO_TO = -2071, /**< recipient for mail destination is missing */
	RS_RET_MAIL_NO_FROM = -2072, /**< sender for mail destination is missing */
	RS_RET_INVALID_PRI = -2073, /**< PRI value is invalid */
	RS_RET_MALICIOUS_HNAME = -2074, /**< remote peer is trying malicious things with its hostname */
	RS_RET_INVALID_HNAME = -2075, /**< remote peer's hostname invalid or unobtainable */
	RS_RET_INVALID_PORT = -2076, /**< invalid port value */
	RS_RET_COULD_NOT_BIND = -2077, /**< could not bind socket, defunct */
	RS_RET_GNUTLS_ERR = -2078, /**< (unexpected) error in GnuTLS call */
	RS_RET_MAX_SESS_REACHED = -2079, /**< max nbr of sessions reached, can not create more */
	RS_RET_MAX_LSTN_REACHED = -2080, /**< max nbr of listeners reached, can not create more */
	RS_RET_INVALID_DRVR_MODE = -2081, /**< tried to set mode not supported by driver */
	RS_RET_DRVRNAME_TOO_LONG = -2082, /**< driver name too long - should never happen */
	RS_RET_TLS_HANDSHAKE_ERR = -2083, /**< TLS handshake failed */
	RS_RET_TLS_CERT_ERR = -2084, /**< generic TLS certificate error */
	RS_RET_TLS_NO_CERT = -2085, /**< no TLS certificate available where one was expected */
	RS_RET_VALUE_NOT_SUPPORTED = -2086, /**< a provided value is not supported */
	RS_RET_VALUE_NOT_IN_THIS_MODE = -2087, /**< a provided value is invalid for the curret mode */
	RS_RET_INVALID_FINGERPRINT = -2088, /**< a fingerprint is not valid for this use case */
	RS_RET_CONNECTION_ABORTREQ = -2089, /**< connection was abort requested due to previous error */
	RS_RET_CERT_INVALID = -2090, /**< a x509 certificate failed validation */
	RS_RET_CERT_INVALID_DN = -2091, /**< distinguised name in x509 certificate is invalid (e.g. wrong escaping) */
	RS_RET_CERT_EXPIRED = -2092, /**< we are past a x.509 cert's expiration time */
	RS_RET_CERT_NOT_YET_ACTIVE = -2094, /**< x.509 cert's activation time not yet reached */
	RS_RET_SYS_ERR = -2095, /**< system error occured (e.g. time() returned -1, quite unexpected) */
	RS_RET_FILE_NO_STAT = -2096, /**< can not stat() a file */
	RS_RET_FILE_TOO_LARGE = -2097, /**< a file is larger than permitted */
	RS_RET_INVALID_WILDCARD = -2098, /**< a wildcard entry is invalid */
	RS_RET_CLOSED = -2099, /**< connection was closed */
	RS_RET_RETRY = -2100, /**< call should be retried (e.g. EGAIN on recv) */
	RS_RET_GSS_ERR = -2101, /**< generic error occured in GSSAPI subsystem */
	RS_RET_CERTLESS = -2102, /**< state: we run without machine cert (this may be OK) */
	RS_RET_NO_ACTIONS = -2103, /**< no active actions are configured (no output will be created) */
	RS_RET_CONF_FILE_NOT_FOUND = -2104, /**< config file or directory not found */
	RS_RET_QUEUE_FULL = -2105, /**< queue is full, operation could not be completed */
	RS_RET_ACCEPT_ERR = -2106, /**< error during accept() system call */
	RS_RET_INVLD_TIME = -2107, /**< invalid timestamp (e.g. could not be parsed) */
	RS_RET_NO_ZIP = -2108, /**< ZIP functionality is not present */
	RS_RET_CODE_ERR = -2109, /**< program code (internal) error */
	RS_RET_FUNC_NO_LPAREN = -2110, /**< left parenthesis missing after function call (rainerscript) */
	RS_RET_FUNC_MISSING_EXPR = -2111, /**< no expression after comma in function call (rainerscript) */
	RS_RET_INVLD_NBR_ARGUMENTS = -2112, /**< invalid number of arguments for function call (rainerscript) */
	RS_RET_INVLD_FUNC = -2113, /**< invalid function name for function call (rainerscript) */
	RS_RET_DUP_FUNC_NAME = -2114, /**< duplicate function name (rainerscript) */
	RS_RET_UNKNW_FUNC = -2115, /**< unkown function name (rainerscript) */
	RS_RET_ERR_RLIM_NOFILE = -2116, /**< error setting max. nbr open files process limit */
	RS_RET_ERR_CREAT_PIPE = -2117, /**< error during pipe creation */
	RS_RET_ERR_FORK = -2118, /**< error during fork() */
	RS_RET_ERR_WRITE_PIPE = -2119, /**< error writing to pipe */
	RS_RET_RSCORE_TOO_OLD = -2120, /**< rsyslog core is too old for ... (eg this plugin) */
	RS_RET_DEFER_COMMIT = -2121, /**< output plugin status: not yet committed (an OK state!) */
	RS_RET_PREVIOUS_COMMITTED = -2122, /**< output plugin status: previous record was committed (an OK state!) */
	RS_RET_ACTION_FAILED = -2123, /**< action failed and is now suspended */
	RS_RET_NONFATAL_CONFIG_ERR = -2124, /**< non-fatal error during config processing */
	RS_RET_NON_SIZELIMITCMD = -2125, /**< size limit for file defined, but no size limit command given */
	RS_RET_SIZELIMITCMD_DIDNT_RESOLVE = -2126, /**< size limit command did not resolve situation */
	RS_RET_STREAM_DISABLED = -2127, /**< a file has been disabled (e.g. by size limit restriction) */
	RS_RET_FILENAME_INVALID = -2140, /**< filename invalid, not found, no access, ... */
	RS_RET_ZLIB_ERR = -2141, /**< error during zlib call */
	RS_RET_VAR_NOT_FOUND = -2142, /**< variable not found */
	RS_RET_EMPTY_MSG = -2143, /**< provided (raw) MSG is empty */
	RS_RET_PEER_CLOSED_CONN = -2144, /**< remote peer closed connection (information, no error) */
	RS_RET_ERR_OPEN_KLOG = -2145, /**< error opening the kernel log socket (primarily solaris) */
	RS_RET_ERR_AQ_CONLOG = -2146, /**< error aquiring console log (on solaris) */
	RS_RET_ERR_DOOR = -2147, /**< some problems with handling the Solaris door functionality */
	RS_RET_NO_SRCNAME_TPL = -2150, /**< sourcename template was not specified where one was needed (omudpspoof spoof addr) */
	RS_RET_HOST_NOT_SPECIFIED = -2151, /**< (target) host was not specified where it was needed */
	RS_RET_ERR_LIBNET_INIT = -2152, /**< error initializing libnet */
	RS_RET_FORCE_TERM = -2153,	/**< thread was forced to terminate by bShallShutdown, a state, not an error */
	RS_RET_RULES_QUEUE_EXISTS = -2154,/**< we were instructed to create a new ruleset queue, but one already exists */
	RS_RET_NO_CURR_RULESET = -2155,/**< no current ruleset exists (but one is required) */
	RS_RET_NO_MSG_PASSING = -2156,/**< output module interface parameter passing mode "MSG" is not available but required */
	RS_RET_RULESET_NOT_FOUND = -2157,/**< a required ruleset could not be found */
	RS_RET_NO_RULESET= -2158,/**< no ruleset name as specified where one was needed */
	RS_RET_PARSER_NOT_FOUND = -2159,/**< parser with the specified name was not found */
	RS_RET_COULD_NOT_PARSE = -2160,/**< (this) parser could not parse the message (no error, means try next one) */
	RS_RET_EINTR = -2161,		/**< EINTR occured during a system call (not necessarily an error) */
	RS_RET_ERR_EPOLL = -2162,	/**< epoll() returned with an unexpected error code */
	RS_RET_ERR_EPOLL_CTL = -2163,	/**< epol_ctll() returned with an unexpected error code */
	RS_RET_TIMEOUT = -2164,		/**< timeout occured during operation */
	RS_RET_RCV_ERR = -2165,		/**< error occured during socket rcv operation */
	RS_RET_NO_SOCK_CONFIGURED = -2166, /**< no socket (name) was configured where one is required */
	RS_RET_CONF_NOT_GLBL = -2167,	/**< $Begin not in global scope */
	RS_RET_CONF_IN_GLBL = -2168,	/**< $End when in global scope */
	RS_RET_CONF_INVLD_END = -2169,	/**< $End for wrong conf object (probably nesting error) */
	RS_RET_CONF_INVLD_SCOPE = -2170,/**< config statement not valid in current scope (e.g. global stmt in action block) */
	RS_RET_CONF_END_NO_ACT = -2171,	/**< end of action block, but no actual action specified */
	RS_RET_NO_LSTN_DEFINED = -2172, /**< no listener defined (e.g. inside an input module) */
	RS_RET_EPOLL_CR_FAILED = -2173, /**< epoll_create() failed */
	RS_RET_EPOLL_CTL_FAILED = -2174, /**< epoll_ctl() failed */
	RS_RET_INTERNAL_ERROR = -2175, /**< rsyslogd internal error, unexpected code path reached */
<<<<<<< HEAD
	RS_RET_INVLD_CONF_OBJ= -2176,	/**< invalid config object (e.g. $Begin conf statement) */
=======
	RS_RET_ERR_CRE_AFUX = -2176, /**< error creating AF_UNIX socket (and binding it) */
	RS_RET_RATE_LIMITED = -2177, /**< some messages discarded due to exceeding a rate limit */
	RS_RET_ERR_HDFS_WRITE = -2178, /**< error writing to HDFS */
	RS_RET_ERR_HDFS_OPEN = -2179, /**< error during hdfsOpen (e.g. file does not exist) */
	RS_RET_FILE_NOT_SPECIFIED = -2180, /**< file name not configured where this was required */
>>>>>>> b5afa1a5

	/* RainerScript error messages (range 1000.. 1999) */
	RS_RET_SYSVAR_NOT_FOUND = 1001, /**< system variable could not be found (maybe misspelled) */

	/* some generic error/status codes */
	RS_RET_OK = 0,			/**< operation successful */
	RS_RET_OK_DELETE_LISTENTRY = 1,	/**< operation successful, but callee requested the deletion of an entry (special state) */
	RS_RET_TERMINATE_NOW = 2,	/**< operation successful, function is requested to terminate (mostly used with threads) */
	RS_RET_NO_RUN = 3,		/**< operation successful, but function does not like to be executed */
	RS_RET_IDLE = 4,		/**< operation successful, but callee is idle (e.g. because queue is empty) */
	RS_RET_TERMINATE_WHEN_IDLE = 5	/**< operation successful, function is requested to terminate when idle */
};

/* some helpful macros to work with srRetVals.
 * Be sure to call the to-be-returned variable always "iRet" and
 * the function finalizer always "finalize_it".
 */
#define CHKiRet(code) if((iRet = code) != RS_RET_OK) goto finalize_it
/* macro below is to be used if we need our own handling, eg for cleanup */
#define CHKiRet_Hdlr(code) if((iRet = code) != RS_RET_OK)
/* macro below is to handle failing malloc/calloc/strdup... which we almost always handle in the same way... */
#define CHKmalloc(operation) if((operation) == NULL) ABORT_FINALIZE(RS_RET_OUT_OF_MEMORY)
/* macro below is used in conjunction with CHKiRet_Hdlr, else use ABORT_FINALIZE */
#define FINALIZE goto finalize_it;
#define DEFiRet BEGINfunc rsRetVal iRet = RS_RET_OK
#define RETiRet do{ ENDfuncIRet return iRet; }while(0)

#define ABORT_FINALIZE(errCode)			\
	do {					\
		iRet = errCode;			\
		goto finalize_it;		\
	} while (0)

/** Object ID. These are for internal checking. Each
 * object is assigned a specific ID. This is contained in
 * all Object structs (just like C++ RTTI). We can use 
 * this field to see if we have been passed a correct ID.
 * Other than that, there is currently no other use for
 * the object id.
 */
enum rsObjectID
{
	OIDrsFreed = -1,		/**< assigned, when an object is freed. If this
				 *   is seen during a method call, this is an
				 *   invalid object pointer!
				 */
	OIDrsInvalid = 0,	/**< value created by calloc(), so do not use ;) */
	/* The 0x3412 is a debug aid. It helps us find object IDs in memory
	 * dumps (on X86, this is 1234 in the dump ;)
	 * If you are on an embedded device and you would like to save space
	 * make them 1 byte only.
	 */
	OIDrsCStr = 0x34120001,
	OIDrsPars = 0x34120002
};
typedef enum rsObjectID rsObjID;

/* support to set object types */
#ifdef NDEBUG
#define rsSETOBJTYPE(pObj, type)
#define rsCHECKVALIDOBJECT(x, type)
#else
#define rsSETOBJTYPE(pObj, type) pObj->OID = type;
#define rsCHECKVALIDOBJECT(x, type) {assert(x != NULL); assert(x->OID == type);}
#endif

/**
 * This macro should be used to free objects. 
 * It aids in interpreting dumps during debugging.
 */
#ifdef NDEBUG
#define RSFREEOBJ(x) free(x)
#else
#define RSFREEOBJ(x) {(x)->OID = OIDrsFreed; free(x);}
#endif


/* for the time being, we do our own portability handling here. It
 * looks like autotools either does not yet support checks for it, or
 * I wasn't smart enough to find them ;) rgerhards, 2007-07-18
 */
#ifndef __GNUC__
#  define  __attribute__(x)  /*NOTHING*/
#endif

#ifndef O_CLOEXEC
/* of course, this limits the functionality... */
#  define O_CLOEXEC 0
#endif

/* some constants */
#define MUTEX_ALREADY_LOCKED	0
#define LOCK_MUTEX		1

/* The following prototype is convenient, even though it may not be the 100% correct place.. -- rgerhards 2008-01-07 */
void dbgprintf(char *, ...) __attribute__((format(printf, 1, 2)));


#include "debug.h"
#include "obj.h"

/* the variable below is a trick: before we can init the runtime, the caller
 * may want to set a module load path. We can not do this via the glbl class
 * because it needs an initialized runtime system (and may at some point in time
 * even be loaded itself). So this is a no-go. What we do is use a single global
 * variable which may be provided with a pointer by the caller. This variable
 * resides in rsyslog.c, the main runtime file. We have not seen any realy valule
 * in providing object access functions. If you don't like that, feel free to
 * add them. -- rgerhards, 2008-04-17
 */
extern uchar *glblModPath; /* module load path */
extern rsRetVal (*glblErrLogger)(int, uchar*);

/* some runtime prototypes */
rsRetVal rsrtInit(char **ppErrObj, obj_if_t *pObjIF);
rsRetVal rsrtExit(void);
int rsrtIsInit(void);
rsRetVal rsrtSetErrLogger(rsRetVal (*errLogger)(int, uchar*));

/* this define below is (later) intended to be used to implement empty
 * structs. TODO: check if compilers supports this and, if not, define
 * a dummy variable. This requires review of where in code empty structs
 * are already defined. -- rgerhards, 2010-07-26
 */
#define EMPTY_STRUCT

#endif /* multi-include protection */
/* vim:set ai:
 */<|MERGE_RESOLUTION|>--- conflicted
+++ resolved
@@ -493,15 +493,13 @@
 	RS_RET_EPOLL_CR_FAILED = -2173, /**< epoll_create() failed */
 	RS_RET_EPOLL_CTL_FAILED = -2174, /**< epoll_ctl() failed */
 	RS_RET_INTERNAL_ERROR = -2175, /**< rsyslogd internal error, unexpected code path reached */
-<<<<<<< HEAD
-	RS_RET_INVLD_CONF_OBJ= -2176,	/**< invalid config object (e.g. $Begin conf statement) */
-=======
 	RS_RET_ERR_CRE_AFUX = -2176, /**< error creating AF_UNIX socket (and binding it) */
 	RS_RET_RATE_LIMITED = -2177, /**< some messages discarded due to exceeding a rate limit */
 	RS_RET_ERR_HDFS_WRITE = -2178, /**< error writing to HDFS */
 	RS_RET_ERR_HDFS_OPEN = -2179, /**< error during hdfsOpen (e.g. file does not exist) */
 	RS_RET_FILE_NOT_SPECIFIED = -2180, /**< file name not configured where this was required */
->>>>>>> b5afa1a5
+
+	RS_RET_INVLD_CONF_OBJ= -2200,	/**< invalid config object (e.g. $Begin conf statement) */
 
 	/* RainerScript error messages (range 1000.. 1999) */
 	RS_RET_SYSVAR_NOT_FOUND = 1001, /**< system variable could not be found (maybe misspelled) */
