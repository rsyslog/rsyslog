--- conflicted
+++ resolved
@@ -361,13 +361,10 @@
 	RS_RET_ERR_LIBEE_INIT = -2201,	/**< cannot obtain libee ctx */
 	RS_RET_ERR_LIBLOGNORM_INIT = -2202,/**< cannot obtain liblognorm ctx */
 	RS_RET_ERR_LIBLOGNORM_SAMPDB_LOAD = -2203,/**< liblognorm sampledb load failed */
-<<<<<<< HEAD
-=======
 	RS_RET_CMD_GONE_AWAY = -2204,/**< config directive existed, but no longer supported */
 	RS_RET_ERR_SCHED_PARAMS = -2205,/**< there is a problem with configured thread scheduling params */
 	RS_RET_SOCKNAME_MISSING = -2206,/**< no socket name configured where one is required */
 	RS_RET_CONF_PARSE_ERROR = -2207,/**< (fatal) error parsing config file */
->>>>>>> 4a24d8e1
 	RS_RET_CONF_RQRD_PARAM_MISSING = -2208,/**< required parameter in config object is missing */
 	RS_RET_MOD_UNKNOWN = -2209,/**< module (config name) is unknown */
 	RS_RET_CONFOBJ_UNSUPPORTED = -2210,/**< config objects (v6 conf) are not supported here */
@@ -510,14 +507,11 @@
  */
 #define EMPTY_STRUCT
 
-<<<<<<< HEAD
-=======
 /* TODO: remove this -- this is only for transition of the config system */
 extern rsconf_t *ourConf; /* defined by syslogd.c, a hack for functions that do not
 			     yet receive a copy, so that we can incrementially 
 			     compile and change... -- rgerhars, 2011-04-19 */
 
->>>>>>> 4a24d8e1
 #endif /* multi-include protection */
 /* vim:set ai:
  */