--- conflicted
+++ resolved
@@ -424,12 +424,9 @@
 	RS_RET_QUEUE_CRY_DISK_ONLY = -2351,/**< crypto provider only supported for disk-associated queues */
 	RS_RET_NO_DATA = -2352,/**< file has no data; more a state than a real error */
 	RS_RET_RELP_AUTH_FAIL = -2353,/**< RELP peer authentication failed */
-<<<<<<< HEAD
 	RS_RET_ERR_UDPSEND = -2354,/**< sending msg via UDP failed */
 	RS_RET_LAST_ERRREPORT = -2355,/**< module does not emit more error messages as limit is reached */
-=======
-	RS_RET_READ_ERR = -2354,/**< read error occured (file i/o) */
->>>>>>> 32467b3b
+	RS_RET_READ_ERR = -2356,/**< read error occured (file i/o) */
 
 	/* RainerScript error messages (range 1000.. 1999) */
 	RS_RET_SYSVAR_NOT_FOUND = 1001, /**< system variable could not be found (maybe misspelled) */
