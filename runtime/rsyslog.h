--- conflicted
+++ resolved
@@ -376,7 +376,7 @@
 	RS_RET_LEGA_ACT_NOT_SUPPORTED = -2215, /**< the module (no longer) supports legacy action syntax */
 	RS_RET_MAX_OMSR_REACHED = -2216, /**< max nbr of string requests reached, not supported by core */
 	RS_RET_UID_MISSING = -2217,	/**< a user id is missing (but e.g. a password provided) */
-<<<<<<< HEAD
+	RS_RET_DATAFAIL = -2218,	/**< data passed to action caused failure */
 	/* reserved for pre-v6.5 */
 	RS_RET_DUP_PARAM = -2220, /**< config parameter is given more than once */
 	RS_RET_MODULE_ALREADY_IN_CONF = -2221, /**< module already in current configuration */
@@ -394,9 +394,6 @@
 	RS_RET_INVLD_SETOP = -2305, /**< invalid variable set operation, incompatible type */
 	RS_RET_RULESET_EXISTS = -2306,/**< ruleset already exists */
 	RS_RET_DEPRECATED = -2307,/**< deprecated functionality is used */
-=======
-	RS_RET_DATAFAIL = -2218,	/**< data passed to action caused failure */
->>>>>>> cb12ed5d
 
 	/* RainerScript error messages (range 1000.. 1999) */
 	RS_RET_SYSVAR_NOT_FOUND = 1001, /**< system variable could not be found (maybe misspelled) */
