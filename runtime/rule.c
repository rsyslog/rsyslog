--- conflicted
+++ resolved
@@ -171,16 +171,12 @@
 
 	if(pRule->f_filter_type == FILTER_PRI) {
 		/* skip messages that are incorrect priority */
-<<<<<<< HEAD
-		DBGPRINTF("testing filter, f_pmask %d\n", pRule->f_filterData.f_pmask[pMsg->iFacility]);
-=======
->>>>>>> 7ebec498
 		if ( (pRule->f_filterData.f_pmask[pMsg->iFacility] == TABLE_NOPRI) || \
 		    ((pRule->f_filterData.f_pmask[pMsg->iFacility] & (1<<pMsg->iSeverity)) == 0) )
 			bRet = 0;
 		else
 			bRet = 1;
-		dbgprintf("testing filter, f_pmask %d, result %d\n", pRule->f_filterData.f_pmask[pMsg->iFacility], bRet);
+		DBGPRINTF("testing filter, f_pmask %d, result %d\n", pRule->f_filterData.f_pmask[pMsg->iFacility], bRet);
 	} else if(pRule->f_filter_type == FILTER_EXPR) {
 		bRet = cnfexprEvalBool(pRule->f_filterData.expr, pMsg);
 		DBGPRINTF("result of rainerscript filter evaluation: %d\n", bRet);
