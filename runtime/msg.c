--- conflicted
+++ resolved
@@ -42,10 +42,6 @@
 #include <netdb.h>
 #include <libestr.h>
 #include <json.h>
-<<<<<<< HEAD
-/* For struct json_object_iter, should not be necessary in future versions */
-=======
->>>>>>> 8e26927f
 #if HAVE_MALLOC_H
 #  include <malloc.h>
 #endif
