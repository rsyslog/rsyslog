---------------------------------------------------------------------------
Version 4.7.2  [v4-devel] (rgerhards), 2010-05-03
- bugfix: problems with atomic operations emulaton
  replaced atomic operation emulation with new code. The previous code
  seemed to have some issue and also limited concurrency severely. The
  whole atomic operation emulation has been rewritten.
- added new $Sleep directive to hold processing for a couple of seconds
  during startup
---------------------------------------------------------------------------
Version 4.7.1  [v4-devel] (rgerhards), 2010-04-22
- Solaris support much improved -- was not truely usable in 4.7.0
  Solaris is no longer supported in imklog, but rather there is a new
  plugin imsolaris, which is used to pull local log sources on a Solaris
  machine.
- testbench improvement: Java is no longer needed for testing tool creation
---------------------------------------------------------------------------
Version 4.7.0  [v4-devel] (rgerhards), 2010-04-14
- new: support for Solaris added (but not yet the Solaris door API)
- added function getenv() to RainerScript
- added new config option $InputUnixListenSocketCreatePath
  to permit the auto-creation of pathes to additional log sockets. This
  turns out to be useful if they reside on temporary file systems and
  rsyslogd starts up before the daemons that create these sockets
  (rsyslogd always creates the socket itself if it does not exist).
- added $LogRSyslogStatusMessages configuration directive
  permitting to turn off rsyslog start/stop/HUP messages. See Debian
  ticket http://bugs.debian.org/cgi-bin/bugreport.cgi?bug=463793
- added new config directive $omfileForceChown to (try to) fix some broken
  system configs.
  See ticket for details: http://bugzilla.adiscon.com/show_bug.cgi?id=150
- added $EscapeControlCharacterTab config directive
  Thanks to Jonathan Bond-Caron for the patch.
- added option to use unlimited-size select() calls
  Thanks to varmjofekoj for the patch
- debugondemand mode caused backgrounding to fail - close to a bug, but I'd
  consider the ability to background in this mode a new feature...
- bugfix (kind of): check if TCP connection is still alive if using TLS
  Thanks to Jonathan Bond-Caron for the patch.
- imported changes from 4.5.7 and below
- bugfix: potential segfault when -p command line option was used
  Thanks for varmojfekoj for pointing me at this bug.
- bugfix: potential segfaults during queue shutdown
  (bugs require certain non-standard settings to appear)
  Thanks to varmojfekoj for the patch [imported from 4.5.8]
---------------------------------------------------------------------------
Version 4.6.3  [v4-stable] (rgerhards), 2010-04-??
- improvded testbench
  - added test with truly random data received via syslog to test
    robustness
  - added new configure option that permits to disable and enable an
    extended testbench
- bugfix: default for $OMFileFlushOnTXEnd was wrong ("off").
  This, in default mode, caused buffered writing to be used, what
  means that it looked like no output were written or partial
  lines. Thanks to Michael Biebl for pointing out this bug.
- bugfix: testbench failed when not executed in UTC+1 timezone
  accidently, the time zone information was kept inside some
  to-be-checked-for responses
- temporary bugfix replaced by permanent one for
  message-induced off-by-one error (potential segfault) (see 4.6.2)
  The analysis has been completed and a better fix been crafted and 
  integrated.
<<<<<<< HEAD
- bugfix: the T/P/E config size specifiers did not work properly under
  all 32-bit platforms
- bugfix: local unix system log socket was deleted even when it was
  not configured
=======
- some doc fixes; incorrect config samples could cause confusion
  thanks to Anthony Edwards for pointing the problems out
>>>>>>> fcb747c5
---------------------------------------------------------------------------
Version 4.6.2  [v4-stable] (rgerhards), 2010-03-26
- new feature: "." action type added to support writing files to relative
  pathes (this is primarily meant as a debug aid)
- added replacements for atomic instructions on systems that do not
  support them. [backport of Stefen Sledz' patch for v5)
- new feature: $OMFileAsyncWriting directive added
  it permits to specifiy if asynchronous writing should be done or not
- bugfix(temporary): message-induced off-by-one error (potential segfault)
  Some types of malformed messages could trigger an off-by-one error
  (for example, \0 or \n as the last character, and generally control
  character escaption is questionable). This is due to not strictly
  following a the \0 or string counted string paradigm (during the last
  optimization on the cstring class). As a temporary fix, we have 
  introduced a proper recalculation of the size. However, a final
  patch is expected in the future. See bug tracker for further details
  and when the final patch will be available:
  http://bugzilla.adiscon.com/show_bug.cgi?id=184
  Note that the current patch is considered sufficient to solve the
  situation, but it requires a bit more runtime than desirable.
- bugfix: potential segfault in dynafile cache
  This bug was triggered by an open failure. The the cache was full and
  a new entry needed to be placed inside it, a victim for eviction was
  selected. That victim was freed, then the open of the new file tried. If
  the open failed, the victim entry was still freed, and the function
  exited. However, on next invocation and cache search, the victim entry
  was used as if it were populated, most probably resulting in a segfault.
- bugfix: race condition during directory creation
  If multiple files try to create a directory at (almost) the same time,
  some of them may fail. This is a data race and also exists with other
  processes that may create the same directory. We do now check for this
  condition and gracefully handle it.
- bugfix: potential re-use of free()ed file stream object in omfile
  when dynaCache is enabled, the cache is full, a new entry needs to
  be allocated, thus the LRU discarded, then a new entry is opend and that
  fails. In that case, it looks like the discarded stream may be reused
  improperly (based on code analysis, test case and confirmation pending)
- added new property replacer option "date-rfc3164-buggyday" primarily
  to ease migration from syslog-ng. See property replacer doc for
  details. [backport from 5.5.3 because urgently needed by some]
- improved testbench
- bugfix: invalid buffer write in (file) stream class
  currently being accessed buffer could be overwritten with new data.
  While this probably did not cause access violations, it could case loss
  and/or duplication of some data (definitely a race with no deterministic
  outcome)
- bugfix: potential hang condition during filestream close
  predicate was not properly checked when waiting for the background file
  writer
- bugfix: improper synchronization when "$OMFileFlushOnTXEnd on" was used
  Internal data structures were not properly protected due to missing
  mutex calls.
- bugfix: potential data loss during file stream shutdown
- bugfix: potential problems during file stream shutdown
  The shutdown/close sequence was not clean, what potentially (but
  unlikely) could lead to some issues. We have not been able to describe
  any fatal cases, but there was some bug potential. Sequence has now
  been straighted out.
- bugfix: potential problem (loop, abort) when file write error occured
  When a write error occured in stream.c, variable iWritten had the error
  code but this was handled as if it were the actual number of bytes
  written. That was used in pointer arithmetic later on, and thus could
  lead to all sorts of problems. However, this could only happen if the
  error was EINTR or the file in question was a tty. All other cases were
  handled properly. Now, iWritten is reset to zero in such cases, resulting
  in proper retries.
- bugfix: $omfileFlushOnTXEnd was turned on when set to off and vice
  versa due to an invalid check
- bugfix: recent patch to fix small memory leak could cause invalid free.
  This could only happen during config file parsing.
- bugfix(minor): handling of extremely large strings in dbgprintf() fixed
  Previously, it could lead to garbagge output and, in extreme cases, also
  to segfaults. Note: this was a problem only when debug output was 
  actually enabled, so it caused no problem in production use.
- bugfix(minor): BSD_SO_COMPAT query function had some global vars not
  properly initialized. However, in practice the loader initializes them 
  with zero, the desired value, so there were no actual issue in almost 
  all cases.
---------------------------------------------------------------------------
Version 4.6.1  [v4-stable] (rgerhards), 2010-03-04
- re-enabled old pipe output (using new module ompipe, built-in) after
  some problems with pipes (and especially in regard to xconsole) were
  discovered. Thanks to Michael Biebl for reporting the issues.
- bugfix: potential problems with large file support could cause segfault
  ... and other weird problems. This seemed to affect 32bit-platforms
  only, but I can not totally outrule there were issues on other
  platforms as well. The previous code could cause system data types
  to be defined inconsistently, and that could lead to various 
  troubles. Special thanks go to the Mandriva team for identifying
  an initial problem, help discussing it and ultimately a fix they
  contributed.
- bugfix: fixed problem that caused compilation on FreeBSD 9.0 to fail.
  bugtracker: http://bugzilla.adiscon.com/show_bug.cgi?id=181
  Thanks to Christiano for reporting.
- bugfix: potential segfault in omfile when a dynafile open failed
  In that case, a partial cache entry was written, and some internal
  pointers (iCurrElt) not correctly updated. In the next iteration, that
  could lead to a segfault, especially if iCurrElt then points to the
  then-partial record. Not very likely, but could happen in practice.
- bugfix (theoretical): potential segfault in omfile under low memory
  condition. This is only a theoretical bug, because it would only 
  happen when strdup() fails to allocate memory - which is highly 
  unlikely and will probably lead to all other sorts of errors.
- bugfix: comment char ('#') in literal terminated script parsing
  and thus could not be used.
  but tracker: http://bugzilla.adiscon.com/show_bug.cgi?id=119
  [merged in from v3.22.2]
---------------------------------------------------------------------------
Version 4.6.0  [v4-stable] (rgerhards), 2010-02-24
***************************************************************************
* This is a new stable v4 version. It contains all fixes and enhancements *
* made during the 4.5.x phase as well as those listed below.              *
* Note: this version is scheduled to conclude the v4 development process. *
*       Do not expect any more new developments in v4. The focus is now   *
*       on v5 (what also means we have a single devel branch again).      *
*       ("development" means new feature development, bug fixes are of    *
*       course provided for v4-stable)                                    *
***************************************************************************
- improved testbench to contain samples for totally malformed messages
  which miss parts of the message content
- bugfix: some malformed messages could lead to a missing LF inside files
  or some other missing parts of the template content.
- bugfix: if a message ended immediately with a hostname, the hostname
  was mistakenly interpreted as TAG, and localhost be used as hostname
- bugfix: message without MSG part could case a segfault
  [backported from v5 commit 98d1ed504ec001728955a5bcd7916f64cd85f39f]
  This actually was a "recent" regression, but I did not realize that it
  was introduced by the performance optimization in v4-devel. Shame on
  me for having two devel versions at the same time...
---------------------------------------------------------------------------
Version 4.5.8  [v4-beta] (rgerhards), 2010-02-10
- enhanced doc for using PostgreSQL
  Thanks to Marc Schiffbauer for the new/updated doc
- bugfix: property replacer returned invalid parameters under some (unusual)
  conditions. In extreme cases, this could lead to garbled logs and/or
  a system failure.
- bugfix: invalid length returned (often) when using regular expressions
  inside the property replacer
- bugfix: submatch regex in property replacer did not honor "return 0 on
  no match" config case
- bugfix: imuxsock incorrectly stated inputname "imudp"
  Thanks to Ryan Lynch for reporting this.
- (slightly) enhanced support for FreeBSD by setting _PATH_MODDIR to
  the correct value on FreeBSD.
  Thanks to Cristiano for the patch.
- bugfix: -d did not enable display of debug messages
  regression from introduction of "debug on demand" mode
  Thanks to Michael Biebl for reporting this bug
- bugfix: blanks inside file names did not terminate file name parsing.
  This could reslult in the whole rest of a line (including comments)
  to be treated as file name in "write to file" actions.
  Thanks to Jack for reporting this issue.
- bugfix: rsyslog hang when writing to a named pipe which nobody was
  reading. Thanks to Michael Biebl for reporting this bug.
- bugfix: memory leak when sending messages in zip-compressed format
  Thanks to Naoya Nakazawa for analyzing this issue and providing a patch.
- bugfix: potential segfaults during queue shutdown
  (bugs require certain non-standard settings to appear)
  Thanks to varmojfekoj for the patch
---------------------------------------------------------------------------
Version 4.5.7  [v4-beta] (rgerhards), 2009-11-18
- added a so-called "On Demand Debug" mode, in which debug output can
  be generated only after the process has started, but not right from
  the beginning. This is assumed to be useful for hard-to-find bugs.
  Also improved the doc on the debug system.
- bugfix (kind of): check if TCP connection is still alive if using TLS
  Thanks to Jonathan Bond-Caron for the patch.
- bugfix: hostname accidently set to IP address for some message sources,
  for example imudp. Thanks to Anton for reporting this bug.
- bugfix [imported from 4.4.3]: $ActionExecOnlyOnceEveryInterval did
  not work.
---------------------------------------------------------------------------
Version 4.5.6  [v4-beta] (rgerhards), 2009-11-05
- bugfix: named pipes did no longer work (they always got an open error)
  this was a regression from the omfile rewrite in 4.5.0
- bugfix(minor): diag function returned wrong queue memeber count
  for the main queue if an active DA queue existed. This had no relevance
  to real deployments (assuming they are not running the debug/diagnostic
  module...), but sometimes caused grief and false alerts in the 
  testbench.
- included some important fixes from v4-stable:
  * bugfix: invalid handling of zero-sized messages
  * bugfix: zero-sized UDP messages are no longer processed
  * bugfix: random data could be appended to message
  * bugfix: reverse lookup reduction logic in imudp do DNS queries too often
- bugfix(testbench): testcase did not properly wait for rsyslod shutdown
  thus some unpredictable behavior and a false negative test result
  could occur. [BACKPORTED from v5]
- bugfix(testbench): sequence check was not always performed correctly,
  that could result in tests reporting success when they actually failed
---------------------------------------------------------------------------
Version 4.5.5  [v4-beta] (rgerhards), 2009-10-21
- added $InputTCPServerNotifyOnConnectionClose config directive
  see doc for details
- bugfix: debug string larger than 1K were improperly displayed. Max size
  is now 32K
- bugfix: invalid storage class selected for some size config parameters.
  This resulted in wrong values. The most prominent victim was the
  directory creation mode, which was set to zero in some cases. For 
  details, see related blog post:
  http://blog.gerhards.net/2009/10/another-note-on-hard-to-find-bugs.html
---------------------------------------------------------------------------
Version 4.5.4  [v4-beta] (rgerhards), 2009-09-29
- bugfix: potential segfault in stream writer on destruction
  Most severely affected omfile. The problem was that some buffers were
  freed before the asynchronous writer thread was shut down. So the
  writer thread accessed invalid data, which may even already be
  overwritten. Symptoms (with omfile) were segfaults, grabled data
  and files with random names placed around the file system (most
  prominently into the root directory). Special thanks to Aaron for
  helping to track this down.
- bugfix: potential race in object loader (obj.c) during use/release
  of object interface
- bugfixes: potential problems in out file zip writer. Problems could
  lead to abort and/or memory leak. The module is now hardened in a very
  conservative way, which is sub-optimal from a performance point of view.
  This should be improved if it has proven reliable in practice.
---------------------------------------------------------------------------
Version 4.5.3  [v4-beta] (rgerhards), 2009-09-17
- bugfix: repeated messages were incorrectly processed
  this could lead to loss of the repeated message content. As a side-
  effect, it could probably also be possible that some segfault occurs
  (quite unlikely). The root cause was that some counters introduced
  during the malloc optimizations were not properly duplicated in
  MsgDup(). Note that repeated message processing is not enabled
  by default.
- bugfix: message sanitation had some issues:
  - control character DEL was not properly escaped
  - NUL and LF characters were not properly stripped if no control
    character replacement was to be done
  - NUL characters in the message body were silently dropped (this was
    a regeression introduced by some of the recent optimizations)
- bugfix: strings improperly reused, resulting in some message properties
  be populated with strings from previous messages. This was caused by
  an improper predicate check. [backported from v5]
- fixed some minor portability issues
- bugfix: reverse lookup reduction logic in imudp do DNS queries too often
  [imported from 4.4.2]
---------------------------------------------------------------------------
Version 4.5.2  [v4-beta] (rgerhards), 2009-08-21
- legacy syslog parser changed so that it now accepts date stamps in
  wrong case. Some devices seem to create them and I do not see any harm
  in supporting that.
- added $InputTCPMaxListeners directive - permits to specify how many 
  TCP servers shall be possible (default is 20).
- bugfix: memory leak with some input modules. Those inputs that
  use parseAndSubmitMsg() leak two small memory blocks with every message.
  Typically, those process only relatively few messages, so the issue 
  does most probably not have any effect in practice.
- bugfix: if tcp listen port could not be created, no error message was
  emitted
- bugfix: potential segfault in output file writer (omfile)
  In async write mode, we use modular arithmetic to index the output
  buffer array. However, the counter variables accidently were signed,
  thus resulting in negative indizes after integer overflow. That in turn
  could lead to segfaults, but was depending on the memory layout of 
  the instance in question (which in turn depended on a number of
  variables, like compile settings but also configuration). The counters
  are now unsigned (as they always should have been) and so the dangling
  mis-indexing does no longer happen. This bug potentially affected all
  installations, even if only some may actually have seen a segfault.
- bugfix: hostnames with dashes in them were incorrectly treated as
  malformed, thus causing them to be treated as TAG (this was a regression
  introduced from the "rfc3164 strict" change in 4.5.0).
---------------------------------------------------------------------------
Version 4.5.1  [DEVEL] (rgerhards), 2009-07-15
- CONFIG CHANGE: $HUPisRestart default is now "off". We are doing this
  to support removal of restart-type HUP in v5.
- bugfix: fromhost-ip was sometimes truncated
- bugfix: potential segfault when zip-compressed syslog records were
  received (double free)
- bugfix: properties inputname, fromhost, fromhost-ip, msg were lost when
  working with disk queues
- performance enhancement: much faster, up to twice as fast (depending
  on configuration)
- bugfix: abort condition when RecvFrom was not set and message reduction
  was on. Happend e.g. with imuxsock.
- added $klogConsoleLogLevel directive which permits to set a new
  console log level while rsyslog is active
- bugfix: message could be truncated after TAG, often when forwarding
  This was a result of an internal processing error if maximum field
  sizes had been specified in the property replacer.
- added ability for the TCP output action to "rebind" its send socket after
  sending n messages (actually, it re-opens the connection, the name is 
  used because this is a concept very similiar to $ActionUDPRebindInterval).
  New config directive $ActionSendTCPRebindInterval added for the purpose.
  By default, rebinding is disabled. This is considered useful for load
  balancers.
- testbench improvements
---------------------------------------------------------------------------
Version 4.5.0  [DEVEL] (rgerhards), 2009-07-02
- activation order of inputs changed, they are now activated only after
  privileges are dropped. Thanks to Michael Terry for the patch.
- greatly improved performance
- greatly reduced memory requirements of msg object
  to around half of the previous demand. This means that more messages can
  be stored in core! Due to fewer cache misses, this also means some
  performance improvement.
- improved config error messages: now contain a copy of the config line
  that (most likely) caused the error
- reduced max value for $DynaFileCacheSize to 1,000 (the former maximum
  of 10,000 really made no sense, even 1,000 is very high, but we like
  to keep the user in control ;)).
- added capability to fsync() queue disk files for enhanced reliability
  (also add's speed, because you do no longer need to run the whole file
  system in sync mode)
- more strict parsing of the hostname in rfc3164 mode, hopefully
  removes false positives (but may cause some trouble with hostname
  parsing). For details, see this bug tracker:
  http://bugzilla.adiscon.com/show_bug.cgi?id=126
- omfile rewrite to natively support zip files (includes large extension
  of the stream class)
- added configuration commands (see doc for explanations)
  * $OMFileZipLevel
  * $OMFileIOBufferSize
  * $OMFileFlushOnTXEnd
  * $MainMsgQueueSyncQueueFiles
  * $ActionQueueSyncQueueFiles
- done some memory accesses explicitely atomic
- bugfix: subtle (and usually irrelevant) issue in timout processing
  timeout could be one second too early if nanoseconds wrapped
- set a more sensible timeout for shutdow, now 1.5 seconds to complete
  processing (this also removes those cases where the shutdown message
  was not written because the termination happened before it)
- internal bugfix: object pointer was only reset to NULL when an object
  was actually destructed. This most likely had no effect to existing code,
  but it may also have caused trouble in remote cases. Similarly, the fix
  may also cause trouble...
- bugfix: missing initialization during timestamp creation
  This could lead to timestamps written in the wrong format, but not to
  an abort
---------------------------------------------------------------------------
Version 4.4.3  [v4-stable] (rgerhards), 2009-10-??
- bugfix: several smaller bugs resolved after flexelint review
  Thanks to varmojfekoj for the patch.
- bugfix: $ActionExecOnlyOnceEveryInterval did not work.
  This was a regression from the time() optimizations done in v4.
  Bug tracker: http://bugzilla.adiscon.com/show_bug.cgi?id=143
  Thanks to Klaus Tachtler for reporting this bug.
- bugfix: potential segfault on queue shutdown
  Thanks to varmojfekoj for the patch.
- bugfix: potential hang condition on queue shutdown
  [imported from v3-stable]
- bugfix: segfault on startup when -q or -Q option was given
  [imported from v3-stable]
---------------------------------------------------------------------------
Version 4.4.2  [v4-stable] (rgerhards), 2009-10-09
- bugfix: invalid handling of zero-sized messages, could lead to mis-
  addressing and potential memory corruption/segfault
- bugfix: zero-sized UDP messages are no longer processed
  until now, they were forwarded to processing, but this makes no sense
  Also, it looks like the system seems to provide a zero return code
  on a UDP recvfrom() from time to time for some internal reasons. These
  "receives" are now silently ignored.
- bugfix: random data could be appended to message, possibly causing
  segfaults
- bugfix: reverse lookup reduction logic in imudp do DNS queries too often
  A comparison was done between the current and the former source address.
  However, this was done on the full sockaddr_storage structure and not
  on the host address only. This has now been changed for IPv4 and IPv6.
  The end result of this bug could be a higher UDP message loss rate than
  necessary (note that UDP message loss can not totally be avoided due
  to the UDP spec)
---------------------------------------------------------------------------
Version 4.4.1  [v4-stable] (rgerhards), 2009-09-02
- features requiring Java are automatically disabled if Java is not
  present (thanks to Michael Biebl for his help!)
- bugfix: invalid double-quoted PRI, among others in outgoing messages
  This causes grief with all receivers.
  Bug tracker: http://bugzilla.adiscon.com/show_bug.cgi?id=147
- bugfix: Java testing tools were required, even if testbench was disabled
  This resulted in build errors if no Java was present on the build system,
  even though none of the selected option actually required Java.
  (I forgot to backport a similar fix to newer releases).
- bugfix (backport): omfwd segfault
  Note that the orginal (higher version) patch states this happens only
  when debugging mode is turned on. That statement is wrong: if debug
  mode is turned off, the message is not being emitted, but the division
  by zero in the actual parameters still happens.
---------------------------------------------------------------------------
Version 4.4.0  [v4-stable] (rgerhards), 2009-08-21
- bugfix: stderr/stdout were not closed to be able to emit error messages,
  but this caused ssh sessions to hang. Now we close them after the 
  initial initialization. See forum thread:
  http://kb.monitorware.com/controlling-terminal-issues-t9875.html
- bugfix: sending syslog messages with zip compression did not work
---------------------------------------------------------------------------
Version 4.3.2  [v4-beta] (rgerhards), 2009-06-24
- removed long-obsoleted property UxTradMsg
- added a generic network stream server (in addition to rather specific
  syslog tcp server)
- added ability for the UDP output action to rebind its send socket after
  sending n messages. New config directive $ActionSendUDPRebindInterval
  added for the purpose. By default, rebinding is disabled. This is 
  considered useful for load balancers.
- bugfix: imdiag/imtcp had a race condition
- improved testbench (now much better code design and reuse)
- added config switch --enable-testbench=no to turn off testbench
---------------------------------------------------------------------------
Version 4.3.1  [DEVEL] (rgerhards), 2009-05-25
- added capability to run multiple tcp listeners (on different ports)
- performance enhancement: imtcp calls parser no longer on input thread
  but rather inside on of the potentially many main msg queue worker
  threads (an enhancement scheduled for all input plugins where this is
  possible)
- added $GenerateConfigGraph configuration command which can be used
  to generate nice-looking (and very informative) rsyslog configuration
  graphs.
- added $ActionName configuration directive (currently only used for
  graph generation, but may find other uses)
- improved doc
  * added (hopefully) easier to grasp queue explanation
- improved testbench
  * added tests for queue disk-only mode (checks disk queue logic)
- bugfix: light and full delay watermarks had invalid values, badly
  affecting performance for delayable inputs
- build system improvements - thanks to Michael Biebl
- added new testing module imdiag, which enables to talk to the 
  rsyslog core at runtime. The current implementation is only a 
  beginning, but can be expanded over time
---------------------------------------------------------------------------
Version 4.3.0  [DEVEL] (rgerhards), 2009-04-17
- new feature: new output plugin omprog, which permits to start program
  and feed it (via its stdin) with syslog messages. If the program
  terminates, it is restarted.
- improved internal handling of RainerScript functions, building the
  necessary plumbing to support more functions with decent runtime
  performance. This is also necessary towards the long-term goal
  of loadable library modules.
- added new RainerScript function "tolower"
- improved testbench
  * added tests for tcp-based reception
  * added tcp-load test (1000 connections, 20,000 messages)
- added $MaxOpenFiles configuration directive
- bugfix: solved potential memory leak in msg processing, could manifest
  itself in imtcp
- bugfix: ompgsql did not detect problems in sql command execution
  this could cause loss of messages. The handling was correct if the
  connection broke, but not if there was a problem with statement
  execution. The most probable case for such a case would be invalid
  sql inside the template, and this is now much easier to diagnose.
---------------------------------------------------------------------------
Version 4.2.0  [v4-stable] (rgerhards), 2009-06-23
- bugfix: light and full delay watermarks had invalid values, badly
  affecting performance for delayable inputs
- imported all patches from 3.22.1 as of today (see below)
- bugfix: compile problems in im3195
---------------------------------------------------------------------------
Version 4.1.7  [BETA] (rgerhards), 2009-04-22
- bugfix: $InputTCPMaxSessions config directive was accepted, but not
  honored. This resulted in a fixed upper limit of 200 connections.
- bugfix: the default for $DirCreateMode was 0644, and as such wrong.
  It has now been changed to 0700. For some background, please see
  http://lists.adiscon.net/pipermail/rsyslog/2009-April/001986.html
- bugfix: ompgsql did not detect problems in sql command execution
  this could cause loss of messages. The handling was correct if the
  connection broke, but not if there was a problem with statement
  execution. The most probable case for such a case would be invalid
  sql inside the template, and this is now much easier to diagnose.
---------------------------------------------------------------------------
Version 4.1.6  [DEVEL] (rgerhards), 2009-04-07
- added new "csv" property replacer options to enable simple creation
  of CSV-formatted outputs (format from RFC4180 is used)
- implemented function support in RainerScript. That means the engine
  parses and compile functions, as well as executes a few build-in
  ones. Dynamic loading and registration of functions is not yet
  supported - but we now have a good foundation to do that later on.
- implemented the strlen() RainerScript function
- added a template output module
- added -T rsyslogd command line option, enables to specify a directory
  where to chroot() into on startup. This is NOT a security feature but
  introduced to support testing. Thus, -T does not make sure chroot()
  is used in a secure way. (may be removed later)
- added omstdout module for testing purposes. Spits out all messages to
  stdout - no config option, no other features
- added a parser testing suite (still needs to be extended, but a good
  start)
- modified $ModLoad statement so that for modules whom's name starts with
  a dot, no path is prepended (this enables relative-pathes and should
  not break any valid current config)
- fixed a bug that caused action retries not to work correctly
  situation was only cleared by a restart
- bugfix: closed dynafile was potentially never written until another
  dynafile name was generated - potential loss of messages
- improved omfile so that it properly suspends itself if there is an
  i/o or file name generation error. This enables it to be used with
  the full high availability features of rsyslog's engine
- bugfix: fixed some segaults on Solaris, where vsprintf() does not
  check for NULL pointers
- improved performance of regexp-based filters
  Thanks to Arnaud Cornet for providing the idea and initial patch.
- added a new way how output plugins may be passed parameters. This is
  more effcient for some outputs. They new can receive fields not only
  as a single string but rather in an array where each string is seperated.
- added (some) developer documentation for output plugin interface
- bugfix: potential abort with DA queue after high watermark is reached
  There exists a race condition that can lead to a segfault. Thanks
  go to vbernetr, who performed the analysis and provided patch, which
  I only tweaked a very little bit.
- bugfix: imtcp did incorrectly parse hostname/tag
  Thanks to Luis Fernando Muñoz Mejías for the patch.
---------------------------------------------------------------------------
Version 4.1.5  [DEVEL] (rgerhards), 2009-03-11
- bugfix: parser did not correctly parse fields in UDP-received messages
- added ERE support in filter conditions
  new comparison operation "ereregex"
- added new config directive $RepeatedMsgContainsOriginalMsg so that the
  "last message repeated n times" messages, if generated, may
  have an alternate format that contains the message that is being repeated
---------------------------------------------------------------------------
Version 4.1.4  [DEVEL] (rgerhards), 2009-01-29
- bugfix: inconsistent use of mutex/atomic operations could cause segfault
  details are too many, for full analysis see blog post at:
  http://blog.gerhards.net/2009/01/rsyslog-data-race-analysis.html
- bugfix: unitialized mutex was used in msg.c:getPRI
  This was subtle, because getPRI is called as part of the debugging code
  (always executed) in syslogd.c:logmsg.
- bufgix: $PreserveFQDN was not properly handled for locally emitted
  messages
---------------------------------------------------------------------------
Version 4.1.3  [DEVEL] (rgerhards), 2008-12-17
- added $InputTCPServerAddtlFrameDelimiter config directive, which
  enables to specify an additional, non-standard message delimiter
  for processing plain tcp syslog. This is primarily a fix for the invalid
  framing used in Juniper's NetScreen products. Credit to forum user
  Arv for suggesting this solution.
- added $InputTCPServerInputName property, which enables a name to be
  specified that will be available during message processing in the
  inputname property. This is considered useful for logic that treats
  messages differently depending on which input received them.
- added $PreserveFQDN config file directive
  Enables to use FQDNs in sender names where the legacy default
  would have stripped the domain part.
  Thanks to BlinkMind, Inc. http://www.blinkmind.com for sponsoring this
  development.
- bugfix: imudp went into an endless loop under some circumstances
  (but could also leave it under some other circumstances...)
  Thanks to David Lang and speedfox for reporting this issue.
---------------------------------------------------------------------------
Version 4.1.2  [DEVEL] (rgerhards), 2008-12-04
- bugfix: code did not compile without zlib
- security bugfix: $AllowedSender was not honored, all senders were
  permitted instead (see http://www.rsyslog.com/Article322.phtml)
- security fix: imudp emitted a message when a non-permitted sender
  tried to send a message to it. This behaviour is operator-configurable.
  If enabled, a message was emitted each time. That way an attacker could
  effectively fill the disk via this facility. The message is now
  emitted only once in a minute (this currently is a hard-coded limit,
  if someone comes up with a good reason to make it configurable, we
  will probably do that).
- doc bugfix: typo in v3 compatibility document directive syntax
  thanks to Andrej for reporting
- imported other changes from 3.21.8 and 3.20.1 (see there)
---------------------------------------------------------------------------
Version 4.1.1  [DEVEL] (rgerhards), 2008-11-26
- added $PrivDropToGroup, $PrivDropToUser, $PrivDropToGroupID,
  $PrivDropToUserID config directives to enable dropping privileges.
  This is an effort to provide a security enhancement. For the limits of this
  approach, see http://wiki.rsyslog.com/index.php/Security
- re-enabled imklog to compile on FreeBSD (brought in from beta)
---------------------------------------------------------------------------
Version 4.1.0  [DEVEL] (rgerhards), 2008-11-18

********************************* WARNING *********************************
This version has a slightly different on-disk format for message entries.
As a consequence, old queue files being read by this version may have
an invalid output timestamp, which could result to some malfunction inside
the output driver. It is recommended to drain queues with the previous
version before switching to this one.
********************************* WARNING *********************************

- greatly enhanced performance when compared to v3.
- added configuration directive "HUPisRestart" which enables to configure
  HUP to be either a full restart or "just" a leightweight way to
  close open files.
- enhanced legacy syslog parser to detect year if part of the timestamp
  the format is based on what Cisco devices seem to emit.
- added a setting "$OptimizeForUniprocessor" to enable users to turn off
  pthread_yield calls which are counter-productive on multiprocessor 
  machines (but have been shown to be useful on uniprocessors)
- reordered imudp processing. Message parsing is now done as part of main
  message queue worker processing (was part of the input thread)
  This should also improve performance, as potentially more work is
  done in parallel.
- bugfix: compressed syslog messages could be slightly mis-uncompressed
  if the last byte of the compressed record was a NUL
- added $UDPServerTimeRequery option which enables to work with
  less acurate timestamps in favor of performance. This enables querying
  of the time only every n-th time if imudp is running in the tight
  receive loop (aka receiving messsages at a high rate)
- doc bugfix: queue doc had wrong parameter name for setting controlling
  worker thread shutdown period
- restructured rsyslog.conf documentation
- bugfix: memory leak in ompgsql
  Thanks to Ken for providing the patch
---------------------------------------------------------------------------
Version 3.22.2 [v3-stable] (rgerhards), 2009-07-??
- bugfix: comment char ('#') in literal terminated script parsing
  and thus could not be used.
  but tracker: http://bugzilla.adiscon.com/show_bug.cgi?id=119
- enhance: imrelp now also provides remote peer's IP address 
  [if librelp != 1.0.0 is used]
- bugfix: sending syslog messages with zip compression did not work
- bugfix: potential hang condition on queue shutdown
- bugfix: segfault on startup when -q or -Q option was given
  bug tracker: http://bugzilla.adiscon.com/show_bug.cgi?id=157
  Thanks to Jonas Nogueira for reporting this bug.
- clarified use of $ActionsSendStreamDriver[AuthMode/PermittedPeers]
  in doc set (require TLS drivers)
- bugfix: $CreateDirs variable not properly initialized, default thus
  was random (but most often "on")
- bugfix: potential segfault when -p command line option was used
  thanks to varmojfekoj for pointing me at this bug
---------------------------------------------------------------------------
Version 3.22.1 [v3-stable] (rgerhards), 2009-07-02
- bugfix: invalid error message issued if $inlcudeConfig was on an empty
  set of files (e.g. *.conf, where none such files existed)
  thanks to Michael Biebl for reporting this bug
- bugfix: when run in foreground (but not in debug mode), a 
  debug message ("DoDie called") was emitted at shutdown. Removed.
  thanks to Michael Biebl for reporting this bug
- bugfix: some garbagge was emitted to stderr on shutdown. This
  garbage consisted of file names, which were written during 
  startup (key point: not a pointer error)
  thanks to Michael Biebl for reporting this bug
- bugfix: startup and shutdown message were emitted to stdout
  thanks to Michael Biebl for reporting this bug
- bugfix: error messages were not emitted to stderr in forked mode
  (stderr and stdo are now kept open across forks)
- bugfix: internal messages were emitted to whatever file had fd2 when
  rsyslogd ran in forked mode (as usual!)
  Thanks to varmojfekoj for the patch
- small enhancement: config validation run now exits with code 1 if an
  error is detected. This change is considered important but small enough
  to apply it directly to the stable version. [But it is a border case,
  the change requires more code than I had hoped. Thus I have NOT tried
  to actually catch all cases, this is left for the current devel
  releases, if necessary]
- bugfix: light and full delay watermarks had invalid values, badly
  affecting performance for delayable inputs
- bugfix: potential segfault issue when multiple $UDPServerRun directives
  are specified. Thanks to Michael Biebl for helping to debug this one.
- relaxed GnuTLS version requirement to 1.4.0 after confirmation from the
  field that this version is sufficient
- bugfix: parser did not properly handle empty structured data
- bugfix: invalid mutex release in msg.c (detected under thread debugger,
  seems not to have any impact on actual deployments)
---------------------------------------------------------------------------
Version 3.22.0 [v3-stable] (rgerhards), 2009-04-21
This is the first stable release that includes the full functionality
of the 3.21.x version tree.
- bugfix: $InputTCPMaxSessions config directive was accepted, but not
  honored. This resulted in a fixed upper limit of 200 connections.
- bugfix: the default for $DirCreateMode was 0644, and as such wrong.
  It has now been changed to 0700. For some background, please see
  http://lists.adiscon.net/pipermail/rsyslog/2009-April/001986.html
- bugfix: ompgsql did not detect problems in sql command execution
  this could cause loss of messages. The handling was correct if the
  connection broke, but not if there was a problem with statement
  execution. The most probable case for such a case would be invalid
  sql inside the template, and this is now much easier to diagnose.
---------------------------------------------------------------------------
Version 3.21.11 [BETA] (rgerhards), 2009-04-03
- build system improvements contributed by Michael Biebl - thx!
- all patches from 3.20.5 incorporated (see it's ChangeLog entry)
---------------------------------------------------------------------------
Version 3.21.10 [BETA] (rgerhards), 2009-02-02
- bugfix: inconsistent use of mutex/atomic operations could cause segfault
  details are too many, for full analysis see blog post at:
  http://blog.gerhards.net/2009/01/rsyslog-data-race-analysis.html
- the string "Do Die" was accidently emited upon exit in non-debug mode
  This has now been corrected. Thanks to varmojfekoj for the patch.
- some legacy options were not correctly processed.
  Thanks to varmojfekoj for the patch.
- doc bugfix: v3-compatiblity document had typo in config directive
  thanks to Andrej for reporting this
---------------------------------------------------------------------------
Version 3.21.9 [BETA] (rgerhards), 2008-12-04
- re-release of 3.21.8 with an additional fix, that could also lead
  to DoS; 3.21.8 has been removed from the official download archives
- security fix: imudp emitted a message when a non-permitted sender
  tried to send a message to it. This behaviour is operator-configurable.
  If enabled, a message was emitted each time. That way an attacker could
  effectively fill the disk via this facility. The message is now
  emitted only once in a minute (this currently is a hard-coded limit,
  if someone comes up with a good reason to make it configurable, we
  will probably do that).
---------------------------------------------------------------------------
Version 3.21.8  [BETA] (rgerhards), 2008-12-04
- bugfix: imklog did not compile on FreeBSD
- security bugfix: $AllowedSender was not honored, all senders were
  permitted instead (see http://www.rsyslog.com/Article322.phtml)
- merged in all other changes from 3.20.1 (see there)
---------------------------------------------------------------------------
Version 3.21.7  [BETA] (rgerhards), 2008-11-11
- this is the new beta branch, based on the former 3.21.6 devel
- new functionality: ZERO property replacer nomatch option (from v3-stable)
---------------------------------------------------------------------------
Version 3.21.6  [DEVEL] (rgerhards), 2008-10-22
- consolidated time calls during msg object creation, improves performance
  and consistency
- bugfix: solved a segfault condition
- bugfix: subsecond time properties generated by imfile, imklog and
  internal messages could be slightly inconsistent
- bugfix: (potentially big) memory leak on HUP if queues could not be
  drained before timeout - thanks to David Lang for pointing this out
- added capability to support multiple module search pathes. Thank
  to Marius Tomaschewski for providing the patch.
- bugfix: im3195 did no longer compile
- improved "make distcheck" by ensuring everything relevant is recompiled
---------------------------------------------------------------------------
Version 3.21.5  [DEVEL] (rgerhards), 2008-09-30
- performance optimization: unnecessary time() calls during message
  parsing removed - thanks to David Lang for his excellent performance
  analysis
- added new capability to property replacer: multiple immediately
  successive field delimiters are treated as a single one.
  Thanks to Zhuang Yuyao for the patch.
- added message property "inputname", which contains the name of the
  input (module) that generated it. Presence is depending on suport in
  each input module (else it is blank).
- added system property "$myhostname", which contains the name of the
  local host as it knows itself.
- imported a number of fixes and enhancements from the stable and
  devel branches, including a fix to a potential segfault on HUP
  when using UDP listners
- re-enabled gcc builtin atomic operations and added a proper
  ./configure check
- bugfix: potential race condition when adding messages to queue
  There was a wrong order of mutex lock operations. It is hard to
  believe that really caused problems, but in theory it could and with
  threading we often see that theory becomes practice if something is only
  used long enough on a fast enough machine with enough CPUs ;)
- cleaned up internal debug system code and made it behave better
  in regard to multi-threading
---------------------------------------------------------------------------
Version 3.21.4  [DEVEL] (rgerhards), 2008-09-04
- removed compile time fixed message size limit (was 2K), limit can now
  be set via $MaxMessageSize global config directive (finally gotten rid
  of MAXLINE ;))
- enhanced doc for $ActionExecOnlyEveryNthTimeTimeout
- integrated a number of patches from 3.18.4, namely
  - bugfix: order-of magnitude issue with base-10 size definitions
    in config file parser. Could lead to invalid sizes, constraints
    etc for e.g. queue files and any other object whose size was specified
    in base-10 entities. Did not apply to binary entities. Thanks to
    RB for finding this bug and providing a patch.
  - bugfix: action was not called when system time was set backwards
    (until the previous time was reached again). There are still some
    side-effects when time is rolled back (A time rollback is really a bad
    thing to do, ideally the OS should issue pseudo time (like NetWare did)
    when the user tries to roll back time). Thanks to varmojfekoj for this
    patch.
  - doc bugfix: rsyslog.conf man page improved and minor nit fixed
    thanks to Lukas Kuklinek for the patch.
---------------------------------------------------------------------------
Version 3.21.3  [DEVEL] (rgerhards), 2008-08-13
- added ability to specify flow control mode for imuxsock
- added ability to execute actions only after the n-th call of the action
  This also lead to the addition of two new config directives:
  $ActionExecOnlyEveryNthTime and $ActionExecOnlyEveryNthTimeTimeout
  This feature is useful, for example, for alerting: it permits you to
  send an alert only after at least n occurences of a specific message
  have been seen by rsyslogd. This protectes against false positives
  due to waiting for additional confirmation.
- bugfix: IPv6 addresses could not be specified in forwarding actions
  New syntax @[addr]:port introduced to enable that. Root problem was IPv6
  addresses contain colons.
- somewhat enhanced debugging messages
- imported from 3.18.3:
  - enhanced ommysql to support custom port to connect to server
    Port can be set via new $ActionOmmysqlServerPort config directive
    Note: this was a very minor change and thus deemed appropriate to be
    done in the stable release.
  - bugfix: misspelled config directive, previously was
    $MainMsgQueueWorkeTimeoutrThreadShutdown, is now
    $MainMsgQueueWorkerTimeoutThreadShutdown. Note that the misspelled
    directive is not preserved - if the misspelled directive was used
    (which I consider highly unlikely), the config file must be changed.
    Thanks to lperr for reporting the bug.
---------------------------------------------------------------------------
Version 3.21.2  [DEVEL] (rgerhards), 2008-08-04
- added $InputUnixListenSocketHostName config directive, which permits to
  override the hostname being used on a local unix socket. This is useful
  for differentiating "hosts" running in several jails. Feature was
  suggested by David Darville, thanks for the suggestion.
- enhanced ommail to support multiple email recipients. This is done by
  specifying $ActionMailTo multiple times. Note that this introduces a
  small incompatibility to previous config file syntax: the recipient
  list is now reset for each action (we honestly believe that will
  not cause any problem - apologies if it does).
- enhanced troubleshooting documentation
---------------------------------------------------------------------------
Version 3.21.1  [DEVEL] (rgerhards), 2008-07-30
- bugfix: no error was reported if the target of a $IncludeConfig
  could not be accessed.
- added testbed for common config errors
- added doc for -u option to rsyslogd man page
- enhanced config file checking - no active actions are detected
- added -N rsyslogd command line option for a config validation run
  (which does not execute actual syslogd code and does not interfere
  with a running instance)
- somewhat improved emergency configuration. It is now also selected
  if the config contains no active actions
- rsyslogd error messages are now reported to stderr by default. can be
  turned off by the new "$ErrorMessagesToStderr off" directive
 Thanks to HKS for suggesting the new features.
---------------------------------------------------------------------------
Version 3.21.0  [DEVEL] (rgerhards), 2008-07-18
- starts a new devel branch
- added a generic test driver for RainerScript plus some test cases
  to the testbench
- added a small diagnostic tool to obtain result of gethostname() API
- imported all changes from 3.18.1 until today (some quite important,
  see below)
---------------------------------------------------------------------------
Version 3.20.6 [v3-stable] (rgerhards), 2009-04-16
- this is the last v3-stable for the 3.20.x series
- bugfix: $InputTCPMaxSessions config directive was accepted, but not
  honored. This resulted in a fixed upper limit of 200 connections.
- bugfix: the default for $DirCreateMode was 0644, and as such wrong.
  It has now been changed to 0700. For some background, please see
  http://lists.adiscon.net/pipermail/rsyslog/2009-April/001986.html
---------------------------------------------------------------------------
Version 3.20.5 [v3-stable] (rgerhards), 2009-04-02
- bugfix: potential abort with DA queue after high watermark is reached
  There exists a race condition that can lead to a segfault. Thanks
  go to vbernetr, who performed the analysis and provided patch, which
  I only tweaked a very little bit.
- fixed bugs in RainerScript:
  o when converting a number and a string to a common type, both were 
    actually converted to the other variable's type.
  o the value of rsCStrConvertToNumber() was miscalculated.
  Thanks to varmojfekoj for the patch
- fixed a bug in configure.ac which resulted in problems with
  environment detection - thanks to Michael Biebl for the patch
- fixed a potential segfault problem in gssapi code
  thanks to varmojfekoj for the patch
- doc enhance: provide standard template for MySQL module and instructions
  on how to modify schema
---------------------------------------------------------------------------
Version 3.20.4 [v3-stable] (rgerhards), 2009-02-09
- bugfix: inconsistent use of mutex/atomic operations could cause segfault
  details are too many, for full analysis see blog post at:
  http://blog.gerhards.net/2009/01/rsyslog-data-race-analysis.html
- bugfix: invalid ./configure settings for RFC3195
  thanks to Michael Biebl for the patch
- bugfix: invalid mutex access in msg.c
- doc bugfix: dist tarball missed 2 files, had one extra file that no
  longer belongs into it. Thanks to Michael Biebl for pointing this out.
---------------------------------------------------------------------------
Version 3.20.3 [v3-stable] (rgerhards), 2009-01-19
- doc bugfix: v3-compatiblity document had typo in config directive
  thanks to Andrej for reporting this
- fixed a potential segfault condition with $AllowedSender directive
  On HUP, the root pointers were not properly cleaned up. Thanks to
  Michael Biebel, olgoat, and Juha Koho for reporting and analyzing
  the bug.
---------------------------------------------------------------------------
Version 3.20.2 [v3-stable] (rgerhards), 2008-12-04
- re-release of 3.20.1 with an additional fix, that could also lead
  to DoS; 3.20.1 has been removed from the official download archives
- security fix: imudp emitted a message when a non-permitted sender
  tried to send a message to it. This behaviour is operator-configurable.
  If enabled, a message was emitted each time. That way an attacker could
  effectively fill the disk via this facility. The message is now
  emitted only once in a minute (this currently is a hard-coded limit,
  if someone comes up with a good reason to make it configurable, we
  will probably do that).
---------------------------------------------------------------------------
Version 3.20.1 [v3-stable] (rgerhards), 2008-12-04
- security bugfix: $AllowedSender was not honored, all senders were
  permitted instead
- enhance: regex nomatch option "ZERO" has been added
  This allows to return the string 0 if a regular expression is
  not found. This is probably useful for storing numerical values into
  database columns.
- bugfix: memory leak in gtls netstream driver fixed
  memory was lost each time a TLS session was torn down. This could 
  result in a considerable memory leak if it happened quite frequently
  (potential system crash condition)
- doc update: documented how to specify multiple property replacer
  options + link to new online regex generator tool added
- minor bufgfix: very small memory leak in gtls netstream driver
  around a handful of bytes (< 20) for each HUP
- improved debug output for regular expressions inside property replacer
  RE's seem to be a big trouble spot and I would like to have more
  information inside the debug log. So I decided to add some additional
  debug strings permanently.
---------------------------------------------------------------------------
Version 3.20.0 [v3-stable] (rgerhards), 2008-11-05
- this is the inital release of the 3.19.x branch as a stable release
- bugfix: double-free in pctp netstream driver. Thank to varmojfeko
  for the patch
---------------------------------------------------------------------------
Version 3.19.12 [BETA] (rgerhards), 2008-10-16
- bugfix: subseconds where not correctly extracted from a timestamp
  if that timestamp did not contain any subsecond information (the
  resulting string was garbagge but should have been "0", what it
  now is).
- increased maximum size of a configuration statement to 4K (was 1K)
- imported all fixes from the stable branch (quite a lot)
- bugfix: (potentially big) memory leak on HUP if queues could not be
  drained before timeout - thanks to David Lang for pointing this out
---------------------------------------------------------------------------
Version 3.19.11 [BETA] (rgerhards), 2008-08-25
This is a refresh of the beta. No beta-specific fixes have been added.
- included fixes from v3-stable (most importantly 3.18.3)
---------------------------------------------------------------------------
Version 3.19.10 [BETA] (rgerhards), 2008-07-15
- start of a new beta branch based on former 3.19 devel branch
- bugfix: bad memory leak in disk-based queue modes
- bugfix: UDP syslog forwarding did not work on all platforms
  the ai_socktype was incorrectly set to 1. On some platforms, this
  lead to failing name resolution (e.g. FreeBSD 7). Thanks to HKS for
  reporting the bug.
- bugfix: priority was incorrectly calculated on FreeBSD 7,
  because the LOG_MAKEPRI() C macro has a different meaning there (it
  is just a simple addition of faciltity and severity). I have changed
  this to use own, consistent, code for PRI calculation. Thank to HKS
  for reporting this bug.
- bugfix (cosmetical): authorization was not checked when gtls handshake
  completed immediately. While this sounds scary, the situation can not
  happen in practice. We use non-blocking IO only for server-based gtls
  session setup. As TLS requires the exchange of multiple frames before
  the handshake completes, it simply is impossible to do this in one
  step. However, it is useful to have the code path correct even for 
  this case - otherwise, we may run into problems if the code is changed
  some time later (e.g. to use blocking sockets). Thanks to varmojfekoj
  for providing the patch.
- important queue bugfix from 3.18.1 imported (see below)
- cleanup of some debug messages
---------------------------------------------------------------------------
Version 3.19.9 (rgerhards), 2008-07-07
- added tutorial for creating a TLS-secured syslog infrastructure
- rewritten omusrmsg to no longer fork() a new process for sending messages
  this caused some problems with the threading model, e.g. zombies. Also,
  it was far less optimal than it is now.
- bugfix: machine certificate was required for client even in TLS anon mode
  Reference: http://bugzilla.adiscon.com/show_bug.cgi?id=85
  The fix also slightly improves performance by not storing certificates in
  client sessions when there is no need to do so.
- bugfix: RainerScript syntax error was not always detected
---------------------------------------------------------------------------
Version 3.19.8 (rgerhards), 2008-07-01
- bugfix: gtls module did not correctly handle EGAIN (and similar) recv()
  states. This has been fixed by introducing a new abstraction layer inside
  gtls.
- added (internal) error codes to error messages; added redirector to
  web description of error codes
  closes bug http://bugzilla.adiscon.com/show_bug.cgi?id=20
- disabled compile warnings caused by third-party libraries
- reduced number of compile warnings in gcc's -pedantic mode
- some minor documentation improvements
- included all fixes from beta 3.17.5
---------------------------------------------------------------------------
Version 3.19.7 (rgerhards), 2008-06-11
- added new property replacer option "date-subseconds" that enables
  to query just the subsecond part of a high-precision timestamp
- somewhat improved plain tcp syslog reliability by doing a connection
  check before sending. Credits to Martin Schuette for providing the
  idea. Details are available at
  http://blog.gerhards.net/2008/06/reliable-plain-tcp-syslog-once-again.html
- made rsyslog tickless in the (usual and default) case that repeated
  message reduction is turned off. More info:
  http://blog.gerhards.net/2008/06/coding-to-save-environment.html
- some build system cleanup, thanks to Michael Biebl
- bugfix: compile under (Free)BSD failed due to some invalid library
  definitions - this is fixed now. Thanks to Michael Biebl for the patch.
---------------------------------------------------------------------------
Version 3.19.6 (rgerhards), 2008-06-06
- enhanced property replacer to support multiple regex matches
- bugfix: part of permittedPeer structure was not correctly initialized
  thanks to varmojfekoj for spotting this
- bugfix: off-by-one bug during certificate check
- bugfix: removed some memory leaks in TLS code
---------------------------------------------------------------------------
Version 3.19.5 (rgerhards), 2008-05-30
- enabled Posix ERE expressions inside the property replacer
  (previously BRE was permitted only)
- provided ability to specify that a regular expression submatch shall
  be used inside the property replacer
- implemented in property replacer: if a regular expression does not match,
  it can now either return "**NO MATCH** (default, as before), a blank
  property or the full original property text
- enhanced property replacer to support multiple regex matches
---------------------------------------------------------------------------
Version 3.19.4 (rgerhards), 2008-05-27
- implemented x509/certvalid gtls auth mode
- implemented x509/name gtls auth mode (including wildcards)
- changed fingerprint gtls auth mode to new format fingerprint
- protected gtls error string function by a mutex. Without it, we
  could have a race condition in extreme cases. This was very remote,
  but now can no longer happen.
- changed config directive name to reflect different use
  $ActionSendStreamDriverCertFingerprint is now
  $ActionSendStreamDriverPermittedPeer and can be used both for
  fingerprint and name authentication (similar to the input side)
- bugfix: sender information (fromhost et al) was missing in imudp
  thanks to sandiso for reporting this bug
- this release fully inplements IETF's syslog-transport-tls-12 plus
  the latest text changes Joe Salowey provided via email. Not included
  is ipAddress subjectAltName authentication, which I think will be
  dropped from the draft. I don't think there is any real need for it.
This release also includes all bug fix up to today from the beta
and stable branches. Most importantly, this means the bugfix for
100% CPU utilization by imklog.
---------------------------------------------------------------------------
Version 3.19.3 (rgerhards), 2008-05-21
- added ability to authenticate the server against its certificate
  fingerprint
- added ability for client to provide its fingerprint
- added ability for server to obtain client cert's fingerprint
- bugfix: small mem leak in omfwd on exit (strmdriver name was not freed)
- bugfix: $ActionSendStreamDriver had no effect
- bugfix: default syslog port was no longer used if none was
  configured. Thanks to varmojfekoj for the patch
- bugfix: missing linker options caused build to fail on some
  systems. Thanks to Tiziano Mueller for the patch.
---------------------------------------------------------------------------
Version 3.19.2 (rgerhards), 2008-05-16
- bugfix: TCP input modules did incorrectly set fromhost property
  (always blank)
- bugfix: imklog did not set fromhost property
- added "fromhost-ip" property
  Note that adding this property changes the on-disk format for messages.
  However, that should not have any bad effect on existing spool files.
  But you will run into trouble if you create a spool file with this
  version and then try to process it with an older one (after a downgrade).
  Don't do that ;)
- added "RSYSLOG_DebugFormat" canned template
- bugfix: hostname and fromhost were swapped when a persisted message
  (in queued mode) was read in
- bugfix: lmtcpclt, lmtcpsrv and lmgssutil did all link to the static
  runtime library, resulting in a large size increase (and potential
  "interesting" effects). Thanks to Michael Biebel for reporting the size
  issue.
- bugfix: TLS server went into an endless loop in some situations.
  Thanks to Michael Biebl for reporting the problem.
- fixed potential segfault due to invalid call to cfsysline
  thanks to varmojfekoj for the patch
---------------------------------------------------------------------------
Version 3.19.1 (rgerhards), 2008-05-07
- configure help for --enable-gnutls wrong - said default is "yes" but
  default actually is "no" - thanks to darix for pointing this out
- file dirty.h was missing - thanks to darix for pointing this out
- bugfix: man files were not properly distributed - thanks to
  darix for reporting and to Michael Biebl for help with the fix
- some minor cleanup
---------------------------------------------------------------------------
Version 3.19.0 (rgerhards), 2008-05-06
- begins new devel branch version
- implemented TLS for plain tcp syslog (this is also the world's first
  implementation of IETF's upcoming syslog-transport-tls draft)
- partly rewritten and improved omfwd among others, now loads TCP
  code only if this is actually necessary
- split of a "runtime library" for rsyslog - this is not yet a clean
  model, because some modularization is still outstanding. In theory,
  this shall enable other utilities but rsyslogd to use the same
  runtime
- implemented im3195, the RFC3195 input as a plugin
- changed directory structure, files are now better organized
- a lot of cleanup in regard to modularization
- -c option no longer must be the first option - thanks to varmjofekoj
  for the patch
---------------------------------------------------------------------------
Version 3.18.7 (rgerhards), 2008-12-??
- bugfix: the default for $DirCreateMode was 0644, and as such wrong.
  It has now been changed to 0700. For some background, please see
  http://lists.adiscon.net/pipermail/rsyslog/2009-April/001986.html
- fixed a potential segfault condition with $AllowedSender directive
  On HUP, the root pointers were not properly cleaned up. Thanks to
  Michael Biebel, olgoat, and Juha Koho for reporting and analyzing
  the bug.
- some legacy options were not correctly processed.
  Thanks to varmojfekoj for the patch.
- doc bugfix: some spelling errors in man pages corrected. Thanks to
  Geoff Simmons for the patch.
---------------------------------------------------------------------------
Version 3.18.6 (rgerhards), 2008-12-08
- security bugfix: $AllowedSender was not honored, all senders were
  permitted instead (see http://www.rsyslog.com/Article322.phtml)
  (backport from v3-stable, v3.20.9)
- minor bugfix: dual close() call on tcp session closure
---------------------------------------------------------------------------
Version 3.18.5 (rgerhards), 2008-10-09
- bugfix: imudp input module could cause segfault on HUP
  It did not properly de-init a variable acting as a linked list head.
  That resulted in trying to access freed memory blocks after the HUP.
- bugfix:  rsyslogd could hang on HUP
  because getnameinfo() is not cancel-safe, but was not guarded against
  being cancelled. pthread_cancel() is routinely being called during
  HUP processing.
- bugfix[minor]: if queue size reached light_delay mark, enqueuing
  could potentially be blocked for a longer period of time, which
  was not the behaviour desired.
- doc bugfix: $ActionExecOnlyWhenPreviousIsSuspended was still misspelled
  as $...OnlyIfPrev... in some parts of the documentation. Thanks to 
  Lorenzo M. Catucci for reporting this bug.
- added doc on malformed messages, cause and how to work-around, to the
  doc set
- added doc on how to build from source repository
---------------------------------------------------------------------------
Version 3.18.4 (rgerhards), 2008-09-18
- bugfix: order-of magnitude issue with base-10 size definitions
  in config file parser. Could lead to invalid sizes, constraints
  etc for e.g. queue files and any other object whose size was specified
  in base-10 entities. Did not apply to binary entities. Thanks to
  RB for finding this bug and providing a patch.
- bugfix: action was not called when system time was set backwards
  (until the previous time was reached again). There are still some
  side-effects when time is rolled back (A time rollback is really a bad
  thing to do, ideally the OS should issue pseudo time (like NetWare did)
  when the user tries to roll back time). Thanks to varmojfekoj for this
  patch.
- doc bugfix: rsyslog.conf man page improved and minor nit fixed
  thanks to Lukas Kuklinek for the patch.
- bugfix: error code -2025 was used for two different errors. queue full
  is now -2074 and -2025 is unique again. (did cause no real problem
  except for troubleshooting)
- bugfix: default discard severity was incorrectly set to 4, which lead
  to discard-on-queue-full to be enabled by default. That could cause
  message loss where non was expected.  The default has now been changed
  to the correct value of 8, which disables the functionality. This
  problem applied both to the main message queue and the action queues.
  Thanks to Raoul Bhatia for pointing out this problem.
- bugfix: option value for legacy -a option could not be specified,
  resulting in strange operations. Thanks to Marius Tomaschewski
  for the patch.
- bugfix: colon after date should be ignored, but was not. This has
  now been corrected. Required change to the internal ParseTIMESTAMP3164()
  interface.
---------------------------------------------------------------------------
Version 3.18.3 (rgerhards), 2008-08-18
- bugfix: imfile could cause a segfault upon rsyslogd HUP and termination
  Thanks to lperr for an excellent bug report that helped detect this
  problem.
- enhanced ommysql to support custom port to connect to server
  Port can be set via new $ActionOmmysqlServerPort config directive
  Note: this was a very minor change and thus deemed appropriate to be
  done in the stable release.
- bugfix: misspelled config directive, previously was
  $MainMsgQueueWorkeTimeoutrThreadShutdown, is now
  $MainMsgQueueWorkerTimeoutThreadShutdown. Note that the misspelled
  directive is not preserved - if the misspelled directive was used
  (which I consider highly unlikely), the config file must be changed.
  Thanks to lperr for reporting the bug.
- disabled flow control for imuxsock, as it could cause system hangs
  under some circumstances. The devel (3.21.3 and above) will
  re-enable it and provide enhanced configurability to overcome the
  problems if they occur.
---------------------------------------------------------------------------
Version 3.18.2 (rgerhards), 2008-08-08
- merged in IPv6 forwarding address bugfix from v2-stable
---------------------------------------------------------------------------
Version 3.18.1 (rgerhards), 2008-07-21
- bugfix: potential segfault in creating message mutex in non-direct queue
  mode. rsyslogd segfaults on freeeBSD 7.0 (an potentially other platforms)
  if an action queue is running in any other mode than non-direct. The
  same problem can potentially be triggered by some main message queue
  settings. In any case, it will manifest during rsylog's startup. It is
  unlikely to happen after a successful startup (the only window of
  exposure may be a relatively seldom executed action running in queued
  mode). This has been corrected. Thank to HKS for point out the problem.
- bugfix: priority was incorrectly calculated on FreeBSD 7,
  because the LOG_MAKEPRI() C macro has a different meaning there (it
  is just a simple addition of faciltity and severity). I have changed
  this to use own, consistent, code for PRI calculation. [Backport from
  3.19.10]
- bugfix: remove PRI part from kernel message if it is present
  Thanks to Michael Biebl for reporting this bug
- bugfix: mark messages were not correctly written to text log files
  the markmessageinterval was not correctly propagated to all places
  where it was needed. This resulted in rsyslog using the default
  (20 minutes) in some code pathes, what looked to the user like mark
  messages were never written.
- added a new property replacer option "sp-if-no-1st-sp" to cover
  a problem with RFC 3164 based interpreation of tag separation. While
  it is a generic approach, it fixes a format problem introduced in
  3.18.0, where kernel messages no longer had a space after the tag.
  This is done by a modifcation of the default templates.
  Please note that this may affect some messages where there intentionally
  is no space between the tag and the first character of the message
  content. If so, this needs to be worked around via a specific
  template. However, we consider this scenario to be quite remote and,
  even if it exists, it is not expected that it will actually cause
  problems with log parsers (instead, we assume the new default template
  behaviour may fix previous problems with log parsers due to the 
  missing space).
- bugfix: imklog module was not correctly compiled for GNU/kFreeBSD.
  Thanks to Petr Salinger for the patch
- doc bugfix: property replacer options secpath-replace and
  secpath-drop were not documented
- doc bugfix: fixed some typos in rsyslog.conf man page
- fixed typo in source comment  - thanks to Rio Fujita
- some general cleanup (thanks to Michael Biebl)
---------------------------------------------------------------------------
Version 3.18.0 (rgerhards), 2008-07-11
- begun a new v3-stable based on former 3.17.4 beta plus patches to
  previous v3-stable
- bugfix in RainerScript: syntax error was not always detected
---------------------------------------------------------------------------
Version 3.17.5 (rgerhards), 2008-06-27
- added doc: howto set up a reliable connection to remote server via
  queued mode (and plain tcp protocol)
- bugfix: comments after actions were not properly treated. For some
  actions (e.g. forwarding), this could also lead to invalid configuration
---------------------------------------------------------------------------
Version 3.17.4 (rgerhards), 2008-06-16
- changed default for $KlogSymbolLookup to "off". The directive is
  also scheduled for removal in a later version. This was necessary
  because on kernels >= 2.6, the kernel does the symbol lookup itself. The
  imklog lookup logic then breaks the log message and makes it unusable.
---------------------------------------------------------------------------
Version 3.17.3 (rgerhards), 2008-05-28
- bugfix: imklog went into an endless loop if a PRI value was inside
  a kernel log message (unusual case under Linux, frequent under BSD)
---------------------------------------------------------------------------
Version 3.17.2 (rgerhards), 2008-05-04
- this version is the new beta, based on 3.17.1 devel feature set
- merged in imklog bug fix from v3-stable (3.16.1)
---------------------------------------------------------------------------
Version 3.17.1 (rgerhards), 2008-04-15
- removed dependency on MAXHOSTNAMELEN as much as it made sense.
  GNU/Hurd does not define it (because it has no limit), and we have taken
  care for cases where it is undefined now. However, some very few places
  remain where IMHO it currently is not worth fixing the code. If it is
  not defined, we have used a generous value of 1K, which is above IETF
  RFC's on hostname length at all. The memory consumption is no issue, as
  there are only a handful of this buffers allocated *per run* -- that's
  also the main reason why we consider it not worth to be fixed any further.
- enhanced legacy syslog parser to handle slightly malformed messages
  (with a space in front of the timestamp) - at least HP procurve is
  known to do that and I won't outrule that others also do it. The 
  change looks quite unintrusive and so we added it to the parser.
- implemented klogd functionality for BSD
- implemented high precision timestamps for the kernel log. Thanks to
  Michael Biebl for pointing out that the kernel log did not have them.
- provided ability to discard non-kernel messages if they are present
  in the kernel log (seems to happen on BSD)
- implemented $KLogInternalMsgFacility config directive
- implemented $KLogPermitNonKernelFacility config directive
Plus a number of bugfixes that were applied to v3-stable and beta
branches (not mentioned here in detail).
---------------------------------------------------------------------------
Version 3.17.0 (rgerhards), 2008-04-08
- added native ability to send mail messages
- removed no longer needed file relptuil.c/.h
- added $ActionExecOnlyOnceEveryInterval config directive
- bugfix: memory leaks in script engine
- bugfix: zero-length strings were not supported in object
  deserializer
- properties are now case-insensitive everywhere (script, filters,
  templates)
- added the capability to specify a processing (actually dequeue)
  timeframe with queues - so things can be configured to be done
  at off-peak hours
- We have removed the 32 character size limit (from RFC3164) on the
  tag. This had bad effects on existing envrionments, as sysklogd didn't
  obey it either (probably another bug in RFC3164...). We now receive
  the full size, but will modify the outputs so that only 32 characters
  max are used by default. If you need large tags in the output, you need
  to provide custom templates.
- changed command line processing. -v, -M, -c options are now parsed
  and processed before all other options. Inter-option dependencies
  have been relieved. Among others, permits to specify intial module
  load path via -M only (not the environment) which makes it much
  easier to work with non-standard module library locations. Thanks
  to varmojfekoj for suggesting this change. Matches bugzilla bug 55.
- bugfix: some messages were emited without hostname
Plus a number of bugfixes that were applied to v3-stable and beta
branches (not mentioned here in detail).
---------------------------------------------------------------------------
Version 3.16.3 (rgerhards), 2008-07-11
- updated information on rsyslog packages
- bugfix: memory leak in disk-based queue modes
---------------------------------------------------------------------------
Version 3.16.2 (rgerhards), 2008-06-25
- fixed potential segfault due to invalid call to cfsysline
  thanks to varmojfekoj for the patch
- bugfix: some whitespaces where incorrectly not ignored when parsing
  the config file. This is now corrected. Thanks to Michael Biebl for
  pointing out the problem.
---------------------------------------------------------------------------
Version 3.16.1 (rgerhards), 2008-05-02
- fixed a bug in imklog which lead to startup problems (including
  segfault) on some platforms under some circumsances. Thanks to
  Vieri for reporting this bug and helping to troubleshoot it.
---------------------------------------------------------------------------
Version 3.16.0 (rgerhards), 2008-04-24
- new v3-stable (3.16.x) based on beta 3.15.x (RELP support)
- bugfix: omsnmp had a too-small sized buffer for hostname+port. This
  could not lead to a segfault, as snprintf() was used, but could cause
  some trouble with extensively long hostnames.
- applied patch from Tiziano Müller to remove some compiler warnings
- added gssapi overview/howto thanks to Peter Vrabec
- changed some files to grant LGPLv3 extended persmissions on top of GPLv3
  this also is the first sign of something that will evolve into a
  well-defined "rsyslog runtime library"
---------------------------------------------------------------------------
Version 3.15.1 (rgerhards), 2008-04-11
- bugfix: some messages were emited without hostname
- disabled atomic operations for the time being because they introduce some
  cross-platform trouble - need to see how to fix this in the best 
  possible way
- bugfix: zero-length strings were not supported in object
  deserializer
- added librelp check via PKG_CHECK thanks to Michael Biebl's patch
- file relputil.c deleted, is not actually needed
- added more meaningful error messages to rsyslogd (when some errors
  happens during startup)
- bugfix: memory leaks in script engine
- bugfix: $hostname and $fromhost in RainerScript did not work
This release also includes all changes applied to the stable versions
up to today.
---------------------------------------------------------------------------
Version 3.15.0 (rgerhards), 2008-04-01
- major new feature: imrelp/omrelp support reliable delivery of syslog
  messages via the RELP protocol and librelp (http://www.librelp.com).
  Plain tcp syslog, so far the best reliability solution, can lose
  messages when something goes wrong or a peer goes down. With RELP,
  this can no longer happen. See imrelp.html for more details.
- bugfix: rsyslogd was no longer build by default; man pages are 
  only installed if corresponding option is selected. Thanks to
  Michael Biebl for pointing these problems out.
---------------------------------------------------------------------------
Version 3.14.2 (rgerhards), 2008-04-09
- bugfix: segfault with expression-based filters
- bugfix: omsnmp did not deref errmsg object on exit (no bad effects caused)
- some cleanup
- bugfix: imklog did not work well with kernel 2.6+. Thanks to Peter
  Vrabec for patching it based on the development in sysklogd - and thanks
  to the sysklogd project for upgrading klogd to support the new
  functionality
- some cleanup in imklog
- bugfix: potential segfault in imklog when kernel is compiled without
  /proc/kallsyms and the file System.map is missing. Thanks to
  Andrea Morandi for pointing it out and suggesting a fix.
- bugfixes, credits to varmojfekoj:
  * reset errno before printing a warning message
  * misspelled directive name in code processing legacy options
- bugfix: some legacy options not correctly interpreted - thanks to
  varmojfekoj for the patch
- improved detection of modules being loaded more than once
  thanks to varmojfekoj for the patch
---------------------------------------------------------------------------
Version 3.14.1 (rgerhards), 2008-04-04
- bugfix: some messages were emited without hostname
- bugfix: rsyslogd was no longer build by default; man pages are 
  only installed if corresponding option is selected. Thanks to
  Michael Biebl for pointing these problems out.
- bugfix: zero-length strings were not supported in object
  deserializer
- disabled atomic operations for this stable build as it caused
  platform problems
- bugfix: memory leaks in script engine
- bugfix: $hostname and $fromhost in RainerScript did not work
- bugfix: some memory leak when queue is runing in disk mode
- man pages improved thanks to varmofekoj and Peter Vrabec
- We have removed the 32 character size limit (from RFC3164) on the
  tag. This had bad effects on existing envrionments, as sysklogd didn't
  obey it either (probably another bug in RFC3164...). We now receive
  the full size, but will modify the outputs so that only 32 characters
  max are used by default. If you need large tags in the output, you need
  to provide custom templates.
- bugfix: some memory leak when queue is runing in disk mode
---------------------------------------------------------------------------
Version 3.14.0 (rgerhards), 2008-04-02
An interim version was accidently released to the web. It was named 3.14.0.
To avoid confusion, we have not assigned this version number to any
official release. If you happen to use 3.14.0, please update to 3.14.1.
---------------------------------------------------------------------------
Version 3.13.0-dev0 (rgerhards), 2008-03-31
- bugfix: accidently set debug option in 3.12.5 reset to production
  This option prevented dlclose() to be called. It had no real bad effects,
  as the modules were otherwise correctly deinitialized and dlopen()
  supports multiple opens of the same module without any memory footprint.
- removed --enable-mudflap, added --enable-valgrind ./configure setting
- bugfix: tcp receiver could segfault due to uninitialized variable
- docfix: queue doc had a wrong directive name that prevented max worker
  threads to be correctly set
- worked a bit on atomic memory operations to support problem-free
  threading (only at non-intrusive places)
- added a --enable/disable-rsyslogd configure option so that
  source-based packaging systems can build plugins without the need
  to compile rsyslogd
- some cleanup
- test of potential new version number scheme
---------------------------------------------------------------------------
Version 3.12.5 (rgerhards), 2008-03-28
- changed default for "last message repeated n times", which is now
  off by default
- implemented backward compatibility commandline option parsing
- automatically generated compatibility config lines are now also
  logged so that a user can diagnose problems with them
- added compatibility mode for -a, -o and -p options
- compatibility mode processing finished
- changed default file output format to include high-precision timestamps
- added a buid-in template for previous syslogd file format
- added new $ActionFileDefaultTemplate directive
- added support for high-precision timestamps when receiving legacy
  syslog messages
- added new $ActionForwardDefaultTemplate directive
- added new $ActionGSSForwardDefaultTemplate directive
- added build-in templates for easier configuration
- bugfix: fixed small memory leak in tcpclt.c
- bugfix: fixed small memory leak in template regular expressions
- bugfix: regular expressions inside property replacer did not work
  properly
- bugfix: QHOUR and HHOUR properties were wrongly calculated
- bugfix: fixed memory leaks in stream class and imfile
- bugfix: $ModDir did invalid bounds checking, potential overlow in
  dbgprintf() - thanks to varmojfekoj for the patch
- bugfix: -t and -g legacy options max number of sessions had a wrong
  and much too high value
---------------------------------------------------------------------------
Version 3.12.4 (rgerhards), 2008-03-25
- Greatly enhanced rsyslogd's file write performance by disabling
  file syncing capability of output modules by default. This
  feature is usually not required, not useful and an extreme performance
  hit (both to rsyslogd as well as the system at large). Unfortunately,
  most users enable it by default, because it was most intuitive to enable
  it in plain old sysklogd syslog.conf format. There is now the
  $ActionFileEnableSync config setting which must be enabled in order to
  support syncing. By default it is off. So even if the old-format config
  lines request syncing, it is not done unless explicitely enabled. I am
  sure this is a very useful change and not a risk at all. I need to think
  if I undo it under compatibility mode, but currently this does not
  happen (I fear a lot of lazy users will run rsyslogd in compatibility
  mode, again bringing up this performance problem...).
- added flow control options to other input sources
- added $HHOUR and $QHOUR system properties - can be used for half- and
  quarter-hour logfile rotation
- changed queue's discard severities default value to 8 (do not discard)
  to prevent unintentional message loss
- removed a no-longer needed callback from the output module 
  interface. Results in reduced code complexity.
- bugfix/doc: removed no longer supported -h option from man page
- bugfix: imklog leaked several hundered KB on each HUP. Thanks to
  varmojfekoj for the patch
- bugfix: potential segfault on module unload. Thanks to varmojfekoj for
  the patch
- bugfix: fixed some minor memory leaks
- bugfix: fixed some slightly invalid memory accesses
- bugfix: internally generated messages had "FROMHOST" property not set
---------------------------------------------------------------------------
Version 3.12.3 (rgerhards), 2008-03-18
- added advanced flow control for congestion cases (mode depending on message
  source and its capablity to be delayed without bad side effects)
- bugfix: $ModDir should not be reset on $ResetConfig - this can cause a lot
  of confusion and there is no real good reason to do so. Also conflicts with
  the new -M option and environment setting.
- bugfix: TCP and GSSAPI framing mode variable was uninitialized, leading to
  wrong framing (caused, among others, interop problems)
- bugfix: TCP (and GSSAPI) octet-counted frame did not work correctly in all
  situations. If the header was split across two packet reads, it was invalidly
  processed, causing loss or modification of messages.
- bugfix: memory leak in imfile
- bugfix: duplicate public symbol in omfwd and omgssapi could lead to
  segfault. thanks to varmojfekoj for the patch.
- bugfix: rsyslogd aborted on sigup - thanks to varmojfekoj for the patch
- some more internal cleanup ;)
- begun relp modules, but these are not functional yet
- Greatly enhanced rsyslogd's file write performance by disabling
  file syncing capability of output modules by default. This
  feature is usually not required, not useful and an extreme performance
  hit (both to rsyslogd as well as the system at large). Unfortunately,
  most users enable it by default, because it was most intuitive to enable
  it in plain old sysklogd syslog.conf format. There is now a new config
  setting which must be enabled in order to support syncing. By default it
  is off. So even if the old-format config lines request syncing, it is
  not done unless explicitely enabled. I am sure this is a very useful
  change and not a risk at all. I need to think if I undo it under
  compatibility mode, but currently this does not happen (I fear a lot of
  lazy users will run rsyslogd in compatibility mode, again bringing up
  this performance problem...).
---------------------------------------------------------------------------
Version 3.12.2 (rgerhards), 2008-03-13
- added RSYSLOGD_MODDIR environment variable
- added -M rsyslogd option (allows to specify module directory location)
- converted net.c into a loadable library plugin
- bugfix: debug module now survives unload of loadable module when
  printing out function call data
- bugfix: not properly initialized data could cause several segfaults if
  there were errors in the config file - thanks to varmojfekoj for the patch
- bugfix: rsyslogd segfaulted when imfile read an empty line - thanks
  to Johnny Tan for an excellent bug report
- implemented dynamic module unload capability (not visible to end user)
- some more internal cleanup
- bugfix: imgssapi segfaulted under some conditions; this fix is actually
  not just a fix but a change in the object model. Thanks to varmojfekoj
  for providing the bug report, an initial fix and lots of good discussion
  that lead to where we finally ended up.
- improved session recovery when outbound tcp connection breaks, reduces
  probability of message loss at the price of a highly unlikely potential
  (single) message duplication
---------------------------------------------------------------------------
Version 3.12.1 (rgerhards), 2008-03-06
- added library plugins, which can be automatically loaded
- bugfix: actions were not correctly retried; caused message loss
- changed module loader to automatically add ".so" suffix if not
  specified (over time, this shall also ease portability of config
  files)
- improved debugging support; debug runtime options can now be set via
  an environment variable
- bugfix: removed debugging code that I forgot to remove before releasing
  3.12.0 (does not cause harm and happened only during startup)
- added support for the MonitorWare syslog MIB to omsnmp
- internal code improvements (more code converted into classes)
- internal code reworking of the imtcp/imgssapi module
- added capability to ignore client-provided timestamp on unix sockets and
  made this mode the default; this was needed, as some programs (e.g. sshd)
  log with inconsistent timezone information, what messes up the local
  logs (which by default don't even contain time zone information). This
  seems to be consistent with what sysklogd did for the past four years.
  Alternate behaviour may be desirable if gateway-like processes send
  messages via the local log slot - in this case, it can be enabled
  via the $InputUnixListenSocketIgnoreMsgTimestamp and
  $SystemLogSocketIgnoreMsgTimestamp config directives
- added ability to compile on HP UX; verified that imudp worked on HP UX;
  however, we are still in need of people trying out rsyslogd on HP UX,
  so it can not yet be assumed it runs there
- improved session recovery when outbound tcp connection breaks, reduces
  probability of message loss at the price of a highly unlikely potential
  (single) message duplication
---------------------------------------------------------------------------
Version 3.12.0 (rgerhards), 2008-02-28
- added full expression support for filters; filters can now contain
  arbitrary complex boolean, string and arithmetic expressions
---------------------------------------------------------------------------
Version 3.11.6 (rgerhards), 2008-02-27
- bugfix: gssapi libraries were still linked to rsyslog core, what should
  no longer be necessary. Applied fix by Michael Biebl to solve this.
- enabled imgssapi to be loaded side-by-side with imtcp
- added InputGSSServerPermitPlainTCP config directive
- split imgssapi source code somewhat from imtcp
- bugfix: queue cancel cleanup handler could be called with
  invalid pointer if dequeue failed
- bugfix: rsyslogd segfaulted on second SIGHUP
  tracker: http://bugzilla.adiscon.com/show_bug.cgi?id=38
- improved stability of queue engine
- bugfix: queue disk file were not properly persisted when 
  immediately after closing an output file rsyslog was stopped
  or huped (the new output file open must NOT have happend at
  that point) - this lead to a sparse and invalid queue file
  which could cause several problems to the engine (unpredictable
  results). This situation should have happened only in very
  rare cases. tracker: http://bugzilla.adiscon.com/show_bug.cgi?id=40
- bugfix: during queue shutdown, an assert invalidly triggered when
  the primary queue's DA worker was terminated while the DA queue's
  regular worker was still executing. This could result in a segfault
  during shutdown.
  tracker: http://bugzilla.adiscon.com/show_bug.cgi?id=41
- bugfix: queue properties sizeOnDisk, bytesRead were persisted to 
  disk with wrong data type (long instead of int64) - could cause
  problems on 32 bit machines
- bugfix: queue aborted when it was shut down, DA-enabled, DA mode
  was just initiated but not fully initialized (a race condition)
- bugfix: imfile could abort under extreme stress conditions
  (when it was terminated before it could open all of its
  to be monitored files)
- applied patch from varmojfekoj to fix an issue with compatibility 
  mode and default module directories (many thanks!):
  I've also noticed a bug in the compatibility code; the problem is that 
  options are parsed before configuration file so options which need a 
  module to be loaded will currently ignore any $moddir directive. This 
  can be fixed by moving legacyOptsHook() after config file parsing. 
  (see the attached patch) This goes against the logical order of 
  processing, but the legacy options are only few and it doesn't seem to 
  be a problem.
- bugfix: object property deserializer did not handle negative numbers
---------------------------------------------------------------------------
Version 3.11.5 (rgerhards), 2008-02-25
- new imgssapi module, changed imtcp module - this enables to load/package
  GSSAPI support separately - thanks to varmojfekoj for the patch
- compatibility mode (the -c option series) is now at least partly
  completed - thanks to varmojfekoj for the patch
- documentation for imgssapi and imtcp added
- duplicate $ModLoad's for the same module are now detected and
  rejected -- thanks to varmojfekoj for the patch
---------------------------------------------------------------------------
Version 3.11.4 (rgerhards), 2008-02-21
- bugfix: debug.html was missing from release tarball - thanks to Michael
  Biebl for bringing this to my attention
- some internal cleanup on the stringbuf object calling interface
- general code cleanup and further modularization
- $MainMessageQueueDiscardSeverity can now also handle textual severities
  (previously only integers)
- bugfix: message object was not properly synchronized when the 
  main queue had a single thread and non-direct action queues were used
- some documentation improvements
---------------------------------------------------------------------------
Version 3.11.3 (rgerhards), 2008-02-18
- fixed a bug in imklog which lead to duplicate message content in
  kernel logs
- added support for better plugin handling in libdbi (we contributed
  a patch to do that, we just now need to wait for the next libdbi
  version)
- bugfix: fixed abort when invalid template was provided to an action
  bug http://bugzilla.adiscon.com/show_bug.cgi?id=4
- re-instantiated SIGUSR1 function; added SIGUSR2 to generate debug
  status output
- added some documentation on runtime-debug settings
- slightly improved man pages for novice users
---------------------------------------------------------------------------
Version 3.11.2 (rgerhards), 2008-02-15
- added the capability to monitor text files and process their content
  as syslog messages (including forwarding)
- added support for libdbi, a database abstraction layer. rsyslog now
  also supports the following databases via dbi drivers:
  * Firebird/Interbase
  * FreeTDS (access to MS SQL Server and Sybase)
  * SQLite/SQLite3
  * Ingres (experimental)
  * mSQL (experimental)
  * Oracle (experimental)
  Additional drivers may be provided by the libdbi-drivers project, which
  can be used by rsyslog as soon as they become available.
- removed some left-over unnecessary dbgprintf's (cluttered screen,
  cosmetic)
- doc bugfix: html documentation for omsnmp was missing
---------------------------------------------------------------------------
Version 3.11.1 (rgerhards), 2008-02-12
- SNMP trap sender added thanks to Andre Lorbach (omsnmp)
- added input-plugin interface specification in form of a (copy) template
  input module
- applied documentation fix by Michael Biebl -- many thanks!
- bugfix: immark did not have MARK flags set...
- added x-info field to rsyslogd startup/shutdown message. Hopefully
  points users to right location for further info (many don't even know
  they run rsyslog ;))
- bugfix: trailing ":" of tag was lost while parsing legacy syslog messages
  without timestamp - thanks to Anders Blomdell for providing a patch!
- fixed a bug in stringbuf.c related to STRINGBUF_TRIM_ALLOCSIZE, which
  wasn't supposed to be used with rsyslog. Put a warning message up that
  tells this feature is not tested and probably not worth the effort.
  Thanks to Anders Blomdell fro bringing this to our attention
- somewhat improved performance of string buffers
- fixed bug that caused invalid treatment of tabs (HT) in rsyslog.conf
- bugfix: setting for $EscapeCopntrolCharactersOnReceive was not 
  properly initialized
- clarified usage of space-cc property replacer option
- improved abort diagnostic handler
- some initial effort for malloc/free runtime debugging support
- bugfix: using dynafile actions caused rsyslogd abort
- fixed minor man errors thanks to Michael Biebl
---------------------------------------------------------------------------
Version 3.11.0 (rgerhards), 2008-01-31
- implemented queued actions
- implemented simple rate limiting for actions
- implemented deliberate discarding of lower priority messages over higher
  priority ones when a queue runs out of space
- implemented disk quotas for disk queues
- implemented the $ActionResumeRetryCount config directive
- added $ActionQueueFilename config directive
- added $ActionQueueSize config directive
- added $ActionQueueHighWaterMark config directive
- added $ActionQueueLowWaterMark config directive
- added $ActionQueueDiscardMark config directive
- added $ActionQueueDiscardSeverity config directive
- added $ActionQueueCheckpointInterval config directive
- added $ActionQueueType config directive
- added $ActionQueueWorkerThreads config directive
- added $ActionQueueTimeoutshutdown config directive
- added $ActionQueueTimeoutActionCompletion config directive
- added $ActionQueueTimeoutenQueue config directive
- added $ActionQueueTimeoutworkerThreadShutdown config directive
- added $ActionQueueWorkerThreadMinimumMessages config directive
- added $ActionQueueMaxFileSize config directive
- added $ActionQueueSaveonShutdown config directive
- addded $ActionQueueDequeueSlowdown config directive
- addded $MainMsgQueueDequeueSlowdown config directive
- bugfix: added forgotten docs to package
- improved debugging support
- fixed a bug that caused $MainMsgQueueCheckpointInterval to work incorrectly
- when a long-running action needs to be cancelled on shutdown, the message
  that was processed by it is now preserved. This finishes support for
  guaranteed delivery of messages (if the output supports it, of course)
- fixed bug in output module interface, see
  http://sourceforge.net/tracker/index.php?func=detail&aid=1881008&group_id=123448&atid=696552
- changed the ommysql output plugin so that the (lengthy) connection
  initialization now takes place in message processing. This works much
  better with the new queued action mode (fast startup)
- fixed a bug that caused a potential hang in file and fwd output module
  varmojfekoj provided the patch - many thanks!
- bugfixed stream class offset handling on 32bit platforms
---------------------------------------------------------------------------
Version 3.10.3 (rgerhards), 2008-01-28
- fixed a bug with standard template definitions (not a big deal) - thanks
  to varmojfekoj for spotting it
- run-time instrumentation added
- implemented disk-assisted queue mode, which enables on-demand disk
  spooling if the queue's in-memory queue is exhausted
- implemented a dynamic worker thread pool for processing incoming
  messages; workers are started and shut down as need arises
- implemented a run-time instrumentation debug package
- implemented the $MainMsgQueueSaveOnShutdown config directive
- implemented the $MainMsgQueueWorkerThreadMinimumMessages config directive
- implemented the $MainMsgQueueTimeoutWorkerThreadShutdown config directive
---------------------------------------------------------------------------
Version 3.10.2 (rgerhards), 2008-01-14
- added the ability to keep stop rsyslogd without the need to drain
  the main message queue. In disk queue mode, rsyslog continues to
  run from the point where it stopped. In case of a system failure, it
  continues to process messages from the last checkpoint.
- fixed a bug that caused a segfault on startup when no $WorkDir directive
  was specified in rsyslog.conf
- provided more fine-grain control over shutdown timeouts and added a
  way to specify the enqueue timeout when the main message queue is full
- implemented $MainMsgQueueCheckpointInterval config directive
- implemented $MainMsgQueueTimeoutActionCompletion config directive
- implemented $MainMsgQueueTimeoutEnqueue config directive
- implemented $MainMsgQueueTimeoutShutdown config directive
---------------------------------------------------------------------------
Version 3.10.1 (rgerhards), 2008-01-10
- implemented the "disk" queue mode. However, it currently is of very
  limited use, because it does not support persistence over rsyslogd
  runs. So when rsyslogd is stopped, the queue is drained just as with
  the in-memory queue modes. Persistent queues will be a feature of
  the next release.
- performance-optimized string class, should bring an overall improvement
- fixed a memory leak in imudp -- thanks to varmojfekoj for the patch
- fixed a race condition that could lead to a rsyslogd hang when during
  HUP or termination
- done some doc updates
- added $WorkDirectory config directive
- added $MainMsgQueueFileName config directive
- added $MainMsgQueueMaxFileSize config directive
---------------------------------------------------------------------------
Version 3.10.0 (rgerhards), 2008-01-07
- implemented input module interface and initial input modules
- enhanced threading for input modules (each on its own thread now)
- ability to bind UDP listeners to specific local interfaces/ports and
  ability to run multiple of them concurrently
- added ability to specify listen IP address for UDP syslog server
- license changed to GPLv3
- mark messages are now provided by loadble module immark
- rklogd is no longer provided. Its functionality has now been taken over
  by imklog, a loadable input module. This offers a much better integration
  into rsyslogd and makes sure that the kernel logger process is brought
  up and down at the appropriate times
- enhanced $IncludeConfig directive to support wildcard characters
  (thanks to Michael Biebl)
- all inputs are now implemented as loadable plugins
- enhanced threading model: each input module now runs on its own thread
- enhanced message queue which now supports different queueing methods
  (among others, this can be used for performance fine-tuning)
- added a large number of new configuration directives for the new
  input modules
- enhanced multi-threading utilizing a worker thread pool for the
  main message queue
- compilation without pthreads is no longer supported
- much cleaner code due to new objects and removal of single-threading
  mode
---------------------------------------------------------------------------
Version 2.0.8 V2-STABLE (rgerhards), 2008-??-??
- bugfix: ompgsql did not detect problems in sql command execution
  this could cause loss of messages. The handling was correct if the
  connection broke, but not if there was a problem with statement
  execution. The most probable case for such a case would be invalid
  sql inside the template, and this is now much easier to diagnose.
- doc bugfix: default for $DirCreateMode incorrectly stated
---------------------------------------------------------------------------
Version 2.0.7 V2-STABLE (rgerhards), 2008-04-14
- bugfix: the default for $DirCreateMode was 0644, and as such wrong.
  It has now been changed to 0700. For some background, please see
  http://lists.adiscon.net/pipermail/rsyslog/2009-April/001986.html
- bugfix: "$CreateDirs off" also disabled file creation
  Thanks to William Tisater for analyzing this bug and providing a patch.
  The actual code change is heavily based on William's patch.
- bugfix: memory leak in ompgsql
  Thanks to Ken for providing the patch
- bugfix: potential memory leak in msg.c
  This one did not surface yet and the issue was actually found due to
  a problem in v4 - but better fix it here, too
---------------------------------------------------------------------------
Version 2.0.6 V2-STABLE (rgerhards), 2008-08-07
- bugfix: memory leaks in rsyslogd, primarily in singlethread mode
  Thanks to Frederico Nunez for providing the fix
- bugfix: copy&paste error lead to dangling if - this caused a very minor
  issue with re-formatting a RFC3164 date when the message was invalidly
  formatted and had a colon immediately after the date. This was in the
  code for some years (even v1 had it) and I think it never had any
  effect at all in practice. Though, it should be fixed - but definitely
  nothing to worry about.
---------------------------------------------------------------------------
Version 2.0.6 V2-STABLE (rgerhards), 2008-08-07
- bugfix: IPv6 addresses could not be specified in forwarding actions
  New syntax @[addr]:port introduced to enable that. Root problem was IPv6
  addresses contain colons. (backport from 3.21.3)
---------------------------------------------------------------------------
Version 2.0.5 STABLE (rgerhards), 2008-05-15
- bugfix: regular expressions inside property replacer did not work
  properly
- adapted to liblogging 0.7.1+
---------------------------------------------------------------------------
Version 2.0.4 STABLE (rgerhards), 2008-03-27
- bugfix: internally generated messages had "FROMHOST" property not set
- bugfix: continue parsing if tag is oversize (discard oversize part) - thanks
  to mclaughlin77@gmail.com for the patch
- added $HHOUR and $QHOUR system properties - can be used for half- and
  quarter-hour logfile rotation
---------------------------------------------------------------------------
Version 2.0.3 STABLE (rgerhards), 2008-03-12
- bugfix: setting for $EscapeCopntrolCharactersOnReceive was not 
  properly initialized
- bugfix: resolved potential segfault condition on HUP (extremely
  unlikely to happen in practice), for details see tracker:
  http://bugzilla.adiscon.com/show_bug.cgi?id=38
- improved the man pages a bit - thanks to Michael Biebl for the patch
- bugfix: not properly initialized data could cause several segfaults if
  there were errors in the config file - thanks to varmojfekoj for the patch
---------------------------------------------------------------------------
Version 2.0.2 STABLE (rgerhards), 2008-02-12
- fixed a bug that could cause invalid string handling via strerror_r
  varmojfekoj provided the patch - many thanks!
- added x-info field to rsyslogd startup/shutdown message. Hopefully
  points users to right location for further info (many don't even know
  they run rsyslog ;))
- bugfix: suspended actions were not always properly resumed
  varmojfekoj provided the patch - many thanks!
- bugfix: errno could be changed during mark processing, leading to
  invalid error messages when processing inputs. Thank to varmojfekoj for
  pointing out this problem.
- bugfix: trailing ":" of tag was lost while parsing legacy syslog messages
  without timestamp - thanks to Anders Blomdell for providing a patch!
- bugfix (doc): misspelled config directive, invalid signal info
- applied some doc fixes from Michel Biebl and cleaned up some no longer
  needed files suggested by him
- cleaned up stringbuf.c to fix an annoyance reported by Anders Blomdell
- fixed bug that caused invalid treatment of tabs (HT) in rsyslog.conf
---------------------------------------------------------------------------
Version 2.0.1 STABLE (rgerhards), 2008-01-24
- fixed a bug in integer conversion - but this function was never called,
  so it is not really a useful bug fix ;)
- fixed a bug with standard template definitions (not a big deal) - thanks
  to varmojfekoj for spotting it
- fixed a bug that caused a potential hang in file and fwd output module
  varmojfekoj provided the patch - many thanks!
---------------------------------------------------------------------------
Version 2.0.0 STABLE (rgerhards), 2008-01-02
- re-release of 1.21.2 as STABLE with no modifications except some
  doc updates
---------------------------------------------------------------------------
Version 1.21.2 (rgerhards), 2007-12-28
- created a gss-api output module. This keeps GSS-API code and
  TCP/UDP code separated. It is also important for forward-
  compatibility with v3. Please note that this change breaks compatibility
  with config files created for 1.21.0 and 1.21.1 - this was considered
  acceptable.
- fixed an error in forwarding retry code (could lead to message corruption
  but surfaced very seldom)
- increased portability for older platforms (AI_NUMERICSERV moved)
- removed socket leak in omfwd.c
- cross-platform patch for GSS-API compile problem on some platforms
  thanks to darix for the patch!
---------------------------------------------------------------------------
Version 1.21.1 (rgerhards), 2007-12-23
- small doc fix for $IncludeConfig
- fixed a bug in llDestroy()
- bugfix: fixing memory leak when message queue is full and during
  parsing. Thanks to varmojfekoj for the patch.
- bugfix: when compiled without network support, unix sockets were
  not properply closed
- bugfix: memory leak in cfsysline.c/doGetWord() fixed
---------------------------------------------------------------------------
Version 1.21.0 (rgerhards), 2007-12-19
- GSS-API support for syslog/TCP connections was added. Thanks to
  varmojfekoj for providing the patch with this functionality
- code cleanup
- enhanced $IncludeConfig directive to support wildcard filenames
- changed some multithreading synchronization
---------------------------------------------------------------------------
Version 1.20.1 (rgerhards), 2007-12-12
- corrected a debug setting that survived release. Caused TCP connections
  to be retried unnecessarily often.
- When a hostname ACL was provided and DNS resolution for that name failed,
  ACL processing was stopped at that point. Thanks to mildew for the patch.
  Fedora Bugzilla: http://bugzilla.redhat.com/show_bug.cgi?id=395911
- fixed a potential race condition, see link for details:
  http://rgerhards.blogspot.com/2007/12/rsyslog-race-condition.html
  Note that the probability of problems from this bug was very remote
- fixed a memory leak that happend when PostgreSQL date formats were
  used
---------------------------------------------------------------------------
Version 1.20.0 (rgerhards), 2007-12-07
- an output module for postgres databases has been added. Thanks to
  sur5r for contributing this code
- unloading dynamic modules has been cleaned up, we now have a
  real implementation and not just a dummy "good enough for the time
  being".
- enhanced platform independence - thanks to Bartosz Kuzma and Michael
  Biebl for their very useful contributions
- some general code cleanup (including warnings on 64 platforms, only)
---------------------------------------------------------------------------
Version 1.19.12 (rgerhards), 2007-12-03
- cleaned up the build system (thanks to Michael Biebl for the patch)
- fixed a bug where ommysql was still not compiled with -pthread option
---------------------------------------------------------------------------
Version 1.19.11 (rgerhards), 2007-11-29
- applied -pthread option to build when building for multi-threading mode
  hopefully solves an issue with segfaulting
---------------------------------------------------------------------------
Version 1.19.10 (rgerhards), 2007-10-19
- introdcued the new ":modulename:" syntax for calling module actions
  in selector lines; modified ommysql to support it. This is primarily
  an aid for further modules and a prequisite to actually allow third
  party modules to be created.
- minor fix in slackware startup script, "-r 0" is now "-r0"
- updated rsyslogd doc set man page; now in html format
- undid creation of a separate thread for the main loop -- this did not
  turn out to be needed or useful, so reduce complexity once again.
- added doc fixes provided by Michael Biebl - thanks
---------------------------------------------------------------------------
Version 1.19.9 (rgerhards), 2007-10-12
- now packaging system which again contains all components in a single
  tarball
- modularized main() a bit more, resulting in less complex code
- experimentally added an additional thread - will see if that affects
  the segfault bug we experience on some platforms. Note that this change
  is scheduled to be removed again later.
---------------------------------------------------------------------------
Version 1.19.8 (rgerhards), 2007-09-27
- improved repeated message processing
- applied patch provided by varmojfekoj to support building ommysql
  in its own way (now also resides in a plugin subdirectory);
  ommysql is now a separate package
- fixed a bug in cvthname() that lead to message loss if part
  of the source hostname would have been dropped
- created some support for distributing ommysql together with the
  main rsyslog package. I need to re-think it in the future, but
  for the time being the current mode is best. I now simply include
  one additional tarball for ommysql inside the main distribution.
  I look forward to user feedback on how this should be done best. In the
  long term, a separate project should be spawend for ommysql, but I'd
  like to do that only after the plugin interface is fully stable (what
  it is not yet).
---------------------------------------------------------------------------
Version 1.19.7 (rgerhards), 2007-09-25
- added code to handle situations where senders send us messages ending with
  a NUL character. It is now simply removed. This also caused trailing LF
  reduction to fail, when it was followed by such a NUL. This is now also
  handled.
- replaced some non-thread-safe function calls by their thread-safe
  counterparts
- fixed a minor memory leak that occured when the %APPNAME% property was
  used (I think nobody used that in practice)
- fixed a bug that caused signal handlers in cvthname() not to be restored when
  a malicious pointer record was detected and processing of the message been
  stopped for that reason (this should be really rare and can not be related
  to the segfault bug we are hunting).
- fixed a bug in cvthname that lead to passing a wrong parameter - in
  practice, this had no impact.
- general code cleanup (e.g. compiler warnings, comments)
---------------------------------------------------------------------------
Version 1.19.6 (rgerhards), 2007-09-11
- applied patch by varmojfekoj to change signal handling to the new
  sigaction API set (replacing the depreciated signal() calls and its
  friends.
- fixed a bug that in --enable-debug mode caused an assertion when the
  discard action was used
- cleaned up compiler warnings
- applied patch by varmojfekoj to FIX a bug that could cause 
  segfaults if empty properties were processed using modifying
  options (e.g. space-cc, drop-cc)
- fixed man bug: rsyslogd supports -l option
---------------------------------------------------------------------------
Version 1.19.5 (rgerhards), 2007-09-07
- changed part of the CStr interface so that better error tracking
  is provided and the calling sequence is more intuitive (there were
  invalid calls based on a too-weired interface)
- (hopefully) fixed some remaining bugs rooted in wrong use of 
  the CStr class. These could lead to program abort.
- applied patch by varmojfekoj two fix two potential segfault situations
- added $ModDir config directive
- modified $ModLoad so that an absolute path may be specified as
  module name (e.g. /rsyslog/ommysql.so)
---------------------------------------------------------------------------
Version 1.19.4 (rgerhards/varmojfekoj), 2007-09-04
- fixed a number of small memory leaks - thanks varmojfekoj for patching
- fixed an issue with CString class that could lead to rsyslog abort
  in tplToString() - thanks varmojfekoj for patching
- added a man-version of the config file documenation - thanks to Michel
  Samia for providing the man file
- fixed bug: a template like this causes an infinite loop:
  $template opts,"%programname:::a,b%"
  thanks varmojfekoj for the patch
- fixed bug: case changing options crash freeing the string pointer
  because they modify it: $template opts2,"%programname::1:lowercase%"
  thanks varmojfekoj for the patch
---------------------------------------------------------------------------
Version 1.19.3 (mmeckelein/varmojfekoj), 2007-08-31
- small mem leak fixed (after calling parseSelectorAct) - Thx varmojkekoj
- documentation section "Regular File" und "Blocks" updated
- solved an issue with dynamic file generation - Once again many thanks
  to varmojfekoj
- the negative selector for program name filter (Blocks) does not work as
  expected - Thanks varmojfekoj for patching
- added forwarding information to sysklogd (requires special template)
  to config doc
---------------------------------------------------------------------------
Version 1.19.2 (mmeckelein/varmojfekoj), 2007-08-28
- a specifically formed message caused a segfault - Many thanks varmojfekoj
  for providing a patch
- a typo and a weird condition are fixed in msg.c - Thanks again
  varmojfekoj 
- on file creation the file was always owned by root:root. This is fixed
  now - Thanks ypsa for solving this issue
---------------------------------------------------------------------------
Version 1.19.1 (mmeckelein), 2007-08-22
- a bug that caused a high load when a TCP/UDP connection was closed is 
  fixed now - Thanks mildew for solving this issue
- fixed a bug which caused a segfault on reinit - Thx varmojfekoj for the
  patch
- changed the hardcoded module path "/lib/rsyslog" to $(pkglibdir) in order
  to avoid trouble e.g. on 64 bit platforms (/lib64) - many thanks Peter
  Vrabec and darix, both provided a patch for solving this issue
- enhanced the unloading of modules - thanks again varmojfekoj
- applied a patch from varmojfekoj which fixes various little things in
  MySQL output module
---------------------------------------------------------------------------
Version 1.19.0 (varmojfekoj/rgerhards), 2007-08-16
- integrated patch from varmojfekoj to make the mysql module a loadable one
  many thanks for the patch, MUCH appreciated
---------------------------------------------------------------------------
Version 1.18.2 (rgerhards), 2007-08-13
- fixed a bug in outchannel code that caused templates to be incorrectly
  parsed
- fixed a bug in ommysql that caused a wrong ";template" missing message
- added some code for unloading modules; not yet fully complete (and we do
  not yet have loadable modules, so this is no problem)
- removed debian subdirectory by request of a debian packager (this is a special
  subdir for debian and there is also no point in maintaining it when there
  is a debian package available - so I gladly did this) in some cases
- improved overall doc quality (some pages were quite old) and linked to
  more of the online resources.
- improved /contrib/delete_mysql script by adding a host option and some
  other minor modifications
---------------------------------------------------------------------------
Version 1.18.1 (rgerhards), 2007-08-08
- applied a patch from varmojfekoj which solved a potential segfault
  of rsyslogd on HUP
- applied patch from Michel Samia to fix compilation when the pthreads
  feature is disabled
- some code cleanup (moved action object to its own file set)
- add config directive $MainMsgQueueSize, which now allows to configure the
  queue size dynamically
- all compile-time settings are now shown in rsyslogd -v, not just the
  active ones
- enhanced performance a little bit more
- added config file directive $ActionResumeInterval
- fixed a bug that prevented compilation under debian sid
- added a contrib directory for user-contributed useful things
---------------------------------------------------------------------------
Version 1.18.0 (rgerhards), 2007-08-03
- rsyslog now supports fallback actions when an action did not work. This
  is a great feature e.g. for backup database servers or backup syslog
  servers
- modified rklogd to only change the console log level if -c is specified
- added feature to use multiple actions inside a single selector
- implemented $ActionExecOnlyWhenPreviousIsSuspended config directive
- error messages during startup are now spit out to the configured log
  destinations
---------------------------------------------------------------------------
Version 1.17.6 (rgerhards), 2007-08-01
- continued to work on output module modularization - basic stage of
  this work is now FINISHED
- fixed bug in OMSRcreate() - always returned SR_RET_OK
- fixed a bug that caused ommysql to always complain about missing
  templates
- fixed a mem leak in OMSRdestruct - freeing the object itself was
  forgotten - thanks to varmojfekoj for the patch
- fixed a memory leak in syslogd/init() that happend when the config
  file could not be read - thanks to varmojfekoj for the patch
- fixed insufficient memory allocation in addAction() and its helpers.
  The initial fix and idea was developed by mildew, I fine-tuned
  it a bit. Thanks a lot for the fix, I'd probably had pulled out my
  hair to find the bug...
- added output of config file line number when a parsing error occured
- fixed bug in objomsr.c that caused program to abort in debug mode with
  an invalid assertion (in some cases)
- fixed a typo that caused the default template for MySQL to be wrong.
  thanks to mildew for catching this.
- added configuration file command $DebugPrintModuleList and
  $DebugPrintCfSysLineHandlerList
- fixed an invalid value for the MARK timer - unfortunately, there was
  a testing aid left in place. This resulted in quite frequent MARK messages
- added $IncludeConfig config directive
- applied a patch from mildew to prevent rsyslogd from freezing under heavy
  load. This could happen when the queue was full. Now, we drop messages
  but rsyslogd remains active.
---------------------------------------------------------------------------
Version 1.17.5 (rgerhards), 2007-07-30
- continued to work on output module modularization
- fixed a missing file bug - thanks to Andrea Montanari for reporting
  this problem
- fixed a problem with shutting down the worker thread and freeing the
  selector_t list - this caused messages to be lost, because the
  message queue was not properly drained before the selectors got
  destroyed.
---------------------------------------------------------------------------
Version 1.17.4 (rgerhards), 2007-07-27
- continued to work on output module modularization
- fixed a situation where rsyslogd could create zombie processes
  thanks to mildew for the patch
- applied patch from Michel Samia to fix compilation when NOT
  compiled for pthreads
---------------------------------------------------------------------------
Version 1.17.3 (rgerhards), 2007-07-25
- continued working on output module modularization
- fixed a bug that caused rsyslogd to segfault on exit (and
  probably also on HUP), when there was an unsent message in a selector
  that required forwarding and the dns lookup failed for that selector
  (yes, it was pretty unlikely to happen;))
  thanks to varmojfekoj <varmojfekoj@gmail.com> for the patch
- fixed a memory leak in config file parsing and die()
  thanks to varmojfekoj <varmojfekoj@gmail.com> for the patch
- rsyslogd now checks on startup if it is capable to performa any work
  at all. If it cant, it complains and terminates
  thanks to Michel Samia for providing the patch!
- fixed a small memory leak when HUPing syslogd. The allowed sender
  list now gets freed. thanks to mildew for the patch.
- changed the way error messages in early startup are logged. They
  now do no longer use the syslogd code directly but are rather
  send to stderr.
---------------------------------------------------------------------------
Version 1.17.2 (rgerhards), 2007-07-23
- made the port part of the -r option optional. Needed for backward
  compatibility with sysklogd
- replaced system() calls with something more reasonable. Please note that
  this might break compatibility with some existing configuration files.
  We accept this in favour of the gained security.
- removed a memory leak that could occur if timegenerated was used in
  RFC 3164 format in templates
- did some preparation in msg.c for advanced multithreading - placed the
  hooks, but not yet any active code
- worked further on modularization
- added $ModLoad MySQL (dummy) config directive
- added DropTrailingLFOnReception config directive
---------------------------------------------------------------------------
Version 1.17.1 (rgerhards), 2007-07-20
- fixed a bug that caused make install to install rsyslogd and rklogd under
  the wrong names
- fixed bug that caused $AllowedSenders to handle IPv6 scopes incorrectly;
  also fixed but that could grabble $AllowedSender wildcards. Thanks to
  mildew@gmail.com for the patch
- minor code cleanup - thanks to Peter Vrabec for the patch
- fixed minimal memory leak on HUP (caused by templates)
  thanks to varmojfekoj <varmojfekoj@gmail.com> for the patch
- fixed another memory leak on HUPing and on exiting rsyslogd
  again thanks to varmojfekoj <varmojfekoj@gmail.com> for the patch
- code cleanup (removed compiler warnings)
- fixed portability bug in configure.ac - thanks to Bartosz Kuźma for patch
- moved msg object into its own file set
- added the capability to continue trying to write log files when the
  file system is full. Functionality based on patch by Martin Schulze
  to sysklogd package.
---------------------------------------------------------------------------
Version 1.17.0 (RGer), 2007-07-17
- added $RepeatedLineReduction config parameter
- added $EscapeControlCharactersOnReceive config parameter
- added $ControlCharacterEscapePrefix config parameter
- added $DirCreateMode config parameter
- added $CreateDirs config parameter
- added $DebugPrintTemplateList config parameter
- added $ResetConfigVariables config parameter
- added $FileOwner config parameter
- added $FileGroup config parameter
- added $DirOwner config parameter
- added $DirGroup config parameter
- added $FailOnChownFailure config parameter
- added regular expression support to the filter engine
  thanks to Michel Samia for providing the patch!
- enhanced $AllowedSender functionality. Credits to mildew@gmail.com for
  the patch doing that
  - added IPv6 support
  - allowed DNS hostnames
  - allowed DNS wildcard names
- added new option $DropMsgsWithMaliciousDnsPTRRecords
- added autoconf so that rfc3195d, rsyslogd and klogd are stored to /sbin
- added capability to auto-create directories with dynaFiles
---------------------------------------------------------------------------
Version 1.16.0 (RGer/Peter Vrabec), 2007-07-13 - The Friday, 13th Release ;)
- build system switched to autotools
- removed SYSV preprocessor macro use, replaced with autotools equivalents
- fixed a bug that caused rsyslogd to segfault when TCP listening was
  disabled and it terminated
- added new properties "syslogfacility-text" and "syslogseverity-text"
  thanks to varmojfekoj <varmojfekoj@gmail.com> for the patch
- added the -x option to disable hostname dns reslution
  thanks to varmojfekoj <varmojfekoj@gmail.com> for the patch
- begun to better modularize syslogd.c - this is an ongoing project; moved
  type definitions to a separate file
- removed some now-unused fields from struct filed
- move file size limit fields in struct field to the "right spot" (the file
  writing part of the union - f_un.f_file)
- subdirectories linux and solaris are no longer part of the distribution
  package. This is not because we cease support for them, but there are no
  longer any files in them after the move to autotools
---------------------------------------------------------------------------
Version 1.15.1 (RGer), 2007-07-10
- fixed a bug that caused a dynaFile selector to stall when there was
  an open error with one file 
- improved template processing for dynaFiles; templates are now only
  looked up during initialization - speeds up processing
- optimized memory layout in struct filed when compiled with MySQL
  support
- fixed a bug that caused compilation without SYSLOG_INET to fail
- re-enabled the "last message repeated n times" feature. This
  feature was not taken care of while rsyslogd evolved from sysklogd
  and it was more or less defunct. Now it is fully functional again.
- added system properties: $NOW, $YEAR, $MONTH, $DAY, $HOUR, $MINUTE
- fixed a bug in iovAsString() that caused a memory leak under stress
  conditions (most probably memory shortage). This was unlikely to
  ever happen, but it doesn't hurt doing it right
- cosmetic: defined type "uchar", change all unsigned chars to uchar
---------------------------------------------------------------------------
Version 1.15.0 (RGer), 2007-07-05
- added ability to dynamically generate file names based on templates
  and thus properties. This was a much-requested feature. It makes
  life easy when it e.g. comes to splitting files based on the sender
  address.
- added $umask and $FileCreateMode config file directives
- applied a patch from Bartosz Kuzma to compile cleanly under NetBSD
- checks for extra (unexpected) characters in system config file lines
  have been added
- added IPv6 documentation - was accidently missing from CVS
- begun to change char to unsigned char
---------------------------------------------------------------------------
Version 1.14.2 (RGer), 2007-07-03
** this release fixes all known nits with IPv6 **
- restored capability to do /etc/service lookup for "syslog"
  service when -r 0 was given
- documented IPv6 handling of syslog messages
- integrate patch from Bartosz Kuźma to make rsyslog compile under
  Solaris again (the patch replaced a strndup() call, which is not
  available under Solaris
- improved debug logging when waiting on select
- updated rsyslogd man page with new options (-46A)
---------------------------------------------------------------------------
Version 1.14.1 (RGer/Peter Vrabec), 2007-06-29
- added Peter Vrabec's patch for IPv6 TCP
- prefixed all messages send to stderr in rsyslogd with "rsyslogd: "
---------------------------------------------------------------------------
Version 1.14.0 (RGer/Peter Vrabec), 2007-06-28
- Peter Vrabec provided IPv6 for rsyslog, so we are now IPv6 enabled
  IPv6 Support is currently for UDP only, TCP is to come soon.
  AllowedSender configuration does not yet work for IPv6.
- fixed code in iovCreate() that broke C's strict aliasing rules 
- fixed some char/unsigned char differences that forced the compiler
  to spit out warning messages
- updated the Red Hat init script to fix a known issue (thanks to
  Peter Vrabec)
---------------------------------------------------------------------------
Version 1.13.5 (RGer), 2007-06-22
- made the TCP session limit configurable via command line switch
  now -t <port>,<max sessions>
- added man page for rklogd(8) (basically a copy from klogd, but now
  there is one...)
- fixed a bug that caused internal messages (e.g. rsyslogd startup) to
  appear without a tag.
- removed a minor memory leak that occurred when TAG processing requalified
  a HOSTNAME to be a TAG (and a TAG already was set).
- removed potential small memory leaks in MsgSet***() functions. There
  would be a leak if a property was re-set, something that happened
  extremely seldom.
---------------------------------------------------------------------------
Version 1.13.4 (RGer), 2007-06-18
- added a new property "PRI-text", which holds the PRI field in
  textual form (e.g. "syslog.info")
- added alias "syslogseverity" for "syslogpriority", which is a
  misleading property name that needs to stay for historical
  reasons (and backward-compatility)
- added doc on how to record PRI value in log file
- enhanced signal handling in klogd, including removal of an unsafe
  call to the logging system during signal handling
---------------------------------------------------------------------------
Version 1.13.3 (RGer), 2007-06-15
- create a version of syslog.c from scratch. This is now
  - highly optimized for rsyslog
  - removes an incompatible license problem as the original
    version had a BSD license with advertising clause
  - fixed in the regard that rklogd will continue to work when
    rsysogd has been restarted (the original version, as well
    as sysklogd, will remain silent then)
  - solved an issue with an extra NUL char at message end that the
    original version had
- applied some changes to klogd to care for the new interface
- fixed a bug in syslogd.c which prevented compiling under debian
---------------------------------------------------------------------------
Version 1.13.2 (RGer), 2007-06-13
- lib order in makefile patched to facilitate static linking - thanks
  to Bennett Todd for providing the patch
- Integrated a patch from Peter Vrabec (pvrabec@redheat.com):
  - added klogd under the name of rklogd (remove dependency on
    original sysklogd package
  - createDB.sql now in UTF
  - added additional config files for use on Red Hat
---------------------------------------------------------------------------
Version 1.13.1 (RGer), 2007-02-05
- changed the listen backlog limit to a more reasonable value based on
  the maximum number of TCP connections configurd (10% + 5) - thanks to Guy
  Standen for the hint (actually, the limit was 5 and that was a 
  left-over from early testing).
- fixed a bug in makefile which caused DB-support to be disabled when
  NETZIP support was enabled
- added the -e option to allow transmission of every message to remote
  hosts (effectively turns off duplicate message suppression)
- (somewhat) improved memory consumption when compiled with MySQL support
- looks like we fixed an incompatibility with MySQL 5.x and above software
  At least in one case, the remote server name was destroyed, leading to 
  a connection failure. The new, improved code does not have this issue and
  so we see this as solved (the new code is generally somewhat better, so
  there is a good chance we fixed this incompatibility).
---------------------------------------------------------------------------
Version 1.13.0 (RGer), 2006-12-19
- added '$' as ToPos proptery replacer specifier - means "up to the
  end of the string"
- property replacer option "escape-cc", "drop-cc" and "space-cc"  added
- changed the handling of \0 characters inside syslog messages. We now
  consistently escape them to "#000". This is somewhat recommended in
  the draft-ietf-syslog-protocol-19 draft. While the real recomendation
  is to not escape any characters at all, we can not do this without
  considerable modification of the code. So we escape it to "#000", which
  is consistent with a sample found in the Internet-draft.
- removed message glue logic (see printchopped() comment for details)
  Also caused removal of parts table and thus some improvements in
  memory usage.
- changed the default MAXLINE to 2048 to take care of recent syslog
  standardization efforts (can easily be changed in syslogd.c)
- added support for byte-counted TCP syslog messages (much like
  syslog-transport-tls-05 Internet Draft). This was necessary to
  support compression over TCP.
- added support for receiving compressed syslog messages
- added support for sending compressed syslog messages
- fixed a bug where the last message in a syslog/tcp stream was
  lost if it was not properly terminated by a LF character
---------------------------------------------------------------------------
Version 1.12.3 (RGer), 2006-10-04
- implemented some changes to support Solaris (but support is not
  yet complete)
- commented out (via #if 0) some methods that are currently not being use
  but should be kept for further us
- added (interim) -u 1 option to turn off hostname and tag parsing
- done some modifications to better support Fedora
- made the field delimiter inside property replace configurable via
  template
- fixed a bug in property replacer: if fields were used, the delimitor
  became part of the field. Up until now, this was barely noticable as 
  the delimiter as TAB only and thus invisible to a human. With other
  delimiters available now, it quickly showed up. This bug fix might cause
  some grief to existing installations if they used the extra TAB for
  whatever reasons - sorry folks... Anyhow, a solution is easy: just add
  a TAB character contstant into your template. Thus, there has no attempt
  been made to do this in a backwards-compatible way.
---------------------------------------------------------------------------
Version 1.12.2 (RGer), 2006-02-15
- fixed a bug in the RFC 3339 date formatter. An extra space was added
  after the actual timestamp
- added support for providing high-precision RFC3339 timestamps for
  (rsyslogd-)internally-generated messages
- very (!) experimental support for syslog-protocol internet draft
  added (the draft is experimental, the code is solid ;))
- added support for field-extracting in the property replacer
- enhanced the legacy-syslog parser so that it can interpret messages
  that do not contain a TIMESTAMP
- fixed a bug that caused the default socket (usually /dev/log) to be
  opened even when -o command line option was given
- fixed a bug in the Debian sample startup script - it caused rsyslogd
  to listen to remote requests, which it shouldn't by default
---------------------------------------------------------------------------
Version 1.12.1 (RGer), 2005-11-23
- made multithreading work with BSD. Some signal-handling needed to be
  restructured. Also, there might be a slight delay of up to 10 seconds
  when huping and terminating rsyslogd under BSD
- fixed a bug where a NULL-pointer was passed to printf() in logmsg().
- fixed a bug during "make install" where rc3195d was not installed
  Thanks to Bennett Todd for spotting this.
- fixed a bug where rsyslogd dumped core when no TAG was found in the
  received message
- enhanced message parser so that it can deal with missing hostnames
  in many cases (may not be totally fail-safe)
- fixed a bug where internally-generated messages did not have the correct
  TAG
---------------------------------------------------------------------------
Version 1.12.0 (RGer), 2005-10-26
- moved to a multi-threaded design. single-threading is still optionally
  available. Multi-threading is experimental!
- fixed a potential race condition. In the original code, marking was done
  by an alarm handler, which could lead to all sorts of bad things. This
  has been changed now. See comments in syslogd.c/domark() for details.
- improved debug output for property-based filters
- not a code change, but: I have checked all exit()s to make sure that
  none occurs once rsyslogd has started up. Even in unusual conditions
  (like low-memory conditions) rsyslogd somehow remains active. Of course,
  it might loose a message or two, but at least it does not abort and it
  can also recover when the condition no longer persists.
- fixed a bug that could cause loss of the last message received
  immediately before rsyslogd was terminated.
- added comments on thread-safety of global variables in syslogd.c
- fixed a small bug: spurios printf() when TCP syslog was used
- fixed a bug that causes rsyslogd to dump core on termination when one
  of the selector lines did not receive a message during the run (very
  unlikely)
- fixed an one-too-low memory allocation in the TCP sender. Could result
  in rsyslogd dumping core.
- fixed a bug with regular expression support (thanks to Andres Riancho)
- a little bit of code restructuring (especially main(), which was
  horribly large)
---------------------------------------------------------------------------
Version 1.11.1 (RGer), 2005-10-19
- support for BSD-style program name and host blocks
- added a new property "programname" that can be used in templates
- added ability to specify listen port for rfc3195d
- fixed a bug that rendered the "startswith" comparison operation
  unusable.
- changed more functions to "static" storage class to help compiler
  optimize (should have been static in the first place...)
- fixed a potential memory leak in the string buffer class destructor.
  As the destructur was previously never called, the leak did not actually
  appear.
- some internal restructuring in anticipation/preparation of minimal
  multi-threading support
- rsyslogd still shares some code with the sysklogd project. Some patches
  for this shared code have been brought over from the sysklogd CVS.
---------------------------------------------------------------------------
Version 1.11.0 (RGer), 2005-10-12
- support for receiving messages via RFC 3195; added rfc3195d for that
  purpose
- added an additional guard to prevent rsyslogd from aborting when the
  2gb file size limit is hit. While a user can configure rsyslogd to
  handle such situations, it would abort if that was not done AND large
  file support was not enabled (ok, this is hopefully an unlikely scenario)
- fixed a bug that caused additional Unix domain sockets to be incorrectly
  processed - could lead to message loss in extreme cases
---------------------------------------------------------------------------
Version 1.10.2 (RGer), 2005-09-27
- added comparison operations in property-based filters:
  * isequal
  * startswith
- added ability to negate all property-based filter comparison operations
  by adding a !-sign right in front of the operation name
- added the ability to specify remote senders for UDP and TCP
  received messages. Allows to block all but well-known hosts
- changed the $-config line directives to be case-INsensitive
- new command line option -w added: "do not display warnings if messages
  from disallowed senders are received"
- fixed a bug that caused rsyslogd to dump core when the compare value
  was not quoted in property-based filters
- fixed a bug in the new CStr compare function which lead to invalid
  results (fortunately, this function was not yet used widely)
- added better support for "debugging" rsyslog.conf property filters
  (only if -d switch is given)
- changed some function definitions to static, which eventually enables
  some compiler optimizations
- fixed a bug in MySQL code; when a SQL error occured, rsyslogd could
  run in a tight loop. This was due to invalid sequence of error reporting
  and is now fixed.
---------------------------------------------------------------------------
Version 1.10.1 (RGer), 2005-09-23
- added the ability to execute a shell script as an action.
  Thanks to Bjoern Kalkbrenner for providing the code!
- fixed a bug in the MySQL code; due to the bug the automatic one-time
  retry after an error did not happen - this lead to error message in
  cases where none should be seen (e.g. after a MySQL restart)
- fixed a security issue with SQL-escaping in conjunction with
  non-(SQL-)standard MySQL features.
---------------------------------------------------------------------------
Version 1.10.0 (RGer), 2005-09-20
  REMINDER: 1.10 is the first unstable version if the 1.x series!
- added the capability to filter on any property in selector lines
  (not just facility and priority)
- changed stringbuf into a new counted string class
- added support for a "discard" action. If a selector line with
  discard (~ character) is found, no selector lines *after* that
  line will be processed.
- thanks to Andres Riancho, regular expression support has been
  added to the template engine
- added the FROMHOST property in the template processor, which could
  previously not be obtained. Thanks to Cristian Testa for pointing
  this out and even providing a fix.
- added display of compile-time options to -v output
- performance improvement for production build - made some checks
  to happen only during debug mode
- fixed a problem with compiling on SUSE and - while doing so - removed
  the socket call to set SO_BSDCOMPAT in cases where it is obsolete.
---------------------------------------------------------------------------
Version 1.0.4 (RGer), 2006-02-01
- a small but important fix: the tcp receiver had two forgotten printf's
  in it that caused a lot of unnecessary output to stdout. This was
  important enough to justify a new release
---------------------------------------------------------------------------
Version 1.0.3 (RGer), 2005-11-14
- added an additional guard to prevent rsyslogd from aborting when the
  2gb file size limit is hit. While a user can configure rsyslogd to
  handle such situations, it would abort if that was not done AND large
  file support was not enabled (ok, this is hopefully an unlikely scenario)
- fixed a bug that caused additional Unix domain sockets to be incorrectly
  processed - could lead to message loss in extreme cases
- applied some patches available from the sysklogd project to code
  shared from there
- fixed a bug that causes rsyslogd to dump core on termination when one
  of the selector lines did not receive a message during the run (very
  unlikely)
- fixed an one-too-low memory allocation in the TCP sender. Could result
  in rsyslogd dumping core.
- fixed a bug in the TCP sender that caused the retry logic to fail
  after an error or receiver overrun
- fixed a bug in init() that could lead to dumping core
- fixed a bug that could lead to dumping core when no HOSTNAME or no TAG
  was present in the syslog message
---------------------------------------------------------------------------
Version 1.0.2 (RGer), 2005-10-05
- fixed an issue with MySQL error reporting. When an error occured,
  the MySQL driver went into an endless loop (at least in most cases).
---------------------------------------------------------------------------
Version 1.0.1 (RGer), 2005-09-23
- fixed a security issue with SQL-escaping in conjunction with
  non-(SQL-)standard MySQL features.
---------------------------------------------------------------------------
Version 1.0.0 (RGer), 2005-09-12
- changed install doc to cover daily cron scripts - a trouble source
- added rc script for slackware (provided by Chris Elvidge - thanks!) 
- fixed a really minor bug in usage() - the -r option was still
  reported as without the port parameter
---------------------------------------------------------------------------
Version 0.9.8 (RGer), 2005-09-05
- made startup and shutdown message more consistent and included the
  pid, so that they can be easier correlated. Used syslog-protocol
  structured data format for this purpose.
- improved config info in startup message, now tells not only
  if it is listening remote on udp, but also for tcp. Also includes
  the port numbers. The previous startup message was misleading, because
  it did not say "remote reception" if rsyslogd was only listening via
  tcp (but not via udp).
- added a "how can you help" document to the doc set
---------------------------------------------------------------------------
Version 0.9.7 (RGer), 2005-08-15
- some of the previous doc files (like INSTALL) did not properly
  reflect the changes to the build process and the new doc. Fixed
  that.
- changed syslogd.c so that when compiled without database support,
  an error message is displayed when a database action is detected
  in the config file (previously this was used as an user rule ;))
- fixed a bug in the os-specific Makefiles which caused MySQL
  support to not be compiled, even if selected
---------------------------------------------------------------------------
Version 0.9.6 (RGer), 2005-08-09
- greatly enhanced documentation. Now available in html format in
  the "doc" folder and FreeBSD. Finally includes an install howto.
- improved MySQL error messages a little - they now show up as log
  messages, too (formerly only in debug mode)
- added the ability to specify the listen port for udp syslog.
  WARNING: This introduces an incompatibility. Formerly, udp
  syslog was enabled by the -r command line option. Now, it is
  "-r [port]", which is consistent with the tcp listener. However,
  just -r will now return an error message.
- added sample startup scripts for Debian and FreeBSD
- added support for easy feature selection in the makefile. Un-
  fortunately, this also means I needed to spilt the make file
  for different OS and distros. There are some really bad syntax
  differences between FreeBSD and Linux make.
---------------------------------------------------------------------------
Version 0.9.5 (RGer), 2005-08-01
- the "semicolon bug" was actually not (fully) solved in 0.9.4. One
  part of the bug was solved, but another still existed. This one
  is fixed now, too.
- the "semicolon bug" actually turned out to be a more generic bug.
  It appeared whenever an invalid template name was given. With some
  selector actions, rsyslogd dumped core, with other it "just" had
  a small ressource leak with others all worked well. These anomalies
  are now fixed. Note that they only appeared during system initaliziation
  once the system was running, nothing bad happened.
- improved error reporting for template errors on startup. They are now
  shown on the console and the start-up tty. Formerly, they were only
  visible in debug mode.
- support for multiple instances of rsyslogd on a single machine added
- added new option "-o" --> omit local unix domain socket. This option
  enables rsyslogd NOT to listen to the local socket. This is most
  helpful when multiple instances of rsyslogd (or rsyslogd and another
  syslogd) shall run on a single system.
- added new option "-i <pidfile>" which allows to specify the pidfile.
  This is needed when multiple instances of rsyslogd are to be run.
- the new project home page is now online at www.rsyslog.com
---------------------------------------------------------------------------
Version 0.9.4 (RGer), 2005-07-25
- finally added the TCP sender. It now supports non-blocking mode, no
  longer disabling message reception during connect. As it is now, it
  is usable in production. The code could be more sophisticated, but
  I've kept it short in anticipation of the move to liblogging, which
  will lead to the removal of the code just written ;)
- the "exiting on signal..." message still had the "syslogd" name in 
  it. Changed this to "rsyslogd", as we do not have a large user base
  yet, this should pose no problem.
- fixed "the semiconlon" bug. rsyslogd dumped core if a write-db action
  was specified but no semicolon was given after the password (an empty
  template was ok, but the semicolon needed to be present).
- changed a default for traditional output format. During testing, it
  was seen that the timestamp written to file in default format was
  the time of message reception, not the time specified in the TIMESTAMP
  field of the message itself. Traditionally, the message TIMESTAMP is
  used and this has been changed now.
---------------------------------------------------------------------------
Version 0.9.3 (RGer), 2005-07-19
- fixed a bug in the message parser. In June, the RFC 3164 timestamp
  was not correctly parsed (yes, only in June and some other months,
  see the code comment to learn why...)
- added the ability to specify the destination port when forwarding
  syslog messages (both for TCP and UDP)
- added an very experimental TCP sender (activated by
  @@machine:port in config). This is not yet for production use. If
  the receiver is not alive, rsyslogd will wait quite some time until
  the connection request times out, which most probably leads to
  loss of incoming messages.

---------------------------------------------------------------------------
Version 0.9.2 (RGer), around 2005-07-06
- I intended to change the maxsupported message size to 32k to
  support IHE - but given the memory inefficiency in the usual use
  cases, I have not done this. I have, however, included very
  specific instructions on how to do this in the source code. I have
  also done some testing with 32k messages, so you can change the
  max size without taking too much risk.
- added a syslog/tcp receiver; we now can receive messages via
  plain tcp, but we can still send only via UDP. The syslog/tcp
  receiver is the primary enhancement of this release.
- slightly changed some error messages that contained a spurios \n at
  the end of the line (which gives empty lines in your log...)

---------------------------------------------------------------------------
Version 0.9.1 (RGer)
- fixed code so that it compiles without errors under FreeBSD
- removed now unused function "allocate_log()" from syslogd.c
- changed the make file so that it contains more defines for
  different environments (in the long term, we need a better
  system for disabling/enabling features...)
- changed some printf's printing off_t types to %lld and
  explicit (long long) casts. I tried to figure out the exact type,
  but did not succeed in this. In the worst case, ultra-large peta-
  byte files will now display funny informational messages on rollover,
  something I think we can live with for the neersion 3.11.2 (rgerhards), 2008-02-??
---------------------------------------------------------------------------
Version 3.11.1 (rgerhards), 2008-02-12
- SNMP trap sender added thanks to Andre Lorbach (omsnmp)
- added input-plugin interface specification in form of a (copy) template
  input module
- applied documentation fix by Michael Biebl -- many thanks!
- bugfix: immark did not have MARK flags set...
- added x-info field to rsyslogd startup/shutdown message. Hopefully
  points users to right location for further info (many don't even know
  they run rsyslog ;))
- bugfix: trailing ":" of tag was lost while parsing legacy syslog messages
  without timestamp - thanks to Anders Blomdell for providing a patch!
- fixed a bug in stringbuf.c related to STRINGBUF_TRIM_ALLOCSIZE, which
  wasn't supposed to be used with rsyslog. Put a warning message up that
  tells this feature is not tested and probably not worth the effort.
  Thanks to Anders Blomdell fro bringing this to our attention
- somewhat improved performance of string buffers
- fixed bug that caused invalid treatment of tabs (HT) in rsyslog.conf
- bugfix: setting for $EscapeCopntrolCharactersOnReceive was not 
  properly initialized
- clarified usage of space-cc property replacer option
- improved abort diagnostic handler
- some initial effort for malloc/free runtime debugging support
- bugfix: using dynafile actions caused rsyslogd abort
- fixed minor man errors thanks to Michael Biebl
---------------------------------------------------------------------------
Version 3.11.0 (rgerhards), 2008-01-31
- implemented queued actions
- implemented simple rate limiting for actions
- implemented deliberate discarding of lower priority messages over higher
  priority ones when a queue runs out of space
- implemented disk quotas for disk queues
- implemented the $ActionResumeRetryCount config directive
- added $ActionQueueFilename config directive
- added $ActionQueueSize config directive
- added $ActionQueueHighWaterMark config directive
- added $ActionQueueLowWaterMark config directive
- added $ActionQueueDiscardMark config directive
- added $ActionQueueDiscardSeverity config directive
- added $ActionQueueCheckpointInterval config directive
- added $ActionQueueType config directive
- added $ActionQueueWorkerThreads config directive
- added $ActionQueueTimeoutshutdown config directive
- added $ActionQueueTimeoutActionCompletion config directive
- added $ActionQueueTimeoutenQueue config directive
- added $ActionQueueTimeoutworkerThreadShutdown config directive
- added $ActionQueueWorkerThreadMinimumMessages config directive
- added $ActionQueueMaxFileSize config directive
- added $ActionQueueSaveonShutdown config directive
- addded $ActionQueueDequeueSlowdown config directive
- addded $MainMsgQueueDequeueSlowdown config directive
- bugfix: added forgotten docs to package
- improved debugging support
- fixed a bug that caused $MainMsgQueueCheckpointInterval to work incorrectly
- when a long-running action needs to be cancelled on shutdown, the message
  that was processed by it is now preserved. This finishes support for
  guaranteed delivery of messages (if the output supports it, of course)
- fixed bug in output module interface, see
  http://sourceforge.net/tracker/index.php?func=detail&aid=1881008&group_id=123448&atid=696552
- changed the ommysql output plugin so that the (lengthy) connection
  initialization now takes place in message processing. This works much
  better with the new queued action mode (fast startup)
- fixed a bug that caused a potential hang in file and fwd output module
  varmojfekoj provided the patch - many thanks!
- bugfixed stream class offset handling on 32bit platforms
---------------------------------------------------------------------------
Version 3.10.3 (rgerhards), 2008-01-28
- fixed a bug with standard template definitions (not a big deal) - thanks
  to varmojfekoj for spotting it
- run-time instrumentation added
- implemented disk-assisted queue mode, which enables on-demand disk
  spooling if the queue's in-memory queue is exhausted
- implemented a dynamic worker thread pool for processing incoming
  messages; workers are started and shut down as need arises
- implemented a run-time instrumentation debug package
- implemented the $MainMsgQueueSaveOnShutdown config directive
- implemented the $MainMsgQueueWorkerThreadMinimumMessages config directive
- implemented the $MainMsgQueueTimeoutWorkerThreadShutdown config directive
---------------------------------------------------------------------------
Version 3.10.2 (rgerhards), 2008-01-14
- added the ability to keep stop rsyslogd without the need to drain
  the main message queue. In disk queue mode, rsyslog continues to
  run from the point where it stopped. In case of a system failure, it
  continues to process messages from the last checkpoint.
- fixed a bug that caused a segfault on startup when no $WorkDir directive
  was specified in rsyslog.conf
- provided more fine-grain control over shutdown timeouts and added a
  way to specify the enqueue timeout when the main message queue is full
- implemented $MainMsgQueueCheckpointInterval config directive
- implemented $MainMsgQueueTimeoutActionCompletion config directive
- implemented $MainMsgQueueTimeoutEnqueue config directive
- implemented $MainMsgQueueTimeoutShutdown config directive
---------------------------------------------------------------------------
Version 3.10.1 (rgerhards), 2008-01-10
- implemented the "disk" queue mode. However, it currently is of very
  limited use, because it does not support persistence over rsyslogd
  runs. So when rsyslogd is stopped, the queue is drained just as with
  the in-memory queue modes. Persistent queues will be a feature of
  the next release.
- performance-optimized string class, should bring an overall improvement
- fixed a memory leak in imudp -- thanks to varmojfekoj for the patch
- fixed a race condition that could lead to a rsyslogd hang when during
  HUP or termination
- done some doc updates
- added $WorkDirectory config directive
- added $MainMsgQueueFileName config directive
- added $MainMsgQueueMaxFileSize config directive
---------------------------------------------------------------------------
Version 3.10.0 (rgerhards), 2008-01-07
- implemented input module interface and initial input modules
- enhanced threading for input modules (each on its own thread now)
- ability to bind UDP listeners to specific local interfaces/ports and
  ability to run multiple of them concurrently
- added ability to specify listen IP address for UDP syslog server
- license changed to GPLv3
- mark messages are now provided by loadble module immark
- rklogd is no longer provided. Its functionality has now been taken over
  by imklog, a loadable input module. This offers a much better integration
  into rsyslogd and makes sure that the kernel logger process is brought
  up and down at the appropriate times
- enhanced $IncludeConfig directive to support wildcard characters
  (thanks to Michael Biebl)
- all inputs are now implemented as loadable plugins
- enhanced threading model: each input module now runs on its own thread
- enhanced message queue which now supports different queueing methods
  (among others, this can be used for performance fine-tuning)
- added a large number of new configuration directives for the new
  input modules
- enhanced multi-threading utilizing a worker thread pool for the
  main message queue
- compilation without pthreads is no longer supported
- much cleaner code due to new objects and removal of single-threading
  mode
---------------------------------------------------------------------------
Version 2.0.1 STABLE (rgerhards), 2008-01-24
- fixed a bug in integer conversion - but this function was never called,
  so it is not really a useful bug fix ;)
- fixed a bug with standard template definitions (not a big deal) - thanks
  to varmojfekoj for spotting it
- fixed a bug that caused a potential hang in file and fwd output module
  varmojfekoj provided the patch - many thanks!
---------------------------------------------------------------------------
Version 2.0.0 STABLE (rgerhards), 2008-01-02
- re-release of 1.21.2 as STABLE with no modifications except some
  doc updates
---------------------------------------------------------------------------
Version 1.21.2 (rgerhards), 2007-12-28
- created a gss-api output module. This keeps GSS-API code and
  TCP/UDP code separated. It is also important for forward-
  compatibility with v3. Please note that this change breaks compatibility
  with config files created for 1.21.0 and 1.21.1 - this was considered
  acceptable.
- fixed an error in forwarding retry code (could lead to message corruption
  but surfaced very seldom)
- increased portability for older platforms (AI_NUMERICSERV moved)
- removed socket leak in omfwd.c
- cross-platform patch for GSS-API compile problem on some platforms
  thanks to darix for the patch!
---------------------------------------------------------------------------
Version 1.21.1 (rgerhards), 2007-12-23
- small doc fix for $IncludeConfig
- fixed a bug in llDestroy()
- bugfix: fixing memory leak when message queue is full and during
  parsing. Thanks to varmojfekoj for the patch.
- bugfix: when compiled without network support, unix sockets were
  not properply closed
- bugfix: memory leak in cfsysline.c/doGetWord() fixed
---------------------------------------------------------------------------
Version 1.21.0 (rgerhards), 2007-12-19
- GSS-API support for syslog/TCP connections was added. Thanks to
  varmojfekoj for providing the patch with this functionality
- code cleanup
- enhanced $IncludeConfig directive to support wildcard filenames
- changed some multithreading synchronization
---------------------------------------------------------------------------
Version 1.20.1 (rgerhards), 2007-12-12
- corrected a debug setting that survived release. Caused TCP connections
  to be retried unnecessarily often.
- When a hostname ACL was provided and DNS resolution for that name failed,
  ACL processing was stopped at that point. Thanks to mildew for the patch.
  Fedora Bugzilla: http://bugzilla.redhat.com/show_bug.cgi?id=395911
- fixed a potential race condition, see link for details:
  http://rgerhards.blogspot.com/2007/12/rsyslog-race-condition.html
  Note that the probability of problems from this bug was very remote
- fixed a memory leak that happend when PostgreSQL date formats were
  used
---------------------------------------------------------------------------
Version 1.20.0 (rgerhards), 2007-12-07
- an output module for postgres databases has been added. Thanks to
  sur5r for contributing this code
- unloading dynamic modules has been cleaned up, we now have a
  real implementation and not just a dummy "good enough for the time
  being".
- enhanced platform independence - thanks to Bartosz Kuzma and Michael
  Biebl for their very useful contributions
- some general code cleanup (including warnings on 64 platforms, only)
---------------------------------------------------------------------------
Version 1.19.12 (rgerhards), 2007-12-03
- cleaned up the build system (thanks to Michael Biebl for the patch)
- fixed a bug where ommysql was still not compiled with -pthread option
---------------------------------------------------------------------------
Version 1.19.11 (rgerhards), 2007-11-29
- applied -pthread option to build when building for multi-threading mode
  hopefully solves an issue with segfaulting
---------------------------------------------------------------------------
Version 1.19.10 (rgerhards), 2007-10-19
- introdcued the new ":modulename:" syntax for calling module actions
  in selector lines; modified ommysql to support it. This is primarily
  an aid for further modules and a prequisite to actually allow third
  party modules to be created.
- minor fix in slackware startup script, "-r 0" is now "-r0"
- updated rsyslogd doc set man page; now in html format
- undid creation of a separate thread for the main loop -- this did not
  turn out to be needed or useful, so reduce complexity once again.
- added doc fixes provided by Michael Biebl - thanks
---------------------------------------------------------------------------
Version 1.19.9 (rgerhards), 2007-10-12
- now packaging system which again contains all components in a single
  tarball
- modularized main() a bit more, resulting in less complex code
- experimentally added an additional thread - will see if that affects
  the segfault bug we experience on some platforms. Note that this change
  is scheduled to be removed again later.
---------------------------------------------------------------------------
Version 1.19.8 (rgerhards), 2007-09-27
- improved repeated message processing
- applied patch provided by varmojfekoj to support building ommysql
  in its own way (now also resides in a plugin subdirectory);
  ommysql is now a separate package
- fixed a bug in cvthname() that lead to message loss if part
  of the source hostname would have been dropped
- created some support for distributing ommysql together with the
  main rsyslog package. I need to re-think it in the future, but
  for the time being the current mode is best. I now simply include
  one additional tarball for ommysql inside the main distribution.
  I look forward to user feedback on how this should be done best. In the
  long term, a separate project should be spawend for ommysql, but I'd
  like to do that only after the plugin interface is fully stable (what
  it is not yet).
---------------------------------------------------------------------------
Version 1.19.7 (rgerhards), 2007-09-25
- added code to handle situations where senders send us messages ending with
  a NUL character. It is now simply removed. This also caused trailing LF
  reduction to fail, when it was followed by such a NUL. This is now also
  handled.
- replaced some non-thread-safe function calls by their thread-safe
  counterparts
- fixed a minor memory leak that occured when the %APPNAME% property was
  used (I think nobody used that in practice)
- fixed a bug that caused signal handlers in cvthname() not to be restored when
  a malicious pointer record was detected and processing of the message been
  stopped for that reason (this should be really rare and can not be related
  to the segfault bug we are hunting).
- fixed a bug in cvthname that lead to passing a wrong parameter - in
  practice, this had no impact.
- general code cleanup (e.g. compiler warnings, comments)
---------------------------------------------------------------------------
Version 1.19.6 (rgerhards), 2007-09-11
- applied patch by varmojfekoj to change signal handling to the new
  sigaction API set (replacing the depreciated signal() calls and its
  friends.
- fixed a bug that in --enable-debug mode caused an assertion when the
  discard action was used
- cleaned up compiler warnings
- applied patch by varmojfekoj to FIX a bug that could cause 
  segfaults if empty properties were processed using modifying
  options (e.g. space-cc, drop-cc)
- fixed man bug: rsyslogd supports -l option
---------------------------------------------------------------------------
Version 1.19.5 (rgerhards), 2007-09-07
- changed part of the CStr interface so that better error tracking
  is provided and the calling sequence is more intuitive (there were
  invalid calls based on a too-weired interface)
- (hopefully) fixed some remaining bugs rooted in wrong use of 
  the CStr class. These could lead to program abort.
- applied patch by varmojfekoj two fix two potential segfault situations
- added $ModDir config directive
- modified $ModLoad so that an absolute path may be specified as
  module name (e.g. /rsyslog/ommysql.so)
---------------------------------------------------------------------------
Version 1.19.4 (rgerhards/varmojfekoj), 2007-09-04
- fixed a number of small memory leaks - thanks varmojfekoj for patching
- fixed an issue with CString class that could lead to rsyslog abort
  in tplToString() - thanks varmojfekoj for patching
- added a man-version of the config file documenation - thanks to Michel
  Samia for providing the man file
- fixed bug: a template like this causes an infinite loop:
  $template opts,"%programname:::a,b%"
  thanks varmojfekoj for the patch
- fixed bug: case changing options crash freeing the string pointer
  because they modify it: $template opts2,"%programname::1:lowercase%"
  thanks varmojfekoj for the patch
---------------------------------------------------------------------------
Version 1.19.3 (mmeckelein/varmojfekoj), 2007-08-31
- small mem leak fixed (after calling parseSelectorAct) - Thx varmojkekoj
- documentation section "Regular File" und "Blocks" updated
- solved an issue with dynamic file generation - Once again many thanks
  to varmojfekoj
- the negative selector for program name filter (Blocks) does not work as
  expected - Thanks varmojfekoj for patching
- added forwarding information to sysklogd (requires special template)
  to config doc
---------------------------------------------------------------------------
Version 1.19.2 (mmeckelein/varmojfekoj), 2007-08-28
- a specifically formed message caused a segfault - Many thanks varmojfekoj
  for providing a patch
- a typo and a weird condition are fixed in msg.c - Thanks again
  varmojfekoj 
- on file creation the file was always owned by root:root. This is fixed
  now - Thanks ypsa for solving this issue
---------------------------------------------------------------------------
Version 1.19.1 (mmeckelein), 2007-08-22
- a bug that caused a high load when a TCP/UDP connection was closed is 
  fixed now - Thanks mildew for solving this issue
- fixed a bug which caused a segfault on reinit - Thx varmojfekoj for the
  patch
- changed the hardcoded module path "/lib/rsyslog" to $(pkglibdir) in order
  to avoid trouble e.g. on 64 bit platforms (/lib64) - many thanks Peter
  Vrabec and darix, both provided a patch for solving this issue
- enhanced the unloading of modules - thanks again varmojfekoj
- applied a patch from varmojfekoj which fixes various little things in
  MySQL output module
---------------------------------------------------------------------------
Version 1.19.0 (varmojfekoj/rgerhards), 2007-08-16
- integrated patch from varmojfekoj to make the mysql module a loadable one
  many thanks for the patch, MUCH appreciated
---------------------------------------------------------------------------
Version 1.18.2 (rgerhards), 2007-08-13
- fixed a bug in outchannel code that caused templates to be incorrectly
  parsed
- fixed a bug in ommysql that caused a wrong ";template" missing message
- added some code for unloading modules; not yet fully complete (and we do
  not yet have loadable modules, so this is no problem)
- removed debian subdirectory by request of a debian packager (this is a special
  subdir for debian and there is also no point in maintaining it when there
  is a debian package available - so I gladly did this) in some cases
- improved overall doc quality (some pages were quite old) and linked to
  more of the online resources.
- improved /contrib/delete_mysql script by adding a host option and some
  other minor modifications
---------------------------------------------------------------------------
Version 1.18.1 (rgerhards), 2007-08-08
- applied a patch from varmojfekoj which solved a potential segfault
  of rsyslogd on HUP
- applied patch from Michel Samia to fix compilation when the pthreads
  feature is disabled
- some code cleanup (moved action object to its own file set)
- add config directive $MainMsgQueueSize, which now allows to configure the
  queue size dynamically
- all compile-time settings are now shown in rsyslogd -v, not just the
  active ones
- enhanced performance a little bit more
- added config file directive $ActionResumeInterval
- fixed a bug that prevented compilation under debian sid
- added a contrib directory for user-contributed useful things
---------------------------------------------------------------------------
Version 1.18.0 (rgerhards), 2007-08-03
- rsyslog now supports fallback actions when an action did not work. This
  is a great feature e.g. for backup database servers or backup syslog
  servers
- modified rklogd to only change the console log level if -c is specified
- added feature to use multiple actions inside a single selector
- implemented $ActionExecOnlyWhenPreviousIsSuspended config directive
- error messages during startup are now spit out to the configured log
  destinations
---------------------------------------------------------------------------
Version 1.17.6 (rgerhards), 2007-08-01
- continued to work on output module modularization - basic stage of
  this work is now FINISHED
- fixed bug in OMSRcreate() - always returned SR_RET_OK
- fixed a bug that caused ommysql to always complain about missing
  templates
- fixed a mem leak in OMSRdestruct - freeing the object itself was
  forgotten - thanks to varmojfekoj for the patch
- fixed a memory leak in syslogd/init() that happend when the config
  file could not be read - thanks to varmojfekoj for the patch
- fixed insufficient memory allocation in addAction() and its helpers.
  The initial fix and idea was developed by mildew, I fine-tuned
  it a bit. Thanks a lot for the fix, I'd probably had pulled out my
  hair to find the bug...
- added output of config file line number when a parsing error occured
- fixed bug in objomsr.c that caused program to abort in debug mode with
  an invalid assertion (in some cases)
- fixed a typo that caused the default template for MySQL to be wrong.
  thanks to mildew for catching this.
- added configuration file command $DebugPrintModuleList and
  $DebugPrintCfSysLineHandlerList
- fixed an invalid value for the MARK timer - unfortunately, there was
  a testing aid left in place. This resulted in quite frequent MARK messages
- added $IncludeConfig config directive
- applied a patch from mildew to prevent rsyslogd from freezing under heavy
  load. This could happen when the queue was full. Now, we drop messages
  but rsyslogd remains active.
---------------------------------------------------------------------------
Version 1.17.5 (rgerhards), 2007-07-30
- continued to work on output module modularization
- fixed a missing file bug - thanks to Andrea Montanari for reporting
  this problem
- fixed a problem with shutting down the worker thread and freeing the
  selector_t list - this caused messages to be lost, because the
  message queue was not properly drained before the selectors got
  destroyed.
---------------------------------------------------------------------------
Version 1.17.4 (rgerhards), 2007-07-27
- continued to work on output module modularization
- fixed a situation where rsyslogd could create zombie processes
  thanks to mildew for the patch
- applied patch from Michel Samia to fix compilation when NOT
  compiled for pthreads
---------------------------------------------------------------------------
Version 1.17.3 (rgerhards), 2007-07-25
- continued working on output module modularization
- fixed a bug that caused rsyslogd to segfault on exit (and
  probably also on HUP), when there was an unsent message in a selector
  that required forwarding and the dns lookup failed for that selector
  (yes, it was pretty unlikely to happen;))
  thanks to varmojfekoj <varmojfekoj@gmail.com> for the patch
- fixed a memory leak in config file parsing and die()
  thanks to varmojfekoj <varmojfekoj@gmail.com> for the patch
- rsyslogd now checks on startup if it is capable to performa any work
  at all. If it cant, it complains and terminates
  thanks to Michel Samia for providing the patch!
- fixed a small memory leak when HUPing syslogd. The allowed sender
  list now gets freed. thanks to mildew for the patch.
- changed the way error messages in early startup are logged. They
  now do no longer use the syslogd code directly but are rather
  send to stderr.
---------------------------------------------------------------------------
Version 1.17.2 (rgerhards), 2007-07-23
- made the port part of the -r option optional. Needed for backward
  compatibility with sysklogd
- replaced system() calls with something more reasonable. Please note that
  this might break compatibility with some existing configuration files.
  We accept this in favour of the gained security.
- removed a memory leak that could occur if timegenerated was used in
  RFC 3164 format in templates
- did some preparation in msg.c for advanced multithreading - placed the
  hooks, but not yet any active code
- worked further on modularization
- added $ModLoad MySQL (dummy) config directive
- added DropTrailingLFOnReception config directive
---------------------------------------------------------------------------
Version 1.17.1 (rgerhards), 2007-07-20
- fixed a bug that caused make install to install rsyslogd and rklogd under
  the wrong names
- fixed bug that caused $AllowedSenders to handle IPv6 scopes incorrectly;
  also fixed but that could grabble $AllowedSender wildcards. Thanks to
  mildew@gmail.com for the patch
- minor code cleanup - thanks to Peter Vrabec for the patch
- fixed minimal memory leak on HUP (caused by templates)
  thanks to varmojfekoj <varmojfekoj@gmail.com> for the patch
- fixed another memory leak on HUPing and on exiting rsyslogd
  again thanks to varmojfekoj <varmojfekoj@gmail.com> for the patch
- code cleanup (removed compiler warnings)
- fixed portability bug in configure.ac - thanks to Bartosz Kuźma for patch
- moved msg object into its own file set
- added the capability to continue trying to write log files when the
  file system is full. Functionality based on patch by Martin Schulze
  to sysklogd package.
---------------------------------------------------------------------------
Version 1.17.0 (RGer), 2007-07-17
- added $RepeatedLineReduction config parameter
- added $EscapeControlCharactersOnReceive config parameter
- added $ControlCharacterEscapePrefix config parameter
- added $DirCreateMode config parameter
- added $CreateDirs config parameter
- added $DebugPrintTemplateList config parameter
- added $ResetConfigVariables config parameter
- added $FileOwner config parameter
- added $FileGroup config parameter
- added $DirOwner config parameter
- added $DirGroup config parameter
- added $FailOnChownFailure config parameter
- added regular expression support to the filter engine
  thanks to Michel Samia for providing the patch!
- enhanced $AllowedSender functionality. Credits to mildew@gmail.com for
  the patch doing that
  - added IPv6 support
  - allowed DNS hostnames
  - allowed DNS wildcard names
- added new option $DropMsgsWithMaliciousDnsPTRRecords
- added autoconf so that rfc3195d, rsyslogd and klogd are stored to /sbin
- added capability to auto-create directories with dynaFiles
---------------------------------------------------------------------------
Version 1.16.0 (RGer/Peter Vrabec), 2007-07-13 - The Friday, 13th Release ;)
- build system switched to autotools
- removed SYSV preprocessor macro use, replaced with autotools equivalents
- fixed a bug that caused rsyslogd to segfault when TCP listening was
  disabled and it terminated
- added new properties "syslogfacility-text" and "syslogseverity-text"
  thanks to varmojfekoj <varmojfekoj@gmail.com> for the patch
- added the -x option to disable hostname dns reslution
  thanks to varmojfekoj <varmojfekoj@gmail.com> for the patch
- begun to better modularize syslogd.c - this is an ongoing project; moved
  type definitions to a separate file
- removed some now-unused fields from struct filed
- move file size limit fields in struct field to the "right spot" (the file
  writing part of the union - f_un.f_file)
- subdirectories linux and solaris are no longer part of the distribution
  package. This is not because we cease support for them, but there are no
  longer any files in them after the move to autotools
---------------------------------------------------------------------------
Version 1.15.1 (RGer), 2007-07-10
- fixed a bug that caused a dynaFile selector to stall when there was
  an open error with one file 
- improved template processing for dynaFiles; templates are now only
  looked up during initialization - speeds up processing
- optimized memory layout in struct filed when compiled with MySQL
  support
- fixed a bug that caused compilation without SYSLOG_INET to fail
- re-enabled the "last message repeated n times" feature. This
  feature was not taken care of while rsyslogd evolved from sysklogd
  and it was more or less defunct. Now it is fully functional again.
- added system properties: $NOW, $YEAR, $MONTH, $DAY, $HOUR, $MINUTE
- fixed a bug in iovAsString() that caused a memory leak under stress
  conditions (most probably memory shortage). This was unlikely to
  ever happen, but it doesn't hurt doing it right
- cosmetic: defined type "uchar", change all unsigned chars to uchar
---------------------------------------------------------------------------
Version 1.15.0 (RGer), 2007-07-05
- added ability to dynamically generate file names based on templates
  and thus properties. This was a much-requested feature. It makes
  life easy when it e.g. comes to splitting files based on the sender
  address.
- added $umask and $FileCreateMode config file directives
- applied a patch from Bartosz Kuzma to compile cleanly under NetBSD
- checks for extra (unexpected) characters in system config file lines
  have been added
- added IPv6 documentation - was accidently missing from CVS
- begun to change char to unsigned char
---------------------------------------------------------------------------
Version 1.14.2 (RGer), 2007-07-03
** this release fixes all known nits with IPv6 **
- restored capability to do /etc/service lookup for "syslog"
  service when -r 0 was given
- documented IPv6 handling of syslog messages
- integrate patch from Bartosz Kuźma to make rsyslog compile under
  Solaris again (the patch replaced a strndup() call, which is not
  available under Solaris
- improved debug logging when waiting on select
- updated rsyslogd man page with new options (-46A)
---------------------------------------------------------------------------
Version 1.14.1 (RGer/Peter Vrabec), 2007-06-29
- added Peter Vrabec's patch for IPv6 TCP
- prefixed all messages send to stderr in rsyslogd with "rsyslogd: "
---------------------------------------------------------------------------
Version 1.14.0 (RGer/Peter Vrabec), 2007-06-28
- Peter Vrabec provided IPv6 for rsyslog, so we are now IPv6 enabled
  IPv6 Support is currently for UDP only, TCP is to come soon.
  AllowedSender configuration does not yet work for IPv6.
- fixed code in iovCreate() that broke C's strict aliasing rules 
- fixed some char/unsigned char differences that forced the compiler
  to spit out warning messages
- updated the Red Hat init script to fix a known issue (thanks to
  Peter Vrabec)
---------------------------------------------------------------------------
Version 1.13.5 (RGer), 2007-06-22
- made the TCP session limit configurable via command line switch
  now -t <port>,<max sessions>
- added man page for rklogd(8) (basically a copy from klogd, but now
  there is one...)
- fixed a bug that caused internal messages (e.g. rsyslogd startup) to
  appear without a tag.
- removed a minor memory leak that occurred when TAG processing requalified
  a HOSTNAME to be a TAG (and a TAG already was set).
- removed potential small memory leaks in MsgSet***() functions. There
  would be a leak if a property was re-set, something that happened
  extremely seldom.
---------------------------------------------------------------------------
Version 1.13.4 (RGer), 2007-06-18
- added a new property "PRI-text", which holds the PRI field in
  textual form (e.g. "syslog.info")
- added alias "syslogseverity" for "syslogpriority", which is a
  misleading property name that needs to stay for historical
  reasons (and backward-compatility)
- added doc on how to record PRI value in log file
- enhanced signal handling in klogd, including removal of an unsafe
  call to the logging system during signal handling
---------------------------------------------------------------------------
Version 1.13.3 (RGer), 2007-06-15
- create a version of syslog.c from scratch. This is now
  - highly optimized for rsyslog
  - removes an incompatible license problem as the original
    version had a BSD license with advertising clause
  - fixed in the regard that rklogd will continue to work when
    rsysogd has been restarted (the original version, as well
    as sysklogd, will remain silent then)
  - solved an issue with an extra NUL char at message end that the
    original version had
- applied some changes to klogd to care for the new interface
- fixed a bug in syslogd.c which prevented compiling under debian
---------------------------------------------------------------------------
Version 1.13.2 (RGer), 2007-06-13
- lib order in makefile patched to facilitate static linking - thanks
  to Bennett Todd for providing the patch
- Integrated a patch from Peter Vrabec (pvrabec@redheat.com):
  - added klogd under the name of rklogd (remove dependency on
    original sysklogd package
  - createDB.sql now in UTF
  - added additional config files for use on Red Hat
---------------------------------------------------------------------------
Version 1.13.1 (RGer), 2007-02-05
- changed the listen backlog limit to a more reasonable value based on
  the maximum number of TCP connections configurd (10% + 5) - thanks to Guy
  Standen for the hint (actually, the limit was 5 and that was a 
  left-over from early testing).
- fixed a bug in makefile which caused DB-support to be disabled when
  NETZIP support was enabled
- added the -e option to allow transmission of every message to remote
  hosts (effectively turns off duplicate message suppression)
- (somewhat) improved memory consumption when compiled with MySQL support
- looks like we fixed an incompatibility with MySQL 5.x and above software
  At least in one case, the remote server name was destroyed, leading to 
  a connection failure. The new, improved code does not have this issue and
  so we see this as solved (the new code is generally somewhat better, so
  there is a good chance we fixed this incompatibility).
---------------------------------------------------------------------------
Version 1.13.0 (RGer), 2006-12-19
- added '$' as ToPos proptery replacer specifier - means "up to the
  end of the string"
- property replacer option "escape-cc", "drop-cc" and "space-cc"  added
- changed the handling of \0 characters inside syslog messages. We now
  consistently escape them to "#000". This is somewhat recommended in
  the draft-ietf-syslog-protocol-19 draft. While the real recomendation
  is to not escape any characters at all, we can not do this without
  considerable modification of the code. So we escape it to "#000", which
  is consistent with a sample found in the Internet-draft.
- removed message glue logic (see printchopped() comment for details)
  Also caused removal of parts table and thus some improvements in
  memory usage.
- changed the default MAXLINE to 2048 to take care of recent syslog
  standardization efforts (can easily be changed in syslogd.c)
- added support for byte-counted TCP syslog messages (much like
  syslog-transport-tls-05 Internet Draft). This was necessary to
  support compression over TCP.
- added support for receiving compressed syslog messages
- added support for sending compressed syslog messages
- fixed a bug where the last message in a syslog/tcp stream was
  lost if it was not properly terminated by a LF character
---------------------------------------------------------------------------
Version 1.12.3 (RGer), 2006-10-04
- implemented some changes to support Solaris (but support is not
  yet complete)
- commented out (via #if 0) some methods that are currently not being use
  but should be kept for further us
- added (interim) -u 1 option to turn off hostname and tag parsing
- done some modifications to better support Fedora
- made the field delimiter inside property replace configurable via
  template
- fixed a bug in property replacer: if fields were used, the delimitor
  became part of the field. Up until now, this was barely noticable as 
  the delimiter as TAB only and thus invisible to a human. With other
  delimiters available now, it quickly showed up. This bug fix might cause
  some grief to existing installations if they used the extra TAB for
  whatever reasons - sorry folks... Anyhow, a solution is easy: just add
  a TAB character contstant into your template. Thus, there has no attempt
  been made to do this in a backwards-compatible way.
---------------------------------------------------------------------------
Version 1.12.2 (RGer), 2006-02-15
- fixed a bug in the RFC 3339 date formatter. An extra space was added
  after the actual timestamp
- added support for providing high-precision RFC3339 timestamps for
  (rsyslogd-)internally-generated messages
- very (!) experimental support for syslog-protocol internet draft
  added (the draft is experimental, the code is solid ;))
- added support for field-extracting in the property replacer
- enhanced the legacy-syslog parser so that it can interpret messages
  that do not contain a TIMESTAMP
- fixed a bug that caused the default socket (usually /dev/log) to be
  opened even when -o command line option was given
- fixed a bug in the Debian sample startup script - it caused rsyslogd
  to listen to remote requests, which it shouldn't by default
---------------------------------------------------------------------------
Version 1.12.1 (RGer), 2005-11-23
- made multithreading work with BSD. Some signal-handling needed to be
  restructured. Also, there might be a slight delay of up to 10 seconds
  when huping and terminating rsyslogd under BSD
- fixed a bug where a NULL-pointer was passed to printf() in logmsg().
- fixed a bug during "make install" where rc3195d was not installed
  Thanks to Bennett Todd for spotting this.
- fixed a bug where rsyslogd dumped core when no TAG was found in the
  received message
- enhanced message parser so that it can deal with missing hostnames
  in many cases (may not be totally fail-safe)
- fixed a bug where internally-generated messages did not have the correct
  TAG
---------------------------------------------------------------------------
Version 1.12.0 (RGer), 2005-10-26
- moved to a multi-threaded design. single-threading is still optionally
  available. Multi-threading is experimental!
- fixed a potential race condition. In the original code, marking was done
  by an alarm handler, which could lead to all sorts of bad things. This
  has been changed now. See comments in syslogd.c/domark() for details.
- improved debug output for property-based filters
- not a code change, but: I have checked all exit()s to make sure that
  none occurs once rsyslogd has started up. Even in unusual conditions
  (like low-memory conditions) rsyslogd somehow remains active. Of course,
  it might loose a message or two, but at least it does not abort and it
  can also recover when the condition no longer persists.
- fixed a bug that could cause loss of the last message received
  immediately before rsyslogd was terminated.
- added comments on thread-safety of global variables in syslogd.c
- fixed a small bug: spurios printf() when TCP syslog was used
- fixed a bug that causes rsyslogd to dump core on termination when one
  of the selector lines did not receive a message during the run (very
  unlikely)
- fixed an one-too-low memory allocation in the TCP sender. Could result
  in rsyslogd dumping core.
- fixed a bug with regular expression support (thanks to Andres Riancho)
- a little bit of code restructuring (especially main(), which was
  horribly large)
---------------------------------------------------------------------------
Version 1.11.1 (RGer), 2005-10-19
- support for BSD-style program name and host blocks
- added a new property "programname" that can be used in templates
- added ability to specify listen port for rfc3195d
- fixed a bug that rendered the "startswith" comparison operation
  unusable.
- changed more functions to "static" storage class to help compiler
  optimize (should have been static in the first place...)
- fixed a potential memory leak in the string buffer class destructor.
  As the destructur was previously never called, the leak did not actually
  appear.
- some internal restructuring in anticipation/preparation of minimal
  multi-threading support
- rsyslogd still shares some code with the sysklogd project. Some patches
  for this shared code have been brought over from the sysklogd CVS.
---------------------------------------------------------------------------
Version 1.11.0 (RGer), 2005-10-12
- support for receiving messages via RFC 3195; added rfc3195d for that
  purpose
- added an additional guard to prevent rsyslogd from aborting when the
  2gb file size limit is hit. While a user can configure rsyslogd to
  handle such situations, it would abort if that was not done AND large
  file support was not enabled (ok, this is hopefully an unlikely scenario)
- fixed a bug that caused additional Unix domain sockets to be incorrectly
  processed - could lead to message loss in extreme cases
---------------------------------------------------------------------------
Version 1.10.2 (RGer), 2005-09-27
- added comparison operations in property-based filters:
  * isequal
  * startswith
- added ability to negate all property-based filter comparison operations
  by adding a !-sign right in front of the operation name
- added the ability to specify remote senders for UDP and TCP
  received messages. Allows to block all but well-known hosts
- changed the $-config line directives to be case-INsensitive
- new command line option -w added: "do not display warnings if messages
  from disallowed senders are received"
- fixed a bug that caused rsyslogd to dump core when the compare value
  was not quoted in property-based filters
- fixed a bug in the new CStr compare function which lead to invalid
  results (fortunately, this function was not yet used widely)
- added better support for "debugging" rsyslog.conf property filters
  (only if -d switch is given)
- changed some function definitions to static, which eventually enables
  some compiler optimizations
- fixed a bug in MySQL code; when a SQL error occured, rsyslogd could
  run in a tight loop. This was due to invalid sequence of error reporting
  and is now fixed.
---------------------------------------------------------------------------
Version 1.10.1 (RGer), 2005-09-23
- added the ability to execute a shell script as an action.
  Thanks to Bjoern Kalkbrenner for providing the code!
- fixed a bug in the MySQL code; due to the bug the automatic one-time
  retry after an error did not happen - this lead to error message in
  cases where none should be seen (e.g. after a MySQL restart)
- fixed a security issue with SQL-escaping in conjunction with
  non-(SQL-)standard MySQL features.
---------------------------------------------------------------------------
Version 1.10.0 (RGer), 2005-09-20
  REMINDER: 1.10 is the first unstable version if the 1.x series!
- added the capability to filter on any property in selector lines
  (not just facility and priority)
- changed stringbuf into a new counted string class
- added support for a "discard" action. If a selector line with
  discard (~ character) is found, no selector lines *after* that
  line will be processed.
- thanks to Andres Riancho, regular expression support has been
  added to the template engine
- added the FROMHOST property in the template processor, which could
  previously not be obtained. Thanks to Cristian Testa for pointing
  this out and even providing a fix.
- added display of compile-time options to -v output
- performance improvement for production build - made some checks
  to happen only during debug mode
- fixed a problem with compiling on SUSE and - while doing so - removed
  the socket call to set SO_BSDCOMPAT in cases where it is obsolete.
---------------------------------------------------------------------------
Version 1.0.4 (RGer), 2006-02-01
- a small but important fix: the tcp receiver had two forgotten printf's
  in it that caused a lot of unnecessary output to stdout. This was
  important enough to justify a new release
---------------------------------------------------------------------------
Version 1.0.3 (RGer), 2005-11-14
- added an additional guard to prevent rsyslogd from aborting when the
  2gb file size limit is hit. While a user can configure rsyslogd to
  handle such situations, it would abort if that was not done AND large
  file support was not enabled (ok, this is hopefully an unlikely scenario)
- fixed a bug that caused additional Unix domain sockets to be incorrectly
  processed - could lead to message loss in extreme cases
- applied some patches available from the sysklogd project to code
  shared from there
- fixed a bug that causes rsyslogd to dump core on termination when one
  of the selector lines did not receive a message during the run (very
  unlikely)
- fixed an one-too-low memory allocation in the TCP sender. Could result
  in rsyslogd dumping core.
- fixed a bug in the TCP sender that caused the retry logic to fail
  after an error or receiver overrun
- fixed a bug in init() that could lead to dumping core
- fixed a bug that could lead to dumping core when no HOSTNAME or no TAG
  was present in the syslog message
---------------------------------------------------------------------------
Version 1.0.2 (RGer), 2005-10-05
- fixed an issue with MySQL error reporting. When an error occured,
  the MySQL driver went into an endless loop (at least in most cases).
---------------------------------------------------------------------------
Version 1.0.1 (RGer), 2005-09-23
- fixed a security issue with SQL-escaping in conjunction with
  non-(SQL-)standard MySQL features.
---------------------------------------------------------------------------
Version 1.0.0 (RGer), 2005-09-12
- changed install doc to cover daily cron scripts - a trouble source
- added rc script for slackware (provided by Chris Elvidge - thanks!) 
- fixed a really minor bug in usage() - the -r option was still
  reported as without the port parameter
---------------------------------------------------------------------------
Version 0.9.8 (RGer), 2005-09-05
- made startup and shutdown message more consistent and included the
  pid, so that they can be easier correlated. Used syslog-protocol
  structured data format for this purpose.
- improved config info in startup message, now tells not only
  if it is listening remote on udp, but also for tcp. Also includes
  the port numbers. The previous startup message was misleading, because
  it did not say "remote reception" if rsyslogd was only listening via
  tcp (but not via udp).
- added a "how can you help" document to the doc set
---------------------------------------------------------------------------
Version 0.9.7 (RGer), 2005-08-15
- some of the previous doc files (like INSTALL) did not properly
  reflect the changes to the build process and the new doc. Fixed
  that.
- changed syslogd.c so that when compiled without database support,
  an error message is displayed when a database action is detected
  in the config file (previously this was used as an user rule ;))
- fixed a bug in the os-specific Makefiles which caused MySQL
  support to not be compiled, even if selected
---------------------------------------------------------------------------
Version 0.9.6 (RGer), 2005-08-09
- greatly enhanced documentation. Now available in html format in
  the "doc" folder and FreeBSD. Finally includes an install howto.
- improved MySQL error messages a little - they now show up as log
  messages, too (formerly only in debug mode)
- added the ability to specify the listen port for udp syslog.
  WARNING: This introduces an incompatibility. Formerly, udp
  syslog was enabled by the -r command line option. Now, it is
  "-r [port]", which is consistent with the tcp listener. However,
  just -r will now return an error message.
- added sample startup scripts for Debian and FreeBSD
- added support for easy feature selection in the makefile. Un-
  fortunately, this also means I needed to spilt the make file
  for different OS and distros. There are some really bad syntax
  differences between FreeBSD and Linux make.
---------------------------------------------------------------------------
Version 0.9.5 (RGer), 2005-08-01
- the "semicolon bug" was actually not (fully) solved in 0.9.4. One
  part of the bug was solved, but another still existed. This one
  is fixed now, too.
- the "semicolon bug" actually turned out to be a more generic bug.
  It appeared whenever an invalid template name was given. With some
  selector actions, rsyslogd dumped core, with other it "just" had
  a small ressource leak with others all worked well. These anomalies
  are now fixed. Note that they only appeared during system initaliziation
  once the system was running, nothing bad happened.
- improved error reporting for template errors on startup. They are now
  shown on the console and the start-up tty. Formerly, they were only
  visible in debug mode.
- support for multiple instances of rsyslogd on a single machine added
- added new option "-o" --> omit local unix domain socket. This option
  enables rsyslogd NOT to listen to the local socket. This is most
  helpful when multiple instances of rsyslogd (or rsyslogd and another
  syslogd) shall run on a single system.
- added new option "-i <pidfile>" which allows to specify the pidfile.
  This is needed when multiple instances of rsyslogd are to be run.
- the new project home page is now online at www.rsyslog.com
---------------------------------------------------------------------------
Version 0.9.4 (RGer), 2005-07-25
- finally added the TCP sender. It now supports non-blocking mode, no
  longer disabling message reception during connect. As it is now, it
  is usable in production. The code could be more sophisticated, but
  I've kept it short in anticipation of the move to liblogging, which
  will lead to the removal of the code just written ;)
- the "exiting on signal..." message still had the "syslogd" name in 
  it. Changed this to "rsyslogd", as we do not have a large user base
  yet, this should pose no problem.
- fixed "the semiconlon" bug. rsyslogd dumped core if a write-db action
  was specified but no semicolon was given after the password (an empty
  template was ok, but the semicolon needed to be present).
- changed a default for traditional output format. During testing, it
  was seen that the timestamp written to file in default format was
  the time of message reception, not the time specified in the TIMESTAMP
  field of the message itself. Traditionally, the message TIMESTAMP is
  used and this has been changed now.
---------------------------------------------------------------------------
Version 0.9.3 (RGer), 2005-07-19
- fixed a bug in the message parser. In June, the RFC 3164 timestamp
  was not correctly parsed (yes, only in June and some other months,
  see the code comment to learn why...)
- added the ability to specify the destination port when forwarding
  syslog messages (both for TCP and UDP)
- added an very experimental TCP sender (activated by
  @@machine:port in config). This is not yet for production use. If
  the receiver is not alive, rsyslogd will wait quite some time until
  the connection request times out, which most probably leads to
  loss of incoming messages.

---------------------------------------------------------------------------
Version 0.9.2 (RGer), around 2005-07-06
- I intended to change the maxsupported message size to 32k to
  support IHE - but given the memory inefficiency in the usual use
  cases, I have not done this. I have, however, included very
  specific instructions on how to do this in the source code. I have
  also done some testing with 32k messages, so you can change the
  max size without taking too much risk.
- added a syslog/tcp receiver; we now can receive messages via
  plain tcp, but we can still send only via UDP. The syslog/tcp
  receiver is the primary enhancement of this release.
- slightly changed some error messages that contained a spurios \n at
  the end of the line (which gives empty lines in your log...)

---------------------------------------------------------------------------
Version 0.9.1 (RGer)
- fixed code so that it compiles without errors under FreeBSD
- removed now unused function "allocate_log()" from syslogd.c
- changed the make file so that it contains more defines for
  different environments (in the long term, we need a better
  system for disabling/enabling features...)
- changed some printf's printing off_t types to %lld and
  explicit (long long) casts. I tried to figure out the exact type,
  but did not succeed in this. In the worst case, ultra-large peta-
  byte files will now display funny informational messages on rollover,
  something I think we can live with for the neersion 3.11.2 (rgerhards), 2008-02-??
---------------------------------------------------------------------------
Version 3.11.1 (rgerhards), 2008-02-12
- SNMP trap sender added thanks to Andre Lorbach (omsnmp)
- added input-plugin interface specification in form of a (copy) template
  input module
- applied documentation fix by Michael Biebl -- many thanks!
- bugfix: immark did not have MARK flags set...
- added x-info field to rsyslogd startup/shutdown message. Hopefully
  points users to right location for further info (many don't even know
  they run rsyslog ;))
- bugfix: trailing ":" of tag was lost while parsing legacy syslog messages
  without timestamp - thanks to Anders Blomdell for providing a patch!
- fixed a bug in stringbuf.c related to STRINGBUF_TRIM_ALLOCSIZE, which
  wasn't supposed to be used with rsyslog. Put a warning message up that
  tells this feature is not tested and probably not worth the effort.
  Thanks to Anders Blomdell fro bringing this to our attention
- somewhat improved performance of string buffers
- fixed bug that caused invalid treatment of tabs (HT) in rsyslog.conf
- bugfix: setting for $EscapeCopntrolCharactersOnReceive was not 
  properly initialized
- clarified usage of space-cc property replacer option
- improved abort diagnostic handler
- some initial effort for malloc/free runtime debugging support
- bugfix: using dynafile actions caused rsyslogd abort
- fixed minor man errors thanks to Michael Biebl
---------------------------------------------------------------------------
Version 3.11.0 (rgerhards), 2008-01-31
- implemented queued actions
- implemented simple rate limiting for actions
- implemented deliberate discarding of lower priority messages over higher
  priority ones when a queue runs out of space
- implemented disk quotas for disk queues
- implemented the $ActionResumeRetryCount config directive
- added $ActionQueueFilename config directive
- added $ActionQueueSize config directive
- added $ActionQueueHighWaterMark config directive
- added $ActionQueueLowWaterMark config directive
- added $ActionQueueDiscardMark config directive
- added $ActionQueueDiscardSeverity config directive
- added $ActionQueueCheckpointInterval config directive
- added $ActionQueueType config directive
- added $ActionQueueWorkerThreads config directive
- added $ActionQueueTimeoutshutdown config directive
- added $ActionQueueTimeoutActionCompletion config directive
- added $ActionQueueTimeoutenQueue config directive
- added $ActionQueueTimeoutworkerThreadShutdown config directive
- added $ActionQueueWorkerThreadMinimumMessages config directive
- added $ActionQueueMaxFileSize config directive
- added $ActionQueueSaveonShutdown config directive
- addded $ActionQueueDequeueSlowdown config directive
- addded $MainMsgQueueDequeueSlowdown config directive
- bugfix: added forgotten docs to package
- improved debugging support
- fixed a bug that caused $MainMsgQueueCheckpointInterval to work incorrectly
- when a long-running action needs to be cancelled on shutdown, the message
  that was processed by it is now preserved. This finishes support for
  guaranteed delivery of messages (if the output supports it, of course)
- fixed bug in output module interface, see
  http://sourceforge.net/tracker/index.php?func=detail&aid=1881008&group_id=123448&atid=696552
- changed the ommysql output plugin so that the (lengthy) connection
  initialization now takes place in message processing. This works much
  better with the new queued action mode (fast startup)
- fixed a bug that caused a potential hang in file and fwd output module
  varmojfekoj provided the patch - many thanks!
- bugfixed stream class offset handling on 32bit platforms
---------------------------------------------------------------------------
Version 3.10.3 (rgerhards), 2008-01-28
- fixed a bug with standard template definitions (not a big deal) - thanks
  to varmojfekoj for spotting it
- run-time instrumentation added
- implemented disk-assisted queue mode, which enables on-demand disk
  spooling if the queue's in-memory queue is exhausted
- implemented a dynamic worker thread pool for processing incoming
  messages; workers are started and shut down as need arises
- implemented a run-time instrumentation debug package
- implemented the $MainMsgQueueSaveOnShutdown config directive
- implemented the $MainMsgQueueWorkerThreadMinimumMessages config directive
- implemented the $MainMsgQueueTimeoutWorkerThreadShutdown config directive
---------------------------------------------------------------------------
Version 3.10.2 (rgerhards), 2008-01-14
- added the ability to keep stop rsyslogd without the need to drain
  the main message queue. In disk queue mode, rsyslog continues to
  run from the point where it stopped. In case of a system failure, it
  continues to process messages from the last checkpoint.
- fixed a bug that caused a segfault on startup when no $WorkDir directive
  was specified in rsyslog.conf
- provided more fine-grain control over shutdown timeouts and added a
  way to specify the enqueue timeout when the main message queue is full
- implemented $MainMsgQueueCheckpointInterval config directive
- implemented $MainMsgQueueTimeoutActionCompletion config directive
- implemented $MainMsgQueueTimeoutEnqueue config directive
- implemented $MainMsgQueueTimeoutShutdown config directive
---------------------------------------------------------------------------
Version 3.10.1 (rgerhards), 2008-01-10
- implemented the "disk" queue mode. However, it currently is of very
  limited use, because it does not support persistence over rsyslogd
  runs. So when rsyslogd is stopped, the queue is drained just as with
  the in-memory queue modes. Persistent queues will be a feature of
  the next release.
- performance-optimized string class, should bring an overall improvement
- fixed a memory leak in imudp -- thanks to varmojfekoj for the patch
- fixed a race condition that could lead to a rsyslogd hang when during
  HUP or termination
- done some doc updates
- added $WorkDirectory config directive
- added $MainMsgQueueFileName config directive
- added $MainMsgQueueMaxFileSize config directive
---------------------------------------------------------------------------
Version 3.10.0 (rgerhards), 2008-01-07
- implemented input module interface and initial input modules
- enhanced threading for input modules (each on its own thread now)
- ability to bind UDP listeners to specific local interfaces/ports and
  ability to run multiple of them concurrently
- added ability to specify listen IP address for UDP syslog server
- license changed to GPLv3
- mark messages are now provided by loadble module immark
- rklogd is no longer provided. Its functionality has now been taken over
  by imklog, a loadable input module. This offers a much better integration
  into rsyslogd and makes sure that the kernel logger process is brought
  up and down at the appropriate times
- enhanced $IncludeConfig directive to support wildcard characters
  (thanks to Michael Biebl)
- all inputs are now implemented as loadable plugins
- enhanced threading model: each input module now runs on its own thread
- enhanced message queue which now supports different queueing methods
  (among others, this can be used for performance fine-tuning)
- added a large number of new configuration directives for the new
  input modules
- enhanced multi-threading utilizing a worker thread pool for the
  main message queue
- compilation without pthreads is no longer supported
- much cleaner code due to new objects and removal of single-threading
  mode
---------------------------------------------------------------------------
Version 2.0.1 STABLE (rgerhards), 2008-01-24
- fixed a bug in integer conversion - but this function was never called,
  so it is not really a useful bug fix ;)
- fixed a bug with standard template definitions (not a big deal) - thanks
  to varmojfekoj for spotting it
- fixed a bug that caused a potential hang in file and fwd output module
  varmojfekoj provided the patch - many thanks!
---------------------------------------------------------------------------
Version 2.0.0 STABLE (rgerhards), 2008-01-02
- re-release of 1.21.2 as STABLE with no modifications except some
  doc updates
---------------------------------------------------------------------------
Version 1.21.2 (rgerhards), 2007-12-28
- created a gss-api output module. This keeps GSS-API code and
  TCP/UDP code separated. It is also important for forward-
  compatibility with v3. Please note that this change breaks compatibility
  with config files created for 1.21.0 and 1.21.1 - this was considered
  acceptable.
- fixed an error in forwarding retry code (could lead to message corruption
  but surfaced very seldom)
- increased portability for older platforms (AI_NUMERICSERV moved)
- removed socket leak in omfwd.c
- cross-platform patch for GSS-API compile problem on some platforms
  thanks to darix for the patch!
---------------------------------------------------------------------------
Version 1.21.1 (rgerhards), 2007-12-23
- small doc fix for $IncludeConfig
- fixed a bug in llDestroy()
- bugfix: fixing memory leak when message queue is full and during
  parsing. Thanks to varmojfekoj for the patch.
- bugfix: when compiled without network support, unix sockets were
  not properply closed
- bugfix: memory leak in cfsysline.c/doGetWord() fixed
---------------------------------------------------------------------------
Version 1.21.0 (rgerhards), 2007-12-19
- GSS-API support for syslog/TCP connections was added. Thanks to
  varmojfekoj for providing the patch with this functionality
- code cleanup
- enhanced $IncludeConfig directive to support wildcard filenames
- changed some multithreading synchronization
---------------------------------------------------------------------------
Version 1.20.1 (rgerhards), 2007-12-12
- corrected a debug setting that survived release. Caused TCP connections
  to be retried unnecessarily often.
- When a hostname ACL was provided and DNS resolution for that name failed,
  ACL processing was stopped at that point. Thanks to mildew for the patch.
  Fedora Bugzilla: http://bugzilla.redhat.com/show_bug.cgi?id=395911
- fixed a potential race condition, see link for details:
  http://rgerhards.blogspot.com/2007/12/rsyslog-race-condition.html
  Note that the probability of problems from this bug was very remote
- fixed a memory leak that happend when PostgreSQL date formats were
  used
---------------------------------------------------------------------------
Version 1.20.0 (rgerhards), 2007-12-07
- an output module for postgres databases has been added. Thanks to
  sur5r for contributing this code
- unloading dynamic modules has been cleaned up, we now have a
  real implementation and not just a dummy "good enough for the time
  being".
- enhanced platform independence - thanks to Bartosz Kuzma and Michael
  Biebl for their very useful contributions
- some general code cleanup (including warnings on 64 platforms, only)
---------------------------------------------------------------------------
Version 1.19.12 (rgerhards), 2007-12-03
- cleaned up the build system (thanks to Michael Biebl for the patch)
- fixed a bug where ommysql was still not compiled with -pthread option
---------------------------------------------------------------------------
Version 1.19.11 (rgerhards), 2007-11-29
- applied -pthread option to build when building for multi-threading mode
  hopefully solves an issue with segfaulting
---------------------------------------------------------------------------
Version 1.19.10 (rgerhards), 2007-10-19
- introdcued the new ":modulename:" syntax for calling module actions
  in selector lines; modified ommysql to support it. This is primarily
  an aid for further modules and a prequisite to actually allow third
  party modules to be created.
- minor fix in slackware startup script, "-r 0" is now "-r0"
- updated rsyslogd doc set man page; now in html format
- undid creation of a separate thread for the main loop -- this did not
  turn out to be needed or useful, so reduce complexity once again.
- added doc fixes provided by Michael Biebl - thanks
---------------------------------------------------------------------------
Version 1.19.9 (rgerhards), 2007-10-12
- now packaging system which again contains all components in a single
  tarball
- modularized main() a bit more, resulting in less complex code
- experimentally added an additional thread - will see if that affects
  the segfault bug we experience on some platforms. Note that this change
  is scheduled to be removed again later.
---------------------------------------------------------------------------
Version 1.19.8 (rgerhards), 2007-09-27
- improved repeated message processing
- applied patch provided by varmojfekoj to support building ommysql
  in its own way (now also resides in a plugin subdirectory);
  ommysql is now a separate package
- fixed a bug in cvthname() that lead to message loss if part
  of the source hostname would have been dropped
- created some support for distributing ommysql together with the
  main rsyslog package. I need to re-think it in the future, but
  for the time being the current mode is best. I now simply include
  one additional tarball for ommysql inside the main distribution.
  I look forward to user feedback on how this should be done best. In the
  long term, a separate project should be spawend for ommysql, but I'd
  like to do that only after the plugin interface is fully stable (what
  it is not yet).
---------------------------------------------------------------------------
Version 1.19.7 (rgerhards), 2007-09-25
- added code to handle situations where senders send us messages ending with
  a NUL character. It is now simply removed. This also caused trailing LF
  reduction to fail, when it was followed by such a NUL. This is now also
  handled.
- replaced some non-thread-safe function calls by their thread-safe
  counterparts
- fixed a minor memory leak that occured when the %APPNAME% property was
  used (I think nobody used that in practice)
- fixed a bug that caused signal handlers in cvthname() not to be restored when
  a malicious pointer record was detected and processing of the message been
  stopped for that reason (this should be really rare and can not be related
  to the segfault bug we are hunting).
- fixed a bug in cvthname that lead to passing a wrong parameter - in
  practice, this had no impact.
- general code cleanup (e.g. compiler warnings, comments)
---------------------------------------------------------------------------
Version 1.19.6 (rgerhards), 2007-09-11
- applied patch by varmojfekoj to change signal handling to the new
  sigaction API set (replacing the depreciated signal() calls and its
  friends.
- fixed a bug that in --enable-debug mode caused an assertion when the
  discard action was used
- cleaned up compiler warnings
- applied patch by varmojfekoj to FIX a bug that could cause 
  segfaults if empty properties were processed using modifying
  options (e.g. space-cc, drop-cc)
- fixed man bug: rsyslogd supports -l option
---------------------------------------------------------------------------
Version 1.19.5 (rgerhards), 2007-09-07
- changed part of the CStr interface so that better error tracking
  is provided and the calling sequence is more intuitive (there were
  invalid calls based on a too-weired interface)
- (hopefully) fixed some remaining bugs rooted in wrong use of 
  the CStr class. These could lead to program abort.
- applied patch by varmojfekoj two fix two potential segfault situations
- added $ModDir config directive
- modified $ModLoad so that an absolute path may be specified as
  module name (e.g. /rsyslog/ommysql.so)
---------------------------------------------------------------------------
Version 1.19.4 (rgerhards/varmojfekoj), 2007-09-04
- fixed a number of small memory leaks - thanks varmojfekoj for patching
- fixed an issue with CString class that could lead to rsyslog abort
  in tplToString() - thanks varmojfekoj for patching
- added a man-version of the config file documenation - thanks to Michel
  Samia for providing the man file
- fixed bug: a template like this causes an infinite loop:
  $template opts,"%programname:::a,b%"
  thanks varmojfekoj for the patch
- fixed bug: case changing options crash freeing the string pointer
  because they modify it: $template opts2,"%programname::1:lowercase%"
  thanks varmojfekoj for the patch
---------------------------------------------------------------------------
Version 1.19.3 (mmeckelein/varmojfekoj), 2007-08-31
- small mem leak fixed (after calling parseSelectorAct) - Thx varmojkekoj
- documentation section "Regular File" und "Blocks" updated
- solved an issue with dynamic file generation - Once again many thanks
  to varmojfekoj
- the negative selector for program name filter (Blocks) does not work as
  expected - Thanks varmojfekoj for patching
- added forwarding information to sysklogd (requires special template)
  to config doc
---------------------------------------------------------------------------
Version 1.19.2 (mmeckelein/varmojfekoj), 2007-08-28
- a specifically formed message caused a segfault - Many thanks varmojfekoj
  for providing a patch
- a typo and a weird condition are fixed in msg.c - Thanks again
  varmojfekoj 
- on file creation the file was always owned by root:root. This is fixed
  now - Thanks ypsa for solving this issue
---------------------------------------------------------------------------
Version 1.19.1 (mmeckelein), 2007-08-22
- a bug that caused a high load when a TCP/UDP connection was closed is 
  fixed now - Thanks mildew for solving this issue
- fixed a bug which caused a segfault on reinit - Thx varmojfekoj for the
  patch
- changed the hardcoded module path "/lib/rsyslog" to $(pkglibdir) in order
  to avoid trouble e.g. on 64 bit platforms (/lib64) - many thanks Peter
  Vrabec and darix, both provided a patch for solving this issue
- enhanced the unloading of modules - thanks again varmojfekoj
- applied a patch from varmojfekoj which fixes various little things in
  MySQL output module
---------------------------------------------------------------------------
Version 1.19.0 (varmojfekoj/rgerhards), 2007-08-16
- integrated patch from varmojfekoj to make the mysql module a loadable one
  many thanks for the patch, MUCH appreciated
---------------------------------------------------------------------------
Version 1.18.2 (rgerhards), 2007-08-13
- fixed a bug in outchannel code that caused templates to be incorrectly
  parsed
- fixed a bug in ommysql that caused a wrong ";template" missing message
- added some code for unloading modules; not yet fully complete (and we do
  not yet have loadable modules, so this is no problem)
- removed debian subdirectory by request of a debian packager (this is a special
  subdir for debian and there is also no point in maintaining it when there
  is a debian package available - so I gladly did this) in some cases
- improved overall doc quality (some pages were quite old) and linked to
  more of the online resources.
- improved /contrib/delete_mysql script by adding a host option and some
  other minor modifications
---------------------------------------------------------------------------
Version 1.18.1 (rgerhards), 2007-08-08
- applied a patch from varmojfekoj which solved a potential segfault
  of rsyslogd on HUP
- applied patch from Michel Samia to fix compilation when the pthreads
  feature is disabled
- some code cleanup (moved action object to its own file set)
- add config directive $MainMsgQueueSize, which now allows to configure the
  queue size dynamically
- all compile-time settings are now shown in rsyslogd -v, not just the
  active ones
- enhanced performance a little bit more
- added config file directive $ActionResumeInterval
- fixed a bug that prevented compilation under debian sid
- added a contrib directory for user-contributed useful things
---------------------------------------------------------------------------
Version 1.18.0 (rgerhards), 2007-08-03
- rsyslog now supports fallback actions when an action did not work. This
  is a great feature e.g. for backup database servers or backup syslog
  servers
- modified rklogd to only change the console log level if -c is specified
- added feature to use multiple actions inside a single selector
- implemented $ActionExecOnlyWhenPreviousIsSuspended config directive
- error messages during startup are now spit out to the configured log
  destinations
---------------------------------------------------------------------------
Version 1.17.6 (rgerhards), 2007-08-01
- continued to work on output module modularization - basic stage of
  this work is now FINISHED
- fixed bug in OMSRcreate() - always returned SR_RET_OK
- fixed a bug that caused ommysql to always complain about missing
  templates
- fixed a mem leak in OMSRdestruct - freeing the object itself was
  forgotten - thanks to varmojfekoj for the patch
- fixed a memory leak in syslogd/init() that happend when the config
  file could not be read - thanks to varmojfekoj for the patch
- fixed insufficient memory allocation in addAction() and its helpers.
  The initial fix and idea was developed by mildew, I fine-tuned
  it a bit. Thanks a lot for the fix, I'd probably had pulled out my
  hair to find the bug...
- added output of config file line number when a parsing error occured
- fixed bug in objomsr.c that caused program to abort in debug mode with
  an invalid assertion (in some cases)
- fixed a typo that caused the default template for MySQL to be wrong.
  thanks to mildew for catching this.
- added configuration file command $DebugPrintModuleList and
  $DebugPrintCfSysLineHandlerList
- fixed an invalid value for the MARK timer - unfortunately, there was
  a testing aid left in place. This resulted in quite frequent MARK messages
- added $IncludeConfig config directive
- applied a patch from mildew to prevent rsyslogd from freezing under heavy
  load. This could happen when the queue was full. Now, we drop messages
  but rsyslogd remains active.
---------------------------------------------------------------------------
Version 1.17.5 (rgerhards), 2007-07-30
- continued to work on output module modularization
- fixed a missing file bug - thanks to Andrea Montanari for reporting
  this problem
- fixed a problem with shutting down the worker thread and freeing the
  selector_t list - this caused messages to be lost, because the
  message queue was not properly drained before the selectors got
  destroyed.
---------------------------------------------------------------------------
Version 1.17.4 (rgerhards), 2007-07-27
- continued to work on output module modularization
- fixed a situation where rsyslogd could create zombie processes
  thanks to mildew for the patch
- applied patch from Michel Samia to fix compilation when NOT
  compiled for pthreads
---------------------------------------------------------------------------
Version 1.17.3 (rgerhards), 2007-07-25
- continued working on output module modularization
- fixed a bug that caused rsyslogd to segfault on exit (and
  probably also on HUP), when there was an unsent message in a selector
  that required forwarding and the dns lookup failed for that selector
  (yes, it was pretty unlikely to happen;))
  thanks to varmojfekoj <varmojfekoj@gmail.com> for the patch
- fixed a memory leak in config file parsing and die()
  thanks to varmojfekoj <varmojfekoj@gmail.com> for the patch
- rsyslogd now checks on startup if it is capable to performa any work
  at all. If it cant, it complains and terminates
  thanks to Michel Samia for providing the patch!
- fixed a small memory leak when HUPing syslogd. The allowed sender
  list now gets freed. thanks to mildew for the patch.
- changed the way error messages in early startup are logged. They
  now do no longer use the syslogd code directly but are rather
  send to stderr.
---------------------------------------------------------------------------
Version 1.17.2 (rgerhards), 2007-07-23
- made the port part of the -r option optional. Needed for backward
  compatibility with sysklogd
- replaced system() calls with something more reasonable. Please note that
  this might break compatibility with some existing configuration files.
  We accept this in favour of the gained security.
- removed a memory leak that could occur if timegenerated was used in
  RFC 3164 format in templates
- did some preparation in msg.c for advanced multithreading - placed the
  hooks, but not yet any active code
- worked further on modularization
- added $ModLoad MySQL (dummy) config directive
- added DropTrailingLFOnReception config directive
---------------------------------------------------------------------------
Version 1.17.1 (rgerhards), 2007-07-20
- fixed a bug that caused make install to install rsyslogd and rklogd under
  the wrong names
- fixed bug that caused $AllowedSenders to handle IPv6 scopes incorrectly;
  also fixed but that could grabble $AllowedSender wildcards. Thanks to
  mildew@gmail.com for the patch
- minor code cleanup - thanks to Peter Vrabec for the patch
- fixed minimal memory leak on HUP (caused by templates)
  thanks to varmojfekoj <varmojfekoj@gmail.com> for the patch
- fixed another memory leak on HUPing and on exiting rsyslogd
  again thanks to varmojfekoj <varmojfekoj@gmail.com> for the patch
- code cleanup (removed compiler warnings)
- fixed portability bug in configure.ac - thanks to Bartosz Kuźma for patch
- moved msg object into its own file set
- added the capability to continue trying to write log files when the
  file system is full. Functionality based on patch by Martin Schulze
  to sysklogd package.
---------------------------------------------------------------------------
Version 1.17.0 (RGer), 2007-07-17
- added $RepeatedLineReduction config parameter
- added $EscapeControlCharactersOnReceive config parameter
- added $ControlCharacterEscapePrefix config parameter
- added $DirCreateMode config parameter
- added $CreateDirs config parameter
- added $DebugPrintTemplateList config parameter
- added $ResetConfigVariables config parameter
- added $FileOwner config parameter
- added $FileGroup config parameter
- added $DirOwner config parameter
- added $DirGroup config parameter
- added $FailOnChownFailure config parameter
- added regular expression support to the filter engine
  thanks to Michel Samia for providing the patch!
- enhanced $AllowedSender functionality. Credits to mildew@gmail.com for
  the patch doing that
  - added IPv6 support
  - allowed DNS hostnames
  - allowed DNS wildcard names
- added new option $DropMsgsWithMaliciousDnsPTRRecords
- added autoconf so that rfc3195d, rsyslogd and klogd are stored to /sbin
- added capability to auto-create directories with dynaFiles
---------------------------------------------------------------------------
Version 1.16.0 (RGer/Peter Vrabec), 2007-07-13 - The Friday, 13th Release ;)
- build system switched to autotools
- removed SYSV preprocessor macro use, replaced with autotools equivalents
- fixed a bug that caused rsyslogd to segfault when TCP listening was
  disabled and it terminated
- added new properties "syslogfacility-text" and "syslogseverity-text"
  thanks to varmojfekoj <varmojfekoj@gmail.com> for the patch
- added the -x option to disable hostname dns reslution
  thanks to varmojfekoj <varmojfekoj@gmail.com> for the patch
- begun to better modularize syslogd.c - this is an ongoing project; moved
  type definitions to a separate file
- removed some now-unused fields from struct filed
- move file size limit fields in struct field to the "right spot" (the file
  writing part of the union - f_un.f_file)
- subdirectories linux and solaris are no longer part of the distribution
  package. This is not because we cease support for them, but there are no
  longer any files in them after the move to autotools
---------------------------------------------------------------------------
Version 1.15.1 (RGer), 2007-07-10
- fixed a bug that caused a dynaFile selector to stall when there was
  an open error with one file 
- improved template processing for dynaFiles; templates are now only
  looked up during initialization - speeds up processing
- optimized memory layout in struct filed when compiled with MySQL
  support
- fixed a bug that caused compilation without SYSLOG_INET to fail
- re-enabled the "last message repeated n times" feature. This
  feature was not taken care of while rsyslogd evolved from sysklogd
  and it was more or less defunct. Now it is fully functional again.
- added system properties: $NOW, $YEAR, $MONTH, $DAY, $HOUR, $MINUTE
- fixed a bug in iovAsString() that caused a memory leak under stress
  conditions (most probably memory shortage). This was unlikely to
  ever happen, but it doesn't hurt doing it right
- cosmetic: defined type "uchar", change all unsigned chars to uchar
---------------------------------------------------------------------------
Version 1.15.0 (RGer), 2007-07-05
- added ability to dynamically generate file names based on templates
  and thus properties. This was a much-requested feature. It makes
  life easy when it e.g. comes to splitting files based on the sender
  address.
- added $umask and $FileCreateMode config file directives
- applied a patch from Bartosz Kuzma to compile cleanly under NetBSD
- checks for extra (unexpected) characters in system config file lines
  have been added
- added IPv6 documentation - was accidently missing from CVS
- begun to change char to unsigned char
---------------------------------------------------------------------------
Version 1.14.2 (RGer), 2007-07-03
** this release fixes all known nits with IPv6 **
- restored capability to do /etc/service lookup for "syslog"
  service when -r 0 was given
- documented IPv6 handling of syslog messages
- integrate patch from Bartosz Kuźma to make rsyslog compile under
  Solaris again (the patch replaced a strndup() call, which is not
  available under Solaris
- improved debug logging when waiting on select
- updated rsyslogd man page with new options (-46A)
---------------------------------------------------------------------------
Version 1.14.1 (RGer/Peter Vrabec), 2007-06-29
- added Peter Vrabec's patch for IPv6 TCP
- prefixed all messages send to stderr in rsyslogd with "rsyslogd: "
---------------------------------------------------------------------------
Version 1.14.0 (RGer/Peter Vrabec), 2007-06-28
- Peter Vrabec provided IPv6 for rsyslog, so we are now IPv6 enabled
  IPv6 Support is currently for UDP only, TCP is to come soon.
  AllowedSender configuration does not yet work for IPv6.
- fixed code in iovCreate() that broke C's strict aliasing rules 
- fixed some char/unsigned char differences that forced the compiler
  to spit out warning messages
- updated the Red Hat init script to fix a known issue (thanks to
  Peter Vrabec)
---------------------------------------------------------------------------
Version 1.13.5 (RGer), 2007-06-22
- made the TCP session limit configurable via command line switch
  now -t <port>,<max sessions>
- added man page for rklogd(8) (basically a copy from klogd, but now
  there is one...)
- fixed a bug that caused internal messages (e.g. rsyslogd startup) to
  appear without a tag.
- removed a minor memory leak that occurred when TAG processing requalified
  a HOSTNAME to be a TAG (and a TAG already was set).
- removed potential small memory leaks in MsgSet***() functions. There
  would be a leak if a property was re-set, something that happened
  extremely seldom.
---------------------------------------------------------------------------
Version 1.13.4 (RGer), 2007-06-18
- added a new property "PRI-text", which holds the PRI field in
  textual form (e.g. "syslog.info")
- added alias "syslogseverity" for "syslogpriority", which is a
  misleading property name that needs to stay for historical
  reasons (and backward-compatility)
- added doc on how to record PRI value in log file
- enhanced signal handling in klogd, including removal of an unsafe
  call to the logging system during signal handling
---------------------------------------------------------------------------
Version 1.13.3 (RGer), 2007-06-15
- create a version of syslog.c from scratch. This is now
  - highly optimized for rsyslog
  - removes an incompatible license problem as the original
    version had a BSD license with advertising clause
  - fixed in the regard that rklogd will continue to work when
    rsysogd has been restarted (the original version, as well
    as sysklogd, will remain silent then)
  - solved an issue with an extra NUL char at message end that the
    original version had
- applied some changes to klogd to care for the new interface
- fixed a bug in syslogd.c which prevented compiling under debian
---------------------------------------------------------------------------
Version 1.13.2 (RGer), 2007-06-13
- lib order in makefile patched to facilitate static linking - thanks
  to Bennett Todd for providing the patch
- Integrated a patch from Peter Vrabec (pvrabec@redheat.com):
  - added klogd under the name of rklogd (remove dependency on
    original sysklogd package
  - createDB.sql now in UTF
  - added additional config files for use on Red Hat
---------------------------------------------------------------------------
Version 1.13.1 (RGer), 2007-02-05
- changed the listen backlog limit to a more reasonable value based on
  the maximum number of TCP connections configurd (10% + 5) - thanks to Guy
  Standen for the hint (actually, the limit was 5 and that was a 
  left-over from early testing).
- fixed a bug in makefile which caused DB-support to be disabled when
  NETZIP support was enabled
- added the -e option to allow transmission of every message to remote
  hosts (effectively turns off duplicate message suppression)
- (somewhat) improved memory consumption when compiled with MySQL support
- looks like we fixed an incompatibility with MySQL 5.x and above software
  At least in one case, the remote server name was destroyed, leading to 
  a connection failure. The new, improved code does not have this issue and
  so we see this as solved (the new code is generally somewhat better, so
  there is a good chance we fixed this incompatibility).
---------------------------------------------------------------------------
Version 1.13.0 (RGer), 2006-12-19
- added '$' as ToPos proptery replacer specifier - means "up to the
  end of the string"
- property replacer option "escape-cc", "drop-cc" and "space-cc"  added
- changed the handling of \0 characters inside syslog messages. We now
  consistently escape them to "#000". This is somewhat recommended in
  the draft-ietf-syslog-protocol-19 draft. While the real recomendation
  is to not escape any characters at all, we can not do this without
  considerable modification of the code. So we escape it to "#000", which
  is consistent with a sample found in the Internet-draft.
- removed message glue logic (see printchopped() comment for details)
  Also caused removal of parts table and thus some improvements in
  memory usage.
- changed the default MAXLINE to 2048 to take care of recent syslog
  standardization efforts (can easily be changed in syslogd.c)
- added support for byte-counted TCP syslog messages (much like
  syslog-transport-tls-05 Internet Draft). This was necessary to
  support compression over TCP.
- added support for receiving compressed syslog messages
- added support for sending compressed syslog messages
- fixed a bug where the last message in a syslog/tcp stream was
  lost if it was not properly terminated by a LF character
---------------------------------------------------------------------------
Version 1.12.3 (RGer), 2006-10-04
- implemented some changes to support Solaris (but support is not
  yet complete)
- commented out (via #if 0) some methods that are currently not being use
  but should be kept for further us
- added (interim) -u 1 option to turn off hostname and tag parsing
- done some modifications to better support Fedora
- made the field delimiter inside property replace configurable via
  template
- fixed a bug in property replacer: if fields were used, the delimitor
  became part of the field. Up until now, this was barely noticable as 
  the delimiter as TAB only and thus invisible to a human. With other
  delimiters available now, it quickly showed up. This bug fix might cause
  some grief to existing installations if they used the extra TAB for
  whatever reasons - sorry folks... Anyhow, a solution is easy: just add
  a TAB character contstant into your template. Thus, there has no attempt
  been made to do this in a backwards-compatible way.
---------------------------------------------------------------------------
Version 1.12.2 (RGer), 2006-02-15
- fixed a bug in the RFC 3339 date formatter. An extra space was added
  after the actual timestamp
- added support for providing high-precision RFC3339 timestamps for
  (rsyslogd-)internally-generated messages
- very (!) experimental support for syslog-protocol internet draft
  added (the draft is experimental, the code is solid ;))
- added support for field-extracting in the property replacer
- enhanced the legacy-syslog parser so that it can interpret messages
  that do not contain a TIMESTAMP
- fixed a bug that caused the default socket (usually /dev/log) to be
  opened even when -o command line option was given
- fixed a bug in the Debian sample startup script - it caused rsyslogd
  to listen to remote requests, which it shouldn't by default
---------------------------------------------------------------------------
Version 1.12.1 (RGer), 2005-11-23
- made multithreading work with BSD. Some signal-handling needed to be
  restructured. Also, there might be a slight delay of up to 10 seconds
  when huping and terminating rsyslogd under BSD
- fixed a bug where a NULL-pointer was passed to printf() in logmsg().
- fixed a bug during "make install" where rc3195d was not installed
  Thanks to Bennett Todd for spotting this.
- fixed a bug where rsyslogd dumped core when no TAG was found in the
  received message
- enhanced message parser so that it can deal with missing hostnames
  in many cases (may not be totally fail-safe)
- fixed a bug where internally-generated messages did not have the correct
  TAG
---------------------------------------------------------------------------
Version 1.12.0 (RGer), 2005-10-26
- moved to a multi-threaded design. single-threading is still optionally
  available. Multi-threading is experimental!
- fixed a potential race condition. In the original code, marking was done
  by an alarm handler, which could lead to all sorts of bad things. This
  has been changed now. See comments in syslogd.c/domark() for details.
- improved debug output for property-based filters
- not a code change, but: I have checked all exit()s to make sure that
  none occurs once rsyslogd has started up. Even in unusual conditions
  (like low-memory conditions) rsyslogd somehow remains active. Of course,
  it might loose a message or two, but at least it does not abort and it
  can also recover when the condition no longer persists.
- fixed a bug that could cause loss of the last message received
  immediately before rsyslogd was terminated.
- added comments on thread-safety of global variables in syslogd.c
- fixed a small bug: spurios printf() when TCP syslog was used
- fixed a bug that causes rsyslogd to dump core on termination when one
  of the selector lines did not receive a message during the run (very
  unlikely)
- fixed an one-too-low memory allocation in the TCP sender. Could result
  in rsyslogd dumping core.
- fixed a bug with regular expression support (thanks to Andres Riancho)
- a little bit of code restructuring (especially main(), which was
  horribly large)
---------------------------------------------------------------------------
Version 1.11.1 (RGer), 2005-10-19
- support for BSD-style program name and host blocks
- added a new property "programname" that can be used in templates
- added ability to specify listen port for rfc3195d
- fixed a bug that rendered the "startswith" comparison operation
  unusable.
- changed more functions to "static" storage class to help compiler
  optimize (should have been static in the first place...)
- fixed a potential memory leak in the string buffer class destructor.
  As the destructur was previously never called, the leak did not actually
  appear.
- some internal restructuring in anticipation/preparation of minimal
  multi-threading support
- rsyslogd still shares some code with the sysklogd project. Some patches
  for this shared code have been brought over from the sysklogd CVS.
---------------------------------------------------------------------------
Version 1.11.0 (RGer), 2005-10-12
- support for receiving messages via RFC 3195; added rfc3195d for that
  purpose
- added an additional guard to prevent rsyslogd from aborting when the
  2gb file size limit is hit. While a user can configure rsyslogd to
  handle such situations, it would abort if that was not done AND large
  file support was not enabled (ok, this is hopefully an unlikely scenario)
- fixed a bug that caused additional Unix domain sockets to be incorrectly
  processed - could lead to message loss in extreme cases
---------------------------------------------------------------------------
Version 1.10.2 (RGer), 2005-09-27
- added comparison operations in property-based filters:
  * isequal
  * startswith
- added ability to negate all property-based filter comparison operations
  by adding a !-sign right in front of the operation name
- added the ability to specify remote senders for UDP and TCP
  received messages. Allows to block all but well-known hosts
- changed the $-config line directives to be case-INsensitive
- new command line option -w added: "do not display warnings if messages
  from disallowed senders are received"
- fixed a bug that caused rsyslogd to dump core when the compare value
  was not quoted in property-based filters
- fixed a bug in the new CStr compare function which lead to invalid
  results (fortunately, this function was not yet used widely)
- added better support for "debugging" rsyslog.conf property filters
  (only if -d switch is given)
- changed some function definitions to static, which eventually enables
  some compiler optimizations
- fixed a bug in MySQL code; when a SQL error occured, rsyslogd could
  run in a tight loop. This was due to invalid sequence of error reporting
  and is now fixed.
---------------------------------------------------------------------------
Version 1.10.1 (RGer), 2005-09-23
- added the ability to execute a shell script as an action.
  Thanks to Bjoern Kalkbrenner for providing the code!
- fixed a bug in the MySQL code; due to the bug the automatic one-time
  retry after an error did not happen - this lead to error message in
  cases where none should be seen (e.g. after a MySQL restart)
- fixed a security issue with SQL-escaping in conjunction with
  non-(SQL-)standard MySQL features.
---------------------------------------------------------------------------
Version 1.10.0 (RGer), 2005-09-20
  REMINDER: 1.10 is the first unstable version if the 1.x series!
- added the capability to filter on any property in selector lines
  (not just facility and priority)
- changed stringbuf into a new counted string class
- added support for a "discard" action. If a selector line with
  discard (~ character) is found, no selector lines *after* that
  line will be processed.
- thanks to Andres Riancho, regular expression support has been
  added to the template engine
- added the FROMHOST property in the template processor, which could
  previously not be obtained. Thanks to Cristian Testa for pointing
  this out and even providing a fix.
- added display of compile-time options to -v output
- performance improvement for production build - made some checks
  to happen only during debug mode
- fixed a problem with compiling on SUSE and - while doing so - removed
  the socket call to set SO_BSDCOMPAT in cases where it is obsolete.
---------------------------------------------------------------------------
Version 1.0.4 (RGer), 2006-02-01
- a small but important fix: the tcp receiver had two forgotten printf's
  in it that caused a lot of unnecessary output to stdout. This was
  important enough to justify a new release
---------------------------------------------------------------------------
Version 1.0.3 (RGer), 2005-11-14
- added an additional guard to prevent rsyslogd from aborting when the
  2gb file size limit is hit. While a user can configure rsyslogd to
  handle such situations, it would abort if that was not done AND large
  file support was not enabled (ok, this is hopefully an unlikely scenario)
- fixed a bug that caused additional Unix domain sockets to be incorrectly
  processed - could lead to message loss in extreme cases
- applied some patches available from the sysklogd project to code
  shared from there
- fixed a bug that causes rsyslogd to dump core on termination when one
  of the selector lines did not receive a message during the run (very
  unlikely)
- fixed an one-too-low memory allocation in the TCP sender. Could result
  in rsyslogd dumping core.
- fixed a bug in the TCP sender that caused the retry logic to fail
  after an error or receiver overrun
- fixed a bug in init() that could lead to dumping core
- fixed a bug that could lead to dumping core when no HOSTNAME or no TAG
  was present in the syslog message
---------------------------------------------------------------------------
Version 1.0.2 (RGer), 2005-10-05
- fixed an issue with MySQL error reporting. When an error occured,
  the MySQL driver went into an endless loop (at least in most cases).
---------------------------------------------------------------------------
Version 1.0.1 (RGer), 2005-09-23
- fixed a security issue with SQL-escaping in conjunction with
  non-(SQL-)standard MySQL features.
---------------------------------------------------------------------------
Version 1.0.0 (RGer), 2005-09-12
- changed install doc to cover daily cron scripts - a trouble source
- added rc script for slackware (provided by Chris Elvidge - thanks!) 
- fixed a really minor bug in usage() - the -r option was still
  reported as without the port parameter
---------------------------------------------------------------------------
Version 0.9.8 (RGer), 2005-09-05
- made startup and shutdown message more consistent and included the
  pid, so that they can be easier correlated. Used syslog-protocol
  structured data format for this purpose.
- improved config info in startup message, now tells not only
  if it is listening remote on udp, but also for tcp. Also includes
  the port numbers. The previous startup message was misleading, because
  it did not say "remote reception" if rsyslogd was only listening via
  tcp (but not via udp).
- added a "how can you help" document to the doc set
---------------------------------------------------------------------------
Version 0.9.7 (RGer), 2005-08-15
- some of the previous doc files (like INSTALL) did not properly
  reflect the changes to the build process and the new doc. Fixed
  that.
- changed syslogd.c so that when compiled without database support,
  an error message is displayed when a database action is detected
  in the config file (previously this was used as an user rule ;))
- fixed a bug in the os-specific Makefiles which caused MySQL
  support to not be compiled, even if selected
---------------------------------------------------------------------------
Version 0.9.6 (RGer), 2005-08-09
- greatly enhanced documentation. Now available in html format in
  the "doc" folder and FreeBSD. Finally includes an install howto.
- improved MySQL error messages a little - they now show up as log
  messages, too (formerly only in debug mode)
- added the ability to specify the listen port for udp syslog.
  WARNING: This introduces an incompatibility. Formerly, udp
  syslog was enabled by the -r command line option. Now, it is
  "-r [port]", which is consistent with the tcp listener. However,
  just -r will now return an error message.
- added sample startup scripts for Debian and FreeBSD
- added support for easy feature selection in the makefile. Un-
  fortunately, this also means I needed to spilt the make file
  for different OS and distros. There are some really bad syntax
  differences between FreeBSD and Linux make.
---------------------------------------------------------------------------
Version 0.9.5 (RGer), 2005-08-01
- the "semicolon bug" was actually not (fully) solved in 0.9.4. One
  part of the bug was solved, but another still existed. This one
  is fixed now, too.
- the "semicolon bug" actually turned out to be a more generic bug.
  It appeared whenever an invalid template name was given. With some
  selector actions, rsyslogd dumped core, with other it "just" had
  a small ressource leak with others all worked well. These anomalies
  are now fixed. Note that they only appeared during system initaliziation
  once the system was running, nothing bad happened.
- improved error reporting for template errors on startup. They are now
  shown on the console and the start-up tty. Formerly, they were only
  visible in debug mode.
- support for multiple instances of rsyslogd on a single machine added
- added new option "-o" --> omit local unix domain socket. This option
  enables rsyslogd NOT to listen to the local socket. This is most
  helpful when multiple instances of rsyslogd (or rsyslogd and another
  syslogd) shall run on a single system.
- added new option "-i <pidfile>" which allows to specify the pidfile.
  This is needed when multiple instances of rsyslogd are to be run.
- the new project home page is now online at www.rsyslog.com
---------------------------------------------------------------------------
Version 0.9.4 (RGer), 2005-07-25
- finally added the TCP sender. It now supports non-blocking mode, no
  longer disabling message reception during connect. As it is now, it
  is usable in production. The code could be more sophisticated, but
  I've kept it short in anticipation of the move to liblogging, which
  will lead to the removal of the code just written ;)
- the "exiting on signal..." message still had the "syslogd" name in 
  it. Changed this to "rsyslogd", as we do not have a large user base
  yet, this should pose no problem.
- fixed "the semiconlon" bug. rsyslogd dumped core if a write-db action
  was specified but no semicolon was given after the password (an empty
  template was ok, but the semicolon needed to be present).
- changed a default for traditional output format. During testing, it
  was seen that the timestamp written to file in default format was
  the time of message reception, not the time specified in the TIMESTAMP
  field of the message itself. Traditionally, the message TIMESTAMP is
  used and this has been changed now.
---------------------------------------------------------------------------
Version 0.9.3 (RGer), 2005-07-19
- fixed a bug in the message parser. In June, the RFC 3164 timestamp
  was not correctly parsed (yes, only in June and some other months,
  see the code comment to learn why...)
- added the ability to specify the destination port when forwarding
  syslog messages (both for TCP and UDP)
- added an very experimental TCP sender (activated by
  @@machine:port in config). This is not yet for production use. If
  the receiver is not alive, rsyslogd will wait quite some time until
  the connection request times out, which most probably leads to
  loss of incoming messages.

---------------------------------------------------------------------------
Version 0.9.2 (RGer), around 2005-07-06
- I intended to change the maxsupported message size to 32k to
  support IHE - but given the memory inefficiency in the usual use
  cases, I have not done this. I have, however, included very
  specific instructions on how to do this in the source code. I have
  also done some testing with 32k messages, so you can change the
  max size without taking too much risk.
- added a syslog/tcp receiver; we now can receive messages via
  plain tcp, but we can still send only via UDP. The syslog/tcp
  receiver is the primary enhancement of this release.
- slightly changed some error messages that contained a spurios \n at
  the end of the line (which gives empty lines in your log...)

---------------------------------------------------------------------------
Version 0.9.1 (RGer)
- fixed code so that it compiles without errors under FreeBSD
- removed now unused function "allocate_log()" from syslogd.c
- changed the make file so that it contains more defines for
  different environments (in the long term, we need a better
  system for disabling/enabling features...)
- changed some printf's printing off_t types to %lld and
  explicit (long long) casts. I tried to figure out the exact type,
  but did not succeed in this. In the worst case, ultra-large peta-
  byte files will now display funny informational messages on rollover,
  something I think we can live with for the next 10 years or so...

---------------------------------------------------------------------------
Version 0.9.0 (RGer)
- changed the filed structure to be a linked list. Previously, it
  was a table - well, for non-SYSV it was defined as linked list,
  but from what I see that code did no longer work after my
  modifications. I am now using a linked list in general because
  that is needed for other upcoming modifications.
- fixed a bug that caused rsyslogd not to listen to anything if
  the configuration file could not be read
- pervious versions disabled network logging (send/receive) if
  syslog/udp port was not in /etc/services. Now defaulting to
  port 514 in this case.
- internal error messages are now supported up to 256 bytes
- error message seen during config file read are now also displayed
  to the attached tty and not only the console
- changed some error messages during init to be sent to the console
  and/or emergency log. Previously, they were only seen if the
  -d (debug) option was present on the command line.
- fixed the "2gb file issue on 32bit systems". If a file grew to
  more than 2gb, the syslogd was aborted with "file size exceeded". 
  Now, defines have been added according to
  http://www.daimi.au.dk/~kasperd/comp.os.linux.development.faq.html#LARGEFILE
  Testing revealed that they work ;)
  HOWEVER, if your file system, glibc, kernel, whatever does not
  support files larger 2gb, you need to set a file size limit with
  the new output channel mechanism.
- updated man pages to reflect the changes

---------------------------------------------------------------------------
Version 0.8.4

- improved -d debug output (removed developer-only content)
- now compiles under FreeBSD and NetBSD (only quick testing done on NetBSD)
---------------------------------------------------------------------------
Version 0.8.3

- security model in "make install" changed
- minor doc updates
---------------------------------------------------------------------------
Version 0.8.2

- added man page for rsyslog.conf and rsyslogd
- gave up on the concept of rsyslog being a "drop in" replacement
  for syslogd. Now, the user installs rsyslogd and also needs to
  adjust his system settings to this specifically. This also lead
  to these changes:
  * changed Makefile so that install now installs rsyslogd instead
    of dealing with syslogd
  * changed the default config file name to rsyslog.conf
---------------------------------------------------------------------------
Version 0.8.1

- fixed a nasty memory leak (probably not the last one with this release)
- some enhancements to Makefile as suggested by Bennett Todd
- syslogd-internal messages (like restart) were missing the hostname
  this has been corrected
---------------------------------------------------------------------------
Version 0.8.0

Initial testing release. Based on the sysklogd package. Thanks to the
sysklogd maintainers for all their good work!
---------------------------------------------------------------------------

----------------------------------------------------------------------
The following comments are from the stock syslogd.c source. They provide
some insight into what happened to the source before we forked
rsyslogd. However, much of the code already has been replaced and more
is to be replaced. So over time, these comments become less valuable.
I have moved them out of the syslogd.c file to shrink it, especially
as a lot of them do no longer apply. For historical reasons and
understanding of how the daemon evolved, they are probably still
helpful.
 * Author: Eric Allman
 * extensive changes by Ralph Campbell
 * more extensive changes by Eric Allman (again)
 *
 * Steve Lord:	Fix UNIX domain socket code, added linux kernel logging
 *		change defines to
 *		SYSLOG_INET	- listen on a UDP socket
 *		SYSLOG_UNIXAF	- listen on unix domain socket
 *		SYSLOG_KERNEL	- listen to linux kernel
 *
 * Mon Feb 22 09:55:42 CST 1993:  Dr. Wettstein
 * 	Additional modifications to the source.  Changed priority scheme
 *	to increase the level of configurability.  In its stock configuration
 *	syslogd no longer logs all messages of a certain priority and above
 *	to a log file.  The * wildcard is supported to specify all priorities.
 *	Note that this is a departure from the BSD standard.
 *
 *	Syslogd will now listen to both the inetd and the unixd socket.  The
 *	strategy is to allow all local programs to direct their output to
 *	syslogd through the unixd socket while the program listens to the
 *	inetd socket to get messages forwarded from other hosts.
 *
 * Fri Mar 12 16:55:33 CST 1993:  Dr. Wettstein
 *	Thanks to Stephen Tweedie (dcs.ed.ac.uk!sct) for helpful bug-fixes
 *	and an enlightened commentary on the prioritization problem.
 *
 *	Changed the priority scheme so that the default behavior mimics the
 *	standard BSD.  In this scenario all messages of a specified priority
 *	and above are logged.
 *
 *	Add the ability to specify a wildcard (=) as the first character
 *	of the priority name.  Doing this specifies that ONLY messages with
 *	this level of priority are to be logged.  For example:
 *
 *		*.=debug			/usr/adm/debug
 *
 *	Would log only messages with a priority of debug to the /usr/adm/debug
 *	file.
 *
 *	Providing an * as the priority specifies that all messages are to be
 *	logged.  Note that this case is degenerate with specifying a priority
 *	level of debug.  The wildcard * was retained because I believe that
 *	this is more intuitive.
 *
 * Thu Jun 24 11:34:13 CDT 1993:  Dr. Wettstein
 *	Modified sources to incorporate changes in libc4.4.  Messages from
 *	syslog are now null-terminated, syslogd code now parses messages
 *	based on this termination scheme.  Linux as of libc4.4 supports the
 *	fsync system call.  Modified code to fsync after all writes to
 *	log files.
 *
 * Sat Dec 11 11:59:43 CST 1993:  Dr. Wettstein
 *	Extensive changes to the source code to allow compilation with no
 *	complaints with -Wall.
 *
 *	Reorganized the facility and priority name arrays so that they
 *	compatible with the syslog.h source found in /usr/include/syslog.h.
 *	NOTE that this should really be changed.  The reason I do not
 *	allow the use of the values defined in syslog.h is on account of
 *	the extensions made to allow the wildcard character in the
 *	priority field.  To fix this properly one should malloc an array,
 *	copy the contents of the array defined by syslog.h and then
 *	make whatever modifications that are desired.  Next round.
 *
 * Thu Jan  6 12:07:36 CST 1994:  Dr. Wettstein
 *	Added support for proper decomposition and re-assembly of
 *	fragment messages on UNIX domain sockets.  Lack of this capability
 *	was causing 'partial' messages to be output.  Since facility and
 *	priority information is encoded as a leader on the messages this
 *	was causing lines to be placed in erroneous files.
 *
 *	Also added a patch from Shane Alderton (shane@ion.apana.org.au) to
 *	correct a problem with syslogd dumping core when an attempt was made
 *	to write log messages to a logged-on user.  Thank you.
 *
 *	Many thanks to Juha Virtanen (jiivee@hut.fi) for a series of
 *	interchanges which lead to the fixing of problems with messages set
 *	to priorities of none and emerg.  Also thanks to Juha for a patch
 *	to exclude users with a class of LOGIN from receiving messages.
 *
 *	Shane Alderton provided an additional patch to fix zombies which
 *	were conceived when messages were written to multiple users.
 *
 * Mon Feb  6 09:57:10 CST 1995:  Dr. Wettstein
 *	Patch to properly reset the single priority message flag.  Thanks
 *	to Christopher Gori for spotting this bug and forwarding a patch.
 *
 * Wed Feb 22 15:38:31 CST 1995:  Dr. Wettstein
 *	Added version information to startup messages.
 *
 *	Added defines so that paths to important files are taken from
 *	the definitions in paths.h.  Hopefully this will insure that
 *	everything follows the FSSTND standards.  Thanks to Chris Metcalf
 *	for a set of patches to provide this functionality.  Also thanks
 *	Elias Levy for prompting me to get these into the sources.
 *
 * Wed Jul 26 18:57:23 MET DST 1995:  Martin Schulze
 *	Linux' gethostname only returns the hostname and not the fqdn as
 *	expected in the code. But if you call hostname with an fqdn then
 *	gethostname will return an fqdn, so we have to mention that. This
 *	has been changed.
 *
 *	The 'LocalDomain' and the hostname of a remote machine is
 *	converted to lower case, because the original caused some
 *	inconsistency, because the (at least my) nameserver did respond an
 *	fqdn containing of upper- _and_ lowercase letters while
 *	'LocalDomain' consisted only of lowercase letters and that didn't
 *	match.
 *
 * Sat Aug  5 18:59:15 MET DST 1995:  Martin Schulze
 *	Now no messages that were received from any remote host are sent
 *	out to another. At my domain this missing feature caused ugly
 *	syslog-loops, sometimes.
 *
 *	Remember that no message is sent out. I can't figure out any
 *	scenario where it might be useful to change this behavior and to
 *	send out messages to other hosts than the one from which we
 *	received the message, but I might be shortsighted. :-/
 *
 * Thu Aug 10 19:01:08 MET DST 1995:  Martin Schulze
 *	Added my pidfile.[ch] to it to perform a better handling with
 *	pidfiles. Now both, syslogd and klogd, can only be started
 *	once. They check the pidfile.
 *
 * Sun Aug 13 19:01:41 MET DST 1995:  Martin Schulze
 *	Add an addition to syslog.conf's interpretation. If a priority
 *	begins with an exclamation mark ('!') the normal interpretation
 *	of the priority is inverted: ".!*" is the same as ".none", ".!=info"
 *	don't logs the info priority, ".!crit" won't log any message with
 *	the priority crit or higher. For example:
 *
 *		mail.*;mail.!=info		/usr/adm/mail
 *
 *	Would log all messages of the facility mail except those with
 *	the priority info to /usr/adm/mail. This makes the syslogd
 *	much more flexible.
 *
 *	Defined TABLE_ALLPRI=255 and changed some occurrences.
 *
 * Sat Aug 19 21:40:13 MET DST 1995:  Martin Schulze
 *	Making the table of facilities and priorities while in debug
 *	mode more readable.
 *
 *	If debugging is turned on, printing the whole table of
 *	facilities and priorities every hexadecimal or 'X' entry is
 *	now 2 characters wide.
 *
 *	The number of the entry is prepended to each line of
 *	facilities and priorities, and F_UNUSED lines are not shown
 *	anymore.
 *
 *	Corrected some #ifdef SYSV's.
 *
 * Mon Aug 21 22:10:35 MET DST 1995:  Martin Schulze
 *	Corrected a strange behavior during parsing of configuration
 *	file. The original BSD syslogd doesn't understand spaces as
 *	separators between specifier and action. This syslogd now
 *	understands them. The old behavior caused some confusion over
 *	the Linux community.
 *
 * Thu Oct 19 00:02:07 MET 1995:  Martin Schulze
 *	The default behavior has changed for security reasons. The
 *	syslogd will not receive any remote message unless you turn
 *	reception on with the "-r" option.
 *
 *	Not defining SYSLOG_INET will result in not doing any network
 *	activity, i.e. not sending or receiving messages.  I changed
 *	this because the old idea is implemented with the "-r" option
 *	and the old thing didn't work anyway.
 *
 * Thu Oct 26 13:14:06 MET 1995:  Martin Schulze
 *	Added another logfile type F_FORW_UNKN.  The problem I ran into
 *	was a name server that runs on my machine and a forwarder of
 *	kern.crit to another host.  The hosts address can only be
 *	fetched using the nameserver.  But named is started after
 *	syslogd, so syslogd complained.
 *
 *	This logfile type will retry to get the address of the
 *	hostname ten times and then complain.  This should be enough to
 *	get the named up and running during boot sequence.
 *
 * Fri Oct 27 14:08:15 1995:  Dr. Wettstein
 *	Changed static array of logfiles to a dynamic array. This
 *	can grow during process.
 *
 * Fri Nov 10 23:08:18 1995:  Martin Schulze
 *	Inserted a new tabular sys_h_errlist that contains plain text
 *	for error codes that are returned from the net subsystem and
 *	stored in h_errno. I have also changed some wrong lookups to
 *	sys_errlist.
 *
 * Wed Nov 22 22:32:55 1995:  Martin Schulze
 *	Added the fabulous strip-domain feature that allows us to
 *	strip off (several) domain names from the fqdn and only log
 *	the simple hostname. This is useful if you're in a LAN that
 *	has a central log server and also different domains.
 *
 *	I have also also added the -l switch do define hosts as
 *	local. These will get logged with their simple hostname, too.
 *
 * Thu Nov 23 19:02:56 MET DST 1995:  Martin Schulze
 *	Added the possibility to omit fsyncing of logfiles after every
 *	write. This will give some performance back if you have
 *	programs that log in a very verbose manner (like innd or
 *	smartlist). Thanks to Stephen R. van den Berg <srb@cuci.nl>
 *	for the idea.
 *
 * Thu Jan 18 11:14:36 CST 1996:  Dr. Wettstein
 *	Added patche from beta-testers to stop compile error.  Also
 *	added removal of pid file as part of termination cleanup.
 *
 * Wed Feb 14 12:42:09 CST 1996:  Dr. Wettstein
 *	Allowed forwarding of messages received from remote hosts to
 *	be controlled by a command-line switch.  Specifying -h allows
 *	forwarding.  The default behavior is to disable forwarding of
 *	messages which were received from a remote host.
 *
 *	Parent process of syslogd does not exit until child process has
 *	finished initialization process.  This allows rc.* startup to
 *	pause until syslogd facility is up and operating.
 *
 *	Re-arranged the select code to move UNIX domain socket accepts
 *	to be processed later.  This was a contributed change which
 *	has been proposed to correct the delays sometimes encountered
 *	when syslogd starts up.
 *
 *	Minor code cleanups.
 *
 * Thu May  2 15:15:33 CDT 1996:  Dr. Wettstein
 *	Fixed bug in init function which resulted in file descripters
 *	being orphaned when syslogd process was re-initialized with SIGHUP
 *	signal.  Thanks to Edvard Tuinder
 *	(Edvard.Tuinder@praseodymium.cistron.nl) for putting me on the
 *	trail of this bug.  I am amazed that we didn't catch this one
 *	before now.
 *
 * Tue May 14 00:03:35 MET DST 1996:  Martin Schulze
 *	Corrected a mistake that causes the syslogd to stop logging at
 *	some virtual consoles under Linux. This was caused by checking
 *	the wrong error code. Thanks to Michael Nonweiler
 *	<mrn20@hermes.cam.ac.uk> for sending me a patch.
 *
 * Mon May 20 13:29:32 MET DST 1996:  Miquel van Smoorenburg <miquels@cistron.nl>
 *	Added continuation line supported and fixed a bug in
 *	the init() code.
 *
 * Tue May 28 00:58:45 MET DST 1996:  Martin Schulze
 *	Corrected behaviour of blocking pipes - i.e. the whole system
 *	hung.  Michael Nonweiler <mrn20@hermes.cam.ac.uk> has sent us
 *	a patch to correct this.  A new logfile type F_PIPE has been
 *	introduced.
 *
 * Mon Feb 3 10:12:15 MET DST 1997:  Martin Schulze
 *	Corrected behaviour of logfiles if the file can't be opened.
 *	There was a bug that causes syslogd to try to log into non
 *	existing files which ate cpu power.
 *
 * Sun Feb 9 03:22:12 MET DST 1997:  Martin Schulze
 *	Modified syslogd.c to not kill itself which confuses bash 2.0.
 *
 * Mon Feb 10 00:09:11 MET DST 1997:  Martin Schulze
 *	Improved debug code to decode the numeric facility/priority
 *	pair into textual information.
 *
 * Tue Jun 10 12:35:10 MET DST 1997:  Martin Schulze
 *	Corrected freeing of logfiles.  Thanks to Jos Vos <jos@xos.nl>
 *	for reporting the bug and sending an idea to fix the problem.
 *
 * Tue Jun 10 12:51:41 MET DST 1997:  Martin Schulze
 *	Removed sleep(10) from parent process.  This has caused a slow
 *	startup in former times - and I don't see any reason for this.
 *
 * Sun Jun 15 16:23:29 MET DST 1997: Michael Alan Dorman
 *	Some more glibc patches made by <mdorman@debian.org>.
 *
 * Thu Jan  1 16:04:52 CET 1998: Martin Schulze <joey@infodrom.north.de
 *	Applied patch from Herbert Thielen <Herbert.Thielen@lpr.e-technik.tu-muenchen.de>.
 *	This included some balance parentheses for emacs and a bug in
 *	the exclamation mark handling.
 *
 *	Fixed small bug which caused syslogd to write messages to the
 *	wrong logfile under some very rare conditions.  Thanks to
 *	Herbert Xu <herbert@gondor.apana.org.au> for fiddling this out.
 *
 * Thu Jan  8 22:46:35 CET 1998: Martin Schulze <joey@infodrom.north.de>
 *	Reworked one line of the above patch as it prevented syslogd
 *	from binding the socket with the result that no messages were
 *	forwarded to other hosts.
 *
 * Sat Jan 10 01:33:06 CET 1998: Martin Schulze <joey@infodrom.north.de>
 *	Fixed small bugs in F_FORW_UNKN meachanism.  Thanks to Torsten
 *	Neumann <torsten@londo.rhein-main.de> for pointing me to it.
 *
 * Mon Jan 12 19:50:58 CET 1998: Martin Schulze <joey@infodrom.north.de>
 *	Modified debug output concerning remote receiption.
 *
 * Mon Feb 23 23:32:35 CET 1998: Topi Miettinen <Topi.Miettinen@ml.tele.fi>
 *	Re-worked handling of Unix and UDP sockets to support closing /
 *	opening of them in order to have it open only if it is needed
 *	either for forwarding to a remote host or by receiption from
 *	the network.
 *
 * Wed Feb 25 10:54:09 CET 1998: Martin Schulze <joey@infodrom.north.de>
 *	Fixed little comparison mistake that prevented the MARK
 *	feature to work properly.
 *
 * Wed Feb 25 13:21:44 CET 1998: Martin Schulze <joey@infodrom.north.de>
 *	Corrected Topi's patch as it prevented forwarding during
 *	startup due to an unknown LogPort.
 *
 * Sat Oct 10 20:01:48 CEST 1998: Martin Schulze <joey@infodrom.north.de>
 *	Added support for TESTING define which will turn syslogd into
 *	stdio-mode used for debugging.
 *
 * Sun Oct 11 20:16:59 CEST 1998: Martin Schulze <joey@infodrom.north.de>
 *	Reworked the initialization/fork code.  Now the parent
 *	process activates a signal handler which the daughter process
 *	will raise if it is initialized.  Only after that one the
 *	parent process may exit.  Otherwise klogd might try to flush
 *	its log cache while syslogd can't receive the messages yet.
 *
 * Mon Oct 12 13:30:35 CEST 1998: Martin Schulze <joey@infodrom.north.de>
 *	Redirected some error output with regard to argument parsing to
 *	stderr.
 *
 * Mon Oct 12 14:02:51 CEST 1998: Martin Schulze <joey@infodrom.north.de>
 *	Applied patch provided vom Topi Miettinen with regard to the
 *	people from OpenBSD.  This provides the additional '-a'
 *	argument used for specifying additional UNIX domain sockets to
 *	listen to.  This is been used with chroot()'ed named's for
 *	example.  See for http://www.psionic.com/papers/dns.html
 *
 * Mon Oct 12 18:29:44 CEST 1998: Martin Schulze <joey@infodrom.north.de>
 *	Added `ftp' facility which was introduced in glibc version 2.
 *	It's #ifdef'ed so won't harm with older libraries.
 *
 * Mon Oct 12 19:59:21 MET DST 1998: Martin Schulze <joey@infodrom.north.de>
 *	Code cleanups with regard to bsd -> posix transition and
 *	stronger security (buffer length checking).  Thanks to Topi
 *	Miettinen <tom@medialab.sonera.net>
 *	. index() --> strchr()
 *	. sprintf() --> snprintf()
 *	. bcopy() --> memcpy()
 *	. bzero() --> memset()
 *	. UNAMESZ --> UT_NAMESIZE
 *	. sys_errlist --> strerror()
 *
 * Mon Oct 12 20:22:59 CEST 1998: Martin Schulze <joey@infodrom.north.de>
 *	Added support for setutent()/getutent()/endutend() instead of
 *	binary reading the UTMP file.  This is the the most portable
 *	way.  This allows /var/run/utmp format to change, even to a
 *	real database or utmp daemon. Also if utmp file locking is
 *	implemented in libc, syslog will use it immediately.  Thanks
 *	to Topi Miettinen <tom@medialab.sonera.net>.
 *
 * Mon Oct 12 20:49:18 MET DST 1998: Martin Schulze <joey@infodrom.north.de>
 *	Avoid logging of SIGCHLD when syslogd is in the process of
 *	exiting and closing its files.  Again thanks to Topi.
 *
 * Mon Oct 12 22:18:34 CEST 1998: Martin Schulze <joey@infodrom.north.de>
 *	Modified printline() to support 8bit characters - such as
 *	russion letters.  Thanks to Vladas Lapinskas <lapinskas@mail.iae.lt>.
 *
 * Sat Nov 14 02:29:37 CET 1998: Martin Schulze <joey@infodrom.north.de>
 *	``-m 0'' now turns of MARK logging entirely.
 *
 * Tue Jan 19 01:04:18 MET 1999: Martin Schulze <joey@infodrom.north.de>
 *	Finally fixed an error with `-a' processing, thanks to Topi
 *	Miettinen <tom@medialab.sonera.net>.
 *
 * Sun May 23 10:08:53 CEST 1999: Martin Schulze <joey@infodrom.north.de>
 *	Removed superflous call to utmpname().  The path to the utmp
 *	file is defined in the used libc and should not be hardcoded
 *	into the syslogd binary referring the system it was compiled on.
 *
 * Sun Sep 17 20:45:33 CEST 2000: Martin Schulze <joey@infodrom.ffis.de>
 *	Fixed some bugs in printline() code that did not escape
 *	control characters '\177' through '\237' and contained a
 *	single-byte buffer overflow.  Thanks to Solar Designer
 *	<solar@false.com>.
 *
 * Sun Sep 17 21:26:16 CEST 2000: Martin Schulze <joey@infodrom.ffis.de>
 *	Don't close open sockets upon reload.  Thanks to Bill
 *	Nottingham.
 *
 * Mon Sep 18 09:10:47 CEST 2000: Martin Schulze <joey@infodrom.ffis.de>
 *	Fixed bug in printchopped() that caused syslogd to emit
 *	kern.emerg messages when splitting long lines.  Thanks to
 *	Daniel Jacobowitz <dan@debian.org> for the fix.
 *
 * Mon Sep 18 15:33:26 CEST 2000: Martin Schulze <joey@infodrom.ffis.de>
 *	Removed unixm/unix domain sockets and switch to Datagram Unix
 *	Sockets.  This should remove one possibility to play DoS with
 *	syslogd.  Thanks to Olaf Kirch <okir@caldera.de> for the patch.
 *
 * Sun Mar 11 20:23:44 CET 2001: Martin Schulze <joey@infodrom.ffis.de>
 *	Don't return a closed fd if `-a' is called with a wrong path.
 *	Thanks to Bill Nottingham <notting@redhat.com> for providing
 *	a patch.<|MERGE_RESOLUTION|>--- conflicted
+++ resolved
@@ -60,15 +60,12 @@
   message-induced off-by-one error (potential segfault) (see 4.6.2)
   The analysis has been completed and a better fix been crafted and 
   integrated.
-<<<<<<< HEAD
 - bugfix: the T/P/E config size specifiers did not work properly under
   all 32-bit platforms
 - bugfix: local unix system log socket was deleted even when it was
   not configured
-=======
 - some doc fixes; incorrect config samples could cause confusion
   thanks to Anthony Edwards for pointing the problems out
->>>>>>> fcb747c5
 ---------------------------------------------------------------------------
 Version 4.6.2  [v4-stable] (rgerhards), 2010-03-26
 - new feature: "." action type added to support writing files to relative
