---------------------------------------------------------------------------
<<<<<<< HEAD
Version 4.6.6  [v4-stable] (rgerhards), 2010-11-??
- bugfix: a couple of problems that imfile had on some platforms, namely
  Ubuntu (not their fault, but occured there)
- bugfix: imfile utilizes 32 bit to track offset. Most importantly,
  this problem can not experienced on Fedora 64 bit OS (which has
  64 bit long's!)
---------------------------------------------------------------------------
Version 4.6.5  [v4-stable] (rgerhards), 2010-11-24
- bugfix(important): problem in TLS handling could cause rsyslog to loop
  in a tight loop, effectively disabling functionality and bearing the
  risk of unresponsiveness of the whole system.
  Bug tracker: http://bugzilla.adiscon.com/show_bug.cgi?id=194
---------------------------------------------------------------------------
Version 4.6.4  [v4-stable] (rgerhards), 2010-08-05
- bugfix: zero-sized (empty) messages were processed by imtcp
  they are now dropped as they always should have been
- bugfix: programname filter in ! configuration can not be reset
  Thanks to Kiss Gabor for the patch.
---------------------------------------------------------------------------
Version 4.6.3  [v4-stable] (rgerhards), 2010-07-07
- improvded testbench
  - added test with truly random data received via syslog to test
    robustness
  - added new configure option that permits to disable and enable an
    extended testbench
- bugfix: segfault on HUP when "HUPIsRestart" was set to "on"
  thanks varmojfekoj for the patch
- bugfix: default for $OMFileFlushOnTXEnd was wrong ("off").
  This, in default mode, caused buffered writing to be used, what
  means that it looked like no output were written or partial
  lines. Thanks to Michael Biebl for pointing out this bug.
- bugfix: testbench failed when not executed in UTC+1 timezone
  accidently, the time zone information was kept inside some
  to-be-checked-for responses
- temporary bugfix replaced by permanent one for
  message-induced off-by-one error (potential segfault) (see 4.6.2)
  The analysis has been completed and a better fix been crafted and 
  integrated.
- some doc fixes; incorrect config samples could cause confusion
  thanks to Anthony Edwards for pointing the problems out
---------------------------------------------------------------------------
Version 4.6.2  [v4-stable] (rgerhards), 2010-03-26
- new feature: "." action type added to support writing files to relative
  pathes (this is primarily meant as a debug aid)
- new feature: $OMFileAsyncWriting directive added
  it permits to specifiy if asynchronous writing should be done or not
- bugfix(temporary): message-induced off-by-one error (potential segfault)
  Some types of malformed messages could trigger an off-by-one error
  (for example, \0 or \n as the last character, and generally control
  character escaption is questionable). This is due to not strictly
  following a the \0 or string counted string paradigm (during the last
  optimization on the cstring class). As a temporary fix, we have 
  introduced a proper recalculation of the size. However, a final
  patch is expected in the future. See bug tracker for further details
  and when the final patch will be available:
  http://bugzilla.adiscon.com/show_bug.cgi?id=184
  Note that the current patch is considered sufficient to solve the
  situation, but it requires a bit more runtime than desirable.
- bugfix: potential segfault in dynafile cache
  This bug was triggered by an open failure. The the cache was full and
  a new entry needed to be placed inside it, a victim for eviction was
  selected. That victim was freed, then the open of the new file tried. If
  the open failed, the victim entry was still freed, and the function
  exited. However, on next invocation and cache search, the victim entry
  was used as if it were populated, most probably resulting in a segfault.
- bugfix: race condition during directory creation
  If multiple files try to create a directory at (almost) the same time,
  some of them may fail. This is a data race and also exists with other
  processes that may create the same directory. We do now check for this
  condition and gracefully handle it.
- bugfix: potential re-use of free()ed file stream object in omfile
  when dynaCache is enabled, the cache is full, a new entry needs to
  be allocated, thus the LRU discarded, then a new entry is opend and that
  fails. In that case, it looks like the discarded stream may be reused
  improperly (based on code analysis, test case and confirmation pending)
- added new property replacer option "date-rfc3164-buggyday" primarily
  to ease migration from syslog-ng. See property replacer doc for
  details. [backport from 5.5.3 because urgently needed by some]
- improved testbench
- bugfix: invalid buffer write in (file) stream class
  currently being accessed buffer could be overwritten with new data.
  While this probably did not cause access violations, it could case loss
  and/or duplication of some data (definitely a race with no deterministic
  outcome)
- bugfix: potential hang condition during filestream close
  predicate was not properly checked when waiting for the background file
  writer
- bugfix: improper synchronization when "$OMFileFlushOnTXEnd on" was used
  Internal data structures were not properly protected due to missing
  mutex calls.
- bugfix: potential data loss during file stream shutdown
- bugfix: potential problems during file stream shutdown
  The shutdown/close sequence was not clean, what potentially (but
  unlikely) could lead to some issues. We have not been able to describe
  any fatal cases, but there was some bug potential. Sequence has now
  been straighted out.
- bugfix: potential problem (loop, abort) when file write error occured
  When a write error occured in stream.c, variable iWritten had the error
  code but this was handled as if it were the actual number of bytes
  written. That was used in pointer arithmetic later on, and thus could
  lead to all sorts of problems. However, this could only happen if the
  error was EINTR or the file in question was a tty. All other cases were
  handled properly. Now, iWritten is reset to zero in such cases, resulting
  in proper retries.
- bugfix: $omfileFlushOnTXEnd was turned on when set to off and vice
  versa due to an invalid check
- bugfix: recent patch to fix small memory leak could cause invalid free.
  This could only happen during config file parsing.
- bugfix(minor): handling of extremely large strings in dbgprintf() fixed
  Previously, it could lead to garbagge output and, in extreme cases, also
  to segfaults. Note: this was a problem only when debug output was 
  actually enabled, so it caused no problem in production use.
- bugfix(minor): BSD_SO_COMPAT query function had some global vars not
  properly initialized. However, in practice the loader initializes them 
  with zero, the desired value, so there were no actual issue in almost 
  all cases.
---------------------------------------------------------------------------
Version 4.6.1  [v4-stable] (rgerhards), 2010-03-04
- re-enabled old pipe output (using new module ompipe, built-in) after
  some problems with pipes (and especially in regard to xconsole) were
  discovered. Thanks to Michael Biebl for reporting the issues.
- bugfix: potential problems with large file support could cause segfault
  ... and other weird problems. This seemed to affect 32bit-platforms
  only, but I can not totally outrule there were issues on other
  platforms as well. The previous code could cause system data types
  to be defined inconsistently, and that could lead to various 
  troubles. Special thanks go to the Mandriva team for identifying
  an initial problem, help discussing it and ultimately a fix they
  contributed.
- bugfix: fixed problem that caused compilation on FreeBSD 9.0 to fail.
  bugtracker: http://bugzilla.adiscon.com/show_bug.cgi?id=181
  Thanks to Christiano for reporting.
- bugfix: potential segfault in omfile when a dynafile open failed
  In that case, a partial cache entry was written, and some internal
  pointers (iCurrElt) not correctly updated. In the next iteration, that
  could lead to a segfault, especially if iCurrElt then points to the
  then-partial record. Not very likely, but could happen in practice.
- bugfix (theoretical): potential segfault in omfile under low memory
  condition. This is only a theoretical bug, because it would only 
  happen when strdup() fails to allocate memory - which is highly 
  unlikely and will probably lead to all other sorts of errors.
- bugfix: comment char ('#') in literal terminated script parsing
  and thus could not be used.
  but tracker: http://bugzilla.adiscon.com/show_bug.cgi?id=119
  [merged in from v3.22.2]
---------------------------------------------------------------------------
Version 4.6.0  [v4-stable] (rgerhards), 2010-02-24
***************************************************************************
* This is a new stable v4 version. It contains all fixes and enhancements *
* made during the 4.5.x phase as well as those listed below.              *
* Note: this version is scheduled to conclude the v4 development process. *
*       Do not expect any more new developments in v4. The focus is now   *
*       on v5 (what also means we have a single devel branch again).      *
*       ("development" means new feature development, bug fixes are of    *
*       course provided for v4-stable)                                    *
***************************************************************************
- improved testbench to contain samples for totally malformed messages
  which miss parts of the message content
- bugfix: some malformed messages could lead to a missing LF inside files
  or some other missing parts of the template content.
- bugfix: if a message ended immediately with a hostname, the hostname
  was mistakenly interpreted as TAG, and localhost be used as hostname
- bugfix: message without MSG part could case a segfault
  [backported from v5 commit 98d1ed504ec001728955a5bcd7916f64cd85f39f]
  This actually was a "recent" regression, but I did not realize that it
  was introduced by the performance optimization in v4-devel. Shame on
  me for having two devel versions at the same time...
---------------------------------------------------------------------------
Version 4.5.8  [v4-beta] (rgerhards), 2010-02-10
- enhanced doc for using PostgreSQL
  Thanks to Marc Schiffbauer for the new/updated doc
- bugfix: property replacer returned invalid parameters under some (unusual)
  conditions. In extreme cases, this could lead to garbled logs and/or
  a system failure.
- bugfix: invalid length returned (often) when using regular expressions
  inside the property replacer
- bugfix: submatch regex in property replacer did not honor "return 0 on
  no match" config case
- bugfix: imuxsock incorrectly stated inputname "imudp"
  Thanks to Ryan Lynch for reporting this.
- (slightly) enhanced support for FreeBSD by setting _PATH_MODDIR to
  the correct value on FreeBSD.
  Thanks to Cristiano for the patch.
- bugfix: -d did not enable display of debug messages
  regression from introduction of "debug on demand" mode
  Thanks to Michael Biebl for reporting this bug
- bugfix: blanks inside file names did not terminate file name parsing.
  This could reslult in the whole rest of a line (including comments)
  to be treated as file name in "write to file" actions.
  Thanks to Jack for reporting this issue.
- bugfix: rsyslog hang when writing to a named pipe which nobody was
  reading. Thanks to Michael Biebl for reporting this bug.
- bugfix: memory leak when sending messages in zip-compressed format
  Thanks to Naoya Nakazawa for analyzing this issue and providing a patch.
- bugfix: potential segfaults during queue shutdown
  (bugs require certain non-standard settings to appear)
  Thanks to varmojfekoj for the patch
---------------------------------------------------------------------------
Version 4.5.7  [v4-beta] (rgerhards), 2009-11-18
- added a so-called "On Demand Debug" mode, in which debug output can
  be generated only after the process has started, but not right from
  the beginning. This is assumed to be useful for hard-to-find bugs.
  Also improved the doc on the debug system.
- bugfix (kind of): check if TCP connection is still alive if using TLS
  Thanks to Jonathan Bond-Caron for the patch.
- bugfix: hostname accidently set to IP address for some message sources,
  for example imudp. Thanks to Anton for reporting this bug.
- bugfix [imported from 4.4.3]: $ActionExecOnlyOnceEveryInterval did
  not work.
---------------------------------------------------------------------------
Version 4.5.6  [v4-beta] (rgerhards), 2009-11-05
- bugfix: named pipes did no longer work (they always got an open error)
  this was a regression from the omfile rewrite in 4.5.0
- bugfix(minor): diag function returned wrong queue memeber count
  for the main queue if an active DA queue existed. This had no relevance
  to real deployments (assuming they are not running the debug/diagnostic
  module...), but sometimes caused grief and false alerts in the 
  testbench.
- included some important fixes from v4-stable:
  * bugfix: invalid handling of zero-sized messages
  * bugfix: zero-sized UDP messages are no longer processed
  * bugfix: random data could be appended to message
  * bugfix: reverse lookup reduction logic in imudp do DNS queries too often
- bugfix(testbench): testcase did not properly wait for rsyslod shutdown
  thus some unpredictable behavior and a false negative test result
  could occur. [BACKPORTED from v5]
- bugfix(testbench): sequence check was not always performed correctly,
  that could result in tests reporting success when they actually failed
---------------------------------------------------------------------------
Version 4.5.5  [v4-beta] (rgerhards), 2009-10-21
- added $InputTCPServerNotifyOnConnectionClose config directive
  see doc for details
- bugfix: debug string larger than 1K were improperly displayed. Max size
  is now 32K
- bugfix: invalid storage class selected for some size config parameters.
  This resulted in wrong values. The most prominent victim was the
  directory creation mode, which was set to zero in some cases. For 
  details, see related blog post:
  http://blog.gerhards.net/2009/10/another-note-on-hard-to-find-bugs.html
---------------------------------------------------------------------------
Version 4.5.4  [v4-beta] (rgerhards), 2009-09-29
- bugfix: potential segfault in stream writer on destruction
  Most severely affected omfile. The problem was that some buffers were
  freed before the asynchronous writer thread was shut down. So the
  writer thread accessed invalid data, which may even already be
  overwritten. Symptoms (with omfile) were segfaults, grabled data
  and files with random names placed around the file system (most
  prominently into the root directory). Special thanks to Aaron for
  helping to track this down.
- bugfix: potential race in object loader (obj.c) during use/release
  of object interface
- bugfixes: potential problems in out file zip writer. Problems could
  lead to abort and/or memory leak. The module is now hardened in a very
  conservative way, which is sub-optimal from a performance point of view.
  This should be improved if it has proven reliable in practice.
---------------------------------------------------------------------------
Version 4.5.3  [v4-beta] (rgerhards), 2009-09-17
- bugfix: repeated messages were incorrectly processed
  this could lead to loss of the repeated message content. As a side-
  effect, it could probably also be possible that some segfault occurs
  (quite unlikely). The root cause was that some counters introduced
  during the malloc optimizations were not properly duplicated in
  MsgDup(). Note that repeated message processing is not enabled
  by default.
- bugfix: message sanitation had some issues:
  - control character DEL was not properly escaped
  - NUL and LF characters were not properly stripped if no control
    character replacement was to be done
  - NUL characters in the message body were silently dropped (this was
    a regeression introduced by some of the recent optimizations)
- bugfix: strings improperly reused, resulting in some message properties
  be populated with strings from previous messages. This was caused by
  an improper predicate check. [backported from v5]
- fixed some minor portability issues
- bugfix: reverse lookup reduction logic in imudp do DNS queries too often
  [imported from 4.4.2]
---------------------------------------------------------------------------
Version 4.5.2  [v4-beta] (rgerhards), 2009-08-21
- legacy syslog parser changed so that it now accepts date stamps in
  wrong case. Some devices seem to create them and I do not see any harm
  in supporting that.
- added $InputTCPMaxListeners directive - permits to specify how many 
  TCP servers shall be possible (default is 20).
- bugfix: memory leak with some input modules. Those inputs that
  use parseAndSubmitMsg() leak two small memory blocks with every message.
  Typically, those process only relatively few messages, so the issue 
  does most probably not have any effect in practice.
- bugfix: if tcp listen port could not be created, no error message was
  emitted
- bugfix: potential segfault in output file writer (omfile)
  In async write mode, we use modular arithmetic to index the output
  buffer array. However, the counter variables accidently were signed,
  thus resulting in negative indizes after integer overflow. That in turn
  could lead to segfaults, but was depending on the memory layout of 
  the instance in question (which in turn depended on a number of
  variables, like compile settings but also configuration). The counters
  are now unsigned (as they always should have been) and so the dangling
  mis-indexing does no longer happen. This bug potentially affected all
  installations, even if only some may actually have seen a segfault.
- bugfix: hostnames with dashes in them were incorrectly treated as
  malformed, thus causing them to be treated as TAG (this was a regression
  introduced from the "rfc3164 strict" change in 4.5.0).
---------------------------------------------------------------------------
Version 4.5.1  [DEVEL] (rgerhards), 2009-07-15
- CONFIG CHANGE: $HUPisRestart default is now "off". We are doing this
  to support removal of restart-type HUP in v5.
- bugfix: fromhost-ip was sometimes truncated
- bugfix: potential segfault when zip-compressed syslog records were
  received (double free)
- bugfix: properties inputname, fromhost, fromhost-ip, msg were lost when
  working with disk queues
- performance enhancement: much faster, up to twice as fast (depending
  on configuration)
- bugfix: abort condition when RecvFrom was not set and message reduction
  was on. Happend e.g. with imuxsock.
- added $klogConsoleLogLevel directive which permits to set a new
  console log level while rsyslog is active
- bugfix: message could be truncated after TAG, often when forwarding
  This was a result of an internal processing error if maximum field
  sizes had been specified in the property replacer.
- added ability for the TCP output action to "rebind" its send socket after
  sending n messages (actually, it re-opens the connection, the name is 
  used because this is a concept very similiar to $ActionUDPRebindInterval).
  New config directive $ActionSendTCPRebindInterval added for the purpose.
  By default, rebinding is disabled. This is considered useful for load
  balancers.
- testbench improvements
---------------------------------------------------------------------------
Version 4.5.0  [DEVEL] (rgerhards), 2009-07-02
- activation order of inputs changed, they are now activated only after
  privileges are dropped. Thanks to Michael Terry for the patch.
- greatly improved performance
- greatly reduced memory requirements of msg object
  to around half of the previous demand. This means that more messages can
  be stored in core! Due to fewer cache misses, this also means some
  performance improvement.
- improved config error messages: now contain a copy of the config line
  that (most likely) caused the error
- reduced max value for $DynaFileCacheSize to 1,000 (the former maximum
  of 10,000 really made no sense, even 1,000 is very high, but we like
  to keep the user in control ;)).
- added capability to fsync() queue disk files for enhanced reliability
  (also add's speed, because you do no longer need to run the whole file
  system in sync mode)
- more strict parsing of the hostname in rfc3164 mode, hopefully
  removes false positives (but may cause some trouble with hostname
  parsing). For details, see this bug tracker:
  http://bugzilla.adiscon.com/show_bug.cgi?id=126
- omfile rewrite to natively support zip files (includes large extension
  of the stream class)
- added configuration commands (see doc for explanations)
  * $OMFileZipLevel
  * $OMFileIOBufferSize
  * $OMFileFlushOnTXEnd
  * $MainMsgQueueSyncQueueFiles
  * $ActionQueueSyncQueueFiles
- done some memory accesses explicitely atomic
- bugfix: subtle (and usually irrelevant) issue in timout processing
  timeout could be one second too early if nanoseconds wrapped
- set a more sensible timeout for shutdow, now 1.5 seconds to complete
  processing (this also removes those cases where the shutdown message
  was not written because the termination happened before it)
- internal bugfix: object pointer was only reset to NULL when an object
  was actually destructed. This most likely had no effect to existing code,
  but it may also have caused trouble in remote cases. Similarly, the fix
  may also cause trouble...
- bugfix: missing initialization during timestamp creation
  This could lead to timestamps written in the wrong format, but not to
  an abort
---------------------------------------------------------------------------
Version 4.4.3  [v4-stable] (rgerhards), 2009-10-??
- bugfix: several smaller bugs resolved after flexelint review
  Thanks to varmojfekoj for the patch.
- bugfix: $ActionExecOnlyOnceEveryInterval did not work.
  This was a regression from the time() optimizations done in v4.
  Bug tracker: http://bugzilla.adiscon.com/show_bug.cgi?id=143
  Thanks to Klaus Tachtler for reporting this bug.
- bugfix: potential segfault on queue shutdown
  Thanks to varmojfekoj for the patch.
- bugfix: potential hang condition on queue shutdown
  [imported from v3-stable]
- bugfix: segfault on startup when -q or -Q option was given
  [imported from v3-stable]
---------------------------------------------------------------------------
Version 4.4.2  [v4-stable] (rgerhards), 2009-10-09
- bugfix: invalid handling of zero-sized messages, could lead to mis-
  addressing and potential memory corruption/segfault
- bugfix: zero-sized UDP messages are no longer processed
  until now, they were forwarded to processing, but this makes no sense
  Also, it looks like the system seems to provide a zero return code
  on a UDP recvfrom() from time to time for some internal reasons. These
  "receives" are now silently ignored.
- bugfix: random data could be appended to message, possibly causing
  segfaults
- bugfix: reverse lookup reduction logic in imudp do DNS queries too often
  A comparison was done between the current and the former source address.
  However, this was done on the full sockaddr_storage structure and not
  on the host address only. This has now been changed for IPv4 and IPv6.
  The end result of this bug could be a higher UDP message loss rate than
  necessary (note that UDP message loss can not totally be avoided due
  to the UDP spec)
---------------------------------------------------------------------------
Version 4.4.1  [v4-stable] (rgerhards), 2009-09-02
- features requiring Java are automatically disabled if Java is not
  present (thanks to Michael Biebl for his help!)
- bugfix: invalid double-quoted PRI, among others in outgoing messages
  This causes grief with all receivers.
  Bug tracker: http://bugzilla.adiscon.com/show_bug.cgi?id=147
- bugfix: Java testing tools were required, even if testbench was disabled
  This resulted in build errors if no Java was present on the build system,
  even though none of the selected option actually required Java.
  (I forgot to backport a similar fix to newer releases).
- bugfix (backport): omfwd segfault
  Note that the orginal (higher version) patch states this happens only
  when debugging mode is turned on. That statement is wrong: if debug
  mode is turned off, the message is not being emitted, but the division
  by zero in the actual parameters still happens.
---------------------------------------------------------------------------
Version 4.4.0  [v4-stable] (rgerhards), 2009-08-21
- bugfix: stderr/stdout were not closed to be able to emit error messages,
  but this caused ssh sessions to hang. Now we close them after the 
  initial initialization. See forum thread:
  http://kb.monitorware.com/controlling-terminal-issues-t9875.html
- bugfix: sending syslog messages with zip compression did not work
---------------------------------------------------------------------------
Version 4.3.2  [v4-beta] (rgerhards), 2009-06-24
- removed long-obsoleted property UxTradMsg
- added a generic network stream server (in addition to rather specific
  syslog tcp server)
- added ability for the UDP output action to rebind its send socket after
  sending n messages. New config directive $ActionSendUDPRebindInterval
  added for the purpose. By default, rebinding is disabled. This is 
  considered useful for load balancers.
- bugfix: imdiag/imtcp had a race condition
- improved testbench (now much better code design and reuse)
- added config switch --enable-testbench=no to turn off testbench
---------------------------------------------------------------------------
Version 4.3.1  [DEVEL] (rgerhards), 2009-05-25
- added capability to run multiple tcp listeners (on different ports)
- performance enhancement: imtcp calls parser no longer on input thread
  but rather inside on of the potentially many main msg queue worker
  threads (an enhancement scheduled for all input plugins where this is
  possible)
- added $GenerateConfigGraph configuration command which can be used
  to generate nice-looking (and very informative) rsyslog configuration
  graphs.
- added $ActionName configuration directive (currently only used for
  graph generation, but may find other uses)
- improved doc
  * added (hopefully) easier to grasp queue explanation
- improved testbench
  * added tests for queue disk-only mode (checks disk queue logic)
- bugfix: light and full delay watermarks had invalid values, badly
  affecting performance for delayable inputs
- build system improvements - thanks to Michael Biebl
- added new testing module imdiag, which enables to talk to the 
  rsyslog core at runtime. The current implementation is only a 
  beginning, but can be expanded over time
---------------------------------------------------------------------------
Version 4.3.0  [DEVEL] (rgerhards), 2009-04-17
- new feature: new output plugin omprog, which permits to start program
  and feed it (via its stdin) with syslog messages. If the program
  terminates, it is restarted.
- improved internal handling of RainerScript functions, building the
  necessary plumbing to support more functions with decent runtime
  performance. This is also necessary towards the long-term goal
  of loadable library modules.
- added new RainerScript function "tolower"
- improved testbench
  * added tests for tcp-based reception
  * added tcp-load test (1000 connections, 20,000 messages)
- added $MaxOpenFiles configuration directive
- bugfix: solved potential memory leak in msg processing, could manifest
  itself in imtcp
- bugfix: ompgsql did not detect problems in sql command execution
  this could cause loss of messages. The handling was correct if the
  connection broke, but not if there was a problem with statement
  execution. The most probable case for such a case would be invalid
  sql inside the template, and this is now much easier to diagnose.
---------------------------------------------------------------------------
Version 4.2.0  [v4-stable] (rgerhards), 2009-06-23
- bugfix: light and full delay watermarks had invalid values, badly
  affecting performance for delayable inputs
- imported all patches from 3.22.1 as of today (see below)
- bugfix: compile problems in im3195
---------------------------------------------------------------------------
Version 4.1.7  [BETA] (rgerhards), 2009-04-22
- bugfix: $InputTCPMaxSessions config directive was accepted, but not
  honored. This resulted in a fixed upper limit of 200 connections.
- bugfix: the default for $DirCreateMode was 0644, and as such wrong.
  It has now been changed to 0700. For some background, please see
  http://lists.adiscon.net/pipermail/rsyslog/2009-April/001986.html
- bugfix: ompgsql did not detect problems in sql command execution
  this could cause loss of messages. The handling was correct if the
  connection broke, but not if there was a problem with statement
  execution. The most probable case for such a case would be invalid
  sql inside the template, and this is now much easier to diagnose.
---------------------------------------------------------------------------
Version 4.1.6  [DEVEL] (rgerhards), 2009-04-07
- added new "csv" property replacer options to enable simple creation
  of CSV-formatted outputs (format from RFC4180 is used)
- implemented function support in RainerScript. That means the engine
  parses and compile functions, as well as executes a few build-in
  ones. Dynamic loading and registration of functions is not yet
  supported - but we now have a good foundation to do that later on.
- implemented the strlen() RainerScript function
- added a template output module
- added -T rsyslogd command line option, enables to specify a directory
  where to chroot() into on startup. This is NOT a security feature but
  introduced to support testing. Thus, -T does not make sure chroot()
  is used in a secure way. (may be removed later)
- added omstdout module for testing purposes. Spits out all messages to
  stdout - no config option, no other features
- added a parser testing suite (still needs to be extended, but a good
  start)
- modified $ModLoad statement so that for modules whom's name starts with
  a dot, no path is prepended (this enables relative-pathes and should
  not break any valid current config)
- fixed a bug that caused action retries not to work correctly
  situation was only cleared by a restart
- bugfix: closed dynafile was potentially never written until another
  dynafile name was generated - potential loss of messages
- improved omfile so that it properly suspends itself if there is an
  i/o or file name generation error. This enables it to be used with
  the full high availability features of rsyslog's engine
- bugfix: fixed some segaults on Solaris, where vsprintf() does not
  check for NULL pointers
- improved performance of regexp-based filters
  Thanks to Arnaud Cornet for providing the idea and initial patch.
- added a new way how output plugins may be passed parameters. This is
  more effcient for some outputs. They new can receive fields not only
  as a single string but rather in an array where each string is seperated.
- added (some) developer documentation for output plugin interface
- bugfix: potential abort with DA queue after high watermark is reached
  There exists a race condition that can lead to a segfault. Thanks
  go to vbernetr, who performed the analysis and provided patch, which
  I only tweaked a very little bit.
- bugfix: imtcp did incorrectly parse hostname/tag
  Thanks to Luis Fernando Muñoz Mejías for the patch.
---------------------------------------------------------------------------
Version 4.1.5  [DEVEL] (rgerhards), 2009-03-11
- bugfix: parser did not correctly parse fields in UDP-received messages
- added ERE support in filter conditions
  new comparison operation "ereregex"
- added new config directive $RepeatedMsgContainsOriginalMsg so that the
  "last message repeated n times" messages, if generated, may
  have an alternate format that contains the message that is being repeated
---------------------------------------------------------------------------
Version 4.1.4  [DEVEL] (rgerhards), 2009-01-29
- bugfix: inconsistent use of mutex/atomic operations could cause segfault
  details are too many, for full analysis see blog post at:
  http://blog.gerhards.net/2009/01/rsyslog-data-race-analysis.html
- bugfix: unitialized mutex was used in msg.c:getPRI
  This was subtle, because getPRI is called as part of the debugging code
  (always executed) in syslogd.c:logmsg.
- bufgix: $PreserveFQDN was not properly handled for locally emitted
  messages
---------------------------------------------------------------------------
Version 4.1.3  [DEVEL] (rgerhards), 2008-12-17
- added $InputTCPServerAddtlFrameDelimiter config directive, which
  enables to specify an additional, non-standard message delimiter
  for processing plain tcp syslog. This is primarily a fix for the invalid
  framing used in Juniper's NetScreen products. Credit to forum user
  Arv for suggesting this solution.
- added $InputTCPServerInputName property, which enables a name to be
  specified that will be available during message processing in the
  inputname property. This is considered useful for logic that treats
  messages differently depending on which input received them.
- added $PreserveFQDN config file directive
  Enables to use FQDNs in sender names where the legacy default
  would have stripped the domain part.
  Thanks to BlinkMind, Inc. http://www.blinkmind.com for sponsoring this
  development.
- bugfix: imudp went into an endless loop under some circumstances
  (but could also leave it under some other circumstances...)
  Thanks to David Lang and speedfox for reporting this issue.
---------------------------------------------------------------------------
Version 4.1.2  [DEVEL] (rgerhards), 2008-12-04
- bugfix: code did not compile without zlib
- security bugfix: $AllowedSender was not honored, all senders were
  permitted instead (see http://www.rsyslog.com/Article322.phtml)
- security fix: imudp emitted a message when a non-permitted sender
  tried to send a message to it. This behaviour is operator-configurable.
  If enabled, a message was emitted each time. That way an attacker could
  effectively fill the disk via this facility. The message is now
  emitted only once in a minute (this currently is a hard-coded limit,
  if someone comes up with a good reason to make it configurable, we
  will probably do that).
- doc bugfix: typo in v3 compatibility document directive syntax
  thanks to Andrej for reporting
- imported other changes from 3.21.8 and 3.20.1 (see there)
---------------------------------------------------------------------------
Version 4.1.1  [DEVEL] (rgerhards), 2008-11-26
- added $PrivDropToGroup, $PrivDropToUser, $PrivDropToGroupID,
  $PrivDropToUserID config directives to enable dropping privileges.
  This is an effort to provide a security enhancement. For the limits of this
  approach, see http://wiki.rsyslog.com/index.php/Security
- re-enabled imklog to compile on FreeBSD (brought in from beta)
---------------------------------------------------------------------------
Version 4.1.0  [DEVEL] (rgerhards), 2008-11-18

********************************* WARNING *********************************
This version has a slightly different on-disk format for message entries.
As a consequence, old queue files being read by this version may have
an invalid output timestamp, which could result to some malfunction inside
the output driver. It is recommended to drain queues with the previous
version before switching to this one.
********************************* WARNING *********************************

- greatly enhanced performance when compared to v3.
- added configuration directive "HUPisRestart" which enables to configure
  HUP to be either a full restart or "just" a leightweight way to
  close open files.
- enhanced legacy syslog parser to detect year if part of the timestamp
  the format is based on what Cisco devices seem to emit.
- added a setting "$OptimizeForUniprocessor" to enable users to turn off
  pthread_yield calls which are counter-productive on multiprocessor 
  machines (but have been shown to be useful on uniprocessors)
- reordered imudp processing. Message parsing is now done as part of main
  message queue worker processing (was part of the input thread)
  This should also improve performance, as potentially more work is
  done in parallel.
- bugfix: compressed syslog messages could be slightly mis-uncompressed
  if the last byte of the compressed record was a NUL
- added $UDPServerTimeRequery option which enables to work with
  less acurate timestamps in favor of performance. This enables querying
  of the time only every n-th time if imudp is running in the tight
  receive loop (aka receiving messsages at a high rate)
- doc bugfix: queue doc had wrong parameter name for setting controlling
  worker thread shutdown period
- restructured rsyslog.conf documentation
- bugfix: memory leak in ompgsql
  Thanks to Ken for providing the patch
=======
Version 3.22.4 [v3-stable] (rgerhards), 2010-??-??
- improved some code based on clang static analyzer results
>>>>>>> ec6230cf
---------------------------------------------------------------------------
Version 3.22.3 [v3-stable] (rgerhards), 2010-11-24
- bugfix(important): problem in TLS handling could cause rsyslog to loop
  in a tight loop, effectively disabling functionality and bearing the
  risk of unresponsiveness of the whole system.
  Bug tracker: http://bugzilla.adiscon.com/show_bug.cgi?id=194
---------------------------------------------------------------------------
Version 3.22.2 [v3-stable] (rgerhards), 2010-08-05
- bugfix: comment char ('#') in literal terminated script parsing
  and thus could not be used.
  but tracker: http://bugzilla.adiscon.com/show_bug.cgi?id=119
- enhance: imrelp now also provides remote peer's IP address 
  [if librelp != 1.0.0 is used]
- bugfix: sending syslog messages with zip compression did not work
- bugfix: potential hang condition on queue shutdown
- bugfix: segfault on startup when -q or -Q option was given
  bug tracker: http://bugzilla.adiscon.com/show_bug.cgi?id=157
  Thanks to Jonas Nogueira for reporting this bug.
- clarified use of $ActionsSendStreamDriver[AuthMode/PermittedPeers]
  in doc set (require TLS drivers)
- bugfix: $CreateDirs variable not properly initialized, default thus
  was random (but most often "on")
- bugfix: potential segfault when -p command line option was used
  thanks to varmojfekoj for pointing me at this bug
- bugfix: programname filter in ! configuration can not be reset
  Thanks to Kiss Gabor for the patch.
---------------------------------------------------------------------------
Version 3.22.1 [v3-stable] (rgerhards), 2009-07-02
- bugfix: invalid error message issued if $inlcudeConfig was on an empty
  set of files (e.g. *.conf, where none such files existed)
  thanks to Michael Biebl for reporting this bug
- bugfix: when run in foreground (but not in debug mode), a 
  debug message ("DoDie called") was emitted at shutdown. Removed.
  thanks to Michael Biebl for reporting this bug
- bugfix: some garbagge was emitted to stderr on shutdown. This
  garbage consisted of file names, which were written during 
  startup (key point: not a pointer error)
  thanks to Michael Biebl for reporting this bug
- bugfix: startup and shutdown message were emitted to stdout
  thanks to Michael Biebl for reporting this bug
- bugfix: error messages were not emitted to stderr in forked mode
  (stderr and stdo are now kept open across forks)
- bugfix: internal messages were emitted to whatever file had fd2 when
  rsyslogd ran in forked mode (as usual!)
  Thanks to varmojfekoj for the patch
- small enhancement: config validation run now exits with code 1 if an
  error is detected. This change is considered important but small enough
  to apply it directly to the stable version. [But it is a border case,
  the change requires more code than I had hoped. Thus I have NOT tried
  to actually catch all cases, this is left for the current devel
  releases, if necessary]
- bugfix: light and full delay watermarks had invalid values, badly
  affecting performance for delayable inputs
- bugfix: potential segfault issue when multiple $UDPServerRun directives
  are specified. Thanks to Michael Biebl for helping to debug this one.
- relaxed GnuTLS version requirement to 1.4.0 after confirmation from the
  field that this version is sufficient
- bugfix: parser did not properly handle empty structured data
- bugfix: invalid mutex release in msg.c (detected under thread debugger,
  seems not to have any impact on actual deployments)
---------------------------------------------------------------------------
Version 3.22.0 [v3-stable] (rgerhards), 2009-04-21
This is the first stable release that includes the full functionality
of the 3.21.x version tree.
- bugfix: $InputTCPMaxSessions config directive was accepted, but not
  honored. This resulted in a fixed upper limit of 200 connections.
- bugfix: the default for $DirCreateMode was 0644, and as such wrong.
  It has now been changed to 0700. For some background, please see
  http://lists.adiscon.net/pipermail/rsyslog/2009-April/001986.html
- bugfix: ompgsql did not detect problems in sql command execution
  this could cause loss of messages. The handling was correct if the
  connection broke, but not if there was a problem with statement
  execution. The most probable case for such a case would be invalid
  sql inside the template, and this is now much easier to diagnose.
---------------------------------------------------------------------------
Version 3.21.11 [BETA] (rgerhards), 2009-04-03
- build system improvements contributed by Michael Biebl - thx!
- all patches from 3.20.5 incorporated (see it's ChangeLog entry)
---------------------------------------------------------------------------
Version 3.21.10 [BETA] (rgerhards), 2009-02-02
- bugfix: inconsistent use of mutex/atomic operations could cause segfault
  details are too many, for full analysis see blog post at:
  http://blog.gerhards.net/2009/01/rsyslog-data-race-analysis.html
- the string "Do Die" was accidently emited upon exit in non-debug mode
  This has now been corrected. Thanks to varmojfekoj for the patch.
- some legacy options were not correctly processed.
  Thanks to varmojfekoj for the patch.
- doc bugfix: v3-compatiblity document had typo in config directive
  thanks to Andrej for reporting this
---------------------------------------------------------------------------
Version 3.21.9 [BETA] (rgerhards), 2008-12-04
- re-release of 3.21.8 with an additional fix, that could also lead
  to DoS; 3.21.8 has been removed from the official download archives
- security fix: imudp emitted a message when a non-permitted sender
  tried to send a message to it. This behaviour is operator-configurable.
  If enabled, a message was emitted each time. That way an attacker could
  effectively fill the disk via this facility. The message is now
  emitted only once in a minute (this currently is a hard-coded limit,
  if someone comes up with a good reason to make it configurable, we
  will probably do that).
---------------------------------------------------------------------------
Version 3.21.8  [BETA] (rgerhards), 2008-12-04
- bugfix: imklog did not compile on FreeBSD
- security bugfix: $AllowedSender was not honored, all senders were
  permitted instead (see http://www.rsyslog.com/Article322.phtml)
- merged in all other changes from 3.20.1 (see there)
---------------------------------------------------------------------------
Version 3.21.7  [BETA] (rgerhards), 2008-11-11
- this is the new beta branch, based on the former 3.21.6 devel
- new functionality: ZERO property replacer nomatch option (from v3-stable)
---------------------------------------------------------------------------
Version 3.21.6  [DEVEL] (rgerhards), 2008-10-22
- consolidated time calls during msg object creation, improves performance
  and consistency
- bugfix: solved a segfault condition
- bugfix: subsecond time properties generated by imfile, imklog and
  internal messages could be slightly inconsistent
- bugfix: (potentially big) memory leak on HUP if queues could not be
  drained before timeout - thanks to David Lang for pointing this out
- added capability to support multiple module search pathes. Thank
  to Marius Tomaschewski for providing the patch.
- bugfix: im3195 did no longer compile
- improved "make distcheck" by ensuring everything relevant is recompiled
---------------------------------------------------------------------------
Version 3.21.5  [DEVEL] (rgerhards), 2008-09-30
- performance optimization: unnecessary time() calls during message
  parsing removed - thanks to David Lang for his excellent performance
  analysis
- added new capability to property replacer: multiple immediately
  successive field delimiters are treated as a single one.
  Thanks to Zhuang Yuyao for the patch.
- added message property "inputname", which contains the name of the
  input (module) that generated it. Presence is depending on suport in
  each input module (else it is blank).
- added system property "$myhostname", which contains the name of the
  local host as it knows itself.
- imported a number of fixes and enhancements from the stable and
  devel branches, including a fix to a potential segfault on HUP
  when using UDP listners
- re-enabled gcc builtin atomic operations and added a proper
  ./configure check
- bugfix: potential race condition when adding messages to queue
  There was a wrong order of mutex lock operations. It is hard to
  believe that really caused problems, but in theory it could and with
  threading we often see that theory becomes practice if something is only
  used long enough on a fast enough machine with enough CPUs ;)
- cleaned up internal debug system code and made it behave better
  in regard to multi-threading
---------------------------------------------------------------------------
Version 3.21.4  [DEVEL] (rgerhards), 2008-09-04
- removed compile time fixed message size limit (was 2K), limit can now
  be set via $MaxMessageSize global config directive (finally gotten rid
  of MAXLINE ;))
- enhanced doc for $ActionExecOnlyEveryNthTimeTimeout
- integrated a number of patches from 3.18.4, namely
  - bugfix: order-of magnitude issue with base-10 size definitions
    in config file parser. Could lead to invalid sizes, constraints
    etc for e.g. queue files and any other object whose size was specified
    in base-10 entities. Did not apply to binary entities. Thanks to
    RB for finding this bug and providing a patch.
  - bugfix: action was not called when system time was set backwards
    (until the previous time was reached again). There are still some
    side-effects when time is rolled back (A time rollback is really a bad
    thing to do, ideally the OS should issue pseudo time (like NetWare did)
    when the user tries to roll back time). Thanks to varmojfekoj for this
    patch.
  - doc bugfix: rsyslog.conf man page improved and minor nit fixed
    thanks to Lukas Kuklinek for the patch.
---------------------------------------------------------------------------
Version 3.21.3  [DEVEL] (rgerhards), 2008-08-13
- added ability to specify flow control mode for imuxsock
- added ability to execute actions only after the n-th call of the action
  This also lead to the addition of two new config directives:
  $ActionExecOnlyEveryNthTime and $ActionExecOnlyEveryNthTimeTimeout
  This feature is useful, for example, for alerting: it permits you to
  send an alert only after at least n occurences of a specific message
  have been seen by rsyslogd. This protectes against false positives
  due to waiting for additional confirmation.
- bugfix: IPv6 addresses could not be specified in forwarding actions
  New syntax @[addr]:port introduced to enable that. Root problem was IPv6
  addresses contain colons.
- somewhat enhanced debugging messages
- imported from 3.18.3:
  - enhanced ommysql to support custom port to connect to server
    Port can be set via new $ActionOmmysqlServerPort config directive
    Note: this was a very minor change and thus deemed appropriate to be
    done in the stable release.
  - bugfix: misspelled config directive, previously was
    $MainMsgQueueWorkeTimeoutrThreadShutdown, is now
    $MainMsgQueueWorkerTimeoutThreadShutdown. Note that the misspelled
    directive is not preserved - if the misspelled directive was used
    (which I consider highly unlikely), the config file must be changed.
    Thanks to lperr for reporting the bug.
---------------------------------------------------------------------------
Version 3.21.2  [DEVEL] (rgerhards), 2008-08-04
- added $InputUnixListenSocketHostName config directive, which permits to
  override the hostname being used on a local unix socket. This is useful
  for differentiating "hosts" running in several jails. Feature was
  suggested by David Darville, thanks for the suggestion.
- enhanced ommail to support multiple email recipients. This is done by
  specifying $ActionMailTo multiple times. Note that this introduces a
  small incompatibility to previous config file syntax: the recipient
  list is now reset for each action (we honestly believe that will
  not cause any problem - apologies if it does).
- enhanced troubleshooting documentation
---------------------------------------------------------------------------
Version 3.21.1  [DEVEL] (rgerhards), 2008-07-30
- bugfix: no error was reported if the target of a $IncludeConfig
  could not be accessed.
- added testbed for common config errors
- added doc for -u option to rsyslogd man page
- enhanced config file checking - no active actions are detected
- added -N rsyslogd command line option for a config validation run
  (which does not execute actual syslogd code and does not interfere
  with a running instance)
- somewhat improved emergency configuration. It is now also selected
  if the config contains no active actions
- rsyslogd error messages are now reported to stderr by default. can be
  turned off by the new "$ErrorMessagesToStderr off" directive
 Thanks to HKS for suggesting the new features.
---------------------------------------------------------------------------
Version 3.21.0  [DEVEL] (rgerhards), 2008-07-18
- starts a new devel branch
- added a generic test driver for RainerScript plus some test cases
  to the testbench
- added a small diagnostic tool to obtain result of gethostname() API
- imported all changes from 3.18.1 until today (some quite important,
  see below)
---------------------------------------------------------------------------
Version 3.20.6 [v3-stable] (rgerhards), 2009-04-16
- this is the last v3-stable for the 3.20.x series
- bugfix: $InputTCPMaxSessions config directive was accepted, but not
  honored. This resulted in a fixed upper limit of 200 connections.
- bugfix: the default for $DirCreateMode was 0644, and as such wrong.
  It has now been changed to 0700. For some background, please see
  http://lists.adiscon.net/pipermail/rsyslog/2009-April/001986.html
---------------------------------------------------------------------------
Version 3.20.5 [v3-stable] (rgerhards), 2009-04-02
- bugfix: potential abort with DA queue after high watermark is reached
  There exists a race condition that can lead to a segfault. Thanks
  go to vbernetr, who performed the analysis and provided patch, which
  I only tweaked a very little bit.
- fixed bugs in RainerScript:
  o when converting a number and a string to a common type, both were 
    actually converted to the other variable's type.
  o the value of rsCStrConvertToNumber() was miscalculated.
  Thanks to varmojfekoj for the patch
- fixed a bug in configure.ac which resulted in problems with
  environment detection - thanks to Michael Biebl for the patch
- fixed a potential segfault problem in gssapi code
  thanks to varmojfekoj for the patch
- doc enhance: provide standard template for MySQL module and instructions
  on how to modify schema
---------------------------------------------------------------------------
Version 3.20.4 [v3-stable] (rgerhards), 2009-02-09
- bugfix: inconsistent use of mutex/atomic operations could cause segfault
  details are too many, for full analysis see blog post at:
  http://blog.gerhards.net/2009/01/rsyslog-data-race-analysis.html
- bugfix: invalid ./configure settings for RFC3195
  thanks to Michael Biebl for the patch
- bugfix: invalid mutex access in msg.c
- doc bugfix: dist tarball missed 2 files, had one extra file that no
  longer belongs into it. Thanks to Michael Biebl for pointing this out.
---------------------------------------------------------------------------
Version 3.20.3 [v3-stable] (rgerhards), 2009-01-19
- doc bugfix: v3-compatiblity document had typo in config directive
  thanks to Andrej for reporting this
- fixed a potential segfault condition with $AllowedSender directive
  On HUP, the root pointers were not properly cleaned up. Thanks to
  Michael Biebel, olgoat, and Juha Koho for reporting and analyzing
  the bug.
---------------------------------------------------------------------------
Version 3.20.2 [v3-stable] (rgerhards), 2008-12-04
- re-release of 3.20.1 with an additional fix, that could also lead
  to DoS; 3.20.1 has been removed from the official download archives
- security fix: imudp emitted a message when a non-permitted sender
  tried to send a message to it. This behaviour is operator-configurable.
  If enabled, a message was emitted each time. That way an attacker could
  effectively fill the disk via this facility. The message is now
  emitted only once in a minute (this currently is a hard-coded limit,
  if someone comes up with a good reason to make it configurable, we
  will probably do that).
---------------------------------------------------------------------------
Version 3.20.1 [v3-stable] (rgerhards), 2008-12-04
- security bugfix: $AllowedSender was not honored, all senders were
  permitted instead
- enhance: regex nomatch option "ZERO" has been added
  This allows to return the string 0 if a regular expression is
  not found. This is probably useful for storing numerical values into
  database columns.
- bugfix: memory leak in gtls netstream driver fixed
  memory was lost each time a TLS session was torn down. This could 
  result in a considerable memory leak if it happened quite frequently
  (potential system crash condition)
- doc update: documented how to specify multiple property replacer
  options + link to new online regex generator tool added
- minor bufgfix: very small memory leak in gtls netstream driver
  around a handful of bytes (< 20) for each HUP
- improved debug output for regular expressions inside property replacer
  RE's seem to be a big trouble spot and I would like to have more
  information inside the debug log. So I decided to add some additional
  debug strings permanently.
---------------------------------------------------------------------------
Version 3.20.0 [v3-stable] (rgerhards), 2008-11-05
- this is the inital release of the 3.19.x branch as a stable release
- bugfix: double-free in pctp netstream driver. Thank to varmojfeko
  for the patch
---------------------------------------------------------------------------
Version 3.19.12 [BETA] (rgerhards), 2008-10-16
- bugfix: subseconds where not correctly extracted from a timestamp
  if that timestamp did not contain any subsecond information (the
  resulting string was garbagge but should have been "0", what it
  now is).
- increased maximum size of a configuration statement to 4K (was 1K)
- imported all fixes from the stable branch (quite a lot)
- bugfix: (potentially big) memory leak on HUP if queues could not be
  drained before timeout - thanks to David Lang for pointing this out
---------------------------------------------------------------------------
Version 3.19.11 [BETA] (rgerhards), 2008-08-25
This is a refresh of the beta. No beta-specific fixes have been added.
- included fixes from v3-stable (most importantly 3.18.3)
---------------------------------------------------------------------------
Version 3.19.10 [BETA] (rgerhards), 2008-07-15
- start of a new beta branch based on former 3.19 devel branch
- bugfix: bad memory leak in disk-based queue modes
- bugfix: UDP syslog forwarding did not work on all platforms
  the ai_socktype was incorrectly set to 1. On some platforms, this
  lead to failing name resolution (e.g. FreeBSD 7). Thanks to HKS for
  reporting the bug.
- bugfix: priority was incorrectly calculated on FreeBSD 7,
  because the LOG_MAKEPRI() C macro has a different meaning there (it
  is just a simple addition of faciltity and severity). I have changed
  this to use own, consistent, code for PRI calculation. Thank to HKS
  for reporting this bug.
- bugfix (cosmetical): authorization was not checked when gtls handshake
  completed immediately. While this sounds scary, the situation can not
  happen in practice. We use non-blocking IO only for server-based gtls
  session setup. As TLS requires the exchange of multiple frames before
  the handshake completes, it simply is impossible to do this in one
  step. However, it is useful to have the code path correct even for 
  this case - otherwise, we may run into problems if the code is changed
  some time later (e.g. to use blocking sockets). Thanks to varmojfekoj
  for providing the patch.
- important queue bugfix from 3.18.1 imported (see below)
- cleanup of some debug messages
---------------------------------------------------------------------------
Version 3.19.9 (rgerhards), 2008-07-07
- added tutorial for creating a TLS-secured syslog infrastructure
- rewritten omusrmsg to no longer fork() a new process for sending messages
  this caused some problems with the threading model, e.g. zombies. Also,
  it was far less optimal than it is now.
- bugfix: machine certificate was required for client even in TLS anon mode
  Reference: http://bugzilla.adiscon.com/show_bug.cgi?id=85
  The fix also slightly improves performance by not storing certificates in
  client sessions when there is no need to do so.
- bugfix: RainerScript syntax error was not always detected
---------------------------------------------------------------------------
Version 3.19.8 (rgerhards), 2008-07-01
- bugfix: gtls module did not correctly handle EGAIN (and similar) recv()
  states. This has been fixed by introducing a new abstraction layer inside
  gtls.
- added (internal) error codes to error messages; added redirector to
  web description of error codes
  closes bug http://bugzilla.adiscon.com/show_bug.cgi?id=20
- disabled compile warnings caused by third-party libraries
- reduced number of compile warnings in gcc's -pedantic mode
- some minor documentation improvements
- included all fixes from beta 3.17.5
---------------------------------------------------------------------------
Version 3.19.7 (rgerhards), 2008-06-11
- added new property replacer option "date-subseconds" that enables
  to query just the subsecond part of a high-precision timestamp
- somewhat improved plain tcp syslog reliability by doing a connection
  check before sending. Credits to Martin Schuette for providing the
  idea. Details are available at
  http://blog.gerhards.net/2008/06/reliable-plain-tcp-syslog-once-again.html
- made rsyslog tickless in the (usual and default) case that repeated
  message reduction is turned off. More info:
  http://blog.gerhards.net/2008/06/coding-to-save-environment.html
- some build system cleanup, thanks to Michael Biebl
- bugfix: compile under (Free)BSD failed due to some invalid library
  definitions - this is fixed now. Thanks to Michael Biebl for the patch.
---------------------------------------------------------------------------
Version 3.19.6 (rgerhards), 2008-06-06
- enhanced property replacer to support multiple regex matches
- bugfix: part of permittedPeer structure was not correctly initialized
  thanks to varmojfekoj for spotting this
- bugfix: off-by-one bug during certificate check
- bugfix: removed some memory leaks in TLS code
---------------------------------------------------------------------------
Version 3.19.5 (rgerhards), 2008-05-30
- enabled Posix ERE expressions inside the property replacer
  (previously BRE was permitted only)
- provided ability to specify that a regular expression submatch shall
  be used inside the property replacer
- implemented in property replacer: if a regular expression does not match,
  it can now either return "**NO MATCH** (default, as before), a blank
  property or the full original property text
- enhanced property replacer to support multiple regex matches
---------------------------------------------------------------------------
Version 3.19.4 (rgerhards), 2008-05-27
- implemented x509/certvalid gtls auth mode
- implemented x509/name gtls auth mode (including wildcards)
- changed fingerprint gtls auth mode to new format fingerprint
- protected gtls error string function by a mutex. Without it, we
  could have a race condition in extreme cases. This was very remote,
  but now can no longer happen.
- changed config directive name to reflect different use
  $ActionSendStreamDriverCertFingerprint is now
  $ActionSendStreamDriverPermittedPeer and can be used both for
  fingerprint and name authentication (similar to the input side)
- bugfix: sender information (fromhost et al) was missing in imudp
  thanks to sandiso for reporting this bug
- this release fully inplements IETF's syslog-transport-tls-12 plus
  the latest text changes Joe Salowey provided via email. Not included
  is ipAddress subjectAltName authentication, which I think will be
  dropped from the draft. I don't think there is any real need for it.
This release also includes all bug fix up to today from the beta
and stable branches. Most importantly, this means the bugfix for
100% CPU utilization by imklog.
---------------------------------------------------------------------------
Version 3.19.3 (rgerhards), 2008-05-21
- added ability to authenticate the server against its certificate
  fingerprint
- added ability for client to provide its fingerprint
- added ability for server to obtain client cert's fingerprint
- bugfix: small mem leak in omfwd on exit (strmdriver name was not freed)
- bugfix: $ActionSendStreamDriver had no effect
- bugfix: default syslog port was no longer used if none was
  configured. Thanks to varmojfekoj for the patch
- bugfix: missing linker options caused build to fail on some
  systems. Thanks to Tiziano Mueller for the patch.
---------------------------------------------------------------------------
Version 3.19.2 (rgerhards), 2008-05-16
- bugfix: TCP input modules did incorrectly set fromhost property
  (always blank)
- bugfix: imklog did not set fromhost property
- added "fromhost-ip" property
  Note that adding this property changes the on-disk format for messages.
  However, that should not have any bad effect on existing spool files.
  But you will run into trouble if you create a spool file with this
  version and then try to process it with an older one (after a downgrade).
  Don't do that ;)
- added "RSYSLOG_DebugFormat" canned template
- bugfix: hostname and fromhost were swapped when a persisted message
  (in queued mode) was read in
- bugfix: lmtcpclt, lmtcpsrv and lmgssutil did all link to the static
  runtime library, resulting in a large size increase (and potential
  "interesting" effects). Thanks to Michael Biebel for reporting the size
  issue.
- bugfix: TLS server went into an endless loop in some situations.
  Thanks to Michael Biebl for reporting the problem.
- fixed potential segfault due to invalid call to cfsysline
  thanks to varmojfekoj for the patch
---------------------------------------------------------------------------
Version 3.19.1 (rgerhards), 2008-05-07
- configure help for --enable-gnutls wrong - said default is "yes" but
  default actually is "no" - thanks to darix for pointing this out
- file dirty.h was missing - thanks to darix for pointing this out
- bugfix: man files were not properly distributed - thanks to
  darix for reporting and to Michael Biebl for help with the fix
- some minor cleanup
---------------------------------------------------------------------------
Version 3.19.0 (rgerhards), 2008-05-06
- begins new devel branch version
- implemented TLS for plain tcp syslog (this is also the world's first
  implementation of IETF's upcoming syslog-transport-tls draft)
- partly rewritten and improved omfwd among others, now loads TCP
  code only if this is actually necessary
- split of a "runtime library" for rsyslog - this is not yet a clean
  model, because some modularization is still outstanding. In theory,
  this shall enable other utilities but rsyslogd to use the same
  runtime
- implemented im3195, the RFC3195 input as a plugin
- changed directory structure, files are now better organized
- a lot of cleanup in regard to modularization
- -c option no longer must be the first option - thanks to varmjofekoj
  for the patch
---------------------------------------------------------------------------
Version 3.18.7 (rgerhards), 2008-12-??
- bugfix: the default for $DirCreateMode was 0644, and as such wrong.
  It has now been changed to 0700. For some background, please see
  http://lists.adiscon.net/pipermail/rsyslog/2009-April/001986.html
- fixed a potential segfault condition with $AllowedSender directive
  On HUP, the root pointers were not properly cleaned up. Thanks to
  Michael Biebel, olgoat, and Juha Koho for reporting and analyzing
  the bug.
- some legacy options were not correctly processed.
  Thanks to varmojfekoj for the patch.
- doc bugfix: some spelling errors in man pages corrected. Thanks to
  Geoff Simmons for the patch.
---------------------------------------------------------------------------
Version 3.18.6 (rgerhards), 2008-12-08
- security bugfix: $AllowedSender was not honored, all senders were
  permitted instead (see http://www.rsyslog.com/Article322.phtml)
  (backport from v3-stable, v3.20.9)
- minor bugfix: dual close() call on tcp session closure
---------------------------------------------------------------------------
Version 3.18.5 (rgerhards), 2008-10-09
- bugfix: imudp input module could cause segfault on HUP
  It did not properly de-init a variable acting as a linked list head.
  That resulted in trying to access freed memory blocks after the HUP.
- bugfix:  rsyslogd could hang on HUP
  because getnameinfo() is not cancel-safe, but was not guarded against
  being cancelled. pthread_cancel() is routinely being called during
  HUP processing.
- bugfix[minor]: if queue size reached light_delay mark, enqueuing
  could potentially be blocked for a longer period of time, which
  was not the behaviour desired.
- doc bugfix: $ActionExecOnlyWhenPreviousIsSuspended was still misspelled
  as $...OnlyIfPrev... in some parts of the documentation. Thanks to 
  Lorenzo M. Catucci for reporting this bug.
- added doc on malformed messages, cause and how to work-around, to the
  doc set
- added doc on how to build from source repository
---------------------------------------------------------------------------
Version 3.18.4 (rgerhards), 2008-09-18
- bugfix: order-of magnitude issue with base-10 size definitions
  in config file parser. Could lead to invalid sizes, constraints
  etc for e.g. queue files and any other object whose size was specified
  in base-10 entities. Did not apply to binary entities. Thanks to
  RB for finding this bug and providing a patch.
- bugfix: action was not called when system time was set backwards
  (until the previous time was reached again). There are still some
  side-effects when time is rolled back (A time rollback is really a bad
  thing to do, ideally the OS should issue pseudo time (like NetWare did)
  when the user tries to roll back time). Thanks to varmojfekoj for this
  patch.
- doc bugfix: rsyslog.conf man page improved and minor nit fixed
  thanks to Lukas Kuklinek for the patch.
- bugfix: error code -2025 was used for two different errors. queue full
  is now -2074 and -2025 is unique again. (did cause no real problem
  except for troubleshooting)
- bugfix: default discard severity was incorrectly set to 4, which lead
  to discard-on-queue-full to be enabled by default. That could cause
  message loss where non was expected.  The default has now been changed
  to the correct value of 8, which disables the functionality. This
  problem applied both to the main message queue and the action queues.
  Thanks to Raoul Bhatia for pointing out this problem.
- bugfix: option value for legacy -a option could not be specified,
  resulting in strange operations. Thanks to Marius Tomaschewski
  for the patch.
- bugfix: colon after date should be ignored, but was not. This has
  now been corrected. Required change to the internal ParseTIMESTAMP3164()
  interface.
---------------------------------------------------------------------------
Version 3.18.3 (rgerhards), 2008-08-18
- bugfix: imfile could cause a segfault upon rsyslogd HUP and termination
  Thanks to lperr for an excellent bug report that helped detect this
  problem.
- enhanced ommysql to support custom port to connect to server
  Port can be set via new $ActionOmmysqlServerPort config directive
  Note: this was a very minor change and thus deemed appropriate to be
  done in the stable release.
- bugfix: misspelled config directive, previously was
  $MainMsgQueueWorkeTimeoutrThreadShutdown, is now
  $MainMsgQueueWorkerTimeoutThreadShutdown. Note that the misspelled
  directive is not preserved - if the misspelled directive was used
  (which I consider highly unlikely), the config file must be changed.
  Thanks to lperr for reporting the bug.
- disabled flow control for imuxsock, as it could cause system hangs
  under some circumstances. The devel (3.21.3 and above) will
  re-enable it and provide enhanced configurability to overcome the
  problems if they occur.
---------------------------------------------------------------------------
Version 3.18.2 (rgerhards), 2008-08-08
- merged in IPv6 forwarding address bugfix from v2-stable
---------------------------------------------------------------------------
Version 3.18.1 (rgerhards), 2008-07-21
- bugfix: potential segfault in creating message mutex in non-direct queue
  mode. rsyslogd segfaults on freeeBSD 7.0 (an potentially other platforms)
  if an action queue is running in any other mode than non-direct. The
  same problem can potentially be triggered by some main message queue
  settings. In any case, it will manifest during rsylog's startup. It is
  unlikely to happen after a successful startup (the only window of
  exposure may be a relatively seldom executed action running in queued
  mode). This has been corrected. Thank to HKS for point out the problem.
- bugfix: priority was incorrectly calculated on FreeBSD 7,
  because the LOG_MAKEPRI() C macro has a different meaning there (it
  is just a simple addition of faciltity and severity). I have changed
  this to use own, consistent, code for PRI calculation. [Backport from
  3.19.10]
- bugfix: remove PRI part from kernel message if it is present
  Thanks to Michael Biebl for reporting this bug
- bugfix: mark messages were not correctly written to text log files
  the markmessageinterval was not correctly propagated to all places
  where it was needed. This resulted in rsyslog using the default
  (20 minutes) in some code pathes, what looked to the user like mark
  messages were never written.
- added a new property replacer option "sp-if-no-1st-sp" to cover
  a problem with RFC 3164 based interpreation of tag separation. While
  it is a generic approach, it fixes a format problem introduced in
  3.18.0, where kernel messages no longer had a space after the tag.
  This is done by a modifcation of the default templates.
  Please note that this may affect some messages where there intentionally
  is no space between the tag and the first character of the message
  content. If so, this needs to be worked around via a specific
  template. However, we consider this scenario to be quite remote and,
  even if it exists, it is not expected that it will actually cause
  problems with log parsers (instead, we assume the new default template
  behaviour may fix previous problems with log parsers due to the 
  missing space).
- bugfix: imklog module was not correctly compiled for GNU/kFreeBSD.
  Thanks to Petr Salinger for the patch
- doc bugfix: property replacer options secpath-replace and
  secpath-drop were not documented
- doc bugfix: fixed some typos in rsyslog.conf man page
- fixed typo in source comment  - thanks to Rio Fujita
- some general cleanup (thanks to Michael Biebl)
---------------------------------------------------------------------------
Version 3.18.0 (rgerhards), 2008-07-11
- begun a new v3-stable based on former 3.17.4 beta plus patches to
  previous v3-stable
- bugfix in RainerScript: syntax error was not always detected
---------------------------------------------------------------------------
Version 3.17.5 (rgerhards), 2008-06-27
- added doc: howto set up a reliable connection to remote server via
  queued mode (and plain tcp protocol)
- bugfix: comments after actions were not properly treated. For some
  actions (e.g. forwarding), this could also lead to invalid configuration
---------------------------------------------------------------------------
Version 3.17.4 (rgerhards), 2008-06-16
- changed default for $KlogSymbolLookup to "off". The directive is
  also scheduled for removal in a later version. This was necessary
  because on kernels >= 2.6, the kernel does the symbol lookup itself. The
  imklog lookup logic then breaks the log message and makes it unusable.
---------------------------------------------------------------------------
Version 3.17.3 (rgerhards), 2008-05-28
- bugfix: imklog went into an endless loop if a PRI value was inside
  a kernel log message (unusual case under Linux, frequent under BSD)
---------------------------------------------------------------------------
Version 3.17.2 (rgerhards), 2008-05-04
- this version is the new beta, based on 3.17.1 devel feature set
- merged in imklog bug fix from v3-stable (3.16.1)
---------------------------------------------------------------------------
Version 3.17.1 (rgerhards), 2008-04-15
- removed dependency on MAXHOSTNAMELEN as much as it made sense.
  GNU/Hurd does not define it (because it has no limit), and we have taken
  care for cases where it is undefined now. However, some very few places
  remain where IMHO it currently is not worth fixing the code. If it is
  not defined, we have used a generous value of 1K, which is above IETF
  RFC's on hostname length at all. The memory consumption is no issue, as
  there are only a handful of this buffers allocated *per run* -- that's
  also the main reason why we consider it not worth to be fixed any further.
- enhanced legacy syslog parser to handle slightly malformed messages
  (with a space in front of the timestamp) - at least HP procurve is
  known to do that and I won't outrule that others also do it. The 
  change looks quite unintrusive and so we added it to the parser.
- implemented klogd functionality for BSD
- implemented high precision timestamps for the kernel log. Thanks to
  Michael Biebl for pointing out that the kernel log did not have them.
- provided ability to discard non-kernel messages if they are present
  in the kernel log (seems to happen on BSD)
- implemented $KLogInternalMsgFacility config directive
- implemented $KLogPermitNonKernelFacility config directive
Plus a number of bugfixes that were applied to v3-stable and beta
branches (not mentioned here in detail).
---------------------------------------------------------------------------
Version 3.17.0 (rgerhards), 2008-04-08
- added native ability to send mail messages
- removed no longer needed file relptuil.c/.h
- added $ActionExecOnlyOnceEveryInterval config directive
- bugfix: memory leaks in script engine
- bugfix: zero-length strings were not supported in object
  deserializer
- properties are now case-insensitive everywhere (script, filters,
  templates)
- added the capability to specify a processing (actually dequeue)
  timeframe with queues - so things can be configured to be done
  at off-peak hours
- We have removed the 32 character size limit (from RFC3164) on the
  tag. This had bad effects on existing envrionments, as sysklogd didn't
  obey it either (probably another bug in RFC3164...). We now receive
  the full size, but will modify the outputs so that only 32 characters
  max are used by default. If you need large tags in the output, you need
  to provide custom templates.
- changed command line processing. -v, -M, -c options are now parsed
  and processed before all other options. Inter-option dependencies
  have been relieved. Among others, permits to specify intial module
  load path via -M only (not the environment) which makes it much
  easier to work with non-standard module library locations. Thanks
  to varmojfekoj for suggesting this change. Matches bugzilla bug 55.
- bugfix: some messages were emited without hostname
Plus a number of bugfixes that were applied to v3-stable and beta
branches (not mentioned here in detail).
---------------------------------------------------------------------------
Version 3.16.3 (rgerhards), 2008-07-11
- updated information on rsyslog packages
- bugfix: memory leak in disk-based queue modes
---------------------------------------------------------------------------
Version 3.16.2 (rgerhards), 2008-06-25
- fixed potential segfault due to invalid call to cfsysline
  thanks to varmojfekoj for the patch
- bugfix: some whitespaces where incorrectly not ignored when parsing
  the config file. This is now corrected. Thanks to Michael Biebl for
  pointing out the problem.
---------------------------------------------------------------------------
Version 3.16.1 (rgerhards), 2008-05-02
- fixed a bug in imklog which lead to startup problems (including
  segfault) on some platforms under some circumsances. Thanks to
  Vieri for reporting this bug and helping to troubleshoot it.
---------------------------------------------------------------------------
Version 3.16.0 (rgerhards), 2008-04-24
- new v3-stable (3.16.x) based on beta 3.15.x (RELP support)
- bugfix: omsnmp had a too-small sized buffer for hostname+port. This
  could not lead to a segfault, as snprintf() was used, but could cause
  some trouble with extensively long hostnames.
- applied patch from Tiziano Müller to remove some compiler warnings
- added gssapi overview/howto thanks to Peter Vrabec
- changed some files to grant LGPLv3 extended persmissions on top of GPLv3
  this also is the first sign of something that will evolve into a
  well-defined "rsyslog runtime library"
---------------------------------------------------------------------------
Version 3.15.1 (rgerhards), 2008-04-11
- bugfix: some messages were emited without hostname
- disabled atomic operations for the time being because they introduce some
  cross-platform trouble - need to see how to fix this in the best 
  possible way
- bugfix: zero-length strings were not supported in object
  deserializer
- added librelp check via PKG_CHECK thanks to Michael Biebl's patch
- file relputil.c deleted, is not actually needed
- added more meaningful error messages to rsyslogd (when some errors
  happens during startup)
- bugfix: memory leaks in script engine
- bugfix: $hostname and $fromhost in RainerScript did not work
This release also includes all changes applied to the stable versions
up to today.
---------------------------------------------------------------------------
Version 3.15.0 (rgerhards), 2008-04-01
- major new feature: imrelp/omrelp support reliable delivery of syslog
  messages via the RELP protocol and librelp (http://www.librelp.com).
  Plain tcp syslog, so far the best reliability solution, can lose
  messages when something goes wrong or a peer goes down. With RELP,
  this can no longer happen. See imrelp.html for more details.
- bugfix: rsyslogd was no longer build by default; man pages are 
  only installed if corresponding option is selected. Thanks to
  Michael Biebl for pointing these problems out.
---------------------------------------------------------------------------
Version 3.14.2 (rgerhards), 2008-04-09
- bugfix: segfault with expression-based filters
- bugfix: omsnmp did not deref errmsg object on exit (no bad effects caused)
- some cleanup
- bugfix: imklog did not work well with kernel 2.6+. Thanks to Peter
  Vrabec for patching it based on the development in sysklogd - and thanks
  to the sysklogd project for upgrading klogd to support the new
  functionality
- some cleanup in imklog
- bugfix: potential segfault in imklog when kernel is compiled without
  /proc/kallsyms and the file System.map is missing. Thanks to
  Andrea Morandi for pointing it out and suggesting a fix.
- bugfixes, credits to varmojfekoj:
  * reset errno before printing a warning message
  * misspelled directive name in code processing legacy options
- bugfix: some legacy options not correctly interpreted - thanks to
  varmojfekoj for the patch
- improved detection of modules being loaded more than once
  thanks to varmojfekoj for the patch
---------------------------------------------------------------------------
Version 3.14.1 (rgerhards), 2008-04-04
- bugfix: some messages were emited without hostname
- bugfix: rsyslogd was no longer build by default; man pages are 
  only installed if corresponding option is selected. Thanks to
  Michael Biebl for pointing these problems out.
- bugfix: zero-length strings were not supported in object
  deserializer
- disabled atomic operations for this stable build as it caused
  platform problems
- bugfix: memory leaks in script engine
- bugfix: $hostname and $fromhost in RainerScript did not work
- bugfix: some memory leak when queue is runing in disk mode
- man pages improved thanks to varmofekoj and Peter Vrabec
- We have removed the 32 character size limit (from RFC3164) on the
  tag. This had bad effects on existing envrionments, as sysklogd didn't
  obey it either (probably another bug in RFC3164...). We now receive
  the full size, but will modify the outputs so that only 32 characters
  max are used by default. If you need large tags in the output, you need
  to provide custom templates.
- bugfix: some memory leak when queue is runing in disk mode
---------------------------------------------------------------------------
Version 3.14.0 (rgerhards), 2008-04-02
An interim version was accidently released to the web. It was named 3.14.0.
To avoid confusion, we have not assigned this version number to any
official release. If you happen to use 3.14.0, please update to 3.14.1.
---------------------------------------------------------------------------
Version 3.13.0-dev0 (rgerhards), 2008-03-31
- bugfix: accidently set debug option in 3.12.5 reset to production
  This option prevented dlclose() to be called. It had no real bad effects,
  as the modules were otherwise correctly deinitialized and dlopen()
  supports multiple opens of the same module without any memory footprint.
- removed --enable-mudflap, added --enable-valgrind ./configure setting
- bugfix: tcp receiver could segfault due to uninitialized variable
- docfix: queue doc had a wrong directive name that prevented max worker
  threads to be correctly set
- worked a bit on atomic memory operations to support problem-free
  threading (only at non-intrusive places)
- added a --enable/disable-rsyslogd configure option so that
  source-based packaging systems can build plugins without the need
  to compile rsyslogd
- some cleanup
- test of potential new version number scheme
---------------------------------------------------------------------------
Version 3.12.5 (rgerhards), 2008-03-28
- changed default for "last message repeated n times", which is now
  off by default
- implemented backward compatibility commandline option parsing
- automatically generated compatibility config lines are now also
  logged so that a user can diagnose problems with them
- added compatibility mode for -a, -o and -p options
- compatibility mode processing finished
- changed default file output format to include high-precision timestamps
- added a buid-in template for previous syslogd file format
- added new $ActionFileDefaultTemplate directive
- added support for high-precision timestamps when receiving legacy
  syslog messages
- added new $ActionForwardDefaultTemplate directive
- added new $ActionGSSForwardDefaultTemplate directive
- added build-in templates for easier configuration
- bugfix: fixed small memory leak in tcpclt.c
- bugfix: fixed small memory leak in template regular expressions
- bugfix: regular expressions inside property replacer did not work
  properly
- bugfix: QHOUR and HHOUR properties were wrongly calculated
- bugfix: fixed memory leaks in stream class and imfile
- bugfix: $ModDir did invalid bounds checking, potential overlow in
  dbgprintf() - thanks to varmojfekoj for the patch
- bugfix: -t and -g legacy options max number of sessions had a wrong
  and much too high value
---------------------------------------------------------------------------
Version 3.12.4 (rgerhards), 2008-03-25
- Greatly enhanced rsyslogd's file write performance by disabling
  file syncing capability of output modules by default. This
  feature is usually not required, not useful and an extreme performance
  hit (both to rsyslogd as well as the system at large). Unfortunately,
  most users enable it by default, because it was most intuitive to enable
  it in plain old sysklogd syslog.conf format. There is now the
  $ActionFileEnableSync config setting which must be enabled in order to
  support syncing. By default it is off. So even if the old-format config
  lines request syncing, it is not done unless explicitely enabled. I am
  sure this is a very useful change and not a risk at all. I need to think
  if I undo it under compatibility mode, but currently this does not
  happen (I fear a lot of lazy users will run rsyslogd in compatibility
  mode, again bringing up this performance problem...).
- added flow control options to other input sources
- added $HHOUR and $QHOUR system properties - can be used for half- and
  quarter-hour logfile rotation
- changed queue's discard severities default value to 8 (do not discard)
  to prevent unintentional message loss
- removed a no-longer needed callback from the output module 
  interface. Results in reduced code complexity.
- bugfix/doc: removed no longer supported -h option from man page
- bugfix: imklog leaked several hundered KB on each HUP. Thanks to
  varmojfekoj for the patch
- bugfix: potential segfault on module unload. Thanks to varmojfekoj for
  the patch
- bugfix: fixed some minor memory leaks
- bugfix: fixed some slightly invalid memory accesses
- bugfix: internally generated messages had "FROMHOST" property not set
---------------------------------------------------------------------------
Version 3.12.3 (rgerhards), 2008-03-18
- added advanced flow control for congestion cases (mode depending on message
  source and its capablity to be delayed without bad side effects)
- bugfix: $ModDir should not be reset on $ResetConfig - this can cause a lot
  of confusion and there is no real good reason to do so. Also conflicts with
  the new -M option and environment setting.
- bugfix: TCP and GSSAPI framing mode variable was uninitialized, leading to
  wrong framing (caused, among others, interop problems)
- bugfix: TCP (and GSSAPI) octet-counted frame did not work correctly in all
  situations. If the header was split across two packet reads, it was invalidly
  processed, causing loss or modification of messages.
- bugfix: memory leak in imfile
- bugfix: duplicate public symbol in omfwd and omgssapi could lead to
  segfault. thanks to varmojfekoj for the patch.
- bugfix: rsyslogd aborted on sigup - thanks to varmojfekoj for the patch
- some more internal cleanup ;)
- begun relp modules, but these are not functional yet
- Greatly enhanced rsyslogd's file write performance by disabling
  file syncing capability of output modules by default. This
  feature is usually not required, not useful and an extreme performance
  hit (both to rsyslogd as well as the system at large). Unfortunately,
  most users enable it by default, because it was most intuitive to enable
  it in plain old sysklogd syslog.conf format. There is now a new config
  setting which must be enabled in order to support syncing. By default it
  is off. So even if the old-format config lines request syncing, it is
  not done unless explicitely enabled. I am sure this is a very useful
  change and not a risk at all. I need to think if I undo it under
  compatibility mode, but currently this does not happen (I fear a lot of
  lazy users will run rsyslogd in compatibility mode, again bringing up
  this performance problem...).
---------------------------------------------------------------------------
Version 3.12.2 (rgerhards), 2008-03-13
- added RSYSLOGD_MODDIR environment variable
- added -M rsyslogd option (allows to specify module directory location)
- converted net.c into a loadable library plugin
- bugfix: debug module now survives unload of loadable module when
  printing out function call data
- bugfix: not properly initialized data could cause several segfaults if
  there were errors in the config file - thanks to varmojfekoj for the patch
- bugfix: rsyslogd segfaulted when imfile read an empty line - thanks
  to Johnny Tan for an excellent bug report
- implemented dynamic module unload capability (not visible to end user)
- some more internal cleanup
- bugfix: imgssapi segfaulted under some conditions; this fix is actually
  not just a fix but a change in the object model. Thanks to varmojfekoj
  for providing the bug report, an initial fix and lots of good discussion
  that lead to where we finally ended up.
- improved session recovery when outbound tcp connection breaks, reduces
  probability of message loss at the price of a highly unlikely potential
  (single) message duplication
---------------------------------------------------------------------------
Version 3.12.1 (rgerhards), 2008-03-06
- added library plugins, which can be automatically loaded
- bugfix: actions were not correctly retried; caused message loss
- changed module loader to automatically add ".so" suffix if not
  specified (over time, this shall also ease portability of config
  files)
- improved debugging support; debug runtime options can now be set via
  an environment variable
- bugfix: removed debugging code that I forgot to remove before releasing
  3.12.0 (does not cause harm and happened only during startup)
- added support for the MonitorWare syslog MIB to omsnmp
- internal code improvements (more code converted into classes)
- internal code reworking of the imtcp/imgssapi module
- added capability to ignore client-provided timestamp on unix sockets and
  made this mode the default; this was needed, as some programs (e.g. sshd)
  log with inconsistent timezone information, what messes up the local
  logs (which by default don't even contain time zone information). This
  seems to be consistent with what sysklogd did for the past four years.
  Alternate behaviour may be desirable if gateway-like processes send
  messages via the local log slot - in this case, it can be enabled
  via the $InputUnixListenSocketIgnoreMsgTimestamp and
  $SystemLogSocketIgnoreMsgTimestamp config directives
- added ability to compile on HP UX; verified that imudp worked on HP UX;
  however, we are still in need of people trying out rsyslogd on HP UX,
  so it can not yet be assumed it runs there
- improved session recovery when outbound tcp connection breaks, reduces
  probability of message loss at the price of a highly unlikely potential
  (single) message duplication
---------------------------------------------------------------------------
Version 3.12.0 (rgerhards), 2008-02-28
- added full expression support for filters; filters can now contain
  arbitrary complex boolean, string and arithmetic expressions
---------------------------------------------------------------------------
Version 3.11.6 (rgerhards), 2008-02-27
- bugfix: gssapi libraries were still linked to rsyslog core, what should
  no longer be necessary. Applied fix by Michael Biebl to solve this.
- enabled imgssapi to be loaded side-by-side with imtcp
- added InputGSSServerPermitPlainTCP config directive
- split imgssapi source code somewhat from imtcp
- bugfix: queue cancel cleanup handler could be called with
  invalid pointer if dequeue failed
- bugfix: rsyslogd segfaulted on second SIGHUP
  tracker: http://bugzilla.adiscon.com/show_bug.cgi?id=38
- improved stability of queue engine
- bugfix: queue disk file were not properly persisted when 
  immediately after closing an output file rsyslog was stopped
  or huped (the new output file open must NOT have happend at
  that point) - this lead to a sparse and invalid queue file
  which could cause several problems to the engine (unpredictable
  results). This situation should have happened only in very
  rare cases. tracker: http://bugzilla.adiscon.com/show_bug.cgi?id=40
- bugfix: during queue shutdown, an assert invalidly triggered when
  the primary queue's DA worker was terminated while the DA queue's
  regular worker was still executing. This could result in a segfault
  during shutdown.
  tracker: http://bugzilla.adiscon.com/show_bug.cgi?id=41
- bugfix: queue properties sizeOnDisk, bytesRead were persisted to 
  disk with wrong data type (long instead of int64) - could cause
  problems on 32 bit machines
- bugfix: queue aborted when it was shut down, DA-enabled, DA mode
  was just initiated but not fully initialized (a race condition)
- bugfix: imfile could abort under extreme stress conditions
  (when it was terminated before it could open all of its
  to be monitored files)
- applied patch from varmojfekoj to fix an issue with compatibility 
  mode and default module directories (many thanks!):
  I've also noticed a bug in the compatibility code; the problem is that 
  options are parsed before configuration file so options which need a 
  module to be loaded will currently ignore any $moddir directive. This 
  can be fixed by moving legacyOptsHook() after config file parsing. 
  (see the attached patch) This goes against the logical order of 
  processing, but the legacy options are only few and it doesn't seem to 
  be a problem.
- bugfix: object property deserializer did not handle negative numbers
---------------------------------------------------------------------------
Version 3.11.5 (rgerhards), 2008-02-25
- new imgssapi module, changed imtcp module - this enables to load/package
  GSSAPI support separately - thanks to varmojfekoj for the patch
- compatibility mode (the -c option series) is now at least partly
  completed - thanks to varmojfekoj for the patch
- documentation for imgssapi and imtcp added
- duplicate $ModLoad's for the same module are now detected and
  rejected -- thanks to varmojfekoj for the patch
---------------------------------------------------------------------------
Version 3.11.4 (rgerhards), 2008-02-21
- bugfix: debug.html was missing from release tarball - thanks to Michael
  Biebl for bringing this to my attention
- some internal cleanup on the stringbuf object calling interface
- general code cleanup and further modularization
- $MainMessageQueueDiscardSeverity can now also handle textual severities
  (previously only integers)
- bugfix: message object was not properly synchronized when the 
  main queue had a single thread and non-direct action queues were used
- some documentation improvements
---------------------------------------------------------------------------
Version 3.11.3 (rgerhards), 2008-02-18
- fixed a bug in imklog which lead to duplicate message content in
  kernel logs
- added support for better plugin handling in libdbi (we contributed
  a patch to do that, we just now need to wait for the next libdbi
  version)
- bugfix: fixed abort when invalid template was provided to an action
  bug http://bugzilla.adiscon.com/show_bug.cgi?id=4
- re-instantiated SIGUSR1 function; added SIGUSR2 to generate debug
  status output
- added some documentation on runtime-debug settings
- slightly improved man pages for novice users
---------------------------------------------------------------------------
Version 3.11.2 (rgerhards), 2008-02-15
- added the capability to monitor text files and process their content
  as syslog messages (including forwarding)
- added support for libdbi, a database abstraction layer. rsyslog now
  also supports the following databases via dbi drivers:
  * Firebird/Interbase
  * FreeTDS (access to MS SQL Server and Sybase)
  * SQLite/SQLite3
  * Ingres (experimental)
  * mSQL (experimental)
  * Oracle (experimental)
  Additional drivers may be provided by the libdbi-drivers project, which
  can be used by rsyslog as soon as they become available.
- removed some left-over unnecessary dbgprintf's (cluttered screen,
  cosmetic)
- doc bugfix: html documentation for omsnmp was missing
---------------------------------------------------------------------------
Version 3.11.1 (rgerhards), 2008-02-12
- SNMP trap sender added thanks to Andre Lorbach (omsnmp)
- added input-plugin interface specification in form of a (copy) template
  input module
- applied documentation fix by Michael Biebl -- many thanks!
- bugfix: immark did not have MARK flags set...
- added x-info field to rsyslogd startup/shutdown message. Hopefully
  points users to right location for further info (many don't even know
  they run rsyslog ;))
- bugfix: trailing ":" of tag was lost while parsing legacy syslog messages
  without timestamp - thanks to Anders Blomdell for providing a patch!
- fixed a bug in stringbuf.c related to STRINGBUF_TRIM_ALLOCSIZE, which
  wasn't supposed to be used with rsyslog. Put a warning message up that
  tells this feature is not tested and probably not worth the effort.
  Thanks to Anders Blomdell fro bringing this to our attention
- somewhat improved performance of string buffers
- fixed bug that caused invalid treatment of tabs (HT) in rsyslog.conf
- bugfix: setting for $EscapeCopntrolCharactersOnReceive was not 
  properly initialized
- clarified usage of space-cc property replacer option
- improved abort diagnostic handler
- some initial effort for malloc/free runtime debugging support
- bugfix: using dynafile actions caused rsyslogd abort
- fixed minor man errors thanks to Michael Biebl
---------------------------------------------------------------------------
Version 3.11.0 (rgerhards), 2008-01-31
- implemented queued actions
- implemented simple rate limiting for actions
- implemented deliberate discarding of lower priority messages over higher
  priority ones when a queue runs out of space
- implemented disk quotas for disk queues
- implemented the $ActionResumeRetryCount config directive
- added $ActionQueueFilename config directive
- added $ActionQueueSize config directive
- added $ActionQueueHighWaterMark config directive
- added $ActionQueueLowWaterMark config directive
- added $ActionQueueDiscardMark config directive
- added $ActionQueueDiscardSeverity config directive
- added $ActionQueueCheckpointInterval config directive
- added $ActionQueueType config directive
- added $ActionQueueWorkerThreads config directive
- added $ActionQueueTimeoutshutdown config directive
- added $ActionQueueTimeoutActionCompletion config directive
- added $ActionQueueTimeoutenQueue config directive
- added $ActionQueueTimeoutworkerThreadShutdown config directive
- added $ActionQueueWorkerThreadMinimumMessages config directive
- added $ActionQueueMaxFileSize config directive
- added $ActionQueueSaveonShutdown config directive
- addded $ActionQueueDequeueSlowdown config directive
- addded $MainMsgQueueDequeueSlowdown config directive
- bugfix: added forgotten docs to package
- improved debugging support
- fixed a bug that caused $MainMsgQueueCheckpointInterval to work incorrectly
- when a long-running action needs to be cancelled on shutdown, the message
  that was processed by it is now preserved. This finishes support for
  guaranteed delivery of messages (if the output supports it, of course)
- fixed bug in output module interface, see
  http://sourceforge.net/tracker/index.php?func=detail&aid=1881008&group_id=123448&atid=696552
- changed the ommysql output plugin so that the (lengthy) connection
  initialization now takes place in message processing. This works much
  better with the new queued action mode (fast startup)
- fixed a bug that caused a potential hang in file and fwd output module
  varmojfekoj provided the patch - many thanks!
- bugfixed stream class offset handling on 32bit platforms
---------------------------------------------------------------------------
Version 3.10.3 (rgerhards), 2008-01-28
- fixed a bug with standard template definitions (not a big deal) - thanks
  to varmojfekoj for spotting it
- run-time instrumentation added
- implemented disk-assisted queue mode, which enables on-demand disk
  spooling if the queue's in-memory queue is exhausted
- implemented a dynamic worker thread pool for processing incoming
  messages; workers are started and shut down as need arises
- implemented a run-time instrumentation debug package
- implemented the $MainMsgQueueSaveOnShutdown config directive
- implemented the $MainMsgQueueWorkerThreadMinimumMessages config directive
- implemented the $MainMsgQueueTimeoutWorkerThreadShutdown config directive
---------------------------------------------------------------------------
Version 3.10.2 (rgerhards), 2008-01-14
- added the ability to keep stop rsyslogd without the need to drain
  the main message queue. In disk queue mode, rsyslog continues to
  run from the point where it stopped. In case of a system failure, it
  continues to process messages from the last checkpoint.
- fixed a bug that caused a segfault on startup when no $WorkDir directive
  was specified in rsyslog.conf
- provided more fine-grain control over shutdown timeouts and added a
  way to specify the enqueue timeout when the main message queue is full
- implemented $MainMsgQueueCheckpointInterval config directive
- implemented $MainMsgQueueTimeoutActionCompletion config directive
- implemented $MainMsgQueueTimeoutEnqueue config directive
- implemented $MainMsgQueueTimeoutShutdown config directive
---------------------------------------------------------------------------
Version 3.10.1 (rgerhards), 2008-01-10
- implemented the "disk" queue mode. However, it currently is of very
  limited use, because it does not support persistence over rsyslogd
  runs. So when rsyslogd is stopped, the queue is drained just as with
  the in-memory queue modes. Persistent queues will be a feature of
  the next release.
- performance-optimized string class, should bring an overall improvement
- fixed a memory leak in imudp -- thanks to varmojfekoj for the patch
- fixed a race condition that could lead to a rsyslogd hang when during
  HUP or termination
- done some doc updates
- added $WorkDirectory config directive
- added $MainMsgQueueFileName config directive
- added $MainMsgQueueMaxFileSize config directive
---------------------------------------------------------------------------
Version 3.10.0 (rgerhards), 2008-01-07
- implemented input module interface and initial input modules
- enhanced threading for input modules (each on its own thread now)
- ability to bind UDP listeners to specific local interfaces/ports and
  ability to run multiple of them concurrently
- added ability to specify listen IP address for UDP syslog server
- license changed to GPLv3
- mark messages are now provided by loadble module immark
- rklogd is no longer provided. Its functionality has now been taken over
  by imklog, a loadable input module. This offers a much better integration
  into rsyslogd and makes sure that the kernel logger process is brought
  up and down at the appropriate times
- enhanced $IncludeConfig directive to support wildcard characters
  (thanks to Michael Biebl)
- all inputs are now implemented as loadable plugins
- enhanced threading model: each input module now runs on its own thread
- enhanced message queue which now supports different queueing methods
  (among others, this can be used for performance fine-tuning)
- added a large number of new configuration directives for the new
  input modules
- enhanced multi-threading utilizing a worker thread pool for the
  main message queue
- compilation without pthreads is no longer supported
- much cleaner code due to new objects and removal of single-threading
  mode
---------------------------------------------------------------------------
Version 2.0.8 V2-STABLE (rgerhards), 2008-??-??
- bugfix: ompgsql did not detect problems in sql command execution
  this could cause loss of messages. The handling was correct if the
  connection broke, but not if there was a problem with statement
  execution. The most probable case for such a case would be invalid
  sql inside the template, and this is now much easier to diagnose.
- doc bugfix: default for $DirCreateMode incorrectly stated
---------------------------------------------------------------------------
Version 2.0.7 V2-STABLE (rgerhards), 2008-04-14
- bugfix: the default for $DirCreateMode was 0644, and as such wrong.
  It has now been changed to 0700. For some background, please see
  http://lists.adiscon.net/pipermail/rsyslog/2009-April/001986.html
- bugfix: "$CreateDirs off" also disabled file creation
  Thanks to William Tisater for analyzing this bug and providing a patch.
  The actual code change is heavily based on William's patch.
- bugfix: memory leak in ompgsql
  Thanks to Ken for providing the patch
- bugfix: potential memory leak in msg.c
  This one did not surface yet and the issue was actually found due to
  a problem in v4 - but better fix it here, too
---------------------------------------------------------------------------
Version 2.0.6 V2-STABLE (rgerhards), 2008-08-07
- bugfix: memory leaks in rsyslogd, primarily in singlethread mode
  Thanks to Frederico Nunez for providing the fix
- bugfix: copy&paste error lead to dangling if - this caused a very minor
  issue with re-formatting a RFC3164 date when the message was invalidly
  formatted and had a colon immediately after the date. This was in the
  code for some years (even v1 had it) and I think it never had any
  effect at all in practice. Though, it should be fixed - but definitely
  nothing to worry about.
---------------------------------------------------------------------------
Version 2.0.6 V2-STABLE (rgerhards), 2008-08-07
- bugfix: IPv6 addresses could not be specified in forwarding actions
  New syntax @[addr]:port introduced to enable that. Root problem was IPv6
  addresses contain colons. (backport from 3.21.3)
---------------------------------------------------------------------------
Version 2.0.5 STABLE (rgerhards), 2008-05-15
- bugfix: regular expressions inside property replacer did not work
  properly
- adapted to liblogging 0.7.1+
---------------------------------------------------------------------------
Version 2.0.4 STABLE (rgerhards), 2008-03-27
- bugfix: internally generated messages had "FROMHOST" property not set
- bugfix: continue parsing if tag is oversize (discard oversize part) - thanks
  to mclaughlin77@gmail.com for the patch
- added $HHOUR and $QHOUR system properties - can be used for half- and
  quarter-hour logfile rotation
---------------------------------------------------------------------------
Version 2.0.3 STABLE (rgerhards), 2008-03-12
- bugfix: setting for $EscapeCopntrolCharactersOnReceive was not 
  properly initialized
- bugfix: resolved potential segfault condition on HUP (extremely
  unlikely to happen in practice), for details see tracker:
  http://bugzilla.adiscon.com/show_bug.cgi?id=38
- improved the man pages a bit - thanks to Michael Biebl for the patch
- bugfix: not properly initialized data could cause several segfaults if
  there were errors in the config file - thanks to varmojfekoj for the patch
---------------------------------------------------------------------------
Version 2.0.2 STABLE (rgerhards), 2008-02-12
- fixed a bug that could cause invalid string handling via strerror_r
  varmojfekoj provided the patch - many thanks!
- added x-info field to rsyslogd startup/shutdown message. Hopefully
  points users to right location for further info (many don't even know
  they run rsyslog ;))
- bugfix: suspended actions were not always properly resumed
  varmojfekoj provided the patch - many thanks!
- bugfix: errno could be changed during mark processing, leading to
  invalid error messages when processing inputs. Thank to varmojfekoj for
  pointing out this problem.
- bugfix: trailing ":" of tag was lost while parsing legacy syslog messages
  without timestamp - thanks to Anders Blomdell for providing a patch!
- bugfix (doc): misspelled config directive, invalid signal info
- applied some doc fixes from Michel Biebl and cleaned up some no longer
  needed files suggested by him
- cleaned up stringbuf.c to fix an annoyance reported by Anders Blomdell
- fixed bug that caused invalid treatment of tabs (HT) in rsyslog.conf
---------------------------------------------------------------------------
Version 2.0.1 STABLE (rgerhards), 2008-01-24
- fixed a bug in integer conversion - but this function was never called,
  so it is not really a useful bug fix ;)
- fixed a bug with standard template definitions (not a big deal) - thanks
  to varmojfekoj for spotting it
- fixed a bug that caused a potential hang in file and fwd output module
  varmojfekoj provided the patch - many thanks!
---------------------------------------------------------------------------
Version 2.0.0 STABLE (rgerhards), 2008-01-02
- re-release of 1.21.2 as STABLE with no modifications except some
  doc updates
---------------------------------------------------------------------------
Version 1.21.2 (rgerhards), 2007-12-28
- created a gss-api output module. This keeps GSS-API code and
  TCP/UDP code separated. It is also important for forward-
  compatibility with v3. Please note that this change breaks compatibility
  with config files created for 1.21.0 and 1.21.1 - this was considered
  acceptable.
- fixed an error in forwarding retry code (could lead to message corruption
  but surfaced very seldom)
- increased portability for older platforms (AI_NUMERICSERV moved)
- removed socket leak in omfwd.c
- cross-platform patch for GSS-API compile problem on some platforms
  thanks to darix for the patch!
---------------------------------------------------------------------------
Version 1.21.1 (rgerhards), 2007-12-23
- small doc fix for $IncludeConfig
- fixed a bug in llDestroy()
- bugfix: fixing memory leak when message queue is full and during
  parsing. Thanks to varmojfekoj for the patch.
- bugfix: when compiled without network support, unix sockets were
  not properply closed
- bugfix: memory leak in cfsysline.c/doGetWord() fixed
---------------------------------------------------------------------------
Version 1.21.0 (rgerhards), 2007-12-19
- GSS-API support for syslog/TCP connections was added. Thanks to
  varmojfekoj for providing the patch with this functionality
- code cleanup
- enhanced $IncludeConfig directive to support wildcard filenames
- changed some multithreading synchronization
---------------------------------------------------------------------------
Version 1.20.1 (rgerhards), 2007-12-12
- corrected a debug setting that survived release. Caused TCP connections
  to be retried unnecessarily often.
- When a hostname ACL was provided and DNS resolution for that name failed,
  ACL processing was stopped at that point. Thanks to mildew for the patch.
  Fedora Bugzilla: http://bugzilla.redhat.com/show_bug.cgi?id=395911
- fixed a potential race condition, see link for details:
  http://rgerhards.blogspot.com/2007/12/rsyslog-race-condition.html
  Note that the probability of problems from this bug was very remote
- fixed a memory leak that happend when PostgreSQL date formats were
  used
---------------------------------------------------------------------------
Version 1.20.0 (rgerhards), 2007-12-07
- an output module for postgres databases has been added. Thanks to
  sur5r for contributing this code
- unloading dynamic modules has been cleaned up, we now have a
  real implementation and not just a dummy "good enough for the time
  being".
- enhanced platform independence - thanks to Bartosz Kuzma and Michael
  Biebl for their very useful contributions
- some general code cleanup (including warnings on 64 platforms, only)
---------------------------------------------------------------------------
Version 1.19.12 (rgerhards), 2007-12-03
- cleaned up the build system (thanks to Michael Biebl for the patch)
- fixed a bug where ommysql was still not compiled with -pthread option
---------------------------------------------------------------------------
Version 1.19.11 (rgerhards), 2007-11-29
- applied -pthread option to build when building for multi-threading mode
  hopefully solves an issue with segfaulting
---------------------------------------------------------------------------
Version 1.19.10 (rgerhards), 2007-10-19
- introdcued the new ":modulename:" syntax for calling module actions
  in selector lines; modified ommysql to support it. This is primarily
  an aid for further modules and a prequisite to actually allow third
  party modules to be created.
- minor fix in slackware startup script, "-r 0" is now "-r0"
- updated rsyslogd doc set man page; now in html format
- undid creation of a separate thread for the main loop -- this did not
  turn out to be needed or useful, so reduce complexity once again.
- added doc fixes provided by Michael Biebl - thanks
---------------------------------------------------------------------------
Version 1.19.9 (rgerhards), 2007-10-12
- now packaging system which again contains all components in a single
  tarball
- modularized main() a bit more, resulting in less complex code
- experimentally added an additional thread - will see if that affects
  the segfault bug we experience on some platforms. Note that this change
  is scheduled to be removed again later.
---------------------------------------------------------------------------
Version 1.19.8 (rgerhards), 2007-09-27
- improved repeated message processing
- applied patch provided by varmojfekoj to support building ommysql
  in its own way (now also resides in a plugin subdirectory);
  ommysql is now a separate package
- fixed a bug in cvthname() that lead to message loss if part
  of the source hostname would have been dropped
- created some support for distributing ommysql together with the
  main rsyslog package. I need to re-think it in the future, but
  for the time being the current mode is best. I now simply include
  one additional tarball for ommysql inside the main distribution.
  I look forward to user feedback on how this should be done best. In the
  long term, a separate project should be spawend for ommysql, but I'd
  like to do that only after the plugin interface is fully stable (what
  it is not yet).
---------------------------------------------------------------------------
Version 1.19.7 (rgerhards), 2007-09-25
- added code to handle situations where senders send us messages ending with
  a NUL character. It is now simply removed. This also caused trailing LF
  reduction to fail, when it was followed by such a NUL. This is now also
  handled.
- replaced some non-thread-safe function calls by their thread-safe
  counterparts
- fixed a minor memory leak that occured when the %APPNAME% property was
  used (I think nobody used that in practice)
- fixed a bug that caused signal handlers in cvthname() not to be restored when
  a malicious pointer record was detected and processing of the message been
  stopped for that reason (this should be really rare and can not be related
  to the segfault bug we are hunting).
- fixed a bug in cvthname that lead to passing a wrong parameter - in
  practice, this had no impact.
- general code cleanup (e.g. compiler warnings, comments)
---------------------------------------------------------------------------
Version 1.19.6 (rgerhards), 2007-09-11
- applied patch by varmojfekoj to change signal handling to the new
  sigaction API set (replacing the depreciated signal() calls and its
  friends.
- fixed a bug that in --enable-debug mode caused an assertion when the
  discard action was used
- cleaned up compiler warnings
- applied patch by varmojfekoj to FIX a bug that could cause 
  segfaults if empty properties were processed using modifying
  options (e.g. space-cc, drop-cc)
- fixed man bug: rsyslogd supports -l option
---------------------------------------------------------------------------
Version 1.19.5 (rgerhards), 2007-09-07
- changed part of the CStr interface so that better error tracking
  is provided and the calling sequence is more intuitive (there were
  invalid calls based on a too-weired interface)
- (hopefully) fixed some remaining bugs rooted in wrong use of 
  the CStr class. These could lead to program abort.
- applied patch by varmojfekoj two fix two potential segfault situations
- added $ModDir config directive
- modified $ModLoad so that an absolute path may be specified as
  module name (e.g. /rsyslog/ommysql.so)
---------------------------------------------------------------------------
Version 1.19.4 (rgerhards/varmojfekoj), 2007-09-04
- fixed a number of small memory leaks - thanks varmojfekoj for patching
- fixed an issue with CString class that could lead to rsyslog abort
  in tplToString() - thanks varmojfekoj for patching
- added a man-version of the config file documenation - thanks to Michel
  Samia for providing the man file
- fixed bug: a template like this causes an infinite loop:
  $template opts,"%programname:::a,b%"
  thanks varmojfekoj for the patch
- fixed bug: case changing options crash freeing the string pointer
  because they modify it: $template opts2,"%programname::1:lowercase%"
  thanks varmojfekoj for the patch
---------------------------------------------------------------------------
Version 1.19.3 (mmeckelein/varmojfekoj), 2007-08-31
- small mem leak fixed (after calling parseSelectorAct) - Thx varmojkekoj
- documentation section "Regular File" und "Blocks" updated
- solved an issue with dynamic file generation - Once again many thanks
  to varmojfekoj
- the negative selector for program name filter (Blocks) does not work as
  expected - Thanks varmojfekoj for patching
- added forwarding information to sysklogd (requires special template)
  to config doc
---------------------------------------------------------------------------
Version 1.19.2 (mmeckelein/varmojfekoj), 2007-08-28
- a specifically formed message caused a segfault - Many thanks varmojfekoj
  for providing a patch
- a typo and a weird condition are fixed in msg.c - Thanks again
  varmojfekoj 
- on file creation the file was always owned by root:root. This is fixed
  now - Thanks ypsa for solving this issue
---------------------------------------------------------------------------
Version 1.19.1 (mmeckelein), 2007-08-22
- a bug that caused a high load when a TCP/UDP connection was closed is 
  fixed now - Thanks mildew for solving this issue
- fixed a bug which caused a segfault on reinit - Thx varmojfekoj for the
  patch
- changed the hardcoded module path "/lib/rsyslog" to $(pkglibdir) in order
  to avoid trouble e.g. on 64 bit platforms (/lib64) - many thanks Peter
  Vrabec and darix, both provided a patch for solving this issue
- enhanced the unloading of modules - thanks again varmojfekoj
- applied a patch from varmojfekoj which fixes various little things in
  MySQL output module
---------------------------------------------------------------------------
Version 1.19.0 (varmojfekoj/rgerhards), 2007-08-16
- integrated patch from varmojfekoj to make the mysql module a loadable one
  many thanks for the patch, MUCH appreciated
---------------------------------------------------------------------------
Version 1.18.2 (rgerhards), 2007-08-13
- fixed a bug in outchannel code that caused templates to be incorrectly
  parsed
- fixed a bug in ommysql that caused a wrong ";template" missing message
- added some code for unloading modules; not yet fully complete (and we do
  not yet have loadable modules, so this is no problem)
- removed debian subdirectory by request of a debian packager (this is a special
  subdir for debian and there is also no point in maintaining it when there
  is a debian package available - so I gladly did this) in some cases
- improved overall doc quality (some pages were quite old) and linked to
  more of the online resources.
- improved /contrib/delete_mysql script by adding a host option and some
  other minor modifications
---------------------------------------------------------------------------
Version 1.18.1 (rgerhards), 2007-08-08
- applied a patch from varmojfekoj which solved a potential segfault
  of rsyslogd on HUP
- applied patch from Michel Samia to fix compilation when the pthreads
  feature is disabled
- some code cleanup (moved action object to its own file set)
- add config directive $MainMsgQueueSize, which now allows to configure the
  queue size dynamically
- all compile-time settings are now shown in rsyslogd -v, not just the
  active ones
- enhanced performance a little bit more
- added config file directive $ActionResumeInterval
- fixed a bug that prevented compilation under debian sid
- added a contrib directory for user-contributed useful things
---------------------------------------------------------------------------
Version 1.18.0 (rgerhards), 2007-08-03
- rsyslog now supports fallback actions when an action did not work. This
  is a great feature e.g. for backup database servers or backup syslog
  servers
- modified rklogd to only change the console log level if -c is specified
- added feature to use multiple actions inside a single selector
- implemented $ActionExecOnlyWhenPreviousIsSuspended config directive
- error messages during startup are now spit out to the configured log
  destinations
---------------------------------------------------------------------------
Version 1.17.6 (rgerhards), 2007-08-01
- continued to work on output module modularization - basic stage of
  this work is now FINISHED
- fixed bug in OMSRcreate() - always returned SR_RET_OK
- fixed a bug that caused ommysql to always complain about missing
  templates
- fixed a mem leak in OMSRdestruct - freeing the object itself was
  forgotten - thanks to varmojfekoj for the patch
- fixed a memory leak in syslogd/init() that happend when the config
  file could not be read - thanks to varmojfekoj for the patch
- fixed insufficient memory allocation in addAction() and its helpers.
  The initial fix and idea was developed by mildew, I fine-tuned
  it a bit. Thanks a lot for the fix, I'd probably had pulled out my
  hair to find the bug...
- added output of config file line number when a parsing error occured
- fixed bug in objomsr.c that caused program to abort in debug mode with
  an invalid assertion (in some cases)
- fixed a typo that caused the default template for MySQL to be wrong.
  thanks to mildew for catching this.
- added configuration file command $DebugPrintModuleList and
  $DebugPrintCfSysLineHandlerList
- fixed an invalid value for the MARK timer - unfortunately, there was
  a testing aid left in place. This resulted in quite frequent MARK messages
- added $IncludeConfig config directive
- applied a patch from mildew to prevent rsyslogd from freezing under heavy
  load. This could happen when the queue was full. Now, we drop messages
  but rsyslogd remains active.
---------------------------------------------------------------------------
Version 1.17.5 (rgerhards), 2007-07-30
- continued to work on output module modularization
- fixed a missing file bug - thanks to Andrea Montanari for reporting
  this problem
- fixed a problem with shutting down the worker thread and freeing the
  selector_t list - this caused messages to be lost, because the
  message queue was not properly drained before the selectors got
  destroyed.
---------------------------------------------------------------------------
Version 1.17.4 (rgerhards), 2007-07-27
- continued to work on output module modularization
- fixed a situation where rsyslogd could create zombie processes
  thanks to mildew for the patch
- applied patch from Michel Samia to fix compilation when NOT
  compiled for pthreads
---------------------------------------------------------------------------
Version 1.17.3 (rgerhards), 2007-07-25
- continued working on output module modularization
- fixed a bug that caused rsyslogd to segfault on exit (and
  probably also on HUP), when there was an unsent message in a selector
  that required forwarding and the dns lookup failed for that selector
  (yes, it was pretty unlikely to happen;))
  thanks to varmojfekoj <varmojfekoj@gmail.com> for the patch
- fixed a memory leak in config file parsing and die()
  thanks to varmojfekoj <varmojfekoj@gmail.com> for the patch
- rsyslogd now checks on startup if it is capable to performa any work
  at all. If it cant, it complains and terminates
  thanks to Michel Samia for providing the patch!
- fixed a small memory leak when HUPing syslogd. The allowed sender
  list now gets freed. thanks to mildew for the patch.
- changed the way error messages in early startup are logged. They
  now do no longer use the syslogd code directly but are rather
  send to stderr.
---------------------------------------------------------------------------
Version 1.17.2 (rgerhards), 2007-07-23
- made the port part of the -r option optional. Needed for backward
  compatibility with sysklogd
- replaced system() calls with something more reasonable. Please note that
  this might break compatibility with some existing configuration files.
  We accept this in favour of the gained security.
- removed a memory leak that could occur if timegenerated was used in
  RFC 3164 format in templates
- did some preparation in msg.c for advanced multithreading - placed the
  hooks, but not yet any active code
- worked further on modularization
- added $ModLoad MySQL (dummy) config directive
- added DropTrailingLFOnReception config directive
---------------------------------------------------------------------------
Version 1.17.1 (rgerhards), 2007-07-20
- fixed a bug that caused make install to install rsyslogd and rklogd under
  the wrong names
- fixed bug that caused $AllowedSenders to handle IPv6 scopes incorrectly;
  also fixed but that could grabble $AllowedSender wildcards. Thanks to
  mildew@gmail.com for the patch
- minor code cleanup - thanks to Peter Vrabec for the patch
- fixed minimal memory leak on HUP (caused by templates)
  thanks to varmojfekoj <varmojfekoj@gmail.com> for the patch
- fixed another memory leak on HUPing and on exiting rsyslogd
  again thanks to varmojfekoj <varmojfekoj@gmail.com> for the patch
- code cleanup (removed compiler warnings)
- fixed portability bug in configure.ac - thanks to Bartosz Kuźma for patch
- moved msg object into its own file set
- added the capability to continue trying to write log files when the
  file system is full. Functionality based on patch by Martin Schulze
  to sysklogd package.
---------------------------------------------------------------------------
Version 1.17.0 (RGer), 2007-07-17
- added $RepeatedLineReduction config parameter
- added $EscapeControlCharactersOnReceive config parameter
- added $ControlCharacterEscapePrefix config parameter
- added $DirCreateMode config parameter
- added $CreateDirs config parameter
- added $DebugPrintTemplateList config parameter
- added $ResetConfigVariables config parameter
- added $FileOwner config parameter
- added $FileGroup config parameter
- added $DirOwner config parameter
- added $DirGroup config parameter
- added $FailOnChownFailure config parameter
- added regular expression support to the filter engine
  thanks to Michel Samia for providing the patch!
- enhanced $AllowedSender functionality. Credits to mildew@gmail.com for
  the patch doing that
  - added IPv6 support
  - allowed DNS hostnames
  - allowed DNS wildcard names
- added new option $DropMsgsWithMaliciousDnsPTRRecords
- added autoconf so that rfc3195d, rsyslogd and klogd are stored to /sbin
- added capability to auto-create directories with dynaFiles
---------------------------------------------------------------------------
Version 1.16.0 (RGer/Peter Vrabec), 2007-07-13 - The Friday, 13th Release ;)
- build system switched to autotools
- removed SYSV preprocessor macro use, replaced with autotools equivalents
- fixed a bug that caused rsyslogd to segfault when TCP listening was
  disabled and it terminated
- added new properties "syslogfacility-text" and "syslogseverity-text"
  thanks to varmojfekoj <varmojfekoj@gmail.com> for the patch
- added the -x option to disable hostname dns reslution
  thanks to varmojfekoj <varmojfekoj@gmail.com> for the patch
- begun to better modularize syslogd.c - this is an ongoing project; moved
  type definitions to a separate file
- removed some now-unused fields from struct filed
- move file size limit fields in struct field to the "right spot" (the file
  writing part of the union - f_un.f_file)
- subdirectories linux and solaris are no longer part of the distribution
  package. This is not because we cease support for them, but there are no
  longer any files in them after the move to autotools
---------------------------------------------------------------------------
Version 1.15.1 (RGer), 2007-07-10
- fixed a bug that caused a dynaFile selector to stall when there was
  an open error with one file 
- improved template processing for dynaFiles; templates are now only
  looked up during initialization - speeds up processing
- optimized memory layout in struct filed when compiled with MySQL
  support
- fixed a bug that caused compilation without SYSLOG_INET to fail
- re-enabled the "last message repeated n times" feature. This
  feature was not taken care of while rsyslogd evolved from sysklogd
  and it was more or less defunct. Now it is fully functional again.
- added system properties: $NOW, $YEAR, $MONTH, $DAY, $HOUR, $MINUTE
- fixed a bug in iovAsString() that caused a memory leak under stress
  conditions (most probably memory shortage). This was unlikely to
  ever happen, but it doesn't hurt doing it right
- cosmetic: defined type "uchar", change all unsigned chars to uchar
---------------------------------------------------------------------------
Version 1.15.0 (RGer), 2007-07-05
- added ability to dynamically generate file names based on templates
  and thus properties. This was a much-requested feature. It makes
  life easy when it e.g. comes to splitting files based on the sender
  address.
- added $umask and $FileCreateMode config file directives
- applied a patch from Bartosz Kuzma to compile cleanly under NetBSD
- checks for extra (unexpected) characters in system config file lines
  have been added
- added IPv6 documentation - was accidently missing from CVS
- begun to change char to unsigned char
---------------------------------------------------------------------------
Version 1.14.2 (RGer), 2007-07-03
** this release fixes all known nits with IPv6 **
- restored capability to do /etc/service lookup for "syslog"
  service when -r 0 was given
- documented IPv6 handling of syslog messages
- integrate patch from Bartosz Kuźma to make rsyslog compile under
  Solaris again (the patch replaced a strndup() call, which is not
  available under Solaris
- improved debug logging when waiting on select
- updated rsyslogd man page with new options (-46A)
---------------------------------------------------------------------------
Version 1.14.1 (RGer/Peter Vrabec), 2007-06-29
- added Peter Vrabec's patch for IPv6 TCP
- prefixed all messages send to stderr in rsyslogd with "rsyslogd: "
---------------------------------------------------------------------------
Version 1.14.0 (RGer/Peter Vrabec), 2007-06-28
- Peter Vrabec provided IPv6 for rsyslog, so we are now IPv6 enabled
  IPv6 Support is currently for UDP only, TCP is to come soon.
  AllowedSender configuration does not yet work for IPv6.
- fixed code in iovCreate() that broke C's strict aliasing rules 
- fixed some char/unsigned char differences that forced the compiler
  to spit out warning messages
- updated the Red Hat init script to fix a known issue (thanks to
  Peter Vrabec)
---------------------------------------------------------------------------
Version 1.13.5 (RGer), 2007-06-22
- made the TCP session limit configurable via command line switch
  now -t <port>,<max sessions>
- added man page for rklogd(8) (basically a copy from klogd, but now
  there is one...)
- fixed a bug that caused internal messages (e.g. rsyslogd startup) to
  appear without a tag.
- removed a minor memory leak that occurred when TAG processing requalified
  a HOSTNAME to be a TAG (and a TAG already was set).
- removed potential small memory leaks in MsgSet***() functions. There
  would be a leak if a property was re-set, something that happened
  extremely seldom.
---------------------------------------------------------------------------
Version 1.13.4 (RGer), 2007-06-18
- added a new property "PRI-text", which holds the PRI field in
  textual form (e.g. "syslog.info")
- added alias "syslogseverity" for "syslogpriority", which is a
  misleading property name that needs to stay for historical
  reasons (and backward-compatility)
- added doc on how to record PRI value in log file
- enhanced signal handling in klogd, including removal of an unsafe
  call to the logging system during signal handling
---------------------------------------------------------------------------
Version 1.13.3 (RGer), 2007-06-15
- create a version of syslog.c from scratch. This is now
  - highly optimized for rsyslog
  - removes an incompatible license problem as the original
    version had a BSD license with advertising clause
  - fixed in the regard that rklogd will continue to work when
    rsysogd has been restarted (the original version, as well
    as sysklogd, will remain silent then)
  - solved an issue with an extra NUL char at message end that the
    original version had
- applied some changes to klogd to care for the new interface
- fixed a bug in syslogd.c which prevented compiling under debian
---------------------------------------------------------------------------
Version 1.13.2 (RGer), 2007-06-13
- lib order in makefile patched to facilitate static linking - thanks
  to Bennett Todd for providing the patch
- Integrated a patch from Peter Vrabec (pvrabec@redheat.com):
  - added klogd under the name of rklogd (remove dependency on
    original sysklogd package
  - createDB.sql now in UTF
  - added additional config files for use on Red Hat
---------------------------------------------------------------------------
Version 1.13.1 (RGer), 2007-02-05
- changed the listen backlog limit to a more reasonable value based on
  the maximum number of TCP connections configurd (10% + 5) - thanks to Guy
  Standen for the hint (actually, the limit was 5 and that was a 
  left-over from early testing).
- fixed a bug in makefile which caused DB-support to be disabled when
  NETZIP support was enabled
- added the -e option to allow transmission of every message to remote
  hosts (effectively turns off duplicate message suppression)
- (somewhat) improved memory consumption when compiled with MySQL support
- looks like we fixed an incompatibility with MySQL 5.x and above software
  At least in one case, the remote server name was destroyed, leading to 
  a connection failure. The new, improved code does not have this issue and
  so we see this as solved (the new code is generally somewhat better, so
  there is a good chance we fixed this incompatibility).
---------------------------------------------------------------------------
Version 1.13.0 (RGer), 2006-12-19
- added '$' as ToPos proptery replacer specifier - means "up to the
  end of the string"
- property replacer option "escape-cc", "drop-cc" and "space-cc"  added
- changed the handling of \0 characters inside syslog messages. We now
  consistently escape them to "#000". This is somewhat recommended in
  the draft-ietf-syslog-protocol-19 draft. While the real recomendation
  is to not escape any characters at all, we can not do this without
  considerable modification of the code. So we escape it to "#000", which
  is consistent with a sample found in the Internet-draft.
- removed message glue logic (see printchopped() comment for details)
  Also caused removal of parts table and thus some improvements in
  memory usage.
- changed the default MAXLINE to 2048 to take care of recent syslog
  standardization efforts (can easily be changed in syslogd.c)
- added support for byte-counted TCP syslog messages (much like
  syslog-transport-tls-05 Internet Draft). This was necessary to
  support compression over TCP.
- added support for receiving compressed syslog messages
- added support for sending compressed syslog messages
- fixed a bug where the last message in a syslog/tcp stream was
  lost if it was not properly terminated by a LF character
---------------------------------------------------------------------------
Version 1.12.3 (RGer), 2006-10-04
- implemented some changes to support Solaris (but support is not
  yet complete)
- commented out (via #if 0) some methods that are currently not being use
  but should be kept for further us
- added (interim) -u 1 option to turn off hostname and tag parsing
- done some modifications to better support Fedora
- made the field delimiter inside property replace configurable via
  template
- fixed a bug in property replacer: if fields were used, the delimitor
  became part of the field. Up until now, this was barely noticable as 
  the delimiter as TAB only and thus invisible to a human. With other
  delimiters available now, it quickly showed up. This bug fix might cause
  some grief to existing installations if they used the extra TAB for
  whatever reasons - sorry folks... Anyhow, a solution is easy: just add
  a TAB character contstant into your template. Thus, there has no attempt
  been made to do this in a backwards-compatible way.
---------------------------------------------------------------------------
Version 1.12.2 (RGer), 2006-02-15
- fixed a bug in the RFC 3339 date formatter. An extra space was added
  after the actual timestamp
- added support for providing high-precision RFC3339 timestamps for
  (rsyslogd-)internally-generated messages
- very (!) experimental support for syslog-protocol internet draft
  added (the draft is experimental, the code is solid ;))
- added support for field-extracting in the property replacer
- enhanced the legacy-syslog parser so that it can interpret messages
  that do not contain a TIMESTAMP
- fixed a bug that caused the default socket (usually /dev/log) to be
  opened even when -o command line option was given
- fixed a bug in the Debian sample startup script - it caused rsyslogd
  to listen to remote requests, which it shouldn't by default
---------------------------------------------------------------------------
Version 1.12.1 (RGer), 2005-11-23
- made multithreading work with BSD. Some signal-handling needed to be
  restructured. Also, there might be a slight delay of up to 10 seconds
  when huping and terminating rsyslogd under BSD
- fixed a bug where a NULL-pointer was passed to printf() in logmsg().
- fixed a bug during "make install" where rc3195d was not installed
  Thanks to Bennett Todd for spotting this.
- fixed a bug where rsyslogd dumped core when no TAG was found in the
  received message
- enhanced message parser so that it can deal with missing hostnames
  in many cases (may not be totally fail-safe)
- fixed a bug where internally-generated messages did not have the correct
  TAG
---------------------------------------------------------------------------
Version 1.12.0 (RGer), 2005-10-26
- moved to a multi-threaded design. single-threading is still optionally
  available. Multi-threading is experimental!
- fixed a potential race condition. In the original code, marking was done
  by an alarm handler, which could lead to all sorts of bad things. This
  has been changed now. See comments in syslogd.c/domark() for details.
- improved debug output for property-based filters
- not a code change, but: I have checked all exit()s to make sure that
  none occurs once rsyslogd has started up. Even in unusual conditions
  (like low-memory conditions) rsyslogd somehow remains active. Of course,
  it might loose a message or two, but at least it does not abort and it
  can also recover when the condition no longer persists.
- fixed a bug that could cause loss of the last message received
  immediately before rsyslogd was terminated.
- added comments on thread-safety of global variables in syslogd.c
- fixed a small bug: spurios printf() when TCP syslog was used
- fixed a bug that causes rsyslogd to dump core on termination when one
  of the selector lines did not receive a message during the run (very
  unlikely)
- fixed an one-too-low memory allocation in the TCP sender. Could result
  in rsyslogd dumping core.
- fixed a bug with regular expression support (thanks to Andres Riancho)
- a little bit of code restructuring (especially main(), which was
  horribly large)
---------------------------------------------------------------------------
Version 1.11.1 (RGer), 2005-10-19
- support for BSD-style program name and host blocks
- added a new property "programname" that can be used in templates
- added ability to specify listen port for rfc3195d
- fixed a bug that rendered the "startswith" comparison operation
  unusable.
- changed more functions to "static" storage class to help compiler
  optimize (should have been static in the first place...)
- fixed a potential memory leak in the string buffer class destructor.
  As the destructur was previously never called, the leak did not actually
  appear.
- some internal restructuring in anticipation/preparation of minimal
  multi-threading support
- rsyslogd still shares some code with the sysklogd project. Some patches
  for this shared code have been brought over from the sysklogd CVS.
---------------------------------------------------------------------------
Version 1.11.0 (RGer), 2005-10-12
- support for receiving messages via RFC 3195; added rfc3195d for that
  purpose
- added an additional guard to prevent rsyslogd from aborting when the
  2gb file size limit is hit. While a user can configure rsyslogd to
  handle such situations, it would abort if that was not done AND large
  file support was not enabled (ok, this is hopefully an unlikely scenario)
- fixed a bug that caused additional Unix domain sockets to be incorrectly
  processed - could lead to message loss in extreme cases
---------------------------------------------------------------------------
Version 1.10.2 (RGer), 2005-09-27
- added comparison operations in property-based filters:
  * isequal
  * startswith
- added ability to negate all property-based filter comparison operations
  by adding a !-sign right in front of the operation name
- added the ability to specify remote senders for UDP and TCP
  received messages. Allows to block all but well-known hosts
- changed the $-config line directives to be case-INsensitive
- new command line option -w added: "do not display warnings if messages
  from disallowed senders are received"
- fixed a bug that caused rsyslogd to dump core when the compare value
  was not quoted in property-based filters
- fixed a bug in the new CStr compare function which lead to invalid
  results (fortunately, this function was not yet used widely)
- added better support for "debugging" rsyslog.conf property filters
  (only if -d switch is given)
- changed some function definitions to static, which eventually enables
  some compiler optimizations
- fixed a bug in MySQL code; when a SQL error occured, rsyslogd could
  run in a tight loop. This was due to invalid sequence of error reporting
  and is now fixed.
---------------------------------------------------------------------------
Version 1.10.1 (RGer), 2005-09-23
- added the ability to execute a shell script as an action.
  Thanks to Bjoern Kalkbrenner for providing the code!
- fixed a bug in the MySQL code; due to the bug the automatic one-time
  retry after an error did not happen - this lead to error message in
  cases where none should be seen (e.g. after a MySQL restart)
- fixed a security issue with SQL-escaping in conjunction with
  non-(SQL-)standard MySQL features.
---------------------------------------------------------------------------
Version 1.10.0 (RGer), 2005-09-20
  REMINDER: 1.10 is the first unstable version if the 1.x series!
- added the capability to filter on any property in selector lines
  (not just facility and priority)
- changed stringbuf into a new counted string class
- added support for a "discard" action. If a selector line with
  discard (~ character) is found, no selector lines *after* that
  line will be processed.
- thanks to Andres Riancho, regular expression support has been
  added to the template engine
- added the FROMHOST property in the template processor, which could
  previously not be obtained. Thanks to Cristian Testa for pointing
  this out and even providing a fix.
- added display of compile-time options to -v output
- performance improvement for production build - made some checks
  to happen only during debug mode
- fixed a problem with compiling on SUSE and - while doing so - removed
  the socket call to set SO_BSDCOMPAT in cases where it is obsolete.
---------------------------------------------------------------------------
Version 1.0.4 (RGer), 2006-02-01
- a small but important fix: the tcp receiver had two forgotten printf's
  in it that caused a lot of unnecessary output to stdout. This was
  important enough to justify a new release
---------------------------------------------------------------------------
Version 1.0.3 (RGer), 2005-11-14
- added an additional guard to prevent rsyslogd from aborting when the
  2gb file size limit is hit. While a user can configure rsyslogd to
  handle such situations, it would abort if that was not done AND large
  file support was not enabled (ok, this is hopefully an unlikely scenario)
- fixed a bug that caused additional Unix domain sockets to be incorrectly
  processed - could lead to message loss in extreme cases
- applied some patches available from the sysklogd project to code
  shared from there
- fixed a bug that causes rsyslogd to dump core on termination when one
  of the selector lines did not receive a message during the run (very
  unlikely)
- fixed an one-too-low memory allocation in the TCP sender. Could result
  in rsyslogd dumping core.
- fixed a bug in the TCP sender that caused the retry logic to fail
  after an error or receiver overrun
- fixed a bug in init() that could lead to dumping core
- fixed a bug that could lead to dumping core when no HOSTNAME or no TAG
  was present in the syslog message
---------------------------------------------------------------------------
Version 1.0.2 (RGer), 2005-10-05
- fixed an issue with MySQL error reporting. When an error occured,
  the MySQL driver went into an endless loop (at least in most cases).
---------------------------------------------------------------------------
Version 1.0.1 (RGer), 2005-09-23
- fixed a security issue with SQL-escaping in conjunction with
  non-(SQL-)standard MySQL features.
---------------------------------------------------------------------------
Version 1.0.0 (RGer), 2005-09-12
- changed install doc to cover daily cron scripts - a trouble source
- added rc script for slackware (provided by Chris Elvidge - thanks!) 
- fixed a really minor bug in usage() - the -r option was still
  reported as without the port parameter
---------------------------------------------------------------------------
Version 0.9.8 (RGer), 2005-09-05
- made startup and shutdown message more consistent and included the
  pid, so that they can be easier correlated. Used syslog-protocol
  structured data format for this purpose.
- improved config info in startup message, now tells not only
  if it is listening remote on udp, but also for tcp. Also includes
  the port numbers. The previous startup message was misleading, because
  it did not say "remote reception" if rsyslogd was only listening via
  tcp (but not via udp).
- added a "how can you help" document to the doc set
---------------------------------------------------------------------------
Version 0.9.7 (RGer), 2005-08-15
- some of the previous doc files (like INSTALL) did not properly
  reflect the changes to the build process and the new doc. Fixed
  that.
- changed syslogd.c so that when compiled without database support,
  an error message is displayed when a database action is detected
  in the config file (previously this was used as an user rule ;))
- fixed a bug in the os-specific Makefiles which caused MySQL
  support to not be compiled, even if selected
---------------------------------------------------------------------------
Version 0.9.6 (RGer), 2005-08-09
- greatly enhanced documentation. Now available in html format in
  the "doc" folder and FreeBSD. Finally includes an install howto.
- improved MySQL error messages a little - they now show up as log
  messages, too (formerly only in debug mode)
- added the ability to specify the listen port for udp syslog.
  WARNING: This introduces an incompatibility. Formerly, udp
  syslog was enabled by the -r command line option. Now, it is
  "-r [port]", which is consistent with the tcp listener. However,
  just -r will now return an error message.
- added sample startup scripts for Debian and FreeBSD
- added support for easy feature selection in the makefile. Un-
  fortunately, this also means I needed to spilt the make file
  for different OS and distros. There are some really bad syntax
  differences between FreeBSD and Linux make.
---------------------------------------------------------------------------
Version 0.9.5 (RGer), 2005-08-01
- the "semicolon bug" was actually not (fully) solved in 0.9.4. One
  part of the bug was solved, but another still existed. This one
  is fixed now, too.
- the "semicolon bug" actually turned out to be a more generic bug.
  It appeared whenever an invalid template name was given. With some
  selector actions, rsyslogd dumped core, with other it "just" had
  a small ressource leak with others all worked well. These anomalies
  are now fixed. Note that they only appeared during system initaliziation
  once the system was running, nothing bad happened.
- improved error reporting for template errors on startup. They are now
  shown on the console and the start-up tty. Formerly, they were only
  visible in debug mode.
- support for multiple instances of rsyslogd on a single machine added
- added new option "-o" --> omit local unix domain socket. This option
  enables rsyslogd NOT to listen to the local socket. This is most
  helpful when multiple instances of rsyslogd (or rsyslogd and another
  syslogd) shall run on a single system.
- added new option "-i <pidfile>" which allows to specify the pidfile.
  This is needed when multiple instances of rsyslogd are to be run.
- the new project home page is now online at www.rsyslog.com
---------------------------------------------------------------------------
Version 0.9.4 (RGer), 2005-07-25
- finally added the TCP sender. It now supports non-blocking mode, no
  longer disabling message reception during connect. As it is now, it
  is usable in production. The code could be more sophisticated, but
  I've kept it short in anticipation of the move to liblogging, which
  will lead to the removal of the code just written ;)
- the "exiting on signal..." message still had the "syslogd" name in 
  it. Changed this to "rsyslogd", as we do not have a large user base
  yet, this should pose no problem.
- fixed "the semiconlon" bug. rsyslogd dumped core if a write-db action
  was specified but no semicolon was given after the password (an empty
  template was ok, but the semicolon needed to be present).
- changed a default for traditional output format. During testing, it
  was seen that the timestamp written to file in default format was
  the time of message reception, not the time specified in the TIMESTAMP
  field of the message itself. Traditionally, the message TIMESTAMP is
  used and this has been changed now.
---------------------------------------------------------------------------
Version 0.9.3 (RGer), 2005-07-19
- fixed a bug in the message parser. In June, the RFC 3164 timestamp
  was not correctly parsed (yes, only in June and some other months,
  see the code comment to learn why...)
- added the ability to specify the destination port when forwarding
  syslog messages (both for TCP and UDP)
- added an very experimental TCP sender (activated by
  @@machine:port in config). This is not yet for production use. If
  the receiver is not alive, rsyslogd will wait quite some time until
  the connection request times out, which most probably leads to
  loss of incoming messages.

---------------------------------------------------------------------------
Version 0.9.2 (RGer), around 2005-07-06
- I intended to change the maxsupported message size to 32k to
  support IHE - but given the memory inefficiency in the usual use
  cases, I have not done this. I have, however, included very
  specific instructions on how to do this in the source code. I have
  also done some testing with 32k messages, so you can change the
  max size without taking too much risk.
- added a syslog/tcp receiver; we now can receive messages via
  plain tcp, but we can still send only via UDP. The syslog/tcp
  receiver is the primary enhancement of this release.
- slightly changed some error messages that contained a spurios \n at
  the end of the line (which gives empty lines in your log...)

---------------------------------------------------------------------------
Version 0.9.1 (RGer)
- fixed code so that it compiles without errors under FreeBSD
- removed now unused function "allocate_log()" from syslogd.c
- changed the make file so that it contains more defines for
  different environments (in the long term, we need a better
  system for disabling/enabling features...)
- changed some printf's printing off_t types to %lld and
  explicit (long long) casts. I tried to figure out the exact type,
  but did not succeed in this. In the worst case, ultra-large peta-
  byte files will now display funny informational messages on rollover,
  something I think we can live with for the neersion 3.11.2 (rgerhards), 2008-02-??
---------------------------------------------------------------------------
Version 3.11.1 (rgerhards), 2008-02-12
- SNMP trap sender added thanks to Andre Lorbach (omsnmp)
- added input-plugin interface specification in form of a (copy) template
  input module
- applied documentation fix by Michael Biebl -- many thanks!
- bugfix: immark did not have MARK flags set...
- added x-info field to rsyslogd startup/shutdown message. Hopefully
  points users to right location for further info (many don't even know
  they run rsyslog ;))
- bugfix: trailing ":" of tag was lost while parsing legacy syslog messages
  without timestamp - thanks to Anders Blomdell for providing a patch!
- fixed a bug in stringbuf.c related to STRINGBUF_TRIM_ALLOCSIZE, which
  wasn't supposed to be used with rsyslog. Put a warning message up that
  tells this feature is not tested and probably not worth the effort.
  Thanks to Anders Blomdell fro bringing this to our attention
- somewhat improved performance of string buffers
- fixed bug that caused invalid treatment of tabs (HT) in rsyslog.conf
- bugfix: setting for $EscapeCopntrolCharactersOnReceive was not 
  properly initialized
- clarified usage of space-cc property replacer option
- improved abort diagnostic handler
- some initial effort for malloc/free runtime debugging support
- bugfix: using dynafile actions caused rsyslogd abort
- fixed minor man errors thanks to Michael Biebl
---------------------------------------------------------------------------
Version 3.11.0 (rgerhards), 2008-01-31
- implemented queued actions
- implemented simple rate limiting for actions
- implemented deliberate discarding of lower priority messages over higher
  priority ones when a queue runs out of space
- implemented disk quotas for disk queues
- implemented the $ActionResumeRetryCount config directive
- added $ActionQueueFilename config directive
- added $ActionQueueSize config directive
- added $ActionQueueHighWaterMark config directive
- added $ActionQueueLowWaterMark config directive
- added $ActionQueueDiscardMark config directive
- added $ActionQueueDiscardSeverity config directive
- added $ActionQueueCheckpointInterval config directive
- added $ActionQueueType config directive
- added $ActionQueueWorkerThreads config directive
- added $ActionQueueTimeoutshutdown config directive
- added $ActionQueueTimeoutActionCompletion config directive
- added $ActionQueueTimeoutenQueue config directive
- added $ActionQueueTimeoutworkerThreadShutdown config directive
- added $ActionQueueWorkerThreadMinimumMessages config directive
- added $ActionQueueMaxFileSize config directive
- added $ActionQueueSaveonShutdown config directive
- addded $ActionQueueDequeueSlowdown config directive
- addded $MainMsgQueueDequeueSlowdown config directive
- bugfix: added forgotten docs to package
- improved debugging support
- fixed a bug that caused $MainMsgQueueCheckpointInterval to work incorrectly
- when a long-running action needs to be cancelled on shutdown, the message
  that was processed by it is now preserved. This finishes support for
  guaranteed delivery of messages (if the output supports it, of course)
- fixed bug in output module interface, see
  http://sourceforge.net/tracker/index.php?func=detail&aid=1881008&group_id=123448&atid=696552
- changed the ommysql output plugin so that the (lengthy) connection
  initialization now takes place in message processing. This works much
  better with the new queued action mode (fast startup)
- fixed a bug that caused a potential hang in file and fwd output module
  varmojfekoj provided the patch - many thanks!
- bugfixed stream class offset handling on 32bit platforms
---------------------------------------------------------------------------
Version 3.10.3 (rgerhards), 2008-01-28
- fixed a bug with standard template definitions (not a big deal) - thanks
  to varmojfekoj for spotting it
- run-time instrumentation added
- implemented disk-assisted queue mode, which enables on-demand disk
  spooling if the queue's in-memory queue is exhausted
- implemented a dynamic worker thread pool for processing incoming
  messages; workers are started and shut down as need arises
- implemented a run-time instrumentation debug package
- implemented the $MainMsgQueueSaveOnShutdown config directive
- implemented the $MainMsgQueueWorkerThreadMinimumMessages config directive
- implemented the $MainMsgQueueTimeoutWorkerThreadShutdown config directive
---------------------------------------------------------------------------
Version 3.10.2 (rgerhards), 2008-01-14
- added the ability to keep stop rsyslogd without the need to drain
  the main message queue. In disk queue mode, rsyslog continues to
  run from the point where it stopped. In case of a system failure, it
  continues to process messages from the last checkpoint.
- fixed a bug that caused a segfault on startup when no $WorkDir directive
  was specified in rsyslog.conf
- provided more fine-grain control over shutdown timeouts and added a
  way to specify the enqueue timeout when the main message queue is full
- implemented $MainMsgQueueCheckpointInterval config directive
- implemented $MainMsgQueueTimeoutActionCompletion config directive
- implemented $MainMsgQueueTimeoutEnqueue config directive
- implemented $MainMsgQueueTimeoutShutdown config directive
---------------------------------------------------------------------------
Version 3.10.1 (rgerhards), 2008-01-10
- implemented the "disk" queue mode. However, it currently is of very
  limited use, because it does not support persistence over rsyslogd
  runs. So when rsyslogd is stopped, the queue is drained just as with
  the in-memory queue modes. Persistent queues will be a feature of
  the next release.
- performance-optimized string class, should bring an overall improvement
- fixed a memory leak in imudp -- thanks to varmojfekoj for the patch
- fixed a race condition that could lead to a rsyslogd hang when during
  HUP or termination
- done some doc updates
- added $WorkDirectory config directive
- added $MainMsgQueueFileName config directive
- added $MainMsgQueueMaxFileSize config directive
---------------------------------------------------------------------------
Version 3.10.0 (rgerhards), 2008-01-07
- implemented input module interface and initial input modules
- enhanced threading for input modules (each on its own thread now)
- ability to bind UDP listeners to specific local interfaces/ports and
  ability to run multiple of them concurrently
- added ability to specify listen IP address for UDP syslog server
- license changed to GPLv3
- mark messages are now provided by loadble module immark
- rklogd is no longer provided. Its functionality has now been taken over
  by imklog, a loadable input module. This offers a much better integration
  into rsyslogd and makes sure that the kernel logger process is brought
  up and down at the appropriate times
- enhanced $IncludeConfig directive to support wildcard characters
  (thanks to Michael Biebl)
- all inputs are now implemented as loadable plugins
- enhanced threading model: each input module now runs on its own thread
- enhanced message queue which now supports different queueing methods
  (among others, this can be used for performance fine-tuning)
- added a large number of new configuration directives for the new
  input modules
- enhanced multi-threading utilizing a worker thread pool for the
  main message queue
- compilation without pthreads is no longer supported
- much cleaner code due to new objects and removal of single-threading
  mode
---------------------------------------------------------------------------
Version 2.0.1 STABLE (rgerhards), 2008-01-24
- fixed a bug in integer conversion - but this function was never called,
  so it is not really a useful bug fix ;)
- fixed a bug with standard template definitions (not a big deal) - thanks
  to varmojfekoj for spotting it
- fixed a bug that caused a potential hang in file and fwd output module
  varmojfekoj provided the patch - many thanks!
---------------------------------------------------------------------------
Version 2.0.0 STABLE (rgerhards), 2008-01-02
- re-release of 1.21.2 as STABLE with no modifications except some
  doc updates
---------------------------------------------------------------------------
Version 1.21.2 (rgerhards), 2007-12-28
- created a gss-api output module. This keeps GSS-API code and
  TCP/UDP code separated. It is also important for forward-
  compatibility with v3. Please note that this change breaks compatibility
  with config files created for 1.21.0 and 1.21.1 - this was considered
  acceptable.
- fixed an error in forwarding retry code (could lead to message corruption
  but surfaced very seldom)
- increased portability for older platforms (AI_NUMERICSERV moved)
- removed socket leak in omfwd.c
- cross-platform patch for GSS-API compile problem on some platforms
  thanks to darix for the patch!
---------------------------------------------------------------------------
Version 1.21.1 (rgerhards), 2007-12-23
- small doc fix for $IncludeConfig
- fixed a bug in llDestroy()
- bugfix: fixing memory leak when message queue is full and during
  parsing. Thanks to varmojfekoj for the patch.
- bugfix: when compiled without network support, unix sockets were
  not properply closed
- bugfix: memory leak in cfsysline.c/doGetWord() fixed
---------------------------------------------------------------------------
Version 1.21.0 (rgerhards), 2007-12-19
- GSS-API support for syslog/TCP connections was added. Thanks to
  varmojfekoj for providing the patch with this functionality
- code cleanup
- enhanced $IncludeConfig directive to support wildcard filenames
- changed some multithreading synchronization
---------------------------------------------------------------------------
Version 1.20.1 (rgerhards), 2007-12-12
- corrected a debug setting that survived release. Caused TCP connections
  to be retried unnecessarily often.
- When a hostname ACL was provided and DNS resolution for that name failed,
  ACL processing was stopped at that point. Thanks to mildew for the patch.
  Fedora Bugzilla: http://bugzilla.redhat.com/show_bug.cgi?id=395911
- fixed a potential race condition, see link for details:
  http://rgerhards.blogspot.com/2007/12/rsyslog-race-condition.html
  Note that the probability of problems from this bug was very remote
- fixed a memory leak that happend when PostgreSQL date formats were
  used
---------------------------------------------------------------------------
Version 1.20.0 (rgerhards), 2007-12-07
- an output module for postgres databases has been added. Thanks to
  sur5r for contributing this code
- unloading dynamic modules has been cleaned up, we now have a
  real implementation and not just a dummy "good enough for the time
  being".
- enhanced platform independence - thanks to Bartosz Kuzma and Michael
  Biebl for their very useful contributions
- some general code cleanup (including warnings on 64 platforms, only)
---------------------------------------------------------------------------
Version 1.19.12 (rgerhards), 2007-12-03
- cleaned up the build system (thanks to Michael Biebl for the patch)
- fixed a bug where ommysql was still not compiled with -pthread option
---------------------------------------------------------------------------
Version 1.19.11 (rgerhards), 2007-11-29
- applied -pthread option to build when building for multi-threading mode
  hopefully solves an issue with segfaulting
---------------------------------------------------------------------------
Version 1.19.10 (rgerhards), 2007-10-19
- introdcued the new ":modulename:" syntax for calling module actions
  in selector lines; modified ommysql to support it. This is primarily
  an aid for further modules and a prequisite to actually allow third
  party modules to be created.
- minor fix in slackware startup script, "-r 0" is now "-r0"
- updated rsyslogd doc set man page; now in html format
- undid creation of a separate thread for the main loop -- this did not
  turn out to be needed or useful, so reduce complexity once again.
- added doc fixes provided by Michael Biebl - thanks
---------------------------------------------------------------------------
Version 1.19.9 (rgerhards), 2007-10-12
- now packaging system which again contains all components in a single
  tarball
- modularized main() a bit more, resulting in less complex code
- experimentally added an additional thread - will see if that affects
  the segfault bug we experience on some platforms. Note that this change
  is scheduled to be removed again later.
---------------------------------------------------------------------------
Version 1.19.8 (rgerhards), 2007-09-27
- improved repeated message processing
- applied patch provided by varmojfekoj to support building ommysql
  in its own way (now also resides in a plugin subdirectory);
  ommysql is now a separate package
- fixed a bug in cvthname() that lead to message loss if part
  of the source hostname would have been dropped
- created some support for distributing ommysql together with the
  main rsyslog package. I need to re-think it in the future, but
  for the time being the current mode is best. I now simply include
  one additional tarball for ommysql inside the main distribution.
  I look forward to user feedback on how this should be done best. In the
  long term, a separate project should be spawend for ommysql, but I'd
  like to do that only after the plugin interface is fully stable (what
  it is not yet).
---------------------------------------------------------------------------
Version 1.19.7 (rgerhards), 2007-09-25
- added code to handle situations where senders send us messages ending with
  a NUL character. It is now simply removed. This also caused trailing LF
  reduction to fail, when it was followed by such a NUL. This is now also
  handled.
- replaced some non-thread-safe function calls by their thread-safe
  counterparts
- fixed a minor memory leak that occured when the %APPNAME% property was
  used (I think nobody used that in practice)
- fixed a bug that caused signal handlers in cvthname() not to be restored when
  a malicious pointer record was detected and processing of the message been
  stopped for that reason (this should be really rare and can not be related
  to the segfault bug we are hunting).
- fixed a bug in cvthname that lead to passing a wrong parameter - in
  practice, this had no impact.
- general code cleanup (e.g. compiler warnings, comments)
---------------------------------------------------------------------------
Version 1.19.6 (rgerhards), 2007-09-11
- applied patch by varmojfekoj to change signal handling to the new
  sigaction API set (replacing the depreciated signal() calls and its
  friends.
- fixed a bug that in --enable-debug mode caused an assertion when the
  discard action was used
- cleaned up compiler warnings
- applied patch by varmojfekoj to FIX a bug that could cause 
  segfaults if empty properties were processed using modifying
  options (e.g. space-cc, drop-cc)
- fixed man bug: rsyslogd supports -l option
---------------------------------------------------------------------------
Version 1.19.5 (rgerhards), 2007-09-07
- changed part of the CStr interface so that better error tracking
  is provided and the calling sequence is more intuitive (there were
  invalid calls based on a too-weired interface)
- (hopefully) fixed some remaining bugs rooted in wrong use of 
  the CStr class. These could lead to program abort.
- applied patch by varmojfekoj two fix two potential segfault situations
- added $ModDir config directive
- modified $ModLoad so that an absolute path may be specified as
  module name (e.g. /rsyslog/ommysql.so)
---------------------------------------------------------------------------
Version 1.19.4 (rgerhards/varmojfekoj), 2007-09-04
- fixed a number of small memory leaks - thanks varmojfekoj for patching
- fixed an issue with CString class that could lead to rsyslog abort
  in tplToString() - thanks varmojfekoj for patching
- added a man-version of the config file documenation - thanks to Michel
  Samia for providing the man file
- fixed bug: a template like this causes an infinite loop:
  $template opts,"%programname:::a,b%"
  thanks varmojfekoj for the patch
- fixed bug: case changing options crash freeing the string pointer
  because they modify it: $template opts2,"%programname::1:lowercase%"
  thanks varmojfekoj for the patch
---------------------------------------------------------------------------
Version 1.19.3 (mmeckelein/varmojfekoj), 2007-08-31
- small mem leak fixed (after calling parseSelectorAct) - Thx varmojkekoj
- documentation section "Regular File" und "Blocks" updated
- solved an issue with dynamic file generation - Once again many thanks
  to varmojfekoj
- the negative selector for program name filter (Blocks) does not work as
  expected - Thanks varmojfekoj for patching
- added forwarding information to sysklogd (requires special template)
  to config doc
---------------------------------------------------------------------------
Version 1.19.2 (mmeckelein/varmojfekoj), 2007-08-28
- a specifically formed message caused a segfault - Many thanks varmojfekoj
  for providing a patch
- a typo and a weird condition are fixed in msg.c - Thanks again
  varmojfekoj 
- on file creation the file was always owned by root:root. This is fixed
  now - Thanks ypsa for solving this issue
---------------------------------------------------------------------------
Version 1.19.1 (mmeckelein), 2007-08-22
- a bug that caused a high load when a TCP/UDP connection was closed is 
  fixed now - Thanks mildew for solving this issue
- fixed a bug which caused a segfault on reinit - Thx varmojfekoj for the
  patch
- changed the hardcoded module path "/lib/rsyslog" to $(pkglibdir) in order
  to avoid trouble e.g. on 64 bit platforms (/lib64) - many thanks Peter
  Vrabec and darix, both provided a patch for solving this issue
- enhanced the unloading of modules - thanks again varmojfekoj
- applied a patch from varmojfekoj which fixes various little things in
  MySQL output module
---------------------------------------------------------------------------
Version 1.19.0 (varmojfekoj/rgerhards), 2007-08-16
- integrated patch from varmojfekoj to make the mysql module a loadable one
  many thanks for the patch, MUCH appreciated
---------------------------------------------------------------------------
Version 1.18.2 (rgerhards), 2007-08-13
- fixed a bug in outchannel code that caused templates to be incorrectly
  parsed
- fixed a bug in ommysql that caused a wrong ";template" missing message
- added some code for unloading modules; not yet fully complete (and we do
  not yet have loadable modules, so this is no problem)
- removed debian subdirectory by request of a debian packager (this is a special
  subdir for debian and there is also no point in maintaining it when there
  is a debian package available - so I gladly did this) in some cases
- improved overall doc quality (some pages were quite old) and linked to
  more of the online resources.
- improved /contrib/delete_mysql script by adding a host option and some
  other minor modifications
---------------------------------------------------------------------------
Version 1.18.1 (rgerhards), 2007-08-08
- applied a patch from varmojfekoj which solved a potential segfault
  of rsyslogd on HUP
- applied patch from Michel Samia to fix compilation when the pthreads
  feature is disabled
- some code cleanup (moved action object to its own file set)
- add config directive $MainMsgQueueSize, which now allows to configure the
  queue size dynamically
- all compile-time settings are now shown in rsyslogd -v, not just the
  active ones
- enhanced performance a little bit more
- added config file directive $ActionResumeInterval
- fixed a bug that prevented compilation under debian sid
- added a contrib directory for user-contributed useful things
---------------------------------------------------------------------------
Version 1.18.0 (rgerhards), 2007-08-03
- rsyslog now supports fallback actions when an action did not work. This
  is a great feature e.g. for backup database servers or backup syslog
  servers
- modified rklogd to only change the console log level if -c is specified
- added feature to use multiple actions inside a single selector
- implemented $ActionExecOnlyWhenPreviousIsSuspended config directive
- error messages during startup are now spit out to the configured log
  destinations
---------------------------------------------------------------------------
Version 1.17.6 (rgerhards), 2007-08-01
- continued to work on output module modularization - basic stage of
  this work is now FINISHED
- fixed bug in OMSRcreate() - always returned SR_RET_OK
- fixed a bug that caused ommysql to always complain about missing
  templates
- fixed a mem leak in OMSRdestruct - freeing the object itself was
  forgotten - thanks to varmojfekoj for the patch
- fixed a memory leak in syslogd/init() that happend when the config
  file could not be read - thanks to varmojfekoj for the patch
- fixed insufficient memory allocation in addAction() and its helpers.
  The initial fix and idea was developed by mildew, I fine-tuned
  it a bit. Thanks a lot for the fix, I'd probably had pulled out my
  hair to find the bug...
- added output of config file line number when a parsing error occured
- fixed bug in objomsr.c that caused program to abort in debug mode with
  an invalid assertion (in some cases)
- fixed a typo that caused the default template for MySQL to be wrong.
  thanks to mildew for catching this.
- added configuration file command $DebugPrintModuleList and
  $DebugPrintCfSysLineHandlerList
- fixed an invalid value for the MARK timer - unfortunately, there was
  a testing aid left in place. This resulted in quite frequent MARK messages
- added $IncludeConfig config directive
- applied a patch from mildew to prevent rsyslogd from freezing under heavy
  load. This could happen when the queue was full. Now, we drop messages
  but rsyslogd remains active.
---------------------------------------------------------------------------
Version 1.17.5 (rgerhards), 2007-07-30
- continued to work on output module modularization
- fixed a missing file bug - thanks to Andrea Montanari for reporting
  this problem
- fixed a problem with shutting down the worker thread and freeing the
  selector_t list - this caused messages to be lost, because the
  message queue was not properly drained before the selectors got
  destroyed.
---------------------------------------------------------------------------
Version 1.17.4 (rgerhards), 2007-07-27
- continued to work on output module modularization
- fixed a situation where rsyslogd could create zombie processes
  thanks to mildew for the patch
- applied patch from Michel Samia to fix compilation when NOT
  compiled for pthreads
---------------------------------------------------------------------------
Version 1.17.3 (rgerhards), 2007-07-25
- continued working on output module modularization
- fixed a bug that caused rsyslogd to segfault on exit (and
  probably also on HUP), when there was an unsent message in a selector
  that required forwarding and the dns lookup failed for that selector
  (yes, it was pretty unlikely to happen;))
  thanks to varmojfekoj <varmojfekoj@gmail.com> for the patch
- fixed a memory leak in config file parsing and die()
  thanks to varmojfekoj <varmojfekoj@gmail.com> for the patch
- rsyslogd now checks on startup if it is capable to performa any work
  at all. If it cant, it complains and terminates
  thanks to Michel Samia for providing the patch!
- fixed a small memory leak when HUPing syslogd. The allowed sender
  list now gets freed. thanks to mildew for the patch.
- changed the way error messages in early startup are logged. They
  now do no longer use the syslogd code directly but are rather
  send to stderr.
---------------------------------------------------------------------------
Version 1.17.2 (rgerhards), 2007-07-23
- made the port part of the -r option optional. Needed for backward
  compatibility with sysklogd
- replaced system() calls with something more reasonable. Please note that
  this might break compatibility with some existing configuration files.
  We accept this in favour of the gained security.
- removed a memory leak that could occur if timegenerated was used in
  RFC 3164 format in templates
- did some preparation in msg.c for advanced multithreading - placed the
  hooks, but not yet any active code
- worked further on modularization
- added $ModLoad MySQL (dummy) config directive
- added DropTrailingLFOnReception config directive
---------------------------------------------------------------------------
Version 1.17.1 (rgerhards), 2007-07-20
- fixed a bug that caused make install to install rsyslogd and rklogd under
  the wrong names
- fixed bug that caused $AllowedSenders to handle IPv6 scopes incorrectly;
  also fixed but that could grabble $AllowedSender wildcards. Thanks to
  mildew@gmail.com for the patch
- minor code cleanup - thanks to Peter Vrabec for the patch
- fixed minimal memory leak on HUP (caused by templates)
  thanks to varmojfekoj <varmojfekoj@gmail.com> for the patch
- fixed another memory leak on HUPing and on exiting rsyslogd
  again thanks to varmojfekoj <varmojfekoj@gmail.com> for the patch
- code cleanup (removed compiler warnings)
- fixed portability bug in configure.ac - thanks to Bartosz Kuźma for patch
- moved msg object into its own file set
- added the capability to continue trying to write log files when the
  file system is full. Functionality based on patch by Martin Schulze
  to sysklogd package.
---------------------------------------------------------------------------
Version 1.17.0 (RGer), 2007-07-17
- added $RepeatedLineReduction config parameter
- added $EscapeControlCharactersOnReceive config parameter
- added $ControlCharacterEscapePrefix config parameter
- added $DirCreateMode config parameter
- added $CreateDirs config parameter
- added $DebugPrintTemplateList config parameter
- added $ResetConfigVariables config parameter
- added $FileOwner config parameter
- added $FileGroup config parameter
- added $DirOwner config parameter
- added $DirGroup config parameter
- added $FailOnChownFailure config parameter
- added regular expression support to the filter engine
  thanks to Michel Samia for providing the patch!
- enhanced $AllowedSender functionality. Credits to mildew@gmail.com for
  the patch doing that
  - added IPv6 support
  - allowed DNS hostnames
  - allowed DNS wildcard names
- added new option $DropMsgsWithMaliciousDnsPTRRecords
- added autoconf so that rfc3195d, rsyslogd and klogd are stored to /sbin
- added capability to auto-create directories with dynaFiles
---------------------------------------------------------------------------
Version 1.16.0 (RGer/Peter Vrabec), 2007-07-13 - The Friday, 13th Release ;)
- build system switched to autotools
- removed SYSV preprocessor macro use, replaced with autotools equivalents
- fixed a bug that caused rsyslogd to segfault when TCP listening was
  disabled and it terminated
- added new properties "syslogfacility-text" and "syslogseverity-text"
  thanks to varmojfekoj <varmojfekoj@gmail.com> for the patch
- added the -x option to disable hostname dns reslution
  thanks to varmojfekoj <varmojfekoj@gmail.com> for the patch
- begun to better modularize syslogd.c - this is an ongoing project; moved
  type definitions to a separate file
- removed some now-unused fields from struct filed
- move file size limit fields in struct field to the "right spot" (the file
  writing part of the union - f_un.f_file)
- subdirectories linux and solaris are no longer part of the distribution
  package. This is not because we cease support for them, but there are no
  longer any files in them after the move to autotools
---------------------------------------------------------------------------
Version 1.15.1 (RGer), 2007-07-10
- fixed a bug that caused a dynaFile selector to stall when there was
  an open error with one file 
- improved template processing for dynaFiles; templates are now only
  looked up during initialization - speeds up processing
- optimized memory layout in struct filed when compiled with MySQL
  support
- fixed a bug that caused compilation without SYSLOG_INET to fail
- re-enabled the "last message repeated n times" feature. This
  feature was not taken care of while rsyslogd evolved from sysklogd
  and it was more or less defunct. Now it is fully functional again.
- added system properties: $NOW, $YEAR, $MONTH, $DAY, $HOUR, $MINUTE
- fixed a bug in iovAsString() that caused a memory leak under stress
  conditions (most probably memory shortage). This was unlikely to
  ever happen, but it doesn't hurt doing it right
- cosmetic: defined type "uchar", change all unsigned chars to uchar
---------------------------------------------------------------------------
Version 1.15.0 (RGer), 2007-07-05
- added ability to dynamically generate file names based on templates
  and thus properties. This was a much-requested feature. It makes
  life easy when it e.g. comes to splitting files based on the sender
  address.
- added $umask and $FileCreateMode config file directives
- applied a patch from Bartosz Kuzma to compile cleanly under NetBSD
- checks for extra (unexpected) characters in system config file lines
  have been added
- added IPv6 documentation - was accidently missing from CVS
- begun to change char to unsigned char
---------------------------------------------------------------------------
Version 1.14.2 (RGer), 2007-07-03
** this release fixes all known nits with IPv6 **
- restored capability to do /etc/service lookup for "syslog"
  service when -r 0 was given
- documented IPv6 handling of syslog messages
- integrate patch from Bartosz Kuźma to make rsyslog compile under
  Solaris again (the patch replaced a strndup() call, which is not
  available under Solaris
- improved debug logging when waiting on select
- updated rsyslogd man page with new options (-46A)
---------------------------------------------------------------------------
Version 1.14.1 (RGer/Peter Vrabec), 2007-06-29
- added Peter Vrabec's patch for IPv6 TCP
- prefixed all messages send to stderr in rsyslogd with "rsyslogd: "
---------------------------------------------------------------------------
Version 1.14.0 (RGer/Peter Vrabec), 2007-06-28
- Peter Vrabec provided IPv6 for rsyslog, so we are now IPv6 enabled
  IPv6 Support is currently for UDP only, TCP is to come soon.
  AllowedSender configuration does not yet work for IPv6.
- fixed code in iovCreate() that broke C's strict aliasing rules 
- fixed some char/unsigned char differences that forced the compiler
  to spit out warning messages
- updated the Red Hat init script to fix a known issue (thanks to
  Peter Vrabec)
---------------------------------------------------------------------------
Version 1.13.5 (RGer), 2007-06-22
- made the TCP session limit configurable via command line switch
  now -t <port>,<max sessions>
- added man page for rklogd(8) (basically a copy from klogd, but now
  there is one...)
- fixed a bug that caused internal messages (e.g. rsyslogd startup) to
  appear without a tag.
- removed a minor memory leak that occurred when TAG processing requalified
  a HOSTNAME to be a TAG (and a TAG already was set).
- removed potential small memory leaks in MsgSet***() functions. There
  would be a leak if a property was re-set, something that happened
  extremely seldom.
---------------------------------------------------------------------------
Version 1.13.4 (RGer), 2007-06-18
- added a new property "PRI-text", which holds the PRI field in
  textual form (e.g. "syslog.info")
- added alias "syslogseverity" for "syslogpriority", which is a
  misleading property name that needs to stay for historical
  reasons (and backward-compatility)
- added doc on how to record PRI value in log file
- enhanced signal handling in klogd, including removal of an unsafe
  call to the logging system during signal handling
---------------------------------------------------------------------------
Version 1.13.3 (RGer), 2007-06-15
- create a version of syslog.c from scratch. This is now
  - highly optimized for rsyslog
  - removes an incompatible license problem as the original
    version had a BSD license with advertising clause
  - fixed in the regard that rklogd will continue to work when
    rsysogd has been restarted (the original version, as well
    as sysklogd, will remain silent then)
  - solved an issue with an extra NUL char at message end that the
    original version had
- applied some changes to klogd to care for the new interface
- fixed a bug in syslogd.c which prevented compiling under debian
---------------------------------------------------------------------------
Version 1.13.2 (RGer), 2007-06-13
- lib order in makefile patched to facilitate static linking - thanks
  to Bennett Todd for providing the patch
- Integrated a patch from Peter Vrabec (pvrabec@redheat.com):
  - added klogd under the name of rklogd (remove dependency on
    original sysklogd package
  - createDB.sql now in UTF
  - added additional config files for use on Red Hat
---------------------------------------------------------------------------
Version 1.13.1 (RGer), 2007-02-05
- changed the listen backlog limit to a more reasonable value based on
  the maximum number of TCP connections configurd (10% + 5) - thanks to Guy
  Standen for the hint (actually, the limit was 5 and that was a 
  left-over from early testing).
- fixed a bug in makefile which caused DB-support to be disabled when
  NETZIP support was enabled
- added the -e option to allow transmission of every message to remote
  hosts (effectively turns off duplicate message suppression)
- (somewhat) improved memory consumption when compiled with MySQL support
- looks like we fixed an incompatibility with MySQL 5.x and above software
  At least in one case, the remote server name was destroyed, leading to 
  a connection failure. The new, improved code does not have this issue and
  so we see this as solved (the new code is generally somewhat better, so
  there is a good chance we fixed this incompatibility).
---------------------------------------------------------------------------
Version 1.13.0 (RGer), 2006-12-19
- added '$' as ToPos proptery replacer specifier - means "up to the
  end of the string"
- property replacer option "escape-cc", "drop-cc" and "space-cc"  added
- changed the handling of \0 characters inside syslog messages. We now
  consistently escape them to "#000". This is somewhat recommended in
  the draft-ietf-syslog-protocol-19 draft. While the real recomendation
  is to not escape any characters at all, we can not do this without
  considerable modification of the code. So we escape it to "#000", which
  is consistent with a sample found in the Internet-draft.
- removed message glue logic (see printchopped() comment for details)
  Also caused removal of parts table and thus some improvements in
  memory usage.
- changed the default MAXLINE to 2048 to take care of recent syslog
  standardization efforts (can easily be changed in syslogd.c)
- added support for byte-counted TCP syslog messages (much like
  syslog-transport-tls-05 Internet Draft). This was necessary to
  support compression over TCP.
- added support for receiving compressed syslog messages
- added support for sending compressed syslog messages
- fixed a bug where the last message in a syslog/tcp stream was
  lost if it was not properly terminated by a LF character
---------------------------------------------------------------------------
Version 1.12.3 (RGer), 2006-10-04
- implemented some changes to support Solaris (but support is not
  yet complete)
- commented out (via #if 0) some methods that are currently not being use
  but should be kept for further us
- added (interim) -u 1 option to turn off hostname and tag parsing
- done some modifications to better support Fedora
- made the field delimiter inside property replace configurable via
  template
- fixed a bug in property replacer: if fields were used, the delimitor
  became part of the field. Up until now, this was barely noticable as 
  the delimiter as TAB only and thus invisible to a human. With other
  delimiters available now, it quickly showed up. This bug fix might cause
  some grief to existing installations if they used the extra TAB for
  whatever reasons - sorry folks... Anyhow, a solution is easy: just add
  a TAB character contstant into your template. Thus, there has no attempt
  been made to do this in a backwards-compatible way.
---------------------------------------------------------------------------
Version 1.12.2 (RGer), 2006-02-15
- fixed a bug in the RFC 3339 date formatter. An extra space was added
  after the actual timestamp
- added support for providing high-precision RFC3339 timestamps for
  (rsyslogd-)internally-generated messages
- very (!) experimental support for syslog-protocol internet draft
  added (the draft is experimental, the code is solid ;))
- added support for field-extracting in the property replacer
- enhanced the legacy-syslog parser so that it can interpret messages
  that do not contain a TIMESTAMP
- fixed a bug that caused the default socket (usually /dev/log) to be
  opened even when -o command line option was given
- fixed a bug in the Debian sample startup script - it caused rsyslogd
  to listen to remote requests, which it shouldn't by default
---------------------------------------------------------------------------
Version 1.12.1 (RGer), 2005-11-23
- made multithreading work with BSD. Some signal-handling needed to be
  restructured. Also, there might be a slight delay of up to 10 seconds
  when huping and terminating rsyslogd under BSD
- fixed a bug where a NULL-pointer was passed to printf() in logmsg().
- fixed a bug during "make install" where rc3195d was not installed
  Thanks to Bennett Todd for spotting this.
- fixed a bug where rsyslogd dumped core when no TAG was found in the
  received message
- enhanced message parser so that it can deal with missing hostnames
  in many cases (may not be totally fail-safe)
- fixed a bug where internally-generated messages did not have the correct
  TAG
---------------------------------------------------------------------------
Version 1.12.0 (RGer), 2005-10-26
- moved to a multi-threaded design. single-threading is still optionally
  available. Multi-threading is experimental!
- fixed a potential race condition. In the original code, marking was done
  by an alarm handler, which could lead to all sorts of bad things. This
  has been changed now. See comments in syslogd.c/domark() for details.
- improved debug output for property-based filters
- not a code change, but: I have checked all exit()s to make sure that
  none occurs once rsyslogd has started up. Even in unusual conditions
  (like low-memory conditions) rsyslogd somehow remains active. Of course,
  it might loose a message or two, but at least it does not abort and it
  can also recover when the condition no longer persists.
- fixed a bug that could cause loss of the last message received
  immediately before rsyslogd was terminated.
- added comments on thread-safety of global variables in syslogd.c
- fixed a small bug: spurios printf() when TCP syslog was used
- fixed a bug that causes rsyslogd to dump core on termination when one
  of the selector lines did not receive a message during the run (very
  unlikely)
- fixed an one-too-low memory allocation in the TCP sender. Could result
  in rsyslogd dumping core.
- fixed a bug with regular expression support (thanks to Andres Riancho)
- a little bit of code restructuring (especially main(), which was
  horribly large)
---------------------------------------------------------------------------
Version 1.11.1 (RGer), 2005-10-19
- support for BSD-style program name and host blocks
- added a new property "programname" that can be used in templates
- added ability to specify listen port for rfc3195d
- fixed a bug that rendered the "startswith" comparison operation
  unusable.
- changed more functions to "static" storage class to help compiler
  optimize (should have been static in the first place...)
- fixed a potential memory leak in the string buffer class destructor.
  As the destructur was previously never called, the leak did not actually
  appear.
- some internal restructuring in anticipation/preparation of minimal
  multi-threading support
- rsyslogd still shares some code with the sysklogd project. Some patches
  for this shared code have been brought over from the sysklogd CVS.
---------------------------------------------------------------------------
Version 1.11.0 (RGer), 2005-10-12
- support for receiving messages via RFC 3195; added rfc3195d for that
  purpose
- added an additional guard to prevent rsyslogd from aborting when the
  2gb file size limit is hit. While a user can configure rsyslogd to
  handle such situations, it would abort if that was not done AND large
  file support was not enabled (ok, this is hopefully an unlikely scenario)
- fixed a bug that caused additional Unix domain sockets to be incorrectly
  processed - could lead to message loss in extreme cases
---------------------------------------------------------------------------
Version 1.10.2 (RGer), 2005-09-27
- added comparison operations in property-based filters:
  * isequal
  * startswith
- added ability to negate all property-based filter comparison operations
  by adding a !-sign right in front of the operation name
- added the ability to specify remote senders for UDP and TCP
  received messages. Allows to block all but well-known hosts
- changed the $-config line directives to be case-INsensitive
- new command line option -w added: "do not display warnings if messages
  from disallowed senders are received"
- fixed a bug that caused rsyslogd to dump core when the compare value
  was not quoted in property-based filters
- fixed a bug in the new CStr compare function which lead to invalid
  results (fortunately, this function was not yet used widely)
- added better support for "debugging" rsyslog.conf property filters
  (only if -d switch is given)
- changed some function definitions to static, which eventually enables
  some compiler optimizations
- fixed a bug in MySQL code; when a SQL error occured, rsyslogd could
  run in a tight loop. This was due to invalid sequence of error reporting
  and is now fixed.
---------------------------------------------------------------------------
Version 1.10.1 (RGer), 2005-09-23
- added the ability to execute a shell script as an action.
  Thanks to Bjoern Kalkbrenner for providing the code!
- fixed a bug in the MySQL code; due to the bug the automatic one-time
  retry after an error did not happen - this lead to error message in
  cases where none should be seen (e.g. after a MySQL restart)
- fixed a security issue with SQL-escaping in conjunction with
  non-(SQL-)standard MySQL features.
---------------------------------------------------------------------------
Version 1.10.0 (RGer), 2005-09-20
  REMINDER: 1.10 is the first unstable version if the 1.x series!
- added the capability to filter on any property in selector lines
  (not just facility and priority)
- changed stringbuf into a new counted string class
- added support for a "discard" action. If a selector line with
  discard (~ character) is found, no selector lines *after* that
  line will be processed.
- thanks to Andres Riancho, regular expression support has been
  added to the template engine
- added the FROMHOST property in the template processor, which could
  previously not be obtained. Thanks to Cristian Testa for pointing
  this out and even providing a fix.
- added display of compile-time options to -v output
- performance improvement for production build - made some checks
  to happen only during debug mode
- fixed a problem with compiling on SUSE and - while doing so - removed
  the socket call to set SO_BSDCOMPAT in cases where it is obsolete.
---------------------------------------------------------------------------
Version 1.0.4 (RGer), 2006-02-01
- a small but important fix: the tcp receiver had two forgotten printf's
  in it that caused a lot of unnecessary output to stdout. This was
  important enough to justify a new release
---------------------------------------------------------------------------
Version 1.0.3 (RGer), 2005-11-14
- added an additional guard to prevent rsyslogd from aborting when the
  2gb file size limit is hit. While a user can configure rsyslogd to
  handle such situations, it would abort if that was not done AND large
  file support was not enabled (ok, this is hopefully an unlikely scenario)
- fixed a bug that caused additional Unix domain sockets to be incorrectly
  processed - could lead to message loss in extreme cases
- applied some patches available from the sysklogd project to code
  shared from there
- fixed a bug that causes rsyslogd to dump core on termination when one
  of the selector lines did not receive a message during the run (very
  unlikely)
- fixed an one-too-low memory allocation in the TCP sender. Could result
  in rsyslogd dumping core.
- fixed a bug in the TCP sender that caused the retry logic to fail
  after an error or receiver overrun
- fixed a bug in init() that could lead to dumping core
- fixed a bug that could lead to dumping core when no HOSTNAME or no TAG
  was present in the syslog message
---------------------------------------------------------------------------
Version 1.0.2 (RGer), 2005-10-05
- fixed an issue with MySQL error reporting. When an error occured,
  the MySQL driver went into an endless loop (at least in most cases).
---------------------------------------------------------------------------
Version 1.0.1 (RGer), 2005-09-23
- fixed a security issue with SQL-escaping in conjunction with
  non-(SQL-)standard MySQL features.
---------------------------------------------------------------------------
Version 1.0.0 (RGer), 2005-09-12
- changed install doc to cover daily cron scripts - a trouble source
- added rc script for slackware (provided by Chris Elvidge - thanks!) 
- fixed a really minor bug in usage() - the -r option was still
  reported as without the port parameter
---------------------------------------------------------------------------
Version 0.9.8 (RGer), 2005-09-05
- made startup and shutdown message more consistent and included the
  pid, so that they can be easier correlated. Used syslog-protocol
  structured data format for this purpose.
- improved config info in startup message, now tells not only
  if it is listening remote on udp, but also for tcp. Also includes
  the port numbers. The previous startup message was misleading, because
  it did not say "remote reception" if rsyslogd was only listening via
  tcp (but not via udp).
- added a "how can you help" document to the doc set
---------------------------------------------------------------------------
Version 0.9.7 (RGer), 2005-08-15
- some of the previous doc files (like INSTALL) did not properly
  reflect the changes to the build process and the new doc. Fixed
  that.
- changed syslogd.c so that when compiled without database support,
  an error message is displayed when a database action is detected
  in the config file (previously this was used as an user rule ;))
- fixed a bug in the os-specific Makefiles which caused MySQL
  support to not be compiled, even if selected
---------------------------------------------------------------------------
Version 0.9.6 (RGer), 2005-08-09
- greatly enhanced documentation. Now available in html format in
  the "doc" folder and FreeBSD. Finally includes an install howto.
- improved MySQL error messages a little - they now show up as log
  messages, too (formerly only in debug mode)
- added the ability to specify the listen port for udp syslog.
  WARNING: This introduces an incompatibility. Formerly, udp
  syslog was enabled by the -r command line option. Now, it is
  "-r [port]", which is consistent with the tcp listener. However,
  just -r will now return an error message.
- added sample startup scripts for Debian and FreeBSD
- added support for easy feature selection in the makefile. Un-
  fortunately, this also means I needed to spilt the make file
  for different OS and distros. There are some really bad syntax
  differences between FreeBSD and Linux make.
---------------------------------------------------------------------------
Version 0.9.5 (RGer), 2005-08-01
- the "semicolon bug" was actually not (fully) solved in 0.9.4. One
  part of the bug was solved, but another still existed. This one
  is fixed now, too.
- the "semicolon bug" actually turned out to be a more generic bug.
  It appeared whenever an invalid template name was given. With some
  selector actions, rsyslogd dumped core, with other it "just" had
  a small ressource leak with others all worked well. These anomalies
  are now fixed. Note that they only appeared during system initaliziation
  once the system was running, nothing bad happened.
- improved error reporting for template errors on startup. They are now
  shown on the console and the start-up tty. Formerly, they were only
  visible in debug mode.
- support for multiple instances of rsyslogd on a single machine added
- added new option "-o" --> omit local unix domain socket. This option
  enables rsyslogd NOT to listen to the local socket. This is most
  helpful when multiple instances of rsyslogd (or rsyslogd and another
  syslogd) shall run on a single system.
- added new option "-i <pidfile>" which allows to specify the pidfile.
  This is needed when multiple instances of rsyslogd are to be run.
- the new project home page is now online at www.rsyslog.com
---------------------------------------------------------------------------
Version 0.9.4 (RGer), 2005-07-25
- finally added the TCP sender. It now supports non-blocking mode, no
  longer disabling message reception during connect. As it is now, it
  is usable in production. The code could be more sophisticated, but
  I've kept it short in anticipation of the move to liblogging, which
  will lead to the removal of the code just written ;)
- the "exiting on signal..." message still had the "syslogd" name in 
  it. Changed this to "rsyslogd", as we do not have a large user base
  yet, this should pose no problem.
- fixed "the semiconlon" bug. rsyslogd dumped core if a write-db action
  was specified but no semicolon was given after the password (an empty
  template was ok, but the semicolon needed to be present).
- changed a default for traditional output format. During testing, it
  was seen that the timestamp written to file in default format was
  the time of message reception, not the time specified in the TIMESTAMP
  field of the message itself. Traditionally, the message TIMESTAMP is
  used and this has been changed now.
---------------------------------------------------------------------------
Version 0.9.3 (RGer), 2005-07-19
- fixed a bug in the message parser. In June, the RFC 3164 timestamp
  was not correctly parsed (yes, only in June and some other months,
  see the code comment to learn why...)
- added the ability to specify the destination port when forwarding
  syslog messages (both for TCP and UDP)
- added an very experimental TCP sender (activated by
  @@machine:port in config). This is not yet for production use. If
  the receiver is not alive, rsyslogd will wait quite some time until
  the connection request times out, which most probably leads to
  loss of incoming messages.

---------------------------------------------------------------------------
Version 0.9.2 (RGer), around 2005-07-06
- I intended to change the maxsupported message size to 32k to
  support IHE - but given the memory inefficiency in the usual use
  cases, I have not done this. I have, however, included very
  specific instructions on how to do this in the source code. I have
  also done some testing with 32k messages, so you can change the
  max size without taking too much risk.
- added a syslog/tcp receiver; we now can receive messages via
  plain tcp, but we can still send only via UDP. The syslog/tcp
  receiver is the primary enhancement of this release.
- slightly changed some error messages that contained a spurios \n at
  the end of the line (which gives empty lines in your log...)

---------------------------------------------------------------------------
Version 0.9.1 (RGer)
- fixed code so that it compiles without errors under FreeBSD
- removed now unused function "allocate_log()" from syslogd.c
- changed the make file so that it contains more defines for
  different environments (in the long term, we need a better
  system for disabling/enabling features...)
- changed some printf's printing off_t types to %lld and
  explicit (long long) casts. I tried to figure out the exact type,
  but did not succeed in this. In the worst case, ultra-large peta-
  byte files will now display funny informational messages on rollover,
  something I think we can live with for the neersion 3.11.2 (rgerhards), 2008-02-??
---------------------------------------------------------------------------
Version 3.11.1 (rgerhards), 2008-02-12
- SNMP trap sender added thanks to Andre Lorbach (omsnmp)
- added input-plugin interface specification in form of a (copy) template
  input module
- applied documentation fix by Michael Biebl -- many thanks!
- bugfix: immark did not have MARK flags set...
- added x-info field to rsyslogd startup/shutdown message. Hopefully
  points users to right location for further info (many don't even know
  they run rsyslog ;))
- bugfix: trailing ":" of tag was lost while parsing legacy syslog messages
  without timestamp - thanks to Anders Blomdell for providing a patch!
- fixed a bug in stringbuf.c related to STRINGBUF_TRIM_ALLOCSIZE, which
  wasn't supposed to be used with rsyslog. Put a warning message up that
  tells this feature is not tested and probably not worth the effort.
  Thanks to Anders Blomdell fro bringing this to our attention
- somewhat improved performance of string buffers
- fixed bug that caused invalid treatment of tabs (HT) in rsyslog.conf
- bugfix: setting for $EscapeCopntrolCharactersOnReceive was not 
  properly initialized
- clarified usage of space-cc property replacer option
- improved abort diagnostic handler
- some initial effort for malloc/free runtime debugging support
- bugfix: using dynafile actions caused rsyslogd abort
- fixed minor man errors thanks to Michael Biebl
---------------------------------------------------------------------------
Version 3.11.0 (rgerhards), 2008-01-31
- implemented queued actions
- implemented simple rate limiting for actions
- implemented deliberate discarding of lower priority messages over higher
  priority ones when a queue runs out of space
- implemented disk quotas for disk queues
- implemented the $ActionResumeRetryCount config directive
- added $ActionQueueFilename config directive
- added $ActionQueueSize config directive
- added $ActionQueueHighWaterMark config directive
- added $ActionQueueLowWaterMark config directive
- added $ActionQueueDiscardMark config directive
- added $ActionQueueDiscardSeverity config directive
- added $ActionQueueCheckpointInterval config directive
- added $ActionQueueType config directive
- added $ActionQueueWorkerThreads config directive
- added $ActionQueueTimeoutshutdown config directive
- added $ActionQueueTimeoutActionCompletion config directive
- added $ActionQueueTimeoutenQueue config directive
- added $ActionQueueTimeoutworkerThreadShutdown config directive
- added $ActionQueueWorkerThreadMinimumMessages config directive
- added $ActionQueueMaxFileSize config directive
- added $ActionQueueSaveonShutdown config directive
- addded $ActionQueueDequeueSlowdown config directive
- addded $MainMsgQueueDequeueSlowdown config directive
- bugfix: added forgotten docs to package
- improved debugging support
- fixed a bug that caused $MainMsgQueueCheckpointInterval to work incorrectly
- when a long-running action needs to be cancelled on shutdown, the message
  that was processed by it is now preserved. This finishes support for
  guaranteed delivery of messages (if the output supports it, of course)
- fixed bug in output module interface, see
  http://sourceforge.net/tracker/index.php?func=detail&aid=1881008&group_id=123448&atid=696552
- changed the ommysql output plugin so that the (lengthy) connection
  initialization now takes place in message processing. This works much
  better with the new queued action mode (fast startup)
- fixed a bug that caused a potential hang in file and fwd output module
  varmojfekoj provided the patch - many thanks!
- bugfixed stream class offset handling on 32bit platforms
---------------------------------------------------------------------------
Version 3.10.3 (rgerhards), 2008-01-28
- fixed a bug with standard template definitions (not a big deal) - thanks
  to varmojfekoj for spotting it
- run-time instrumentation added
- implemented disk-assisted queue mode, which enables on-demand disk
  spooling if the queue's in-memory queue is exhausted
- implemented a dynamic worker thread pool for processing incoming
  messages; workers are started and shut down as need arises
- implemented a run-time instrumentation debug package
- implemented the $MainMsgQueueSaveOnShutdown config directive
- implemented the $MainMsgQueueWorkerThreadMinimumMessages config directive
- implemented the $MainMsgQueueTimeoutWorkerThreadShutdown config directive
---------------------------------------------------------------------------
Version 3.10.2 (rgerhards), 2008-01-14
- added the ability to keep stop rsyslogd without the need to drain
  the main message queue. In disk queue mode, rsyslog continues to
  run from the point where it stopped. In case of a system failure, it
  continues to process messages from the last checkpoint.
- fixed a bug that caused a segfault on startup when no $WorkDir directive
  was specified in rsyslog.conf
- provided more fine-grain control over shutdown timeouts and added a
  way to specify the enqueue timeout when the main message queue is full
- implemented $MainMsgQueueCheckpointInterval config directive
- implemented $MainMsgQueueTimeoutActionCompletion config directive
- implemented $MainMsgQueueTimeoutEnqueue config directive
- implemented $MainMsgQueueTimeoutShutdown config directive
---------------------------------------------------------------------------
Version 3.10.1 (rgerhards), 2008-01-10
- implemented the "disk" queue mode. However, it currently is of very
  limited use, because it does not support persistence over rsyslogd
  runs. So when rsyslogd is stopped, the queue is drained just as with
  the in-memory queue modes. Persistent queues will be a feature of
  the next release.
- performance-optimized string class, should bring an overall improvement
- fixed a memory leak in imudp -- thanks to varmojfekoj for the patch
- fixed a race condition that could lead to a rsyslogd hang when during
  HUP or termination
- done some doc updates
- added $WorkDirectory config directive
- added $MainMsgQueueFileName config directive
- added $MainMsgQueueMaxFileSize config directive
---------------------------------------------------------------------------
Version 3.10.0 (rgerhards), 2008-01-07
- implemented input module interface and initial input modules
- enhanced threading for input modules (each on its own thread now)
- ability to bind UDP listeners to specific local interfaces/ports and
  ability to run multiple of them concurrently
- added ability to specify listen IP address for UDP syslog server
- license changed to GPLv3
- mark messages are now provided by loadble module immark
- rklogd is no longer provided. Its functionality has now been taken over
  by imklog, a loadable input module. This offers a much better integration
  into rsyslogd and makes sure that the kernel logger process is brought
  up and down at the appropriate times
- enhanced $IncludeConfig directive to support wildcard characters
  (thanks to Michael Biebl)
- all inputs are now implemented as loadable plugins
- enhanced threading model: each input module now runs on its own thread
- enhanced message queue which now supports different queueing methods
  (among others, this can be used for performance fine-tuning)
- added a large number of new configuration directives for the new
  input modules
- enhanced multi-threading utilizing a worker thread pool for the
  main message queue
- compilation without pthreads is no longer supported
- much cleaner code due to new objects and removal of single-threading
  mode
---------------------------------------------------------------------------
Version 2.0.1 STABLE (rgerhards), 2008-01-24
- fixed a bug in integer conversion - but this function was never called,
  so it is not really a useful bug fix ;)
- fixed a bug with standard template definitions (not a big deal) - thanks
  to varmojfekoj for spotting it
- fixed a bug that caused a potential hang in file and fwd output module
  varmojfekoj provided the patch - many thanks!
---------------------------------------------------------------------------
Version 2.0.0 STABLE (rgerhards), 2008-01-02
- re-release of 1.21.2 as STABLE with no modifications except some
  doc updates
---------------------------------------------------------------------------
Version 1.21.2 (rgerhards), 2007-12-28
- created a gss-api output module. This keeps GSS-API code and
  TCP/UDP code separated. It is also important for forward-
  compatibility with v3. Please note that this change breaks compatibility
  with config files created for 1.21.0 and 1.21.1 - this was considered
  acceptable.
- fixed an error in forwarding retry code (could lead to message corruption
  but surfaced very seldom)
- increased portability for older platforms (AI_NUMERICSERV moved)
- removed socket leak in omfwd.c
- cross-platform patch for GSS-API compile problem on some platforms
  thanks to darix for the patch!
---------------------------------------------------------------------------
Version 1.21.1 (rgerhards), 2007-12-23
- small doc fix for $IncludeConfig
- fixed a bug in llDestroy()
- bugfix: fixing memory leak when message queue is full and during
  parsing. Thanks to varmojfekoj for the patch.
- bugfix: when compiled without network support, unix sockets were
  not properply closed
- bugfix: memory leak in cfsysline.c/doGetWord() fixed
---------------------------------------------------------------------------
Version 1.21.0 (rgerhards), 2007-12-19
- GSS-API support for syslog/TCP connections was added. Thanks to
  varmojfekoj for providing the patch with this functionality
- code cleanup
- enhanced $IncludeConfig directive to support wildcard filenames
- changed some multithreading synchronization
---------------------------------------------------------------------------
Version 1.20.1 (rgerhards), 2007-12-12
- corrected a debug setting that survived release. Caused TCP connections
  to be retried unnecessarily often.
- When a hostname ACL was provided and DNS resolution for that name failed,
  ACL processing was stopped at that point. Thanks to mildew for the patch.
  Fedora Bugzilla: http://bugzilla.redhat.com/show_bug.cgi?id=395911
- fixed a potential race condition, see link for details:
  http://rgerhards.blogspot.com/2007/12/rsyslog-race-condition.html
  Note that the probability of problems from this bug was very remote
- fixed a memory leak that happend when PostgreSQL date formats were
  used
---------------------------------------------------------------------------
Version 1.20.0 (rgerhards), 2007-12-07
- an output module for postgres databases has been added. Thanks to
  sur5r for contributing this code
- unloading dynamic modules has been cleaned up, we now have a
  real implementation and not just a dummy "good enough for the time
  being".
- enhanced platform independence - thanks to Bartosz Kuzma and Michael
  Biebl for their very useful contributions
- some general code cleanup (including warnings on 64 platforms, only)
---------------------------------------------------------------------------
Version 1.19.12 (rgerhards), 2007-12-03
- cleaned up the build system (thanks to Michael Biebl for the patch)
- fixed a bug where ommysql was still not compiled with -pthread option
---------------------------------------------------------------------------
Version 1.19.11 (rgerhards), 2007-11-29
- applied -pthread option to build when building for multi-threading mode
  hopefully solves an issue with segfaulting
---------------------------------------------------------------------------
Version 1.19.10 (rgerhards), 2007-10-19
- introdcued the new ":modulename:" syntax for calling module actions
  in selector lines; modified ommysql to support it. This is primarily
  an aid for further modules and a prequisite to actually allow third
  party modules to be created.
- minor fix in slackware startup script, "-r 0" is now "-r0"
- updated rsyslogd doc set man page; now in html format
- undid creation of a separate thread for the main loop -- this did not
  turn out to be needed or useful, so reduce complexity once again.
- added doc fixes provided by Michael Biebl - thanks
---------------------------------------------------------------------------
Version 1.19.9 (rgerhards), 2007-10-12
- now packaging system which again contains all components in a single
  tarball
- modularized main() a bit more, resulting in less complex code
- experimentally added an additional thread - will see if that affects
  the segfault bug we experience on some platforms. Note that this change
  is scheduled to be removed again later.
---------------------------------------------------------------------------
Version 1.19.8 (rgerhards), 2007-09-27
- improved repeated message processing
- applied patch provided by varmojfekoj to support building ommysql
  in its own way (now also resides in a plugin subdirectory);
  ommysql is now a separate package
- fixed a bug in cvthname() that lead to message loss if part
  of the source hostname would have been dropped
- created some support for distributing ommysql together with the
  main rsyslog package. I need to re-think it in the future, but
  for the time being the current mode is best. I now simply include
  one additional tarball for ommysql inside the main distribution.
  I look forward to user feedback on how this should be done best. In the
  long term, a separate project should be spawend for ommysql, but I'd
  like to do that only after the plugin interface is fully stable (what
  it is not yet).
---------------------------------------------------------------------------
Version 1.19.7 (rgerhards), 2007-09-25
- added code to handle situations where senders send us messages ending with
  a NUL character. It is now simply removed. This also caused trailing LF
  reduction to fail, when it was followed by such a NUL. This is now also
  handled.
- replaced some non-thread-safe function calls by their thread-safe
  counterparts
- fixed a minor memory leak that occured when the %APPNAME% property was
  used (I think nobody used that in practice)
- fixed a bug that caused signal handlers in cvthname() not to be restored when
  a malicious pointer record was detected and processing of the message been
  stopped for that reason (this should be really rare and can not be related
  to the segfault bug we are hunting).
- fixed a bug in cvthname that lead to passing a wrong parameter - in
  practice, this had no impact.
- general code cleanup (e.g. compiler warnings, comments)
---------------------------------------------------------------------------
Version 1.19.6 (rgerhards), 2007-09-11
- applied patch by varmojfekoj to change signal handling to the new
  sigaction API set (replacing the depreciated signal() calls and its
  friends.
- fixed a bug that in --enable-debug mode caused an assertion when the
  discard action was used
- cleaned up compiler warnings
- applied patch by varmojfekoj to FIX a bug that could cause 
  segfaults if empty properties were processed using modifying
  options (e.g. space-cc, drop-cc)
- fixed man bug: rsyslogd supports -l option
---------------------------------------------------------------------------
Version 1.19.5 (rgerhards), 2007-09-07
- changed part of the CStr interface so that better error tracking
  is provided and the calling sequence is more intuitive (there were
  invalid calls based on a too-weired interface)
- (hopefully) fixed some remaining bugs rooted in wrong use of 
  the CStr class. These could lead to program abort.
- applied patch by varmojfekoj two fix two potential segfault situations
- added $ModDir config directive
- modified $ModLoad so that an absolute path may be specified as
  module name (e.g. /rsyslog/ommysql.so)
---------------------------------------------------------------------------
Version 1.19.4 (rgerhards/varmojfekoj), 2007-09-04
- fixed a number of small memory leaks - thanks varmojfekoj for patching
- fixed an issue with CString class that could lead to rsyslog abort
  in tplToString() - thanks varmojfekoj for patching
- added a man-version of the config file documenation - thanks to Michel
  Samia for providing the man file
- fixed bug: a template like this causes an infinite loop:
  $template opts,"%programname:::a,b%"
  thanks varmojfekoj for the patch
- fixed bug: case changing options crash freeing the string pointer
  because they modify it: $template opts2,"%programname::1:lowercase%"
  thanks varmojfekoj for the patch
---------------------------------------------------------------------------
Version 1.19.3 (mmeckelein/varmojfekoj), 2007-08-31
- small mem leak fixed (after calling parseSelectorAct) - Thx varmojkekoj
- documentation section "Regular File" und "Blocks" updated
- solved an issue with dynamic file generation - Once again many thanks
  to varmojfekoj
- the negative selector for program name filter (Blocks) does not work as
  expected - Thanks varmojfekoj for patching
- added forwarding information to sysklogd (requires special template)
  to config doc
---------------------------------------------------------------------------
Version 1.19.2 (mmeckelein/varmojfekoj), 2007-08-28
- a specifically formed message caused a segfault - Many thanks varmojfekoj
  for providing a patch
- a typo and a weird condition are fixed in msg.c - Thanks again
  varmojfekoj 
- on file creation the file was always owned by root:root. This is fixed
  now - Thanks ypsa for solving this issue
---------------------------------------------------------------------------
Version 1.19.1 (mmeckelein), 2007-08-22
- a bug that caused a high load when a TCP/UDP connection was closed is 
  fixed now - Thanks mildew for solving this issue
- fixed a bug which caused a segfault on reinit - Thx varmojfekoj for the
  patch
- changed the hardcoded module path "/lib/rsyslog" to $(pkglibdir) in order
  to avoid trouble e.g. on 64 bit platforms (/lib64) - many thanks Peter
  Vrabec and darix, both provided a patch for solving this issue
- enhanced the unloading of modules - thanks again varmojfekoj
- applied a patch from varmojfekoj which fixes various little things in
  MySQL output module
---------------------------------------------------------------------------
Version 1.19.0 (varmojfekoj/rgerhards), 2007-08-16
- integrated patch from varmojfekoj to make the mysql module a loadable one
  many thanks for the patch, MUCH appreciated
---------------------------------------------------------------------------
Version 1.18.2 (rgerhards), 2007-08-13
- fixed a bug in outchannel code that caused templates to be incorrectly
  parsed
- fixed a bug in ommysql that caused a wrong ";template" missing message
- added some code for unloading modules; not yet fully complete (and we do
  not yet have loadable modules, so this is no problem)
- removed debian subdirectory by request of a debian packager (this is a special
  subdir for debian and there is also no point in maintaining it when there
  is a debian package available - so I gladly did this) in some cases
- improved overall doc quality (some pages were quite old) and linked to
  more of the online resources.
- improved /contrib/delete_mysql script by adding a host option and some
  other minor modifications
---------------------------------------------------------------------------
Version 1.18.1 (rgerhards), 2007-08-08
- applied a patch from varmojfekoj which solved a potential segfault
  of rsyslogd on HUP
- applied patch from Michel Samia to fix compilation when the pthreads
  feature is disabled
- some code cleanup (moved action object to its own file set)
- add config directive $MainMsgQueueSize, which now allows to configure the
  queue size dynamically
- all compile-time settings are now shown in rsyslogd -v, not just the
  active ones
- enhanced performance a little bit more
- added config file directive $ActionResumeInterval
- fixed a bug that prevented compilation under debian sid
- added a contrib directory for user-contributed useful things
---------------------------------------------------------------------------
Version 1.18.0 (rgerhards), 2007-08-03
- rsyslog now supports fallback actions when an action did not work. This
  is a great feature e.g. for backup database servers or backup syslog
  servers
- modified rklogd to only change the console log level if -c is specified
- added feature to use multiple actions inside a single selector
- implemented $ActionExecOnlyWhenPreviousIsSuspended config directive
- error messages during startup are now spit out to the configured log
  destinations
---------------------------------------------------------------------------
Version 1.17.6 (rgerhards), 2007-08-01
- continued to work on output module modularization - basic stage of
  this work is now FINISHED
- fixed bug in OMSRcreate() - always returned SR_RET_OK
- fixed a bug that caused ommysql to always complain about missing
  templates
- fixed a mem leak in OMSRdestruct - freeing the object itself was
  forgotten - thanks to varmojfekoj for the patch
- fixed a memory leak in syslogd/init() that happend when the config
  file could not be read - thanks to varmojfekoj for the patch
- fixed insufficient memory allocation in addAction() and its helpers.
  The initial fix and idea was developed by mildew, I fine-tuned
  it a bit. Thanks a lot for the fix, I'd probably had pulled out my
  hair to find the bug...
- added output of config file line number when a parsing error occured
- fixed bug in objomsr.c that caused program to abort in debug mode with
  an invalid assertion (in some cases)
- fixed a typo that caused the default template for MySQL to be wrong.
  thanks to mildew for catching this.
- added configuration file command $DebugPrintModuleList and
  $DebugPrintCfSysLineHandlerList
- fixed an invalid value for the MARK timer - unfortunately, there was
  a testing aid left in place. This resulted in quite frequent MARK messages
- added $IncludeConfig config directive
- applied a patch from mildew to prevent rsyslogd from freezing under heavy
  load. This could happen when the queue was full. Now, we drop messages
  but rsyslogd remains active.
---------------------------------------------------------------------------
Version 1.17.5 (rgerhards), 2007-07-30
- continued to work on output module modularization
- fixed a missing file bug - thanks to Andrea Montanari for reporting
  this problem
- fixed a problem with shutting down the worker thread and freeing the
  selector_t list - this caused messages to be lost, because the
  message queue was not properly drained before the selectors got
  destroyed.
---------------------------------------------------------------------------
Version 1.17.4 (rgerhards), 2007-07-27
- continued to work on output module modularization
- fixed a situation where rsyslogd could create zombie processes
  thanks to mildew for the patch
- applied patch from Michel Samia to fix compilation when NOT
  compiled for pthreads
---------------------------------------------------------------------------
Version 1.17.3 (rgerhards), 2007-07-25
- continued working on output module modularization
- fixed a bug that caused rsyslogd to segfault on exit (and
  probably also on HUP), when there was an unsent message in a selector
  that required forwarding and the dns lookup failed for that selector
  (yes, it was pretty unlikely to happen;))
  thanks to varmojfekoj <varmojfekoj@gmail.com> for the patch
- fixed a memory leak in config file parsing and die()
  thanks to varmojfekoj <varmojfekoj@gmail.com> for the patch
- rsyslogd now checks on startup if it is capable to performa any work
  at all. If it cant, it complains and terminates
  thanks to Michel Samia for providing the patch!
- fixed a small memory leak when HUPing syslogd. The allowed sender
  list now gets freed. thanks to mildew for the patch.
- changed the way error messages in early startup are logged. They
  now do no longer use the syslogd code directly but are rather
  send to stderr.
---------------------------------------------------------------------------
Version 1.17.2 (rgerhards), 2007-07-23
- made the port part of the -r option optional. Needed for backward
  compatibility with sysklogd
- replaced system() calls with something more reasonable. Please note that
  this might break compatibility with some existing configuration files.
  We accept this in favour of the gained security.
- removed a memory leak that could occur if timegenerated was used in
  RFC 3164 format in templates
- did some preparation in msg.c for advanced multithreading - placed the
  hooks, but not yet any active code
- worked further on modularization
- added $ModLoad MySQL (dummy) config directive
- added DropTrailingLFOnReception config directive
---------------------------------------------------------------------------
Version 1.17.1 (rgerhards), 2007-07-20
- fixed a bug that caused make install to install rsyslogd and rklogd under
  the wrong names
- fixed bug that caused $AllowedSenders to handle IPv6 scopes incorrectly;
  also fixed but that could grabble $AllowedSender wildcards. Thanks to
  mildew@gmail.com for the patch
- minor code cleanup - thanks to Peter Vrabec for the patch
- fixed minimal memory leak on HUP (caused by templates)
  thanks to varmojfekoj <varmojfekoj@gmail.com> for the patch
- fixed another memory leak on HUPing and on exiting rsyslogd
  again thanks to varmojfekoj <varmojfekoj@gmail.com> for the patch
- code cleanup (removed compiler warnings)
- fixed portability bug in configure.ac - thanks to Bartosz Kuźma for patch
- moved msg object into its own file set
- added the capability to continue trying to write log files when the
  file system is full. Functionality based on patch by Martin Schulze
  to sysklogd package.
---------------------------------------------------------------------------
Version 1.17.0 (RGer), 2007-07-17
- added $RepeatedLineReduction config parameter
- added $EscapeControlCharactersOnReceive config parameter
- added $ControlCharacterEscapePrefix config parameter
- added $DirCreateMode config parameter
- added $CreateDirs config parameter
- added $DebugPrintTemplateList config parameter
- added $ResetConfigVariables config parameter
- added $FileOwner config parameter
- added $FileGroup config parameter
- added $DirOwner config parameter
- added $DirGroup config parameter
- added $FailOnChownFailure config parameter
- added regular expression support to the filter engine
  thanks to Michel Samia for providing the patch!
- enhanced $AllowedSender functionality. Credits to mildew@gmail.com for
  the patch doing that
  - added IPv6 support
  - allowed DNS hostnames
  - allowed DNS wildcard names
- added new option $DropMsgsWithMaliciousDnsPTRRecords
- added autoconf so that rfc3195d, rsyslogd and klogd are stored to /sbin
- added capability to auto-create directories with dynaFiles
---------------------------------------------------------------------------
Version 1.16.0 (RGer/Peter Vrabec), 2007-07-13 - The Friday, 13th Release ;)
- build system switched to autotools
- removed SYSV preprocessor macro use, replaced with autotools equivalents
- fixed a bug that caused rsyslogd to segfault when TCP listening was
  disabled and it terminated
- added new properties "syslogfacility-text" and "syslogseverity-text"
  thanks to varmojfekoj <varmojfekoj@gmail.com> for the patch
- added the -x option to disable hostname dns reslution
  thanks to varmojfekoj <varmojfekoj@gmail.com> for the patch
- begun to better modularize syslogd.c - this is an ongoing project; moved
  type definitions to a separate file
- removed some now-unused fields from struct filed
- move file size limit fields in struct field to the "right spot" (the file
  writing part of the union - f_un.f_file)
- subdirectories linux and solaris are no longer part of the distribution
  package. This is not because we cease support for them, but there are no
  longer any files in them after the move to autotools
---------------------------------------------------------------------------
Version 1.15.1 (RGer), 2007-07-10
- fixed a bug that caused a dynaFile selector to stall when there was
  an open error with one file 
- improved template processing for dynaFiles; templates are now only
  looked up during initialization - speeds up processing
- optimized memory layout in struct filed when compiled with MySQL
  support
- fixed a bug that caused compilation without SYSLOG_INET to fail
- re-enabled the "last message repeated n times" feature. This
  feature was not taken care of while rsyslogd evolved from sysklogd
  and it was more or less defunct. Now it is fully functional again.
- added system properties: $NOW, $YEAR, $MONTH, $DAY, $HOUR, $MINUTE
- fixed a bug in iovAsString() that caused a memory leak under stress
  conditions (most probably memory shortage). This was unlikely to
  ever happen, but it doesn't hurt doing it right
- cosmetic: defined type "uchar", change all unsigned chars to uchar
---------------------------------------------------------------------------
Version 1.15.0 (RGer), 2007-07-05
- added ability to dynamically generate file names based on templates
  and thus properties. This was a much-requested feature. It makes
  life easy when it e.g. comes to splitting files based on the sender
  address.
- added $umask and $FileCreateMode config file directives
- applied a patch from Bartosz Kuzma to compile cleanly under NetBSD
- checks for extra (unexpected) characters in system config file lines
  have been added
- added IPv6 documentation - was accidently missing from CVS
- begun to change char to unsigned char
---------------------------------------------------------------------------
Version 1.14.2 (RGer), 2007-07-03
** this release fixes all known nits with IPv6 **
- restored capability to do /etc/service lookup for "syslog"
  service when -r 0 was given
- documented IPv6 handling of syslog messages
- integrate patch from Bartosz Kuźma to make rsyslog compile under
  Solaris again (the patch replaced a strndup() call, which is not
  available under Solaris
- improved debug logging when waiting on select
- updated rsyslogd man page with new options (-46A)
---------------------------------------------------------------------------
Version 1.14.1 (RGer/Peter Vrabec), 2007-06-29
- added Peter Vrabec's patch for IPv6 TCP
- prefixed all messages send to stderr in rsyslogd with "rsyslogd: "
---------------------------------------------------------------------------
Version 1.14.0 (RGer/Peter Vrabec), 2007-06-28
- Peter Vrabec provided IPv6 for rsyslog, so we are now IPv6 enabled
  IPv6 Support is currently for UDP only, TCP is to come soon.
  AllowedSender configuration does not yet work for IPv6.
- fixed code in iovCreate() that broke C's strict aliasing rules 
- fixed some char/unsigned char differences that forced the compiler
  to spit out warning messages
- updated the Red Hat init script to fix a known issue (thanks to
  Peter Vrabec)
---------------------------------------------------------------------------
Version 1.13.5 (RGer), 2007-06-22
- made the TCP session limit configurable via command line switch
  now -t <port>,<max sessions>
- added man page for rklogd(8) (basically a copy from klogd, but now
  there is one...)
- fixed a bug that caused internal messages (e.g. rsyslogd startup) to
  appear without a tag.
- removed a minor memory leak that occurred when TAG processing requalified
  a HOSTNAME to be a TAG (and a TAG already was set).
- removed potential small memory leaks in MsgSet***() functions. There
  would be a leak if a property was re-set, something that happened
  extremely seldom.
---------------------------------------------------------------------------
Version 1.13.4 (RGer), 2007-06-18
- added a new property "PRI-text", which holds the PRI field in
  textual form (e.g. "syslog.info")
- added alias "syslogseverity" for "syslogpriority", which is a
  misleading property name that needs to stay for historical
  reasons (and backward-compatility)
- added doc on how to record PRI value in log file
- enhanced signal handling in klogd, including removal of an unsafe
  call to the logging system during signal handling
---------------------------------------------------------------------------
Version 1.13.3 (RGer), 2007-06-15
- create a version of syslog.c from scratch. This is now
  - highly optimized for rsyslog
  - removes an incompatible license problem as the original
    version had a BSD license with advertising clause
  - fixed in the regard that rklogd will continue to work when
    rsysogd has been restarted (the original version, as well
    as sysklogd, will remain silent then)
  - solved an issue with an extra NUL char at message end that the
    original version had
- applied some changes to klogd to care for the new interface
- fixed a bug in syslogd.c which prevented compiling under debian
---------------------------------------------------------------------------
Version 1.13.2 (RGer), 2007-06-13
- lib order in makefile patched to facilitate static linking - thanks
  to Bennett Todd for providing the patch
- Integrated a patch from Peter Vrabec (pvrabec@redheat.com):
  - added klogd under the name of rklogd (remove dependency on
    original sysklogd package
  - createDB.sql now in UTF
  - added additional config files for use on Red Hat
---------------------------------------------------------------------------
Version 1.13.1 (RGer), 2007-02-05
- changed the listen backlog limit to a more reasonable value based on
  the maximum number of TCP connections configurd (10% + 5) - thanks to Guy
  Standen for the hint (actually, the limit was 5 and that was a 
  left-over from early testing).
- fixed a bug in makefile which caused DB-support to be disabled when
  NETZIP support was enabled
- added the -e option to allow transmission of every message to remote
  hosts (effectively turns off duplicate message suppression)
- (somewhat) improved memory consumption when compiled with MySQL support
- looks like we fixed an incompatibility with MySQL 5.x and above software
  At least in one case, the remote server name was destroyed, leading to 
  a connection failure. The new, improved code does not have this issue and
  so we see this as solved (the new code is generally somewhat better, so
  there is a good chance we fixed this incompatibility).
---------------------------------------------------------------------------
Version 1.13.0 (RGer), 2006-12-19
- added '$' as ToPos proptery replacer specifier - means "up to the
  end of the string"
- property replacer option "escape-cc", "drop-cc" and "space-cc"  added
- changed the handling of \0 characters inside syslog messages. We now
  consistently escape them to "#000". This is somewhat recommended in
  the draft-ietf-syslog-protocol-19 draft. While the real recomendation
  is to not escape any characters at all, we can not do this without
  considerable modification of the code. So we escape it to "#000", which
  is consistent with a sample found in the Internet-draft.
- removed message glue logic (see printchopped() comment for details)
  Also caused removal of parts table and thus some improvements in
  memory usage.
- changed the default MAXLINE to 2048 to take care of recent syslog
  standardization efforts (can easily be changed in syslogd.c)
- added support for byte-counted TCP syslog messages (much like
  syslog-transport-tls-05 Internet Draft). This was necessary to
  support compression over TCP.
- added support for receiving compressed syslog messages
- added support for sending compressed syslog messages
- fixed a bug where the last message in a syslog/tcp stream was
  lost if it was not properly terminated by a LF character
---------------------------------------------------------------------------
Version 1.12.3 (RGer), 2006-10-04
- implemented some changes to support Solaris (but support is not
  yet complete)
- commented out (via #if 0) some methods that are currently not being use
  but should be kept for further us
- added (interim) -u 1 option to turn off hostname and tag parsing
- done some modifications to better support Fedora
- made the field delimiter inside property replace configurable via
  template
- fixed a bug in property replacer: if fields were used, the delimitor
  became part of the field. Up until now, this was barely noticable as 
  the delimiter as TAB only and thus invisible to a human. With other
  delimiters available now, it quickly showed up. This bug fix might cause
  some grief to existing installations if they used the extra TAB for
  whatever reasons - sorry folks... Anyhow, a solution is easy: just add
  a TAB character contstant into your template. Thus, there has no attempt
  been made to do this in a backwards-compatible way.
---------------------------------------------------------------------------
Version 1.12.2 (RGer), 2006-02-15
- fixed a bug in the RFC 3339 date formatter. An extra space was added
  after the actual timestamp
- added support for providing high-precision RFC3339 timestamps for
  (rsyslogd-)internally-generated messages
- very (!) experimental support for syslog-protocol internet draft
  added (the draft is experimental, the code is solid ;))
- added support for field-extracting in the property replacer
- enhanced the legacy-syslog parser so that it can interpret messages
  that do not contain a TIMESTAMP
- fixed a bug that caused the default socket (usually /dev/log) to be
  opened even when -o command line option was given
- fixed a bug in the Debian sample startup script - it caused rsyslogd
  to listen to remote requests, which it shouldn't by default
---------------------------------------------------------------------------
Version 1.12.1 (RGer), 2005-11-23
- made multithreading work with BSD. Some signal-handling needed to be
  restructured. Also, there might be a slight delay of up to 10 seconds
  when huping and terminating rsyslogd under BSD
- fixed a bug where a NULL-pointer was passed to printf() in logmsg().
- fixed a bug during "make install" where rc3195d was not installed
  Thanks to Bennett Todd for spotting this.
- fixed a bug where rsyslogd dumped core when no TAG was found in the
  received message
- enhanced message parser so that it can deal with missing hostnames
  in many cases (may not be totally fail-safe)
- fixed a bug where internally-generated messages did not have the correct
  TAG
---------------------------------------------------------------------------
Version 1.12.0 (RGer), 2005-10-26
- moved to a multi-threaded design. single-threading is still optionally
  available. Multi-threading is experimental!
- fixed a potential race condition. In the original code, marking was done
  by an alarm handler, which could lead to all sorts of bad things. This
  has been changed now. See comments in syslogd.c/domark() for details.
- improved debug output for property-based filters
- not a code change, but: I have checked all exit()s to make sure that
  none occurs once rsyslogd has started up. Even in unusual conditions
  (like low-memory conditions) rsyslogd somehow remains active. Of course,
  it might loose a message or two, but at least it does not abort and it
  can also recover when the condition no longer persists.
- fixed a bug that could cause loss of the last message received
  immediately before rsyslogd was terminated.
- added comments on thread-safety of global variables in syslogd.c
- fixed a small bug: spurios printf() when TCP syslog was used
- fixed a bug that causes rsyslogd to dump core on termination when one
  of the selector lines did not receive a message during the run (very
  unlikely)
- fixed an one-too-low memory allocation in the TCP sender. Could result
  in rsyslogd dumping core.
- fixed a bug with regular expression support (thanks to Andres Riancho)
- a little bit of code restructuring (especially main(), which was
  horribly large)
---------------------------------------------------------------------------
Version 1.11.1 (RGer), 2005-10-19
- support for BSD-style program name and host blocks
- added a new property "programname" that can be used in templates
- added ability to specify listen port for rfc3195d
- fixed a bug that rendered the "startswith" comparison operation
  unusable.
- changed more functions to "static" storage class to help compiler
  optimize (should have been static in the first place...)
- fixed a potential memory leak in the string buffer class destructor.
  As the destructur was previously never called, the leak did not actually
  appear.
- some internal restructuring in anticipation/preparation of minimal
  multi-threading support
- rsyslogd still shares some code with the sysklogd project. Some patches
  for this shared code have been brought over from the sysklogd CVS.
---------------------------------------------------------------------------
Version 1.11.0 (RGer), 2005-10-12
- support for receiving messages via RFC 3195; added rfc3195d for that
  purpose
- added an additional guard to prevent rsyslogd from aborting when the
  2gb file size limit is hit. While a user can configure rsyslogd to
  handle such situations, it would abort if that was not done AND large
  file support was not enabled (ok, this is hopefully an unlikely scenario)
- fixed a bug that caused additional Unix domain sockets to be incorrectly
  processed - could lead to message loss in extreme cases
---------------------------------------------------------------------------
Version 1.10.2 (RGer), 2005-09-27
- added comparison operations in property-based filters:
  * isequal
  * startswith
- added ability to negate all property-based filter comparison operations
  by adding a !-sign right in front of the operation name
- added the ability to specify remote senders for UDP and TCP
  received messages. Allows to block all but well-known hosts
- changed the $-config line directives to be case-INsensitive
- new command line option -w added: "do not display warnings if messages
  from disallowed senders are received"
- fixed a bug that caused rsyslogd to dump core when the compare value
  was not quoted in property-based filters
- fixed a bug in the new CStr compare function which lead to invalid
  results (fortunately, this function was not yet used widely)
- added better support for "debugging" rsyslog.conf property filters
  (only if -d switch is given)
- changed some function definitions to static, which eventually enables
  some compiler optimizations
- fixed a bug in MySQL code; when a SQL error occured, rsyslogd could
  run in a tight loop. This was due to invalid sequence of error reporting
  and is now fixed.
---------------------------------------------------------------------------
Version 1.10.1 (RGer), 2005-09-23
- added the ability to execute a shell script as an action.
  Thanks to Bjoern Kalkbrenner for providing the code!
- fixed a bug in the MySQL code; due to the bug the automatic one-time
  retry after an error did not happen - this lead to error message in
  cases where none should be seen (e.g. after a MySQL restart)
- fixed a security issue with SQL-escaping in conjunction with
  non-(SQL-)standard MySQL features.
---------------------------------------------------------------------------
Version 1.10.0 (RGer), 2005-09-20
  REMINDER: 1.10 is the first unstable version if the 1.x series!
- added the capability to filter on any property in selector lines
  (not just facility and priority)
- changed stringbuf into a new counted string class
- added support for a "discard" action. If a selector line with
  discard (~ character) is found, no selector lines *after* that
  line will be processed.
- thanks to Andres Riancho, regular expression support has been
  added to the template engine
- added the FROMHOST property in the template processor, which could
  previously not be obtained. Thanks to Cristian Testa for pointing
  this out and even providing a fix.
- added display of compile-time options to -v output
- performance improvement for production build - made some checks
  to happen only during debug mode
- fixed a problem with compiling on SUSE and - while doing so - removed
  the socket call to set SO_BSDCOMPAT in cases where it is obsolete.
---------------------------------------------------------------------------
Version 1.0.4 (RGer), 2006-02-01
- a small but important fix: the tcp receiver had two forgotten printf's
  in it that caused a lot of unnecessary output to stdout. This was
  important enough to justify a new release
---------------------------------------------------------------------------
Version 1.0.3 (RGer), 2005-11-14
- added an additional guard to prevent rsyslogd from aborting when the
  2gb file size limit is hit. While a user can configure rsyslogd to
  handle such situations, it would abort if that was not done AND large
  file support was not enabled (ok, this is hopefully an unlikely scenario)
- fixed a bug that caused additional Unix domain sockets to be incorrectly
  processed - could lead to message loss in extreme cases
- applied some patches available from the sysklogd project to code
  shared from there
- fixed a bug that causes rsyslogd to dump core on termination when one
  of the selector lines did not receive a message during the run (very
  unlikely)
- fixed an one-too-low memory allocation in the TCP sender. Could result
  in rsyslogd dumping core.
- fixed a bug in the TCP sender that caused the retry logic to fail
  after an error or receiver overrun
- fixed a bug in init() that could lead to dumping core
- fixed a bug that could lead to dumping core when no HOSTNAME or no TAG
  was present in the syslog message
---------------------------------------------------------------------------
Version 1.0.2 (RGer), 2005-10-05
- fixed an issue with MySQL error reporting. When an error occured,
  the MySQL driver went into an endless loop (at least in most cases).
---------------------------------------------------------------------------
Version 1.0.1 (RGer), 2005-09-23
- fixed a security issue with SQL-escaping in conjunction with
  non-(SQL-)standard MySQL features.
---------------------------------------------------------------------------
Version 1.0.0 (RGer), 2005-09-12
- changed install doc to cover daily cron scripts - a trouble source
- added rc script for slackware (provided by Chris Elvidge - thanks!) 
- fixed a really minor bug in usage() - the -r option was still
  reported as without the port parameter
---------------------------------------------------------------------------
Version 0.9.8 (RGer), 2005-09-05
- made startup and shutdown message more consistent and included the
  pid, so that they can be easier correlated. Used syslog-protocol
  structured data format for this purpose.
- improved config info in startup message, now tells not only
  if it is listening remote on udp, but also for tcp. Also includes
  the port numbers. The previous startup message was misleading, because
  it did not say "remote reception" if rsyslogd was only listening via
  tcp (but not via udp).
- added a "how can you help" document to the doc set
---------------------------------------------------------------------------
Version 0.9.7 (RGer), 2005-08-15
- some of the previous doc files (like INSTALL) did not properly
  reflect the changes to the build process and the new doc. Fixed
  that.
- changed syslogd.c so that when compiled without database support,
  an error message is displayed when a database action is detected
  in the config file (previously this was used as an user rule ;))
- fixed a bug in the os-specific Makefiles which caused MySQL
  support to not be compiled, even if selected
---------------------------------------------------------------------------
Version 0.9.6 (RGer), 2005-08-09
- greatly enhanced documentation. Now available in html format in
  the "doc" folder and FreeBSD. Finally includes an install howto.
- improved MySQL error messages a little - they now show up as log
  messages, too (formerly only in debug mode)
- added the ability to specify the listen port for udp syslog.
  WARNING: This introduces an incompatibility. Formerly, udp
  syslog was enabled by the -r command line option. Now, it is
  "-r [port]", which is consistent with the tcp listener. However,
  just -r will now return an error message.
- added sample startup scripts for Debian and FreeBSD
- added support for easy feature selection in the makefile. Un-
  fortunately, this also means I needed to spilt the make file
  for different OS and distros. There are some really bad syntax
  differences between FreeBSD and Linux make.
---------------------------------------------------------------------------
Version 0.9.5 (RGer), 2005-08-01
- the "semicolon bug" was actually not (fully) solved in 0.9.4. One
  part of the bug was solved, but another still existed. This one
  is fixed now, too.
- the "semicolon bug" actually turned out to be a more generic bug.
  It appeared whenever an invalid template name was given. With some
  selector actions, rsyslogd dumped core, with other it "just" had
  a small ressource leak with others all worked well. These anomalies
  are now fixed. Note that they only appeared during system initaliziation
  once the system was running, nothing bad happened.
- improved error reporting for template errors on startup. They are now
  shown on the console and the start-up tty. Formerly, they were only
  visible in debug mode.
- support for multiple instances of rsyslogd on a single machine added
- added new option "-o" --> omit local unix domain socket. This option
  enables rsyslogd NOT to listen to the local socket. This is most
  helpful when multiple instances of rsyslogd (or rsyslogd and another
  syslogd) shall run on a single system.
- added new option "-i <pidfile>" which allows to specify the pidfile.
  This is needed when multiple instances of rsyslogd are to be run.
- the new project home page is now online at www.rsyslog.com
---------------------------------------------------------------------------
Version 0.9.4 (RGer), 2005-07-25
- finally added the TCP sender. It now supports non-blocking mode, no
  longer disabling message reception during connect. As it is now, it
  is usable in production. The code could be more sophisticated, but
  I've kept it short in anticipation of the move to liblogging, which
  will lead to the removal of the code just written ;)
- the "exiting on signal..." message still had the "syslogd" name in 
  it. Changed this to "rsyslogd", as we do not have a large user base
  yet, this should pose no problem.
- fixed "the semiconlon" bug. rsyslogd dumped core if a write-db action
  was specified but no semicolon was given after the password (an empty
  template was ok, but the semicolon needed to be present).
- changed a default for traditional output format. During testing, it
  was seen that the timestamp written to file in default format was
  the time of message reception, not the time specified in the TIMESTAMP
  field of the message itself. Traditionally, the message TIMESTAMP is
  used and this has been changed now.
---------------------------------------------------------------------------
Version 0.9.3 (RGer), 2005-07-19
- fixed a bug in the message parser. In June, the RFC 3164 timestamp
  was not correctly parsed (yes, only in June and some other months,
  see the code comment to learn why...)
- added the ability to specify the destination port when forwarding
  syslog messages (both for TCP and UDP)
- added an very experimental TCP sender (activated by
  @@machine:port in config). This is not yet for production use. If
  the receiver is not alive, rsyslogd will wait quite some time until
  the connection request times out, which most probably leads to
  loss of incoming messages.

---------------------------------------------------------------------------
Version 0.9.2 (RGer), around 2005-07-06
- I intended to change the maxsupported message size to 32k to
  support IHE - but given the memory inefficiency in the usual use
  cases, I have not done this. I have, however, included very
  specific instructions on how to do this in the source code. I have
  also done some testing with 32k messages, so you can change the
  max size without taking too much risk.
- added a syslog/tcp receiver; we now can receive messages via
  plain tcp, but we can still send only via UDP. The syslog/tcp
  receiver is the primary enhancement of this release.
- slightly changed some error messages that contained a spurios \n at
  the end of the line (which gives empty lines in your log...)

---------------------------------------------------------------------------
Version 0.9.1 (RGer)
- fixed code so that it compiles without errors under FreeBSD
- removed now unused function "allocate_log()" from syslogd.c
- changed the make file so that it contains more defines for
  different environments (in the long term, we need a better
  system for disabling/enabling features...)
- changed some printf's printing off_t types to %lld and
  explicit (long long) casts. I tried to figure out the exact type,
  but did not succeed in this. In the worst case, ultra-large peta-
  byte files will now display funny informational messages on rollover,
  something I think we can live with for the next 10 years or so...

---------------------------------------------------------------------------
Version 0.9.0 (RGer)
- changed the filed structure to be a linked list. Previously, it
  was a table - well, for non-SYSV it was defined as linked list,
  but from what I see that code did no longer work after my
  modifications. I am now using a linked list in general because
  that is needed for other upcoming modifications.
- fixed a bug that caused rsyslogd not to listen to anything if
  the configuration file could not be read
- pervious versions disabled network logging (send/receive) if
  syslog/udp port was not in /etc/services. Now defaulting to
  port 514 in this case.
- internal error messages are now supported up to 256 bytes
- error message seen during config file read are now also displayed
  to the attached tty and not only the console
- changed some error messages during init to be sent to the console
  and/or emergency log. Previously, they were only seen if the
  -d (debug) option was present on the command line.
- fixed the "2gb file issue on 32bit systems". If a file grew to
  more than 2gb, the syslogd was aborted with "file size exceeded". 
  Now, defines have been added according to
  http://www.daimi.au.dk/~kasperd/comp.os.linux.development.faq.html#LARGEFILE
  Testing revealed that they work ;)
  HOWEVER, if your file system, glibc, kernel, whatever does not
  support files larger 2gb, you need to set a file size limit with
  the new output channel mechanism.
- updated man pages to reflect the changes

---------------------------------------------------------------------------
Version 0.8.4

- improved -d debug output (removed developer-only content)
- now compiles under FreeBSD and NetBSD (only quick testing done on NetBSD)
---------------------------------------------------------------------------
Version 0.8.3

- security model in "make install" changed
- minor doc updates
---------------------------------------------------------------------------
Version 0.8.2

- added man page for rsyslog.conf and rsyslogd
- gave up on the concept of rsyslog being a "drop in" replacement
  for syslogd. Now, the user installs rsyslogd and also needs to
  adjust his system settings to this specifically. This also lead
  to these changes:
  * changed Makefile so that install now installs rsyslogd instead
    of dealing with syslogd
  * changed the default config file name to rsyslog.conf
---------------------------------------------------------------------------
Version 0.8.1

- fixed a nasty memory leak (probably not the last one with this release)
- some enhancements to Makefile as suggested by Bennett Todd
- syslogd-internal messages (like restart) were missing the hostname
  this has been corrected
---------------------------------------------------------------------------
Version 0.8.0

Initial testing release. Based on the sysklogd package. Thanks to the
sysklogd maintainers for all their good work!
---------------------------------------------------------------------------

----------------------------------------------------------------------
The following comments are from the stock syslogd.c source. They provide
some insight into what happened to the source before we forked
rsyslogd. However, much of the code already has been replaced and more
is to be replaced. So over time, these comments become less valuable.
I have moved them out of the syslogd.c file to shrink it, especially
as a lot of them do no longer apply. For historical reasons and
understanding of how the daemon evolved, they are probably still
helpful.
 * Author: Eric Allman
 * extensive changes by Ralph Campbell
 * more extensive changes by Eric Allman (again)
 *
 * Steve Lord:	Fix UNIX domain socket code, added linux kernel logging
 *		change defines to
 *		SYSLOG_INET	- listen on a UDP socket
 *		SYSLOG_UNIXAF	- listen on unix domain socket
 *		SYSLOG_KERNEL	- listen to linux kernel
 *
 * Mon Feb 22 09:55:42 CST 1993:  Dr. Wettstein
 * 	Additional modifications to the source.  Changed priority scheme
 *	to increase the level of configurability.  In its stock configuration
 *	syslogd no longer logs all messages of a certain priority and above
 *	to a log file.  The * wildcard is supported to specify all priorities.
 *	Note that this is a departure from the BSD standard.
 *
 *	Syslogd will now listen to both the inetd and the unixd socket.  The
 *	strategy is to allow all local programs to direct their output to
 *	syslogd through the unixd socket while the program listens to the
 *	inetd socket to get messages forwarded from other hosts.
 *
 * Fri Mar 12 16:55:33 CST 1993:  Dr. Wettstein
 *	Thanks to Stephen Tweedie (dcs.ed.ac.uk!sct) for helpful bug-fixes
 *	and an enlightened commentary on the prioritization problem.
 *
 *	Changed the priority scheme so that the default behavior mimics the
 *	standard BSD.  In this scenario all messages of a specified priority
 *	and above are logged.
 *
 *	Add the ability to specify a wildcard (=) as the first character
 *	of the priority name.  Doing this specifies that ONLY messages with
 *	this level of priority are to be logged.  For example:
 *
 *		*.=debug			/usr/adm/debug
 *
 *	Would log only messages with a priority of debug to the /usr/adm/debug
 *	file.
 *
 *	Providing an * as the priority specifies that all messages are to be
 *	logged.  Note that this case is degenerate with specifying a priority
 *	level of debug.  The wildcard * was retained because I believe that
 *	this is more intuitive.
 *
 * Thu Jun 24 11:34:13 CDT 1993:  Dr. Wettstein
 *	Modified sources to incorporate changes in libc4.4.  Messages from
 *	syslog are now null-terminated, syslogd code now parses messages
 *	based on this termination scheme.  Linux as of libc4.4 supports the
 *	fsync system call.  Modified code to fsync after all writes to
 *	log files.
 *
 * Sat Dec 11 11:59:43 CST 1993:  Dr. Wettstein
 *	Extensive changes to the source code to allow compilation with no
 *	complaints with -Wall.
 *
 *	Reorganized the facility and priority name arrays so that they
 *	compatible with the syslog.h source found in /usr/include/syslog.h.
 *	NOTE that this should really be changed.  The reason I do not
 *	allow the use of the values defined in syslog.h is on account of
 *	the extensions made to allow the wildcard character in the
 *	priority field.  To fix this properly one should malloc an array,
 *	copy the contents of the array defined by syslog.h and then
 *	make whatever modifications that are desired.  Next round.
 *
 * Thu Jan  6 12:07:36 CST 1994:  Dr. Wettstein
 *	Added support for proper decomposition and re-assembly of
 *	fragment messages on UNIX domain sockets.  Lack of this capability
 *	was causing 'partial' messages to be output.  Since facility and
 *	priority information is encoded as a leader on the messages this
 *	was causing lines to be placed in erroneous files.
 *
 *	Also added a patch from Shane Alderton (shane@ion.apana.org.au) to
 *	correct a problem with syslogd dumping core when an attempt was made
 *	to write log messages to a logged-on user.  Thank you.
 *
 *	Many thanks to Juha Virtanen (jiivee@hut.fi) for a series of
 *	interchanges which lead to the fixing of problems with messages set
 *	to priorities of none and emerg.  Also thanks to Juha for a patch
 *	to exclude users with a class of LOGIN from receiving messages.
 *
 *	Shane Alderton provided an additional patch to fix zombies which
 *	were conceived when messages were written to multiple users.
 *
 * Mon Feb  6 09:57:10 CST 1995:  Dr. Wettstein
 *	Patch to properly reset the single priority message flag.  Thanks
 *	to Christopher Gori for spotting this bug and forwarding a patch.
 *
 * Wed Feb 22 15:38:31 CST 1995:  Dr. Wettstein
 *	Added version information to startup messages.
 *
 *	Added defines so that paths to important files are taken from
 *	the definitions in paths.h.  Hopefully this will insure that
 *	everything follows the FSSTND standards.  Thanks to Chris Metcalf
 *	for a set of patches to provide this functionality.  Also thanks
 *	Elias Levy for prompting me to get these into the sources.
 *
 * Wed Jul 26 18:57:23 MET DST 1995:  Martin Schulze
 *	Linux' gethostname only returns the hostname and not the fqdn as
 *	expected in the code. But if you call hostname with an fqdn then
 *	gethostname will return an fqdn, so we have to mention that. This
 *	has been changed.
 *
 *	The 'LocalDomain' and the hostname of a remote machine is
 *	converted to lower case, because the original caused some
 *	inconsistency, because the (at least my) nameserver did respond an
 *	fqdn containing of upper- _and_ lowercase letters while
 *	'LocalDomain' consisted only of lowercase letters and that didn't
 *	match.
 *
 * Sat Aug  5 18:59:15 MET DST 1995:  Martin Schulze
 *	Now no messages that were received from any remote host are sent
 *	out to another. At my domain this missing feature caused ugly
 *	syslog-loops, sometimes.
 *
 *	Remember that no message is sent out. I can't figure out any
 *	scenario where it might be useful to change this behavior and to
 *	send out messages to other hosts than the one from which we
 *	received the message, but I might be shortsighted. :-/
 *
 * Thu Aug 10 19:01:08 MET DST 1995:  Martin Schulze
 *	Added my pidfile.[ch] to it to perform a better handling with
 *	pidfiles. Now both, syslogd and klogd, can only be started
 *	once. They check the pidfile.
 *
 * Sun Aug 13 19:01:41 MET DST 1995:  Martin Schulze
 *	Add an addition to syslog.conf's interpretation. If a priority
 *	begins with an exclamation mark ('!') the normal interpretation
 *	of the priority is inverted: ".!*" is the same as ".none", ".!=info"
 *	don't logs the info priority, ".!crit" won't log any message with
 *	the priority crit or higher. For example:
 *
 *		mail.*;mail.!=info		/usr/adm/mail
 *
 *	Would log all messages of the facility mail except those with
 *	the priority info to /usr/adm/mail. This makes the syslogd
 *	much more flexible.
 *
 *	Defined TABLE_ALLPRI=255 and changed some occurrences.
 *
 * Sat Aug 19 21:40:13 MET DST 1995:  Martin Schulze
 *	Making the table of facilities and priorities while in debug
 *	mode more readable.
 *
 *	If debugging is turned on, printing the whole table of
 *	facilities and priorities every hexadecimal or 'X' entry is
 *	now 2 characters wide.
 *
 *	The number of the entry is prepended to each line of
 *	facilities and priorities, and F_UNUSED lines are not shown
 *	anymore.
 *
 *	Corrected some #ifdef SYSV's.
 *
 * Mon Aug 21 22:10:35 MET DST 1995:  Martin Schulze
 *	Corrected a strange behavior during parsing of configuration
 *	file. The original BSD syslogd doesn't understand spaces as
 *	separators between specifier and action. This syslogd now
 *	understands them. The old behavior caused some confusion over
 *	the Linux community.
 *
 * Thu Oct 19 00:02:07 MET 1995:  Martin Schulze
 *	The default behavior has changed for security reasons. The
 *	syslogd will not receive any remote message unless you turn
 *	reception on with the "-r" option.
 *
 *	Not defining SYSLOG_INET will result in not doing any network
 *	activity, i.e. not sending or receiving messages.  I changed
 *	this because the old idea is implemented with the "-r" option
 *	and the old thing didn't work anyway.
 *
 * Thu Oct 26 13:14:06 MET 1995:  Martin Schulze
 *	Added another logfile type F_FORW_UNKN.  The problem I ran into
 *	was a name server that runs on my machine and a forwarder of
 *	kern.crit to another host.  The hosts address can only be
 *	fetched using the nameserver.  But named is started after
 *	syslogd, so syslogd complained.
 *
 *	This logfile type will retry to get the address of the
 *	hostname ten times and then complain.  This should be enough to
 *	get the named up and running during boot sequence.
 *
 * Fri Oct 27 14:08:15 1995:  Dr. Wettstein
 *	Changed static array of logfiles to a dynamic array. This
 *	can grow during process.
 *
 * Fri Nov 10 23:08:18 1995:  Martin Schulze
 *	Inserted a new tabular sys_h_errlist that contains plain text
 *	for error codes that are returned from the net subsystem and
 *	stored in h_errno. I have also changed some wrong lookups to
 *	sys_errlist.
 *
 * Wed Nov 22 22:32:55 1995:  Martin Schulze
 *	Added the fabulous strip-domain feature that allows us to
 *	strip off (several) domain names from the fqdn and only log
 *	the simple hostname. This is useful if you're in a LAN that
 *	has a central log server and also different domains.
 *
 *	I have also also added the -l switch do define hosts as
 *	local. These will get logged with their simple hostname, too.
 *
 * Thu Nov 23 19:02:56 MET DST 1995:  Martin Schulze
 *	Added the possibility to omit fsyncing of logfiles after every
 *	write. This will give some performance back if you have
 *	programs that log in a very verbose manner (like innd or
 *	smartlist). Thanks to Stephen R. van den Berg <srb@cuci.nl>
 *	for the idea.
 *
 * Thu Jan 18 11:14:36 CST 1996:  Dr. Wettstein
 *	Added patche from beta-testers to stop compile error.  Also
 *	added removal of pid file as part of termination cleanup.
 *
 * Wed Feb 14 12:42:09 CST 1996:  Dr. Wettstein
 *	Allowed forwarding of messages received from remote hosts to
 *	be controlled by a command-line switch.  Specifying -h allows
 *	forwarding.  The default behavior is to disable forwarding of
 *	messages which were received from a remote host.
 *
 *	Parent process of syslogd does not exit until child process has
 *	finished initialization process.  This allows rc.* startup to
 *	pause until syslogd facility is up and operating.
 *
 *	Re-arranged the select code to move UNIX domain socket accepts
 *	to be processed later.  This was a contributed change which
 *	has been proposed to correct the delays sometimes encountered
 *	when syslogd starts up.
 *
 *	Minor code cleanups.
 *
 * Thu May  2 15:15:33 CDT 1996:  Dr. Wettstein
 *	Fixed bug in init function which resulted in file descripters
 *	being orphaned when syslogd process was re-initialized with SIGHUP
 *	signal.  Thanks to Edvard Tuinder
 *	(Edvard.Tuinder@praseodymium.cistron.nl) for putting me on the
 *	trail of this bug.  I am amazed that we didn't catch this one
 *	before now.
 *
 * Tue May 14 00:03:35 MET DST 1996:  Martin Schulze
 *	Corrected a mistake that causes the syslogd to stop logging at
 *	some virtual consoles under Linux. This was caused by checking
 *	the wrong error code. Thanks to Michael Nonweiler
 *	<mrn20@hermes.cam.ac.uk> for sending me a patch.
 *
 * Mon May 20 13:29:32 MET DST 1996:  Miquel van Smoorenburg <miquels@cistron.nl>
 *	Added continuation line supported and fixed a bug in
 *	the init() code.
 *
 * Tue May 28 00:58:45 MET DST 1996:  Martin Schulze
 *	Corrected behaviour of blocking pipes - i.e. the whole system
 *	hung.  Michael Nonweiler <mrn20@hermes.cam.ac.uk> has sent us
 *	a patch to correct this.  A new logfile type F_PIPE has been
 *	introduced.
 *
 * Mon Feb 3 10:12:15 MET DST 1997:  Martin Schulze
 *	Corrected behaviour of logfiles if the file can't be opened.
 *	There was a bug that causes syslogd to try to log into non
 *	existing files which ate cpu power.
 *
 * Sun Feb 9 03:22:12 MET DST 1997:  Martin Schulze
 *	Modified syslogd.c to not kill itself which confuses bash 2.0.
 *
 * Mon Feb 10 00:09:11 MET DST 1997:  Martin Schulze
 *	Improved debug code to decode the numeric facility/priority
 *	pair into textual information.
 *
 * Tue Jun 10 12:35:10 MET DST 1997:  Martin Schulze
 *	Corrected freeing of logfiles.  Thanks to Jos Vos <jos@xos.nl>
 *	for reporting the bug and sending an idea to fix the problem.
 *
 * Tue Jun 10 12:51:41 MET DST 1997:  Martin Schulze
 *	Removed sleep(10) from parent process.  This has caused a slow
 *	startup in former times - and I don't see any reason for this.
 *
 * Sun Jun 15 16:23:29 MET DST 1997: Michael Alan Dorman
 *	Some more glibc patches made by <mdorman@debian.org>.
 *
 * Thu Jan  1 16:04:52 CET 1998: Martin Schulze <joey@infodrom.north.de
 *	Applied patch from Herbert Thielen <Herbert.Thielen@lpr.e-technik.tu-muenchen.de>.
 *	This included some balance parentheses for emacs and a bug in
 *	the exclamation mark handling.
 *
 *	Fixed small bug which caused syslogd to write messages to the
 *	wrong logfile under some very rare conditions.  Thanks to
 *	Herbert Xu <herbert@gondor.apana.org.au> for fiddling this out.
 *
 * Thu Jan  8 22:46:35 CET 1998: Martin Schulze <joey@infodrom.north.de>
 *	Reworked one line of the above patch as it prevented syslogd
 *	from binding the socket with the result that no messages were
 *	forwarded to other hosts.
 *
 * Sat Jan 10 01:33:06 CET 1998: Martin Schulze <joey@infodrom.north.de>
 *	Fixed small bugs in F_FORW_UNKN meachanism.  Thanks to Torsten
 *	Neumann <torsten@londo.rhein-main.de> for pointing me to it.
 *
 * Mon Jan 12 19:50:58 CET 1998: Martin Schulze <joey@infodrom.north.de>
 *	Modified debug output concerning remote receiption.
 *
 * Mon Feb 23 23:32:35 CET 1998: Topi Miettinen <Topi.Miettinen@ml.tele.fi>
 *	Re-worked handling of Unix and UDP sockets to support closing /
 *	opening of them in order to have it open only if it is needed
 *	either for forwarding to a remote host or by receiption from
 *	the network.
 *
 * Wed Feb 25 10:54:09 CET 1998: Martin Schulze <joey@infodrom.north.de>
 *	Fixed little comparison mistake that prevented the MARK
 *	feature to work properly.
 *
 * Wed Feb 25 13:21:44 CET 1998: Martin Schulze <joey@infodrom.north.de>
 *	Corrected Topi's patch as it prevented forwarding during
 *	startup due to an unknown LogPort.
 *
 * Sat Oct 10 20:01:48 CEST 1998: Martin Schulze <joey@infodrom.north.de>
 *	Added support for TESTING define which will turn syslogd into
 *	stdio-mode used for debugging.
 *
 * Sun Oct 11 20:16:59 CEST 1998: Martin Schulze <joey@infodrom.north.de>
 *	Reworked the initialization/fork code.  Now the parent
 *	process activates a signal handler which the daughter process
 *	will raise if it is initialized.  Only after that one the
 *	parent process may exit.  Otherwise klogd might try to flush
 *	its log cache while syslogd can't receive the messages yet.
 *
 * Mon Oct 12 13:30:35 CEST 1998: Martin Schulze <joey@infodrom.north.de>
 *	Redirected some error output with regard to argument parsing to
 *	stderr.
 *
 * Mon Oct 12 14:02:51 CEST 1998: Martin Schulze <joey@infodrom.north.de>
 *	Applied patch provided vom Topi Miettinen with regard to the
 *	people from OpenBSD.  This provides the additional '-a'
 *	argument used for specifying additional UNIX domain sockets to
 *	listen to.  This is been used with chroot()'ed named's for
 *	example.  See for http://www.psionic.com/papers/dns.html
 *
 * Mon Oct 12 18:29:44 CEST 1998: Martin Schulze <joey@infodrom.north.de>
 *	Added `ftp' facility which was introduced in glibc version 2.
 *	It's #ifdef'ed so won't harm with older libraries.
 *
 * Mon Oct 12 19:59:21 MET DST 1998: Martin Schulze <joey@infodrom.north.de>
 *	Code cleanups with regard to bsd -> posix transition and
 *	stronger security (buffer length checking).  Thanks to Topi
 *	Miettinen <tom@medialab.sonera.net>
 *	. index() --> strchr()
 *	. sprintf() --> snprintf()
 *	. bcopy() --> memcpy()
 *	. bzero() --> memset()
 *	. UNAMESZ --> UT_NAMESIZE
 *	. sys_errlist --> strerror()
 *
 * Mon Oct 12 20:22:59 CEST 1998: Martin Schulze <joey@infodrom.north.de>
 *	Added support for setutent()/getutent()/endutend() instead of
 *	binary reading the UTMP file.  This is the the most portable
 *	way.  This allows /var/run/utmp format to change, even to a
 *	real database or utmp daemon. Also if utmp file locking is
 *	implemented in libc, syslog will use it immediately.  Thanks
 *	to Topi Miettinen <tom@medialab.sonera.net>.
 *
 * Mon Oct 12 20:49:18 MET DST 1998: Martin Schulze <joey@infodrom.north.de>
 *	Avoid logging of SIGCHLD when syslogd is in the process of
 *	exiting and closing its files.  Again thanks to Topi.
 *
 * Mon Oct 12 22:18:34 CEST 1998: Martin Schulze <joey@infodrom.north.de>
 *	Modified printline() to support 8bit characters - such as
 *	russion letters.  Thanks to Vladas Lapinskas <lapinskas@mail.iae.lt>.
 *
 * Sat Nov 14 02:29:37 CET 1998: Martin Schulze <joey@infodrom.north.de>
 *	``-m 0'' now turns of MARK logging entirely.
 *
 * Tue Jan 19 01:04:18 MET 1999: Martin Schulze <joey@infodrom.north.de>
 *	Finally fixed an error with `-a' processing, thanks to Topi
 *	Miettinen <tom@medialab.sonera.net>.
 *
 * Sun May 23 10:08:53 CEST 1999: Martin Schulze <joey@infodrom.north.de>
 *	Removed superflous call to utmpname().  The path to the utmp
 *	file is defined in the used libc and should not be hardcoded
 *	into the syslogd binary referring the system it was compiled on.
 *
 * Sun Sep 17 20:45:33 CEST 2000: Martin Schulze <joey@infodrom.ffis.de>
 *	Fixed some bugs in printline() code that did not escape
 *	control characters '\177' through '\237' and contained a
 *	single-byte buffer overflow.  Thanks to Solar Designer
 *	<solar@false.com>.
 *
 * Sun Sep 17 21:26:16 CEST 2000: Martin Schulze <joey@infodrom.ffis.de>
 *	Don't close open sockets upon reload.  Thanks to Bill
 *	Nottingham.
 *
 * Mon Sep 18 09:10:47 CEST 2000: Martin Schulze <joey@infodrom.ffis.de>
 *	Fixed bug in printchopped() that caused syslogd to emit
 *	kern.emerg messages when splitting long lines.  Thanks to
 *	Daniel Jacobowitz <dan@debian.org> for the fix.
 *
 * Mon Sep 18 15:33:26 CEST 2000: Martin Schulze <joey@infodrom.ffis.de>
 *	Removed unixm/unix domain sockets and switch to Datagram Unix
 *	Sockets.  This should remove one possibility to play DoS with
 *	syslogd.  Thanks to Olaf Kirch <okir@caldera.de> for the patch.
 *
 * Sun Mar 11 20:23:44 CET 2001: Martin Schulze <joey@infodrom.ffis.de>
 *	Don't return a closed fd if `-a' is called with a wrong path.
 *	Thanks to Bill Nottingham <notting@redhat.com> for providing
 *	a patch.<|MERGE_RESOLUTION|>--- conflicted
+++ resolved
@@ -1,5 +1,4 @@
 ---------------------------------------------------------------------------
-<<<<<<< HEAD
 Version 4.6.6  [v4-stable] (rgerhards), 2010-11-??
 - bugfix: a couple of problems that imfile had on some platforms, namely
   Ubuntu (not their fault, but occured there)
@@ -633,10 +632,9 @@
 - restructured rsyslog.conf documentation
 - bugfix: memory leak in ompgsql
   Thanks to Ken for providing the patch
-=======
+---------------------------------------------------------------------------
 Version 3.22.4 [v3-stable] (rgerhards), 2010-??-??
 - improved some code based on clang static analyzer results
->>>>>>> ec6230cf
 ---------------------------------------------------------------------------
 Version 3.22.3 [v3-stable] (rgerhards), 2010-11-24
 - bugfix(important): problem in TLS handling could cause rsyslog to loop
