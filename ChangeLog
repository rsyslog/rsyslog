---------------------------------------------------------------------------
<<<<<<< HEAD
Version 5.3.6  [BETA] (rgerhards), 2010-01-13
- bugfix: ompgsql did not properly check the server connection in
  tryResume(), which could lead to rsyslog running in a thight loop
- bugfix: suspension during beginTransaction() was not properly handled
  by rsyslog core
- bugfix: omfile output was only written when buffer was full, not at
  end of transaction
- bugfix: commit transaction was not properly conveyed to message layer,
  potentially resulting in non-message destruction and thus hangs
- bugfix: enabling GSSServer crashes rsyslog startup
  Thanks to Tomas Kubina for the patch [imgssapi]
- bugfix (kind of): check if TCP connection is still alive if using TLS
  Thanks to Jonathan Bond-Caron for the patch.
- bugfix: $CreateDirs variable not properly initialized, default thus
  was random (but most often "on") [imported from v3]
- bugfix: ompgsql had problems with transaction support, what actually 
  rendered it unsuable. Thanks to forum user "horhe" for alerting me
  on this bug and helping to debug/fix it!
=======
Version 4.5.8  [v4-beta] (rgerhards), 2010-01-??
- bugfix: rsyslog hang when writing to a named pipe which nobody was
  reading. Thanks to Michael Biebl for reporting this bug.
>>>>>>> 5b4e06fc
- bugfix: memory leak when sending messages in zip-compressed format
  Thanks to Naoya Nakazawa for analyzing this issue and providing a patch.
- worked around an issue where omfile failed to compile on 32 bit platforms
  under some circumstances (this smells like a gcc problem, but a simple
  solution was available). Thanks to Kenneth Marshall for some advice.
  [backported from 5.5.x branch]
---------------------------------------------------------------------------
Version 5.3.5  [BETA] (rgerhards), 2009-11-13
- some light performance enhancement by replacing time() call with much
  faster (at least under linux) gettimeofday() calls.
- some improvement of omfile performance with dynafiles
  saved costly time() calls by employing a logical clock, which is 
  sufficient for the use case
- bugfix: omudpspoof miscalculated source and destination ports
  while this was probably not noticed for source ports, it resulted in
  almost all destination ports being wrong, except for the default port
  of 514, which by virtue of its binary representation was calculated 
  correct (and probably thus the bug not earlier detected).
- bugfixes imported from earlier releases
  * bugfix: named pipes did no longer work (they always got an open error)
    this was a regression from the omfile rewrite in 4.5.0
  * bugfix(testbench): sequence check was not always performed correctly,
    that could result in tests reporting success when they actually failed
- improved testbench: added tests for UDP forwarding and omudpspoof
- doc bugfix: omudpspoof had wrong config command names ("om" missing)
- bugfix [imported from 4.4.3]: $ActionExecOnlyOnceEveryInterval did
  not work.
- [inport v4] improved testbench, contains now tcp and gzip test cases
- [import v4] added a so-called "On Demand Debug" mode, in which debug
  output can be generated only after the process has started, but not right
  from the beginning. This is assumed to be useful for hard-to-find bugs.
  Also improved the doc on the debug system.
- bugfix: segfault on startup when -q or -Q option was given
  [imported from v3-stable]
---------------------------------------------------------------------------
Version 5.3.4  [DEVEL] (rgerhards), 2009-11-04
- added the ability to create custom message parsers
- added $RulesetParser config directive that permits to bind specific
  parsers to specific rulesets
- added omruleset output module, which provides great flexibility in 
  action processing. THIS IS A VERY IMPORTANT ADDITION, see its doc
  for why.
- added the capability to have ruleset-specific main message queues
  This offers considerable additional flexibility AND superior performance
  (in cases where multiple inputs now can avoid lock contention)
- bugfix: correct default for escape ('#') character restored
  This was accidently changed to '\\', thanks to David Lang for reporting
- bugfix(testbench): testcase did not properly wait for rsyslogd shutdown
  thus some unpredictable behavior and a false negative test result
  could occur.
---------------------------------------------------------------------------
Version 5.3.3  [DEVEL] (rgerhards), 2009-10-27
- simplified and thus speeded up the queue engine, also fixed some
  potential race conditions (in very unusual shutdown conditions)
  along the way. The threading model has seriously changes, so there may
  be some regressions.
- enhanced test environment (inlcuding testbench): support for enhancing
  probability of memory addressing failure by using non-NULL default
  value for malloced memory (optional, only if requested by configure
  option). This helps to track down some otherwise undetected issues
  within the testbench.
- bugfix: potential abort if inputname property was not set 
  primarily a problem of imdiag
- bugfix: message processing states were not set correctly in all cases
  however, this had no negative effect, as the message processing state
  was not evaluated when a batch was deleted, and that was the only case
  where the state could be wrong.
---------------------------------------------------------------------------
Version 5.3.2  [DEVEL] (rgerhards), 2009-10-21
- enhanced omfile to support transactional interface. This will increase
  performance in many cases.
- added multi-ruleset support to imudp
- re-enabled input thread termination handling that does avoid thread
  cancellation where possible. This provides a more reliable mode of
  rsyslogd termination (canceling threads my result in not properly
  freed resouces and potential later hangs, even though we perform
  proper cancel handling in our code). This is part of an effort to
  reduce thread cancellation as much as possible in rsyslog.
  NOTE: the code previously written code for this functionality had a
  subtle race condition. The new code solves that.
- enhanced immark to support non-cancel input module termination
- improved imudp so that epoll can be used in more environments,
  fixed potential compile time problem if EPOLL_CLOEXEC is not available.
- some cleanup/slight improvement:
  * changed imuxsock to no longer use deprecated submitAndParseMsg() IF
  * changed submitAndParseMsg() interface to be a wrapper around the new
    way of message creation/submission. This enables older plugins to be
    used together with the new interface. The removal also enables us to
    drop a lot of duplicate code, reducing complexity and increasing
    maintainability.
- bugfix: segfault when starting up with an invalid .qi file for a disk queue
  Failed for both pure disk as well as DA queues. Now, we emit an error
  message and disable disk queueing facility.
- bugfix: potential segfault on messages with empty MSG part. This was a
  recently introduced regression.
- bugfix: debug string larger than 1K were improperly displayed. Max size
  is now 32K, and if a string is even longer it is meaningfully truncated.
---------------------------------------------------------------------------
Version 5.3.1  [DEVEL] (rgerhards), 2009-10-05
- added $AbortOnUncleanConfig directive - permits to prevent startup when
  there are problems with the configuration file. See it's doc for
  details.
- included some important fixes from v4-stable:
  * bugfix: invalid handling of zero-sized messages
  * bugfix: zero-sized UDP messages are no longer processed
  * bugfix: random data could be appended to message
  * bugfix: reverse lookup reduction logic in imudp do DNS queries too often
- bugfixes imported from 4.5.4:
  * bugfix: potential segfault in stream writer on destruction
  * bugfix: potential race in object loader (obj.c) during use/release
  * bugfixes: potential problems in out file zip writer
---------------------------------------------------------------------------
Version 5.3.0  [DEVEL] (rgerhards), 2009-09-14
- begun to add simple GUI programs to gain insight into running rsyslogd
  instances and help setup and troubleshooting (active via the
  --enable-gui ./configure switch)
- changed imudp to utilize epoll(), where available. This shall provide
  slightly better performance (just slightly because we called select()
  rather infrequently on a busy system)
---------------------------------------------------------------------------
Version 5.2.2  [v5-stable] (rgerhards), 2009-11-??
- bugfix: enabling GSSServer crashes rsyslog startup
  Thanks to Tomas Kubina for the patch [imgssapi]
---------------------------------------------------------------------------
Version 5.2.1  [v5-stable] (rgerhards), 2009-11-02
- bugfix [imported from 4.4.3]: $ActionExecOnlyOnceEveryInterval did
  not work.
- bugfix: segfault on startup when -q or -Q option was given
  [imported from v3-stable]
---------------------------------------------------------------------------
Version 5.2.0  [v5-stable] (rgerhards), 2009-11-02
This is a re-release of version 5.1.6 as stable after we did not get any bug 
reports during the whole beta phase. Still, this first v5-stable may not be 
as stable as one hopes for, I am not sure if we did not get bug reports
just because nobody tried it. Anyhow, we need to go forward and so we
have the initial v5-stable.
---------------------------------------------------------------------------
Version 5.1.6  [v5-beta] (rgerhards), 2009-10-15
- feature imports from v4.5.6
- bugfix: potential race condition when queue worker threads were
  terminated
- bugfix: solved potential (temporary) stall of messages when the queue was
  almost empty and few new data added (caused testbench to sometimes hang!)
- fixed some race condition in testbench
- added more elaborate diagnostics to parts of the testbench
- bugfixes imported from 4.5.4:
  * bugfix: potential segfault in stream writer on destruction
  * bugfix: potential race in object loader (obj.c) during use/release
  * bugfixes: potential problems in out file zip writer
- included some important fixes from 4.4.2:
  * bugfix: invalid handling of zero-sized messages
  * bugfix: zero-sized UDP messages are no longer processed
  * bugfix: random data could be appended to message
  * bugfix: reverse lookup reduction logic in imudp do DNS queries too often
---------------------------------------------------------------------------
Version 5.1.5  [v5-beta] (rgerhards), 2009-09-11
- added new config option $ActionWriteAllMarkMessages
  this option permites to process mark messages under all circumstances,
  even if an action was recently called. This can be useful to use mark
  messages as a kind of heartbeat.
- added new config option $InputUnixListenSocketCreatePath
  to permit the auto-creation of pathes to additional log sockets. This
  turns out to be useful if they reside on temporary file systems and
  rsyslogd starts up before the daemons that create these sockets
  (rsyslogd always creates the socket itself if it does not exist).
- added $LogRSyslogStatusMessages configuration directive
  permitting to turn off rsyslog start/stop/HUP messages. See Debian
  ticket http://bugs.debian.org/cgi-bin/bugreport.cgi?bug=463793
- bugfix: hostnames with dashes in them were incorrectly treated as
  malformed, thus causing them to be treated as TAG (this was a regression
  introduced from the "rfc3164 strict" change in 4.5.0). Testbench has been
  updated to include a smaple message with a hostname containing a dash.
- bugfix: strings improperly reused, resulting in some message properties
  be populated with strings from previous messages. This was caused by
  an improper predicate check.
- added new config directive $omfileForceChown [import from 4.7.0]
---------------------------------------------------------------------------
Version 5.1.4  [DEVEL] (rgerhards), 2009-08-20
- legacy syslog parser changed so that it now accepts date stamps in
  wrong case. Some devices seem to create them and I do not see any harm
  in supporting that.
- added $InputTCPMaxListeners directive - permits to specify how many 
  TCP servers shall be possible (default is 20).
- bugfix: memory leak with some input modules. Those inputs that
  use parseAndSubmitMsg() leak two small memory blocks with every message.
  Typically, those process only relatively few messages, so the issue 
  does most probably not have any effect in practice.
- bugfix: if tcp listen port could not be created, no error message was
  emitted
- bugfix: discard action did not work (did not discard messages)
- bugfix: discard action caused segfault
- bugfix: potential segfault in output file writer (omfile)
  In async write mode, we use modular arithmetic to index the output
  buffer array. However, the counter variables accidently were signed,
  thus resulting in negative indizes after integer overflow. That in turn
  could lead to segfaults, but was depending on the memory layout of 
  the instance in question (which in turn depended on a number of
  variables, like compile settings but also configuration). The counters
  are now unsigned (as they always should have been) and so the dangling
  mis-indexing does no longer happen. This bug potentially affected all
  installations, even if only some may actually have seen a segfault.
---------------------------------------------------------------------------
Version 5.1.3  [DEVEL] (rgerhards), 2009-07-28
- architecture change: queue now always has at least one worker thread
  if not running in direct mode. Previous versions could run without 
  any active workers. This simplifies the code at a very small expense.
  See v5 compatibility note document for more in-depth discussion.
- enhance: UDP spoofing supported via new output module omudpspoof
  See the omudpspoof documentation for details and samples
- bugfix: message could be truncated after TAG, often when forwarding
  This was a result of an internal processing error if maximum field
  sizes had been specified in the property replacer.
- bugfix: minor static memory leak while reading configuration
  did NOT leak based on message volume
- internal: added ability to terminate input modules not via pthread_cancel
  but an alternate approach via pthread_kill. This is somewhat safer as we
  do not need to think about the cancel-safeness of all libraries we use.
  However, not all inputs can easily supported, so this now is a feature
  that can be requested by the input module (the most important ones
  request it).
---------------------------------------------------------------------------
Version 5.1.2  [DEVEL] (rgerhards), 2009-07-08
- bugfix: properties inputname, fromhost, fromhost-ip, msg were lost when
  working with disk queues
- some performance enhancements
- bugfix: abort condition when RecvFrom was not set and message reduction
  was on. Happend e.g. with imuxsock.
- added $klogConsoleLogLevel directive which permits to set a new
  console log level while rsyslog is active
- some internal code cleanup
---------------------------------------------------------------------------
Version 5.1.1  [DEVEL] (rgerhards), 2009-07-03
- bugfix: huge memory leak in queue engine (made rsyslogd unusable in
  production). Occured if at least one queue was in direct mode 
  (the default for action queues)
- imported many performance optimizations from v4-devel (4.5.0)
- bugfix: subtle (and usually irrelevant) issue in timout processing
  timeout could be one second too early if nanoseconds wrapped
- set a more sensible timeout for shutdow, now 1.5 seconds to complete
  processing (this also removes those cases where the shutdown message
  was not written because the termination happened before it)
---------------------------------------------------------------------------
Version 5.1.0  [DEVEL] (rgerhards), 2009-05-29

*********************************** NOTE **********************************
The v5 versions of rsyslog feature a greatly redesigned queue engine. The
major theme for the v5 release is twofold:

a) greatly improved performance
b) enable audit-grade processing

Here, audit-grade processing means that rsyslog, if used together with
audit-grade transports and configured correctly, will never lose messages
that already have been acknowledged, not even in fatal failure cases like
sudden loss of power.

Note that large parts of rsyslog's important core components have been
restructured to support these design goals. As such, early versions of
the engine will probably be less stable than the v3/v4 engine.

Also note that the initial versions do not cover all and everything. As
usual, the code will evolve toward the final goal as version numbers
increase.
*********************************** NOTE **********************************

- redesigned queue engine so that it supports ultra-reliable operations
  This resulted in a rewrite of large parts. The new capability can be
  used to build audit-grade systems on the basis of rsyslog.
- added $MainMsgQueueDequeueBatchSize and $ActionQueueDequeueBatchSize 
  configuration directives
- implemented a new transactional output module interface which provides
  superior performance (for databases potentially far superior performance)
- increased ompgsql performance by adapting to new transactional
  output module interface
---------------------------------------------------------------------------
Version 4.7.0  [v4-devel] (rgerhards), 2009-09-??
- added function getenv() to RainerScript
- added new config option $InputUnixListenSocketCreatePath
  to permit the auto-creation of pathes to additional log sockets. This
  turns out to be useful if they reside on temporary file systems and
  rsyslogd starts up before the daemons that create these sockets
  (rsyslogd always creates the socket itself if it does not exist).
- added $LogRSyslogStatusMessages configuration directive
  permitting to turn off rsyslog start/stop/HUP messages. See Debian
  ticket http://bugs.debian.org/cgi-bin/bugreport.cgi?bug=463793
- added new config directive $omfileForceChown to (try to) fix some broken
  system configs.
  See ticket for details: http://bugzilla.adiscon.com/show_bug.cgi?id=150
- imported changes from 4.5.6 and below
---------------------------------------------------------------------------
Version 4.5.7  [v4-beta] (rgerhards), 2009-11-18
- added a so-called "On Demand Debug" mode, in which debug output can
  be generated only after the process has started, but not right from
  the beginning. This is assumed to be useful for hard-to-find bugs.
  Also improved the doc on the debug system.
- bugfix (kind of): check if TCP connection is still alive if using TLS
  Thanks to Jonathan Bond-Caron for the patch.
- bugfix: hostname accidently set to IP address for some message sources,
  for example imudp. Thanks to Anton for reporting this bug.
- bugfix [imported from 4.4.3]: $ActionExecOnlyOnceEveryInterval did
  not work.
---------------------------------------------------------------------------
Version 4.5.6  [v4-beta] (rgerhards), 2009-11-05
- bugfix: named pipes did no longer work (they always got an open error)
  this was a regression from the omfile rewrite in 4.5.0
- bugfix(minor): diag function returned wrong queue memeber count
  for the main queue if an active DA queue existed. This had no relevance
  to real deployments (assuming they are not running the debug/diagnostic
  module...), but sometimes caused grief and false alerts in the 
  testbench.
- included some important fixes from v4-stable:
  * bugfix: invalid handling of zero-sized messages
  * bugfix: zero-sized UDP messages are no longer processed
  * bugfix: random data could be appended to message
  * bugfix: reverse lookup reduction logic in imudp do DNS queries too often
- bugfix(testbench): testcase did not properly wait for rsyslod shutdown
  thus some unpredictable behavior and a false negative test result
  could occur. [BACKPORTED from v5]
- bugfix(testbench): sequence check was not always performed correctly,
  that could result in tests reporting success when they actually failed
---------------------------------------------------------------------------
Version 4.5.5  [v4-beta] (rgerhards), 2009-10-21
- added $InputTCPServerNotifyOnConnectionClose config directive
  see doc for details
- bugfix: debug string larger than 1K were improperly displayed. Max size
  is now 32K
- bugfix: invalid storage class selected for some size config parameters.
  This resulted in wrong values. The most prominent victim was the
  directory creation mode, which was set to zero in some cases. For 
  details, see related blog post:
  http://blog.gerhards.net/2009/10/another-note-on-hard-to-find-bugs.html
---------------------------------------------------------------------------
Version 4.5.4  [v4-beta] (rgerhards), 2009-09-29
- bugfix: potential segfault in stream writer on destruction
  Most severely affected omfile. The problem was that some buffers were
  freed before the asynchronous writer thread was shut down. So the
  writer thread accessed invalid data, which may even already be
  overwritten. Symptoms (with omfile) were segfaults, grabled data
  and files with random names placed around the file system (most
  prominently into the root directory). Special thanks to Aaron for
  helping to track this down.
- bugfix: potential race in object loader (obj.c) during use/release
  of object interface
- bugfixes: potential problems in out file zip writer. Problems could
  lead to abort and/or memory leak. The module is now hardened in a very
  conservative way, which is sub-optimal from a performance point of view.
  This should be improved if it has proven reliable in practice.
---------------------------------------------------------------------------
Version 4.5.3  [v4-beta] (rgerhards), 2009-09-17
- bugfix: repeated messages were incorrectly processed
  this could lead to loss of the repeated message content. As a side-
  effect, it could probably also be possible that some segfault occurs
  (quite unlikely). The root cause was that some counters introduced
  during the malloc optimizations were not properly duplicated in
  MsgDup(). Note that repeated message processing is not enabled
  by default.
- bugfix: message sanitation had some issues:
  - control character DEL was not properly escaped
  - NUL and LF characters were not properly stripped if no control
    character replacement was to be done
  - NUL characters in the message body were silently dropped (this was
    a regeression introduced by some of the recent optimizations)
- bugfix: strings improperly reused, resulting in some message properties
  be populated with strings from previous messages. This was caused by
  an improper predicate check. [backported from v5]
- fixed some minor portability issues
- bugfix: reverse lookup reduction logic in imudp do DNS queries too often
  [imported from 4.4.2]
---------------------------------------------------------------------------
Version 4.5.2  [v4-beta] (rgerhards), 2009-08-21
- legacy syslog parser changed so that it now accepts date stamps in
  wrong case. Some devices seem to create them and I do not see any harm
  in supporting that.
- added $InputTCPMaxListeners directive - permits to specify how many 
  TCP servers shall be possible (default is 20).
- bugfix: memory leak with some input modules. Those inputs that
  use parseAndSubmitMsg() leak two small memory blocks with every message.
  Typically, those process only relatively few messages, so the issue 
  does most probably not have any effect in practice.
- bugfix: if tcp listen port could not be created, no error message was
  emitted
- bugfix: potential segfault in output file writer (omfile)
  In async write mode, we use modular arithmetic to index the output
  buffer array. However, the counter variables accidently were signed,
  thus resulting in negative indizes after integer overflow. That in turn
  could lead to segfaults, but was depending on the memory layout of 
  the instance in question (which in turn depended on a number of
  variables, like compile settings but also configuration). The counters
  are now unsigned (as they always should have been) and so the dangling
  mis-indexing does no longer happen. This bug potentially affected all
  installations, even if only some may actually have seen a segfault.
- bugfix: hostnames with dashes in them were incorrectly treated as
  malformed, thus causing them to be treated as TAG (this was a regression
  introduced from the "rfc3164 strict" change in 4.5.0).
---------------------------------------------------------------------------
Version 4.5.1  [DEVEL] (rgerhards), 2009-07-15
- CONFIG CHANGE: $HUPisRestart default is now "off". We are doing this
  to support removal of restart-type HUP in v5.
- bugfix: fromhost-ip was sometimes truncated
- bugfix: potential segfault when zip-compressed syslog records were
  received (double free)
- bugfix: properties inputname, fromhost, fromhost-ip, msg were lost when
  working with disk queues
- performance enhancement: much faster, up to twice as fast (depending
  on configuration)
- bugfix: abort condition when RecvFrom was not set and message reduction
  was on. Happend e.g. with imuxsock.
- added $klogConsoleLogLevel directive which permits to set a new
  console log level while rsyslog is active
- bugfix: message could be truncated after TAG, often when forwarding
  This was a result of an internal processing error if maximum field
  sizes had been specified in the property replacer.
- added ability for the TCP output action to "rebind" its send socket after
  sending n messages (actually, it re-opens the connection, the name is 
  used because this is a concept very similiar to $ActionUDPRebindInterval).
  New config directive $ActionSendTCPRebindInterval added for the purpose.
  By default, rebinding is disabled. This is considered useful for load
  balancers.
- testbench improvements
---------------------------------------------------------------------------
Version 4.5.0  [DEVEL] (rgerhards), 2009-07-02
- activation order of inputs changed, they are now activated only after
  privileges are dropped. Thanks to Michael Terry for the patch.
- greatly improved performance
- greatly reduced memory requirements of msg object
  to around half of the previous demand. This means that more messages can
  be stored in core! Due to fewer cache misses, this also means some
  performance improvement.
- improved config error messages: now contain a copy of the config line
  that (most likely) caused the error
- reduced max value for $DynaFileCacheSize to 1,000 (the former maximum
  of 10,000 really made no sense, even 1,000 is very high, but we like
  to keep the user in control ;)).
- added capability to fsync() queue disk files for enhanced reliability
  (also add's speed, because you do no longer need to run the whole file
  system in sync mode)
- more strict parsing of the hostname in rfc3164 mode, hopefully
  removes false positives (but may cause some trouble with hostname
  parsing). For details, see this bug tracker:
  http://bugzilla.adiscon.com/show_bug.cgi?id=126
- omfile rewrite to natively support zip files (includes large extension
  of the stream class)
- added configuration commands (see doc for explanations)
  * $OMFileZipLevel
  * $OMFileIOBufferSize
  * $OMFileFlushOnTXEnd
  * $MainMsgQueueSyncQueueFiles
  * $ActionQueueSyncQueueFiles
- done some memory accesses explicitely atomic
- bugfix: subtle (and usually irrelevant) issue in timout processing
  timeout could be one second too early if nanoseconds wrapped
- set a more sensible timeout for shutdow, now 1.5 seconds to complete
  processing (this also removes those cases where the shutdown message
  was not written because the termination happened before it)
- internal bugfix: object pointer was only reset to NULL when an object
  was actually destructed. This most likely had no effect to existing code,
  but it may also have caused trouble in remote cases. Similarly, the fix
  may also cause trouble...
- bugfix: missing initialization during timestamp creation
  This could lead to timestamps written in the wrong format, but not to
  an abort
---------------------------------------------------------------------------
Version 4.4.3  [v4-stable] (rgerhards), 2009-10-??
- bugfix: $ActionExecOnlyOnceEveryInterval did not work.
  This was a regression from the time() optimizations done in v4.
  Bug tracker: http://bugzilla.adiscon.com/show_bug.cgi?id=143
  Thanks to Klaus Tachtler for reporting this bug.
- bugfix: potential hang condition on queue shutdown
  [imported from v3-stable]
- bugfix: segfault on startup when -q or -Q option was given
  [imported from v3-stable]
---------------------------------------------------------------------------
Version 4.4.2  [v4-stable] (rgerhards), 2009-10-09
- bugfix: invalid handling of zero-sized messages, could lead to mis-
  addressing and potential memory corruption/segfault
- bugfix: zero-sized UDP messages are no longer processed
  until now, they were forwarded to processing, but this makes no sense
  Also, it looks like the system seems to provide a zero return code
  on a UDP recvfrom() from time to time for some internal reasons. These
  "receives" are now silently ignored.
- bugfix: random data could be appended to message, possibly causing
  segfaults
- bugfix: reverse lookup reduction logic in imudp do DNS queries too often
  A comparison was done between the current and the former source address.
  However, this was done on the full sockaddr_storage structure and not
  on the host address only. This has now been changed for IPv4 and IPv6.
  The end result of this bug could be a higher UDP message loss rate than
  necessary (note that UDP message loss can not totally be avoided due
  to the UDP spec)
---------------------------------------------------------------------------
Version 4.4.1  [v4-stable] (rgerhards), 2009-09-02
- features requiring Java are automatically disabled if Java is not
  present (thanks to Michael Biebl for his help!)
- bugfix: invalid double-quoted PRI, among others in outgoing messages
  This causes grief with all receivers.
  Bug tracker: http://bugzilla.adiscon.com/show_bug.cgi?id=147
- bugfix: Java testing tools were required, even if testbench was disabled
  This resulted in build errors if no Java was present on the build system,
  even though none of the selected option actually required Java.
  (I forgot to backport a similar fix to newer releases).
- bugfix (backport): omfwd segfault
  Note that the orginal (higher version) patch states this happens only
  when debugging mode is turned on. That statement is wrong: if debug
  mode is turned off, the message is not being emitted, but the division
  by zero in the actual parameters still happens.
---------------------------------------------------------------------------
Version 4.4.0  [v4-stable] (rgerhards), 2009-08-21
- bugfix: stderr/stdout were not closed to be able to emit error messages,
  but this caused ssh sessions to hang. Now we close them after the 
  initial initialization. See forum thread:
  http://kb.monitorware.com/controlling-terminal-issues-t9875.html
- bugfix: sending syslog messages with zip compression did not work
---------------------------------------------------------------------------
Version 4.3.2  [v4-beta] (rgerhards), 2009-06-24
- removed long-obsoleted property UxTradMsg
- added a generic network stream server (in addition to rather specific
  syslog tcp server)
- added ability for the UDP output action to rebind its send socket after
  sending n messages. New config directive $ActionSendUDPRebindInterval
  added for the purpose. By default, rebinding is disabled. This is 
  considered useful for load balancers.
- bugfix: imdiag/imtcp had a race condition
- improved testbench (now much better code design and reuse)
- added config switch --enable-testbench=no to turn off testbench
---------------------------------------------------------------------------
Version 4.3.1  [DEVEL] (rgerhards), 2009-05-25
- added capability to run multiple tcp listeners (on different ports)
- performance enhancement: imtcp calls parser no longer on input thread
  but rather inside on of the potentially many main msg queue worker
  threads (an enhancement scheduled for all input plugins where this is
  possible)
- added $GenerateConfigGraph configuration command which can be used
  to generate nice-looking (and very informative) rsyslog configuration
  graphs.
- added $ActionName configuration directive (currently only used for
  graph generation, but may find other uses)
- improved doc
  * added (hopefully) easier to grasp queue explanation
- improved testbench
  * added tests for queue disk-only mode (checks disk queue logic)
- bugfix: light and full delay watermarks had invalid values, badly
  affecting performance for delayable inputs
- build system improvements - thanks to Michael Biebl
- added new testing module imdiag, which enables to talk to the 
  rsyslog core at runtime. The current implementation is only a 
  beginning, but can be expanded over time
---------------------------------------------------------------------------
Version 4.3.0  [DEVEL] (rgerhards), 2009-04-17
- new feature: new output plugin omprog, which permits to start program
  and feed it (via its stdin) with syslog messages. If the program
  terminates, it is restarted.
- improved internal handling of RainerScript functions, building the
  necessary plumbing to support more functions with decent runtime
  performance. This is also necessary towards the long-term goal
  of loadable library modules.
- added new RainerScript function "tolower"
- improved testbench
  * added tests for tcp-based reception
  * added tcp-load test (1000 connections, 20,000 messages)
- added $MaxOpenFiles configuration directive
- bugfix: solved potential memory leak in msg processing, could manifest
  itself in imtcp
- bugfix: ompgsql did not detect problems in sql command execution
  this could cause loss of messages. The handling was correct if the
  connection broke, but not if there was a problem with statement
  execution. The most probable case for such a case would be invalid
  sql inside the template, and this is now much easier to diagnose.
---------------------------------------------------------------------------
Version 4.2.0  [v4-stable] (rgerhards), 2009-06-23
- bugfix: light and full delay watermarks had invalid values, badly
  affecting performance for delayable inputs
- imported all patches from 3.22.1 as of today (see below)
- bugfix: compile problems in im3195
---------------------------------------------------------------------------
Version 4.1.7  [BETA] (rgerhards), 2009-04-22
- bugfix: $InputTCPMaxSessions config directive was accepted, but not
  honored. This resulted in a fixed upper limit of 200 connections.
- bugfix: the default for $DirCreateMode was 0644, and as such wrong.
  It has now been changed to 0700. For some background, please see
  http://lists.adiscon.net/pipermail/rsyslog/2009-April/001986.html
- bugfix: ompgsql did not detect problems in sql command execution
  this could cause loss of messages. The handling was correct if the
  connection broke, but not if there was a problem with statement
  execution. The most probable case for such a case would be invalid
  sql inside the template, and this is now much easier to diagnose.
---------------------------------------------------------------------------
Version 4.1.6  [DEVEL] (rgerhards), 2009-04-07
- added new "csv" property replacer options to enable simple creation
  of CSV-formatted outputs (format from RFC4180 is used)
- implemented function support in RainerScript. That means the engine
  parses and compile functions, as well as executes a few build-in
  ones. Dynamic loading and registration of functions is not yet
  supported - but we now have a good foundation to do that later on.
- implemented the strlen() RainerScript function
- added a template output module
- added -T rsyslogd command line option, enables to specify a directory
  where to chroot() into on startup. This is NOT a security feature but
  introduced to support testing. Thus, -T does not make sure chroot()
  is used in a secure way. (may be removed later)
- added omstdout module for testing purposes. Spits out all messages to
  stdout - no config option, no other features
- added a parser testing suite (still needs to be extended, but a good
  start)
- modified $ModLoad statement so that for modules whom's name starts with
  a dot, no path is prepended (this enables relative-pathes and should
  not break any valid current config)
- fixed a bug that caused action retries not to work correctly
  situation was only cleared by a restart
- bugfix: closed dynafile was potentially never written until another
  dynafile name was generated - potential loss of messages
- improved omfile so that it properly suspends itself if there is an
  i/o or file name generation error. This enables it to be used with
  the full high availability features of rsyslog's engine
- bugfix: fixed some segaults on Solaris, where vsprintf() does not
  check for NULL pointers
- improved performance of regexp-based filters
  Thanks to Arnaud Cornet for providing the idea and initial patch.
- added a new way how output plugins may be passed parameters. This is
  more effcient for some outputs. They new can receive fields not only
  as a single string but rather in an array where each string is seperated.
- added (some) developer documentation for output plugin interface
- bugfix: potential abort with DA queue after high watermark is reached
  There exists a race condition that can lead to a segfault. Thanks
  go to vbernetr, who performed the analysis and provided patch, which
  I only tweaked a very little bit.
- bugfix: imtcp did incorrectly parse hostname/tag
  Thanks to Luis Fernando Muñoz Mejías for the patch.
---------------------------------------------------------------------------
Version 4.1.5  [DEVEL] (rgerhards), 2009-03-11
- bugfix: parser did not correctly parse fields in UDP-received messages
- added ERE support in filter conditions
  new comparison operation "ereregex"
- added new config directive $RepeatedMsgContainsOriginalMsg so that the
  "last message repeated n times" messages, if generated, may
  have an alternate format that contains the message that is being repeated
---------------------------------------------------------------------------
Version 4.1.4  [DEVEL] (rgerhards), 2009-01-29
- bugfix: inconsistent use of mutex/atomic operations could cause segfault
  details are too many, for full analysis see blog post at:
  http://blog.gerhards.net/2009/01/rsyslog-data-race-analysis.html
- bugfix: unitialized mutex was used in msg.c:getPRI
  This was subtle, because getPRI is called as part of the debugging code
  (always executed) in syslogd.c:logmsg.
- bufgix: $PreserveFQDN was not properly handled for locally emitted
  messages
---------------------------------------------------------------------------
Version 4.1.3  [DEVEL] (rgerhards), 2008-12-17
- added $InputTCPServerAddtlFrameDelimiter config directive, which
  enables to specify an additional, non-standard message delimiter
  for processing plain tcp syslog. This is primarily a fix for the invalid
  framing used in Juniper's NetScreen products. Credit to forum user
  Arv for suggesting this solution.
- added $InputTCPServerInputName property, which enables a name to be
  specified that will be available during message processing in the
  inputname property. This is considered useful for logic that treats
  messages differently depending on which input received them.
- added $PreserveFQDN config file directive
  Enables to use FQDNs in sender names where the legacy default
  would have stripped the domain part.
  Thanks to BlinkMind, Inc. http://www.blinkmind.com for sponsoring this
  development.
- bugfix: imudp went into an endless loop under some circumstances
  (but could also leave it under some other circumstances...)
  Thanks to David Lang and speedfox for reporting this issue.
---------------------------------------------------------------------------
Version 4.1.2  [DEVEL] (rgerhards), 2008-12-04
- bugfix: code did not compile without zlib
- security bugfix: $AllowedSender was not honored, all senders were
  permitted instead (see http://www.rsyslog.com/Article322.phtml)
- security fix: imudp emitted a message when a non-permitted sender
  tried to send a message to it. This behaviour is operator-configurable.
  If enabled, a message was emitted each time. That way an attacker could
  effectively fill the disk via this facility. The message is now
  emitted only once in a minute (this currently is a hard-coded limit,
  if someone comes up with a good reason to make it configurable, we
  will probably do that).
- doc bugfix: typo in v3 compatibility document directive syntax
  thanks to Andrej for reporting
- imported other changes from 3.21.8 and 3.20.1 (see there)
---------------------------------------------------------------------------
Version 4.1.1  [DEVEL] (rgerhards), 2008-11-26
- added $PrivDropToGroup, $PrivDropToUser, $PrivDropToGroupID,
  $PrivDropToUserID config directives to enable dropping privileges.
  This is an effort to provide a security enhancement. For the limits of this
  approach, see http://wiki.rsyslog.com/index.php/Security
- re-enabled imklog to compile on FreeBSD (brought in from beta)
---------------------------------------------------------------------------
Version 4.1.0  [DEVEL] (rgerhards), 2008-11-18

********************************* WARNING *********************************
This version has a slightly different on-disk format for message entries.
As a consequence, old queue files being read by this version may have
an invalid output timestamp, which could result to some malfunction inside
the output driver. It is recommended to drain queues with the previous
version before switching to this one.
********************************* WARNING *********************************

- greatly enhanced performance when compared to v3.
- added configuration directive "HUPisRestart" which enables to configure
  HUP to be either a full restart or "just" a leightweight way to
  close open files.
- enhanced legacy syslog parser to detect year if part of the timestamp
  the format is based on what Cisco devices seem to emit.
- added a setting "$OptimizeForUniprocessor" to enable users to turn off
  pthread_yield calls which are counter-productive on multiprocessor 
  machines (but have been shown to be useful on uniprocessors)
- reordered imudp processing. Message parsing is now done as part of main
  message queue worker processing (was part of the input thread)
  This should also improve performance, as potentially more work is
  done in parallel.
- bugfix: compressed syslog messages could be slightly mis-uncompressed
  if the last byte of the compressed record was a NUL
- added $UDPServerTimeRequery option which enables to work with
  less acurate timestamps in favor of performance. This enables querying
  of the time only every n-th time if imudp is running in the tight
  receive loop (aka receiving messsages at a high rate)
- doc bugfix: queue doc had wrong parameter name for setting controlling
  worker thread shutdown period
- restructured rsyslog.conf documentation
- bugfix: memory leak in ompgsql
  Thanks to Ken for providing the patch
---------------------------------------------------------------------------
Version 3.22.2 [v3-stable] (rgerhards), 2009-07-??
- enhance: imrelp now also provides remote peer's IP address 
  [if librelp != 1.0.0 is used]
- bugfix: sending syslog messages with zip compression did not work
- bugfix: potential hang condition on queue shutdown
- bugfix: segfault on startup when -q or -Q option was given
  bug tracker: http://bugzilla.adiscon.com/show_bug.cgi?id=157
  Thanks to Jonas Nogueira for reporting this bug.
- clarified use of $ActionsSendStreamDriver[AuthMode/PermittedPeers]
  in doc set (require TLS drivers)
- bugfix: $CreateDirs variable not properly initialized, default thus
  was random (but most often "on")
- bugfix: potential segfault when -p command line option was used
  thanks to varmojfekoj for pointing me at this bug
---------------------------------------------------------------------------
Version 3.22.1 [v3-stable] (rgerhards), 2009-07-02
- bugfix: invalid error message issued if $inlcudeConfig was on an empty
  set of files (e.g. *.conf, where none such files existed)
  thanks to Michael Biebl for reporting this bug
- bugfix: when run in foreground (but not in debug mode), a 
  debug message ("DoDie called") was emitted at shutdown. Removed.
  thanks to Michael Biebl for reporting this bug
- bugfix: some garbagge was emitted to stderr on shutdown. This
  garbage consisted of file names, which were written during 
  startup (key point: not a pointer error)
  thanks to Michael Biebl for reporting this bug
- bugfix: startup and shutdown message were emitted to stdout
  thanks to Michael Biebl for reporting this bug
- bugfix: error messages were not emitted to stderr in forked mode
  (stderr and stdo are now kept open across forks)
- bugfix: internal messages were emitted to whatever file had fd2 when
  rsyslogd ran in forked mode (as usual!)
  Thanks to varmojfekoj for the patch
- small enhancement: config validation run now exits with code 1 if an
  error is detected. This change is considered important but small enough
  to apply it directly to the stable version. [But it is a border case,
  the change requires more code than I had hoped. Thus I have NOT tried
  to actually catch all cases, this is left for the current devel
  releases, if necessary]
- bugfix: light and full delay watermarks had invalid values, badly
  affecting performance for delayable inputs
- bugfix: potential segfault issue when multiple $UDPServerRun directives
  are specified. Thanks to Michael Biebl for helping to debug this one.
- relaxed GnuTLS version requirement to 1.4.0 after confirmation from the
  field that this version is sufficient
- bugfix: parser did not properly handle empty structured data
- bugfix: invalid mutex release in msg.c (detected under thread debugger,
  seems not to have any impact on actual deployments)
---------------------------------------------------------------------------
Version 3.22.0 [v3-stable] (rgerhards), 2009-04-21
This is the first stable release that includes the full functionality
of the 3.21.x version tree.
- bugfix: $InputTCPMaxSessions config directive was accepted, but not
  honored. This resulted in a fixed upper limit of 200 connections.
- bugfix: the default for $DirCreateMode was 0644, and as such wrong.
  It has now been changed to 0700. For some background, please see
  http://lists.adiscon.net/pipermail/rsyslog/2009-April/001986.html
- bugfix: ompgsql did not detect problems in sql command execution
  this could cause loss of messages. The handling was correct if the
  connection broke, but not if there was a problem with statement
  execution. The most probable case for such a case would be invalid
  sql inside the template, and this is now much easier to diagnose.
---------------------------------------------------------------------------
Version 3.21.11 [BETA] (rgerhards), 2009-04-03
- build system improvements contributed by Michael Biebl - thx!
- all patches from 3.20.5 incorporated (see it's ChangeLog entry)
---------------------------------------------------------------------------
Version 3.21.10 [BETA] (rgerhards), 2009-02-02
- bugfix: inconsistent use of mutex/atomic operations could cause segfault
  details are too many, for full analysis see blog post at:
  http://blog.gerhards.net/2009/01/rsyslog-data-race-analysis.html
- the string "Do Die" was accidently emited upon exit in non-debug mode
  This has now been corrected. Thanks to varmojfekoj for the patch.
- some legacy options were not correctly processed.
  Thanks to varmojfekoj for the patch.
- doc bugfix: v3-compatiblity document had typo in config directive
  thanks to Andrej for reporting this
---------------------------------------------------------------------------
Version 3.21.9 [BETA] (rgerhards), 2008-12-04
- re-release of 3.21.8 with an additional fix, that could also lead
  to DoS; 3.21.8 has been removed from the official download archives
- security fix: imudp emitted a message when a non-permitted sender
  tried to send a message to it. This behaviour is operator-configurable.
  If enabled, a message was emitted each time. That way an attacker could
  effectively fill the disk via this facility. The message is now
  emitted only once in a minute (this currently is a hard-coded limit,
  if someone comes up with a good reason to make it configurable, we
  will probably do that).
---------------------------------------------------------------------------
Version 3.21.8  [BETA] (rgerhards), 2008-12-04
- bugfix: imklog did not compile on FreeBSD
- security bugfix: $AllowedSender was not honored, all senders were
  permitted instead (see http://www.rsyslog.com/Article322.phtml)
- merged in all other changes from 3.20.1 (see there)
---------------------------------------------------------------------------
Version 3.21.7  [BETA] (rgerhards), 2008-11-11
- this is the new beta branch, based on the former 3.21.6 devel
- new functionality: ZERO property replacer nomatch option (from v3-stable)
---------------------------------------------------------------------------
Version 3.21.6  [DEVEL] (rgerhards), 2008-10-22
- consolidated time calls during msg object creation, improves performance
  and consistency
- bugfix: solved a segfault condition
- bugfix: subsecond time properties generated by imfile, imklog and
  internal messages could be slightly inconsistent
- bugfix: (potentially big) memory leak on HUP if queues could not be
  drained before timeout - thanks to David Lang for pointing this out
- added capability to support multiple module search pathes. Thank
  to Marius Tomaschewski for providing the patch.
- bugfix: im3195 did no longer compile
- improved "make distcheck" by ensuring everything relevant is recompiled
---------------------------------------------------------------------------
Version 3.21.5  [DEVEL] (rgerhards), 2008-09-30
- performance optimization: unnecessary time() calls during message
  parsing removed - thanks to David Lang for his excellent performance
  analysis
- added new capability to property replacer: multiple immediately
  successive field delimiters are treated as a single one.
  Thanks to Zhuang Yuyao for the patch.
- added message property "inputname", which contains the name of the
  input (module) that generated it. Presence is depending on suport in
  each input module (else it is blank).
- added system property "$myhostname", which contains the name of the
  local host as it knows itself.
- imported a number of fixes and enhancements from the stable and
  devel branches, including a fix to a potential segfault on HUP
  when using UDP listners
- re-enabled gcc builtin atomic operations and added a proper
  ./configure check
- bugfix: potential race condition when adding messages to queue
  There was a wrong order of mutex lock operations. It is hard to
  believe that really caused problems, but in theory it could and with
  threading we often see that theory becomes practice if something is only
  used long enough on a fast enough machine with enough CPUs ;)
- cleaned up internal debug system code and made it behave better
  in regard to multi-threading
---------------------------------------------------------------------------
Version 3.21.4  [DEVEL] (rgerhards), 2008-09-04
- removed compile time fixed message size limit (was 2K), limit can now
  be set via $MaxMessageSize global config directive (finally gotten rid
  of MAXLINE ;))
- enhanced doc for $ActionExecOnlyEveryNthTimeTimeout
- integrated a number of patches from 3.18.4, namely
  - bugfix: order-of magnitude issue with base-10 size definitions
    in config file parser. Could lead to invalid sizes, constraints
    etc for e.g. queue files and any other object whose size was specified
    in base-10 entities. Did not apply to binary entities. Thanks to
    RB for finding this bug and providing a patch.
  - bugfix: action was not called when system time was set backwards
    (until the previous time was reached again). There are still some
    side-effects when time is rolled back (A time rollback is really a bad
    thing to do, ideally the OS should issue pseudo time (like NetWare did)
    when the user tries to roll back time). Thanks to varmojfekoj for this
    patch.
  - doc bugfix: rsyslog.conf man page improved and minor nit fixed
    thanks to Lukas Kuklinek for the patch.
---------------------------------------------------------------------------
Version 3.21.3  [DEVEL] (rgerhards), 2008-08-13
- added ability to specify flow control mode for imuxsock
- added ability to execute actions only after the n-th call of the action
  This also lead to the addition of two new config directives:
  $ActionExecOnlyEveryNthTime and $ActionExecOnlyEveryNthTimeTimeout
  This feature is useful, for example, for alerting: it permits you to
  send an alert only after at least n occurences of a specific message
  have been seen by rsyslogd. This protectes against false positives
  due to waiting for additional confirmation.
- bugfix: IPv6 addresses could not be specified in forwarding actions
  New syntax @[addr]:port introduced to enable that. Root problem was IPv6
  addresses contain colons.
- somewhat enhanced debugging messages
- imported from 3.18.3:
  - enhanced ommysql to support custom port to connect to server
    Port can be set via new $ActionOmmysqlServerPort config directive
    Note: this was a very minor change and thus deemed appropriate to be
    done in the stable release.
  - bugfix: misspelled config directive, previously was
    $MainMsgQueueWorkeTimeoutrThreadShutdown, is now
    $MainMsgQueueWorkerTimeoutThreadShutdown. Note that the misspelled
    directive is not preserved - if the misspelled directive was used
    (which I consider highly unlikely), the config file must be changed.
    Thanks to lperr for reporting the bug.
---------------------------------------------------------------------------
Version 3.21.2  [DEVEL] (rgerhards), 2008-08-04
- added $InputUnixListenSocketHostName config directive, which permits to
  override the hostname being used on a local unix socket. This is useful
  for differentiating "hosts" running in several jails. Feature was
  suggested by David Darville, thanks for the suggestion.
- enhanced ommail to support multiple email recipients. This is done by
  specifying $ActionMailTo multiple times. Note that this introduces a
  small incompatibility to previous config file syntax: the recipient
  list is now reset for each action (we honestly believe that will
  not cause any problem - apologies if it does).
- enhanced troubleshooting documentation
---------------------------------------------------------------------------
Version 3.21.1  [DEVEL] (rgerhards), 2008-07-30
- bugfix: no error was reported if the target of a $IncludeConfig
  could not be accessed.
- added testbed for common config errors
- added doc for -u option to rsyslogd man page
- enhanced config file checking - no active actions are detected
- added -N rsyslogd command line option for a config validation run
  (which does not execute actual syslogd code and does not interfere
  with a running instance)
- somewhat improved emergency configuration. It is now also selected
  if the config contains no active actions
- rsyslogd error messages are now reported to stderr by default. can be
  turned off by the new "$ErrorMessagesToStderr off" directive
 Thanks to HKS for suggesting the new features.
---------------------------------------------------------------------------
Version 3.21.0  [DEVEL] (rgerhards), 2008-07-18
- starts a new devel branch
- added a generic test driver for RainerScript plus some test cases
  to the testbench
- added a small diagnostic tool to obtain result of gethostname() API
- imported all changes from 3.18.1 until today (some quite important,
  see below)
---------------------------------------------------------------------------
Version 3.20.6 [v3-stable] (rgerhards), 2009-04-16
- this is the last v3-stable for the 3.20.x series
- bugfix: $InputTCPMaxSessions config directive was accepted, but not
  honored. This resulted in a fixed upper limit of 200 connections.
- bugfix: the default for $DirCreateMode was 0644, and as such wrong.
  It has now been changed to 0700. For some background, please see
  http://lists.adiscon.net/pipermail/rsyslog/2009-April/001986.html
---------------------------------------------------------------------------
Version 3.20.5 [v3-stable] (rgerhards), 2009-04-02
- bugfix: potential abort with DA queue after high watermark is reached
  There exists a race condition that can lead to a segfault. Thanks
  go to vbernetr, who performed the analysis and provided patch, which
  I only tweaked a very little bit.
- fixed bugs in RainerScript:
  o when converting a number and a string to a common type, both were 
    actually converted to the other variable's type.
  o the value of rsCStrConvertToNumber() was miscalculated.
  Thanks to varmojfekoj for the patch
- fixed a bug in configure.ac which resulted in problems with
  environment detection - thanks to Michael Biebl for the patch
- fixed a potential segfault problem in gssapi code
  thanks to varmojfekoj for the patch
- doc enhance: provide standard template for MySQL module and instructions
  on how to modify schema
---------------------------------------------------------------------------
Version 3.20.4 [v3-stable] (rgerhards), 2009-02-09
- bugfix: inconsistent use of mutex/atomic operations could cause segfault
  details are too many, for full analysis see blog post at:
  http://blog.gerhards.net/2009/01/rsyslog-data-race-analysis.html
- bugfix: invalid ./configure settings for RFC3195
  thanks to Michael Biebl for the patch
- bugfix: invalid mutex access in msg.c
- doc bugfix: dist tarball missed 2 files, had one extra file that no
  longer belongs into it. Thanks to Michael Biebl for pointing this out.
---------------------------------------------------------------------------
Version 3.20.3 [v3-stable] (rgerhards), 2009-01-19
- doc bugfix: v3-compatiblity document had typo in config directive
  thanks to Andrej for reporting this
- fixed a potential segfault condition with $AllowedSender directive
  On HUP, the root pointers were not properly cleaned up. Thanks to
  Michael Biebel, olgoat, and Juha Koho for reporting and analyzing
  the bug.
---------------------------------------------------------------------------
Version 3.20.2 [v3-stable] (rgerhards), 2008-12-04
- re-release of 3.20.1 with an additional fix, that could also lead
  to DoS; 3.20.1 has been removed from the official download archives
- security fix: imudp emitted a message when a non-permitted sender
  tried to send a message to it. This behaviour is operator-configurable.
  If enabled, a message was emitted each time. That way an attacker could
  effectively fill the disk via this facility. The message is now
  emitted only once in a minute (this currently is a hard-coded limit,
  if someone comes up with a good reason to make it configurable, we
  will probably do that).
---------------------------------------------------------------------------
Version 3.20.1 [v3-stable] (rgerhards), 2008-12-04
- security bugfix: $AllowedSender was not honored, all senders were
  permitted instead
- enhance: regex nomatch option "ZERO" has been added
  This allows to return the string 0 if a regular expression is
  not found. This is probably useful for storing numerical values into
  database columns.
- bugfix: memory leak in gtls netstream driver fixed
  memory was lost each time a TLS session was torn down. This could 
  result in a considerable memory leak if it happened quite frequently
  (potential system crash condition)
- doc update: documented how to specify multiple property replacer
  options + link to new online regex generator tool added
- minor bufgfix: very small memory leak in gtls netstream driver
  around a handful of bytes (< 20) for each HUP
- improved debug output for regular expressions inside property replacer
  RE's seem to be a big trouble spot and I would like to have more
  information inside the debug log. So I decided to add some additional
  debug strings permanently.
---------------------------------------------------------------------------
Version 3.20.0 [v3-stable] (rgerhards), 2008-11-05
- this is the inital release of the 3.19.x branch as a stable release
- bugfix: double-free in pctp netstream driver. Thank to varmojfeko
  for the patch
---------------------------------------------------------------------------
Version 3.19.12 [BETA] (rgerhards), 2008-10-16
- bugfix: subseconds where not correctly extracted from a timestamp
  if that timestamp did not contain any subsecond information (the
  resulting string was garbagge but should have been "0", what it
  now is).
- increased maximum size of a configuration statement to 4K (was 1K)
- imported all fixes from the stable branch (quite a lot)
- bugfix: (potentially big) memory leak on HUP if queues could not be
  drained before timeout - thanks to David Lang for pointing this out
---------------------------------------------------------------------------
Version 3.19.11 [BETA] (rgerhards), 2008-08-25
This is a refresh of the beta. No beta-specific fixes have been added.
- included fixes from v3-stable (most importantly 3.18.3)
---------------------------------------------------------------------------
Version 3.19.10 [BETA] (rgerhards), 2008-07-15
- start of a new beta branch based on former 3.19 devel branch
- bugfix: bad memory leak in disk-based queue modes
- bugfix: UDP syslog forwarding did not work on all platforms
  the ai_socktype was incorrectly set to 1. On some platforms, this
  lead to failing name resolution (e.g. FreeBSD 7). Thanks to HKS for
  reporting the bug.
- bugfix: priority was incorrectly calculated on FreeBSD 7,
  because the LOG_MAKEPRI() C macro has a different meaning there (it
  is just a simple addition of faciltity and severity). I have changed
  this to use own, consistent, code for PRI calculation. Thank to HKS
  for reporting this bug.
- bugfix (cosmetical): authorization was not checked when gtls handshake
  completed immediately. While this sounds scary, the situation can not
  happen in practice. We use non-blocking IO only for server-based gtls
  session setup. As TLS requires the exchange of multiple frames before
  the handshake completes, it simply is impossible to do this in one
  step. However, it is useful to have the code path correct even for 
  this case - otherwise, we may run into problems if the code is changed
  some time later (e.g. to use blocking sockets). Thanks to varmojfekoj
  for providing the patch.
- important queue bugfix from 3.18.1 imported (see below)
- cleanup of some debug messages
---------------------------------------------------------------------------
Version 3.19.9 (rgerhards), 2008-07-07
- added tutorial for creating a TLS-secured syslog infrastructure
- rewritten omusrmsg to no longer fork() a new process for sending messages
  this caused some problems with the threading model, e.g. zombies. Also,
  it was far less optimal than it is now.
- bugfix: machine certificate was required for client even in TLS anon mode
  Reference: http://bugzilla.adiscon.com/show_bug.cgi?id=85
  The fix also slightly improves performance by not storing certificates in
  client sessions when there is no need to do so.
- bugfix: RainerScript syntax error was not always detected
---------------------------------------------------------------------------
Version 3.19.8 (rgerhards), 2008-07-01
- bugfix: gtls module did not correctly handle EGAIN (and similar) recv()
  states. This has been fixed by introducing a new abstraction layer inside
  gtls.
- added (internal) error codes to error messages; added redirector to
  web description of error codes
  closes bug http://bugzilla.adiscon.com/show_bug.cgi?id=20
- disabled compile warnings caused by third-party libraries
- reduced number of compile warnings in gcc's -pedantic mode
- some minor documentation improvements
- included all fixes from beta 3.17.5
---------------------------------------------------------------------------
Version 3.19.7 (rgerhards), 2008-06-11
- added new property replacer option "date-subseconds" that enables
  to query just the subsecond part of a high-precision timestamp
- somewhat improved plain tcp syslog reliability by doing a connection
  check before sending. Credits to Martin Schuette for providing the
  idea. Details are available at
  http://blog.gerhards.net/2008/06/reliable-plain-tcp-syslog-once-again.html
- made rsyslog tickless in the (usual and default) case that repeated
  message reduction is turned off. More info:
  http://blog.gerhards.net/2008/06/coding-to-save-environment.html
- some build system cleanup, thanks to Michael Biebl
- bugfix: compile under (Free)BSD failed due to some invalid library
  definitions - this is fixed now. Thanks to Michael Biebl for the patch.
---------------------------------------------------------------------------
Version 3.19.6 (rgerhards), 2008-06-06
- enhanced property replacer to support multiple regex matches
- bugfix: part of permittedPeer structure was not correctly initialized
  thanks to varmojfekoj for spotting this
- bugfix: off-by-one bug during certificate check
- bugfix: removed some memory leaks in TLS code
---------------------------------------------------------------------------
Version 3.19.5 (rgerhards), 2008-05-30
- enabled Posix ERE expressions inside the property replacer
  (previously BRE was permitted only)
- provided ability to specify that a regular expression submatch shall
  be used inside the property replacer
- implemented in property replacer: if a regular expression does not match,
  it can now either return "**NO MATCH** (default, as before), a blank
  property or the full original property text
- enhanced property replacer to support multiple regex matches
---------------------------------------------------------------------------
Version 3.19.4 (rgerhards), 2008-05-27
- implemented x509/certvalid gtls auth mode
- implemented x509/name gtls auth mode (including wildcards)
- changed fingerprint gtls auth mode to new format fingerprint
- protected gtls error string function by a mutex. Without it, we
  could have a race condition in extreme cases. This was very remote,
  but now can no longer happen.
- changed config directive name to reflect different use
  $ActionSendStreamDriverCertFingerprint is now
  $ActionSendStreamDriverPermittedPeer and can be used both for
  fingerprint and name authentication (similar to the input side)
- bugfix: sender information (fromhost et al) was missing in imudp
  thanks to sandiso for reporting this bug
- this release fully inplements IETF's syslog-transport-tls-12 plus
  the latest text changes Joe Salowey provided via email. Not included
  is ipAddress subjectAltName authentication, which I think will be
  dropped from the draft. I don't think there is any real need for it.
This release also includes all bug fix up to today from the beta
and stable branches. Most importantly, this means the bugfix for
100% CPU utilization by imklog.
---------------------------------------------------------------------------
Version 3.19.3 (rgerhards), 2008-05-21
- added ability to authenticate the server against its certificate
  fingerprint
- added ability for client to provide its fingerprint
- added ability for server to obtain client cert's fingerprint
- bugfix: small mem leak in omfwd on exit (strmdriver name was not freed)
- bugfix: $ActionSendStreamDriver had no effect
- bugfix: default syslog port was no longer used if none was
  configured. Thanks to varmojfekoj for the patch
- bugfix: missing linker options caused build to fail on some
  systems. Thanks to Tiziano Mueller for the patch.
---------------------------------------------------------------------------
Version 3.19.2 (rgerhards), 2008-05-16
- bugfix: TCP input modules did incorrectly set fromhost property
  (always blank)
- bugfix: imklog did not set fromhost property
- added "fromhost-ip" property
  Note that adding this property changes the on-disk format for messages.
  However, that should not have any bad effect on existing spool files.
  But you will run into trouble if you create a spool file with this
  version and then try to process it with an older one (after a downgrade).
  Don't do that ;)
- added "RSYSLOG_DebugFormat" canned template
- bugfix: hostname and fromhost were swapped when a persisted message
  (in queued mode) was read in
- bugfix: lmtcpclt, lmtcpsrv and lmgssutil did all link to the static
  runtime library, resulting in a large size increase (and potential
  "interesting" effects). Thanks to Michael Biebel for reporting the size
  issue.
- bugfix: TLS server went into an endless loop in some situations.
  Thanks to Michael Biebl for reporting the problem.
- fixed potential segfault due to invalid call to cfsysline
  thanks to varmojfekoj for the patch
---------------------------------------------------------------------------
Version 3.19.1 (rgerhards), 2008-05-07
- configure help for --enable-gnutls wrong - said default is "yes" but
  default actually is "no" - thanks to darix for pointing this out
- file dirty.h was missing - thanks to darix for pointing this out
- bugfix: man files were not properly distributed - thanks to
  darix for reporting and to Michael Biebl for help with the fix
- some minor cleanup
---------------------------------------------------------------------------
Version 3.19.0 (rgerhards), 2008-05-06
- begins new devel branch version
- implemented TLS for plain tcp syslog (this is also the world's first
  implementation of IETF's upcoming syslog-transport-tls draft)
- partly rewritten and improved omfwd among others, now loads TCP
  code only if this is actually necessary
- split of a "runtime library" for rsyslog - this is not yet a clean
  model, because some modularization is still outstanding. In theory,
  this shall enable other utilities but rsyslogd to use the same
  runtime
- implemented im3195, the RFC3195 input as a plugin
- changed directory structure, files are now better organized
- a lot of cleanup in regard to modularization
- -c option no longer must be the first option - thanks to varmjofekoj
  for the patch
---------------------------------------------------------------------------
Version 3.18.7 (rgerhards), 2008-12-??
- bugfix: the default for $DirCreateMode was 0644, and as such wrong.
  It has now been changed to 0700. For some background, please see
  http://lists.adiscon.net/pipermail/rsyslog/2009-April/001986.html
- fixed a potential segfault condition with $AllowedSender directive
  On HUP, the root pointers were not properly cleaned up. Thanks to
  Michael Biebel, olgoat, and Juha Koho for reporting and analyzing
  the bug.
- some legacy options were not correctly processed.
  Thanks to varmojfekoj for the patch.
- doc bugfix: some spelling errors in man pages corrected. Thanks to
  Geoff Simmons for the patch.
---------------------------------------------------------------------------
Version 3.18.6 (rgerhards), 2008-12-08
- security bugfix: $AllowedSender was not honored, all senders were
  permitted instead (see http://www.rsyslog.com/Article322.phtml)
  (backport from v3-stable, v3.20.9)
- minor bugfix: dual close() call on tcp session closure
---------------------------------------------------------------------------
Version 3.18.5 (rgerhards), 2008-10-09
- bugfix: imudp input module could cause segfault on HUP
  It did not properly de-init a variable acting as a linked list head.
  That resulted in trying to access freed memory blocks after the HUP.
- bugfix:  rsyslogd could hang on HUP
  because getnameinfo() is not cancel-safe, but was not guarded against
  being cancelled. pthread_cancel() is routinely being called during
  HUP processing.
- bugfix[minor]: if queue size reached light_delay mark, enqueuing
  could potentially be blocked for a longer period of time, which
  was not the behaviour desired.
- doc bugfix: $ActionExecOnlyWhenPreviousIsSuspended was still misspelled
  as $...OnlyIfPrev... in some parts of the documentation. Thanks to 
  Lorenzo M. Catucci for reporting this bug.
- added doc on malformed messages, cause and how to work-around, to the
  doc set
- added doc on how to build from source repository
---------------------------------------------------------------------------
Version 3.18.4 (rgerhards), 2008-09-18
- bugfix: order-of magnitude issue with base-10 size definitions
  in config file parser. Could lead to invalid sizes, constraints
  etc for e.g. queue files and any other object whose size was specified
  in base-10 entities. Did not apply to binary entities. Thanks to
  RB for finding this bug and providing a patch.
- bugfix: action was not called when system time was set backwards
  (until the previous time was reached again). There are still some
  side-effects when time is rolled back (A time rollback is really a bad
  thing to do, ideally the OS should issue pseudo time (like NetWare did)
  when the user tries to roll back time). Thanks to varmojfekoj for this
  patch.
- doc bugfix: rsyslog.conf man page improved and minor nit fixed
  thanks to Lukas Kuklinek for the patch.
- bugfix: error code -2025 was used for two different errors. queue full
  is now -2074 and -2025 is unique again. (did cause no real problem
  except for troubleshooting)
- bugfix: default discard severity was incorrectly set to 4, which lead
  to discard-on-queue-full to be enabled by default. That could cause
  message loss where non was expected.  The default has now been changed
  to the correct value of 8, which disables the functionality. This
  problem applied both to the main message queue and the action queues.
  Thanks to Raoul Bhatia for pointing out this problem.
- bugfix: option value for legacy -a option could not be specified,
  resulting in strange operations. Thanks to Marius Tomaschewski
  for the patch.
- bugfix: colon after date should be ignored, but was not. This has
  now been corrected. Required change to the internal ParseTIMESTAMP3164()
  interface.
---------------------------------------------------------------------------
Version 3.18.3 (rgerhards), 2008-08-18
- bugfix: imfile could cause a segfault upon rsyslogd HUP and termination
  Thanks to lperr for an excellent bug report that helped detect this
  problem.
- enhanced ommysql to support custom port to connect to server
  Port can be set via new $ActionOmmysqlServerPort config directive
  Note: this was a very minor change and thus deemed appropriate to be
  done in the stable release.
- bugfix: misspelled config directive, previously was
  $MainMsgQueueWorkeTimeoutrThreadShutdown, is now
  $MainMsgQueueWorkerTimeoutThreadShutdown. Note that the misspelled
  directive is not preserved - if the misspelled directive was used
  (which I consider highly unlikely), the config file must be changed.
  Thanks to lperr for reporting the bug.
- disabled flow control for imuxsock, as it could cause system hangs
  under some circumstances. The devel (3.21.3 and above) will
  re-enable it and provide enhanced configurability to overcome the
  problems if they occur.
---------------------------------------------------------------------------
Version 3.18.2 (rgerhards), 2008-08-08
- merged in IPv6 forwarding address bugfix from v2-stable
---------------------------------------------------------------------------
Version 3.18.1 (rgerhards), 2008-07-21
- bugfix: potential segfault in creating message mutex in non-direct queue
  mode. rsyslogd segfaults on freeeBSD 7.0 (an potentially other platforms)
  if an action queue is running in any other mode than non-direct. The
  same problem can potentially be triggered by some main message queue
  settings. In any case, it will manifest during rsylog's startup. It is
  unlikely to happen after a successful startup (the only window of
  exposure may be a relatively seldom executed action running in queued
  mode). This has been corrected. Thank to HKS for point out the problem.
- bugfix: priority was incorrectly calculated on FreeBSD 7,
  because the LOG_MAKEPRI() C macro has a different meaning there (it
  is just a simple addition of faciltity and severity). I have changed
  this to use own, consistent, code for PRI calculation. [Backport from
  3.19.10]
- bugfix: remove PRI part from kernel message if it is present
  Thanks to Michael Biebl for reporting this bug
- bugfix: mark messages were not correctly written to text log files
  the markmessageinterval was not correctly propagated to all places
  where it was needed. This resulted in rsyslog using the default
  (20 minutes) in some code pathes, what looked to the user like mark
  messages were never written.
- added a new property replacer option "sp-if-no-1st-sp" to cover
  a problem with RFC 3164 based interpreation of tag separation. While
  it is a generic approach, it fixes a format problem introduced in
  3.18.0, where kernel messages no longer had a space after the tag.
  This is done by a modifcation of the default templates.
  Please note that this may affect some messages where there intentionally
  is no space between the tag and the first character of the message
  content. If so, this needs to be worked around via a specific
  template. However, we consider this scenario to be quite remote and,
  even if it exists, it is not expected that it will actually cause
  problems with log parsers (instead, we assume the new default template
  behaviour may fix previous problems with log parsers due to the 
  missing space).
- bugfix: imklog module was not correctly compiled for GNU/kFreeBSD.
  Thanks to Petr Salinger for the patch
- doc bugfix: property replacer options secpath-replace and
  secpath-drop were not documented
- doc bugfix: fixed some typos in rsyslog.conf man page
- fixed typo in source comment  - thanks to Rio Fujita
- some general cleanup (thanks to Michael Biebl)
---------------------------------------------------------------------------
Version 3.18.0 (rgerhards), 2008-07-11
- begun a new v3-stable based on former 3.17.4 beta plus patches to
  previous v3-stable
- bugfix in RainerScript: syntax error was not always detected
---------------------------------------------------------------------------
Version 3.17.5 (rgerhards), 2008-06-27
- added doc: howto set up a reliable connection to remote server via
  queued mode (and plain tcp protocol)
- bugfix: comments after actions were not properly treated. For some
  actions (e.g. forwarding), this could also lead to invalid configuration
---------------------------------------------------------------------------
Version 3.17.4 (rgerhards), 2008-06-16
- changed default for $KlogSymbolLookup to "off". The directive is
  also scheduled for removal in a later version. This was necessary
  because on kernels >= 2.6, the kernel does the symbol lookup itself. The
  imklog lookup logic then breaks the log message and makes it unusable.
---------------------------------------------------------------------------
Version 3.17.3 (rgerhards), 2008-05-28
- bugfix: imklog went into an endless loop if a PRI value was inside
  a kernel log message (unusual case under Linux, frequent under BSD)
---------------------------------------------------------------------------
Version 3.17.2 (rgerhards), 2008-05-04
- this version is the new beta, based on 3.17.1 devel feature set
- merged in imklog bug fix from v3-stable (3.16.1)
---------------------------------------------------------------------------
Version 3.17.1 (rgerhards), 2008-04-15
- removed dependency on MAXHOSTNAMELEN as much as it made sense.
  GNU/Hurd does not define it (because it has no limit), and we have taken
  care for cases where it is undefined now. However, some very few places
  remain where IMHO it currently is not worth fixing the code. If it is
  not defined, we have used a generous value of 1K, which is above IETF
  RFC's on hostname length at all. The memory consumption is no issue, as
  there are only a handful of this buffers allocated *per run* -- that's
  also the main reason why we consider it not worth to be fixed any further.
- enhanced legacy syslog parser to handle slightly malformed messages
  (with a space in front of the timestamp) - at least HP procurve is
  known to do that and I won't outrule that others also do it. The 
  change looks quite unintrusive and so we added it to the parser.
- implemented klogd functionality for BSD
- implemented high precision timestamps for the kernel log. Thanks to
  Michael Biebl for pointing out that the kernel log did not have them.
- provided ability to discard non-kernel messages if they are present
  in the kernel log (seems to happen on BSD)
- implemented $KLogInternalMsgFacility config directive
- implemented $KLogPermitNonKernelFacility config directive
Plus a number of bugfixes that were applied to v3-stable and beta
branches (not mentioned here in detail).
---------------------------------------------------------------------------
Version 3.17.0 (rgerhards), 2008-04-08
- added native ability to send mail messages
- removed no longer needed file relptuil.c/.h
- added $ActionExecOnlyOnceEveryInterval config directive
- bugfix: memory leaks in script engine
- bugfix: zero-length strings were not supported in object
  deserializer
- properties are now case-insensitive everywhere (script, filters,
  templates)
- added the capability to specify a processing (actually dequeue)
  timeframe with queues - so things can be configured to be done
  at off-peak hours
- We have removed the 32 character size limit (from RFC3164) on the
  tag. This had bad effects on existing envrionments, as sysklogd didn't
  obey it either (probably another bug in RFC3164...). We now receive
  the full size, but will modify the outputs so that only 32 characters
  max are used by default. If you need large tags in the output, you need
  to provide custom templates.
- changed command line processing. -v, -M, -c options are now parsed
  and processed before all other options. Inter-option dependencies
  have been relieved. Among others, permits to specify intial module
  load path via -M only (not the environment) which makes it much
  easier to work with non-standard module library locations. Thanks
  to varmojfekoj for suggesting this change. Matches bugzilla bug 55.
- bugfix: some messages were emited without hostname
Plus a number of bugfixes that were applied to v3-stable and beta
branches (not mentioned here in detail).
---------------------------------------------------------------------------
Version 3.16.3 (rgerhards), 2008-07-11
- updated information on rsyslog packages
- bugfix: memory leak in disk-based queue modes
---------------------------------------------------------------------------
Version 3.16.2 (rgerhards), 2008-06-25
- fixed potential segfault due to invalid call to cfsysline
  thanks to varmojfekoj for the patch
- bugfix: some whitespaces where incorrectly not ignored when parsing
  the config file. This is now corrected. Thanks to Michael Biebl for
  pointing out the problem.
---------------------------------------------------------------------------
Version 3.16.1 (rgerhards), 2008-05-02
- fixed a bug in imklog which lead to startup problems (including
  segfault) on some platforms under some circumsances. Thanks to
  Vieri for reporting this bug and helping to troubleshoot it.
---------------------------------------------------------------------------
Version 3.16.0 (rgerhards), 2008-04-24
- new v3-stable (3.16.x) based on beta 3.15.x (RELP support)
- bugfix: omsnmp had a too-small sized buffer for hostname+port. This
  could not lead to a segfault, as snprintf() was used, but could cause
  some trouble with extensively long hostnames.
- applied patch from Tiziano Müller to remove some compiler warnings
- added gssapi overview/howto thanks to Peter Vrabec
- changed some files to grant LGPLv3 extended persmissions on top of GPLv3
  this also is the first sign of something that will evolve into a
  well-defined "rsyslog runtime library"
---------------------------------------------------------------------------
Version 3.15.1 (rgerhards), 2008-04-11
- bugfix: some messages were emited without hostname
- disabled atomic operations for the time being because they introduce some
  cross-platform trouble - need to see how to fix this in the best 
  possible way
- bugfix: zero-length strings were not supported in object
  deserializer
- added librelp check via PKG_CHECK thanks to Michael Biebl's patch
- file relputil.c deleted, is not actually needed
- added more meaningful error messages to rsyslogd (when some errors
  happens during startup)
- bugfix: memory leaks in script engine
- bugfix: $hostname and $fromhost in RainerScript did not work
This release also includes all changes applied to the stable versions
up to today.
---------------------------------------------------------------------------
Version 3.15.0 (rgerhards), 2008-04-01
- major new feature: imrelp/omrelp support reliable delivery of syslog
  messages via the RELP protocol and librelp (http://www.librelp.com).
  Plain tcp syslog, so far the best reliability solution, can lose
  messages when something goes wrong or a peer goes down. With RELP,
  this can no longer happen. See imrelp.html for more details.
- bugfix: rsyslogd was no longer build by default; man pages are 
  only installed if corresponding option is selected. Thanks to
  Michael Biebl for pointing these problems out.
---------------------------------------------------------------------------
Version 3.14.2 (rgerhards), 2008-04-09
- bugfix: segfault with expression-based filters
- bugfix: omsnmp did not deref errmsg object on exit (no bad effects caused)
- some cleanup
- bugfix: imklog did not work well with kernel 2.6+. Thanks to Peter
  Vrabec for patching it based on the development in sysklogd - and thanks
  to the sysklogd project for upgrading klogd to support the new
  functionality
- some cleanup in imklog
- bugfix: potential segfault in imklog when kernel is compiled without
  /proc/kallsyms and the file System.map is missing. Thanks to
  Andrea Morandi for pointing it out and suggesting a fix.
- bugfixes, credits to varmojfekoj:
  * reset errno before printing a warning message
  * misspelled directive name in code processing legacy options
- bugfix: some legacy options not correctly interpreted - thanks to
  varmojfekoj for the patch
- improved detection of modules being loaded more than once
  thanks to varmojfekoj for the patch
---------------------------------------------------------------------------
Version 3.14.1 (rgerhards), 2008-04-04
- bugfix: some messages were emited without hostname
- bugfix: rsyslogd was no longer build by default; man pages are 
  only installed if corresponding option is selected. Thanks to
  Michael Biebl for pointing these problems out.
- bugfix: zero-length strings were not supported in object
  deserializer
- disabled atomic operations for this stable build as it caused
  platform problems
- bugfix: memory leaks in script engine
- bugfix: $hostname and $fromhost in RainerScript did not work
- bugfix: some memory leak when queue is runing in disk mode
- man pages improved thanks to varmofekoj and Peter Vrabec
- We have removed the 32 character size limit (from RFC3164) on the
  tag. This had bad effects on existing envrionments, as sysklogd didn't
  obey it either (probably another bug in RFC3164...). We now receive
  the full size, but will modify the outputs so that only 32 characters
  max are used by default. If you need large tags in the output, you need
  to provide custom templates.
- bugfix: some memory leak when queue is runing in disk mode
---------------------------------------------------------------------------
Version 3.14.0 (rgerhards), 2008-04-02
An interim version was accidently released to the web. It was named 3.14.0.
To avoid confusion, we have not assigned this version number to any
official release. If you happen to use 3.14.0, please update to 3.14.1.
---------------------------------------------------------------------------
Version 3.13.0-dev0 (rgerhards), 2008-03-31
- bugfix: accidently set debug option in 3.12.5 reset to production
  This option prevented dlclose() to be called. It had no real bad effects,
  as the modules were otherwise correctly deinitialized and dlopen()
  supports multiple opens of the same module without any memory footprint.
- removed --enable-mudflap, added --enable-valgrind ./configure setting
- bugfix: tcp receiver could segfault due to uninitialized variable
- docfix: queue doc had a wrong directive name that prevented max worker
  threads to be correctly set
- worked a bit on atomic memory operations to support problem-free
  threading (only at non-intrusive places)
- added a --enable/disable-rsyslogd configure option so that
  source-based packaging systems can build plugins without the need
  to compile rsyslogd
- some cleanup
- test of potential new version number scheme
---------------------------------------------------------------------------
Version 3.12.5 (rgerhards), 2008-03-28
- changed default for "last message repeated n times", which is now
  off by default
- implemented backward compatibility commandline option parsing
- automatically generated compatibility config lines are now also
  logged so that a user can diagnose problems with them
- added compatibility mode for -a, -o and -p options
- compatibility mode processing finished
- changed default file output format to include high-precision timestamps
- added a buid-in template for previous syslogd file format
- added new $ActionFileDefaultTemplate directive
- added support for high-precision timestamps when receiving legacy
  syslog messages
- added new $ActionForwardDefaultTemplate directive
- added new $ActionGSSForwardDefaultTemplate directive
- added build-in templates for easier configuration
- bugfix: fixed small memory leak in tcpclt.c
- bugfix: fixed small memory leak in template regular expressions
- bugfix: regular expressions inside property replacer did not work
  properly
- bugfix: QHOUR and HHOUR properties were wrongly calculated
- bugfix: fixed memory leaks in stream class and imfile
- bugfix: $ModDir did invalid bounds checking, potential overlow in
  dbgprintf() - thanks to varmojfekoj for the patch
- bugfix: -t and -g legacy options max number of sessions had a wrong
  and much too high value
---------------------------------------------------------------------------
Version 3.12.4 (rgerhards), 2008-03-25
- Greatly enhanced rsyslogd's file write performance by disabling
  file syncing capability of output modules by default. This
  feature is usually not required, not useful and an extreme performance
  hit (both to rsyslogd as well as the system at large). Unfortunately,
  most users enable it by default, because it was most intuitive to enable
  it in plain old sysklogd syslog.conf format. There is now the
  $ActionFileEnableSync config setting which must be enabled in order to
  support syncing. By default it is off. So even if the old-format config
  lines request syncing, it is not done unless explicitely enabled. I am
  sure this is a very useful change and not a risk at all. I need to think
  if I undo it under compatibility mode, but currently this does not
  happen (I fear a lot of lazy users will run rsyslogd in compatibility
  mode, again bringing up this performance problem...).
- added flow control options to other input sources
- added $HHOUR and $QHOUR system properties - can be used for half- and
  quarter-hour logfile rotation
- changed queue's discard severities default value to 8 (do not discard)
  to prevent unintentional message loss
- removed a no-longer needed callback from the output module 
  interface. Results in reduced code complexity.
- bugfix/doc: removed no longer supported -h option from man page
- bugfix: imklog leaked several hundered KB on each HUP. Thanks to
  varmojfekoj for the patch
- bugfix: potential segfault on module unload. Thanks to varmojfekoj for
  the patch
- bugfix: fixed some minor memory leaks
- bugfix: fixed some slightly invalid memory accesses
- bugfix: internally generated messages had "FROMHOST" property not set
---------------------------------------------------------------------------
Version 3.12.3 (rgerhards), 2008-03-18
- added advanced flow control for congestion cases (mode depending on message
  source and its capablity to be delayed without bad side effects)
- bugfix: $ModDir should not be reset on $ResetConfig - this can cause a lot
  of confusion and there is no real good reason to do so. Also conflicts with
  the new -M option and environment setting.
- bugfix: TCP and GSSAPI framing mode variable was uninitialized, leading to
  wrong framing (caused, among others, interop problems)
- bugfix: TCP (and GSSAPI) octet-counted frame did not work correctly in all
  situations. If the header was split across two packet reads, it was invalidly
  processed, causing loss or modification of messages.
- bugfix: memory leak in imfile
- bugfix: duplicate public symbol in omfwd and omgssapi could lead to
  segfault. thanks to varmojfekoj for the patch.
- bugfix: rsyslogd aborted on sigup - thanks to varmojfekoj for the patch
- some more internal cleanup ;)
- begun relp modules, but these are not functional yet
- Greatly enhanced rsyslogd's file write performance by disabling
  file syncing capability of output modules by default. This
  feature is usually not required, not useful and an extreme performance
  hit (both to rsyslogd as well as the system at large). Unfortunately,
  most users enable it by default, because it was most intuitive to enable
  it in plain old sysklogd syslog.conf format. There is now a new config
  setting which must be enabled in order to support syncing. By default it
  is off. So even if the old-format config lines request syncing, it is
  not done unless explicitely enabled. I am sure this is a very useful
  change and not a risk at all. I need to think if I undo it under
  compatibility mode, but currently this does not happen (I fear a lot of
  lazy users will run rsyslogd in compatibility mode, again bringing up
  this performance problem...).
---------------------------------------------------------------------------
Version 3.12.2 (rgerhards), 2008-03-13
- added RSYSLOGD_MODDIR environment variable
- added -M rsyslogd option (allows to specify module directory location)
- converted net.c into a loadable library plugin
- bugfix: debug module now survives unload of loadable module when
  printing out function call data
- bugfix: not properly initialized data could cause several segfaults if
  there were errors in the config file - thanks to varmojfekoj for the patch
- bugfix: rsyslogd segfaulted when imfile read an empty line - thanks
  to Johnny Tan for an excellent bug report
- implemented dynamic module unload capability (not visible to end user)
- some more internal cleanup
- bugfix: imgssapi segfaulted under some conditions; this fix is actually
  not just a fix but a change in the object model. Thanks to varmojfekoj
  for providing the bug report, an initial fix and lots of good discussion
  that lead to where we finally ended up.
- improved session recovery when outbound tcp connection breaks, reduces
  probability of message loss at the price of a highly unlikely potential
  (single) message duplication
---------------------------------------------------------------------------
Version 3.12.1 (rgerhards), 2008-03-06
- added library plugins, which can be automatically loaded
- bugfix: actions were not correctly retried; caused message loss
- changed module loader to automatically add ".so" suffix if not
  specified (over time, this shall also ease portability of config
  files)
- improved debugging support; debug runtime options can now be set via
  an environment variable
- bugfix: removed debugging code that I forgot to remove before releasing
  3.12.0 (does not cause harm and happened only during startup)
- added support for the MonitorWare syslog MIB to omsnmp
- internal code improvements (more code converted into classes)
- internal code reworking of the imtcp/imgssapi module
- added capability to ignore client-provided timestamp on unix sockets and
  made this mode the default; this was needed, as some programs (e.g. sshd)
  log with inconsistent timezone information, what messes up the local
  logs (which by default don't even contain time zone information). This
  seems to be consistent with what sysklogd did for the past four years.
  Alternate behaviour may be desirable if gateway-like processes send
  messages via the local log slot - in this case, it can be enabled
  via the $InputUnixListenSocketIgnoreMsgTimestamp and
  $SystemLogSocketIgnoreMsgTimestamp config directives
- added ability to compile on HP UX; verified that imudp worked on HP UX;
  however, we are still in need of people trying out rsyslogd on HP UX,
  so it can not yet be assumed it runs there
- improved session recovery when outbound tcp connection breaks, reduces
  probability of message loss at the price of a highly unlikely potential
  (single) message duplication
---------------------------------------------------------------------------
Version 3.12.0 (rgerhards), 2008-02-28
- added full expression support for filters; filters can now contain
  arbitrary complex boolean, string and arithmetic expressions
---------------------------------------------------------------------------
Version 3.11.6 (rgerhards), 2008-02-27
- bugfix: gssapi libraries were still linked to rsyslog core, what should
  no longer be necessary. Applied fix by Michael Biebl to solve this.
- enabled imgssapi to be loaded side-by-side with imtcp
- added InputGSSServerPermitPlainTCP config directive
- split imgssapi source code somewhat from imtcp
- bugfix: queue cancel cleanup handler could be called with
  invalid pointer if dequeue failed
- bugfix: rsyslogd segfaulted on second SIGHUP
  tracker: http://bugzilla.adiscon.com/show_bug.cgi?id=38
- improved stability of queue engine
- bugfix: queue disk file were not properly persisted when 
  immediately after closing an output file rsyslog was stopped
  or huped (the new output file open must NOT have happend at
  that point) - this lead to a sparse and invalid queue file
  which could cause several problems to the engine (unpredictable
  results). This situation should have happened only in very
  rare cases. tracker: http://bugzilla.adiscon.com/show_bug.cgi?id=40
- bugfix: during queue shutdown, an assert invalidly triggered when
  the primary queue's DA worker was terminated while the DA queue's
  regular worker was still executing. This could result in a segfault
  during shutdown.
  tracker: http://bugzilla.adiscon.com/show_bug.cgi?id=41
- bugfix: queue properties sizeOnDisk, bytesRead were persisted to 
  disk with wrong data type (long instead of int64) - could cause
  problems on 32 bit machines
- bugfix: queue aborted when it was shut down, DA-enabled, DA mode
  was just initiated but not fully initialized (a race condition)
- bugfix: imfile could abort under extreme stress conditions
  (when it was terminated before it could open all of its
  to be monitored files)
- applied patch from varmojfekoj to fix an issue with compatibility 
  mode and default module directories (many thanks!):
  I've also noticed a bug in the compatibility code; the problem is that 
  options are parsed before configuration file so options which need a 
  module to be loaded will currently ignore any $moddir directive. This 
  can be fixed by moving legacyOptsHook() after config file parsing. 
  (see the attached patch) This goes against the logical order of 
  processing, but the legacy options are only few and it doesn't seem to 
  be a problem.
- bugfix: object property deserializer did not handle negative numbers
---------------------------------------------------------------------------
Version 3.11.5 (rgerhards), 2008-02-25
- new imgssapi module, changed imtcp module - this enables to load/package
  GSSAPI support separately - thanks to varmojfekoj for the patch
- compatibility mode (the -c option series) is now at least partly
  completed - thanks to varmojfekoj for the patch
- documentation for imgssapi and imtcp added
- duplicate $ModLoad's for the same module are now detected and
  rejected -- thanks to varmojfekoj for the patch
---------------------------------------------------------------------------
Version 3.11.4 (rgerhards), 2008-02-21
- bugfix: debug.html was missing from release tarball - thanks to Michael
  Biebl for bringing this to my attention
- some internal cleanup on the stringbuf object calling interface
- general code cleanup and further modularization
- $MainMessageQueueDiscardSeverity can now also handle textual severities
  (previously only integers)
- bugfix: message object was not properly synchronized when the 
  main queue had a single thread and non-direct action queues were used
- some documentation improvements
---------------------------------------------------------------------------
Version 3.11.3 (rgerhards), 2008-02-18
- fixed a bug in imklog which lead to duplicate message content in
  kernel logs
- added support for better plugin handling in libdbi (we contributed
  a patch to do that, we just now need to wait for the next libdbi
  version)
- bugfix: fixed abort when invalid template was provided to an action
  bug http://bugzilla.adiscon.com/show_bug.cgi?id=4
- re-instantiated SIGUSR1 function; added SIGUSR2 to generate debug
  status output
- added some documentation on runtime-debug settings
- slightly improved man pages for novice users
---------------------------------------------------------------------------
Version 3.11.2 (rgerhards), 2008-02-15
- added the capability to monitor text files and process their content
  as syslog messages (including forwarding)
- added support for libdbi, a database abstraction layer. rsyslog now
  also supports the following databases via dbi drivers:
  * Firebird/Interbase
  * FreeTDS (access to MS SQL Server and Sybase)
  * SQLite/SQLite3
  * Ingres (experimental)
  * mSQL (experimental)
  * Oracle (experimental)
  Additional drivers may be provided by the libdbi-drivers project, which
  can be used by rsyslog as soon as they become available.
- removed some left-over unnecessary dbgprintf's (cluttered screen,
  cosmetic)
- doc bugfix: html documentation for omsnmp was missing
---------------------------------------------------------------------------
Version 3.11.1 (rgerhards), 2008-02-12
- SNMP trap sender added thanks to Andre Lorbach (omsnmp)
- added input-plugin interface specification in form of a (copy) template
  input module
- applied documentation fix by Michael Biebl -- many thanks!
- bugfix: immark did not have MARK flags set...
- added x-info field to rsyslogd startup/shutdown message. Hopefully
  points users to right location for further info (many don't even know
  they run rsyslog ;))
- bugfix: trailing ":" of tag was lost while parsing legacy syslog messages
  without timestamp - thanks to Anders Blomdell for providing a patch!
- fixed a bug in stringbuf.c related to STRINGBUF_TRIM_ALLOCSIZE, which
  wasn't supposed to be used with rsyslog. Put a warning message up that
  tells this feature is not tested and probably not worth the effort.
  Thanks to Anders Blomdell fro bringing this to our attention
- somewhat improved performance of string buffers
- fixed bug that caused invalid treatment of tabs (HT) in rsyslog.conf
- bugfix: setting for $EscapeCopntrolCharactersOnReceive was not 
  properly initialized
- clarified usage of space-cc property replacer option
- improved abort diagnostic handler
- some initial effort for malloc/free runtime debugging support
- bugfix: using dynafile actions caused rsyslogd abort
- fixed minor man errors thanks to Michael Biebl
---------------------------------------------------------------------------
Version 3.11.0 (rgerhards), 2008-01-31
- implemented queued actions
- implemented simple rate limiting for actions
- implemented deliberate discarding of lower priority messages over higher
  priority ones when a queue runs out of space
- implemented disk quotas for disk queues
- implemented the $ActionResumeRetryCount config directive
- added $ActionQueueFilename config directive
- added $ActionQueueSize config directive
- added $ActionQueueHighWaterMark config directive
- added $ActionQueueLowWaterMark config directive
- added $ActionQueueDiscardMark config directive
- added $ActionQueueDiscardSeverity config directive
- added $ActionQueueCheckpointInterval config directive
- added $ActionQueueType config directive
- added $ActionQueueWorkerThreads config directive
- added $ActionQueueTimeoutshutdown config directive
- added $ActionQueueTimeoutActionCompletion config directive
- added $ActionQueueTimeoutenQueue config directive
- added $ActionQueueTimeoutworkerThreadShutdown config directive
- added $ActionQueueWorkerThreadMinimumMessages config directive
- added $ActionQueueMaxFileSize config directive
- added $ActionQueueSaveonShutdown config directive
- addded $ActionQueueDequeueSlowdown config directive
- addded $MainMsgQueueDequeueSlowdown config directive
- bugfix: added forgotten docs to package
- improved debugging support
- fixed a bug that caused $MainMsgQueueCheckpointInterval to work incorrectly
- when a long-running action needs to be cancelled on shutdown, the message
  that was processed by it is now preserved. This finishes support for
  guaranteed delivery of messages (if the output supports it, of course)
- fixed bug in output module interface, see
  http://sourceforge.net/tracker/index.php?func=detail&aid=1881008&group_id=123448&atid=696552
- changed the ommysql output plugin so that the (lengthy) connection
  initialization now takes place in message processing. This works much
  better with the new queued action mode (fast startup)
- fixed a bug that caused a potential hang in file and fwd output module
  varmojfekoj provided the patch - many thanks!
- bugfixed stream class offset handling on 32bit platforms
---------------------------------------------------------------------------
Version 3.10.3 (rgerhards), 2008-01-28
- fixed a bug with standard template definitions (not a big deal) - thanks
  to varmojfekoj for spotting it
- run-time instrumentation added
- implemented disk-assisted queue mode, which enables on-demand disk
  spooling if the queue's in-memory queue is exhausted
- implemented a dynamic worker thread pool for processing incoming
  messages; workers are started and shut down as need arises
- implemented a run-time instrumentation debug package
- implemented the $MainMsgQueueSaveOnShutdown config directive
- implemented the $MainMsgQueueWorkerThreadMinimumMessages config directive
- implemented the $MainMsgQueueTimeoutWorkerThreadShutdown config directive
---------------------------------------------------------------------------
Version 3.10.2 (rgerhards), 2008-01-14
- added the ability to keep stop rsyslogd without the need to drain
  the main message queue. In disk queue mode, rsyslog continues to
  run from the point where it stopped. In case of a system failure, it
  continues to process messages from the last checkpoint.
- fixed a bug that caused a segfault on startup when no $WorkDir directive
  was specified in rsyslog.conf
- provided more fine-grain control over shutdown timeouts and added a
  way to specify the enqueue timeout when the main message queue is full
- implemented $MainMsgQueueCheckpointInterval config directive
- implemented $MainMsgQueueTimeoutActionCompletion config directive
- implemented $MainMsgQueueTimeoutEnqueue config directive
- implemented $MainMsgQueueTimeoutShutdown config directive
---------------------------------------------------------------------------
Version 3.10.1 (rgerhards), 2008-01-10
- implemented the "disk" queue mode. However, it currently is of very
  limited use, because it does not support persistence over rsyslogd
  runs. So when rsyslogd is stopped, the queue is drained just as with
  the in-memory queue modes. Persistent queues will be a feature of
  the next release.
- performance-optimized string class, should bring an overall improvement
- fixed a memory leak in imudp -- thanks to varmojfekoj for the patch
- fixed a race condition that could lead to a rsyslogd hang when during
  HUP or termination
- done some doc updates
- added $WorkDirectory config directive
- added $MainMsgQueueFileName config directive
- added $MainMsgQueueMaxFileSize config directive
---------------------------------------------------------------------------
Version 3.10.0 (rgerhards), 2008-01-07
- implemented input module interface and initial input modules
- enhanced threading for input modules (each on its own thread now)
- ability to bind UDP listeners to specific local interfaces/ports and
  ability to run multiple of them concurrently
- added ability to specify listen IP address for UDP syslog server
- license changed to GPLv3
- mark messages are now provided by loadble module immark
- rklogd is no longer provided. Its functionality has now been taken over
  by imklog, a loadable input module. This offers a much better integration
  into rsyslogd and makes sure that the kernel logger process is brought
  up and down at the appropriate times
- enhanced $IncludeConfig directive to support wildcard characters
  (thanks to Michael Biebl)
- all inputs are now implemented as loadable plugins
- enhanced threading model: each input module now runs on its own thread
- enhanced message queue which now supports different queueing methods
  (among others, this can be used for performance fine-tuning)
- added a large number of new configuration directives for the new
  input modules
- enhanced multi-threading utilizing a worker thread pool for the
  main message queue
- compilation without pthreads is no longer supported
- much cleaner code due to new objects and removal of single-threading
  mode
---------------------------------------------------------------------------
Version 2.0.8 V2-STABLE (rgerhards), 2008-??-??
- bugfix: ompgsql did not detect problems in sql command execution
  this could cause loss of messages. The handling was correct if the
  connection broke, but not if there was a problem with statement
  execution. The most probable case for such a case would be invalid
  sql inside the template, and this is now much easier to diagnose.
- doc bugfix: default for $DirCreateMode incorrectly stated
---------------------------------------------------------------------------
Version 2.0.7 V2-STABLE (rgerhards), 2008-04-14
- bugfix: the default for $DirCreateMode was 0644, and as such wrong.
  It has now been changed to 0700. For some background, please see
  http://lists.adiscon.net/pipermail/rsyslog/2009-April/001986.html
- bugfix: "$CreateDirs off" also disabled file creation
  Thanks to William Tisater for analyzing this bug and providing a patch.
  The actual code change is heavily based on William's patch.
- bugfix: memory leak in ompgsql
  Thanks to Ken for providing the patch
- bugfix: potential memory leak in msg.c
  This one did not surface yet and the issue was actually found due to
  a problem in v4 - but better fix it here, too
---------------------------------------------------------------------------
Version 2.0.6 V2-STABLE (rgerhards), 2008-08-07
- bugfix: memory leaks in rsyslogd, primarily in singlethread mode
  Thanks to Frederico Nunez for providing the fix
- bugfix: copy&paste error lead to dangling if - this caused a very minor
  issue with re-formatting a RFC3164 date when the message was invalidly
  formatted and had a colon immediately after the date. This was in the
  code for some years (even v1 had it) and I think it never had any
  effect at all in practice. Though, it should be fixed - but definitely
  nothing to worry about.
---------------------------------------------------------------------------
Version 2.0.6 V2-STABLE (rgerhards), 2008-08-07
- bugfix: IPv6 addresses could not be specified in forwarding actions
  New syntax @[addr]:port introduced to enable that. Root problem was IPv6
  addresses contain colons. (backport from 3.21.3)
---------------------------------------------------------------------------
Version 2.0.5 STABLE (rgerhards), 2008-05-15
- bugfix: regular expressions inside property replacer did not work
  properly
- adapted to liblogging 0.7.1+
---------------------------------------------------------------------------
Version 2.0.4 STABLE (rgerhards), 2008-03-27
- bugfix: internally generated messages had "FROMHOST" property not set
- bugfix: continue parsing if tag is oversize (discard oversize part) - thanks
  to mclaughlin77@gmail.com for the patch
- added $HHOUR and $QHOUR system properties - can be used for half- and
  quarter-hour logfile rotation
---------------------------------------------------------------------------
Version 2.0.3 STABLE (rgerhards), 2008-03-12
- bugfix: setting for $EscapeCopntrolCharactersOnReceive was not 
  properly initialized
- bugfix: resolved potential segfault condition on HUP (extremely
  unlikely to happen in practice), for details see tracker:
  http://bugzilla.adiscon.com/show_bug.cgi?id=38
- improved the man pages a bit - thanks to Michael Biebl for the patch
- bugfix: not properly initialized data could cause several segfaults if
  there were errors in the config file - thanks to varmojfekoj for the patch
---------------------------------------------------------------------------
Version 2.0.2 STABLE (rgerhards), 2008-02-12
- fixed a bug that could cause invalid string handling via strerror_r
  varmojfekoj provided the patch - many thanks!
- added x-info field to rsyslogd startup/shutdown message. Hopefully
  points users to right location for further info (many don't even know
  they run rsyslog ;))
- bugfix: suspended actions were not always properly resumed
  varmojfekoj provided the patch - many thanks!
- bugfix: errno could be changed during mark processing, leading to
  invalid error messages when processing inputs. Thank to varmojfekoj for
  pointing out this problem.
- bugfix: trailing ":" of tag was lost while parsing legacy syslog messages
  without timestamp - thanks to Anders Blomdell for providing a patch!
- bugfix (doc): misspelled config directive, invalid signal info
- applied some doc fixes from Michel Biebl and cleaned up some no longer
  needed files suggested by him
- cleaned up stringbuf.c to fix an annoyance reported by Anders Blomdell
- fixed bug that caused invalid treatment of tabs (HT) in rsyslog.conf
---------------------------------------------------------------------------
Version 2.0.1 STABLE (rgerhards), 2008-01-24
- fixed a bug in integer conversion - but this function was never called,
  so it is not really a useful bug fix ;)
- fixed a bug with standard template definitions (not a big deal) - thanks
  to varmojfekoj for spotting it
- fixed a bug that caused a potential hang in file and fwd output module
  varmojfekoj provided the patch - many thanks!
---------------------------------------------------------------------------
Version 2.0.0 STABLE (rgerhards), 2008-01-02
- re-release of 1.21.2 as STABLE with no modifications except some
  doc updates
---------------------------------------------------------------------------
Version 1.21.2 (rgerhards), 2007-12-28
- created a gss-api output module. This keeps GSS-API code and
  TCP/UDP code separated. It is also important for forward-
  compatibility with v3. Please note that this change breaks compatibility
  with config files created for 1.21.0 and 1.21.1 - this was considered
  acceptable.
- fixed an error in forwarding retry code (could lead to message corruption
  but surfaced very seldom)
- increased portability for older platforms (AI_NUMERICSERV moved)
- removed socket leak in omfwd.c
- cross-platform patch for GSS-API compile problem on some platforms
  thanks to darix for the patch!
---------------------------------------------------------------------------
Version 1.21.1 (rgerhards), 2007-12-23
- small doc fix for $IncludeConfig
- fixed a bug in llDestroy()
- bugfix: fixing memory leak when message queue is full and during
  parsing. Thanks to varmojfekoj for the patch.
- bugfix: when compiled without network support, unix sockets were
  not properply closed
- bugfix: memory leak in cfsysline.c/doGetWord() fixed
---------------------------------------------------------------------------
Version 1.21.0 (rgerhards), 2007-12-19
- GSS-API support for syslog/TCP connections was added. Thanks to
  varmojfekoj for providing the patch with this functionality
- code cleanup
- enhanced $IncludeConfig directive to support wildcard filenames
- changed some multithreading synchronization
---------------------------------------------------------------------------
Version 1.20.1 (rgerhards), 2007-12-12
- corrected a debug setting that survived release. Caused TCP connections
  to be retried unnecessarily often.
- When a hostname ACL was provided and DNS resolution for that name failed,
  ACL processing was stopped at that point. Thanks to mildew for the patch.
  Fedora Bugzilla: http://bugzilla.redhat.com/show_bug.cgi?id=395911
- fixed a potential race condition, see link for details:
  http://rgerhards.blogspot.com/2007/12/rsyslog-race-condition.html
  Note that the probability of problems from this bug was very remote
- fixed a memory leak that happend when PostgreSQL date formats were
  used
---------------------------------------------------------------------------
Version 1.20.0 (rgerhards), 2007-12-07
- an output module for postgres databases has been added. Thanks to
  sur5r for contributing this code
- unloading dynamic modules has been cleaned up, we now have a
  real implementation and not just a dummy "good enough for the time
  being".
- enhanced platform independence - thanks to Bartosz Kuzma and Michael
  Biebl for their very useful contributions
- some general code cleanup (including warnings on 64 platforms, only)
---------------------------------------------------------------------------
Version 1.19.12 (rgerhards), 2007-12-03
- cleaned up the build system (thanks to Michael Biebl for the patch)
- fixed a bug where ommysql was still not compiled with -pthread option
---------------------------------------------------------------------------
Version 1.19.11 (rgerhards), 2007-11-29
- applied -pthread option to build when building for multi-threading mode
  hopefully solves an issue with segfaulting
---------------------------------------------------------------------------
Version 1.19.10 (rgerhards), 2007-10-19
- introdcued the new ":modulename:" syntax for calling module actions
  in selector lines; modified ommysql to support it. This is primarily
  an aid for further modules and a prequisite to actually allow third
  party modules to be created.
- minor fix in slackware startup script, "-r 0" is now "-r0"
- updated rsyslogd doc set man page; now in html format
- undid creation of a separate thread for the main loop -- this did not
  turn out to be needed or useful, so reduce complexity once again.
- added doc fixes provided by Michael Biebl - thanks
---------------------------------------------------------------------------
Version 1.19.9 (rgerhards), 2007-10-12
- now packaging system which again contains all components in a single
  tarball
- modularized main() a bit more, resulting in less complex code
- experimentally added an additional thread - will see if that affects
  the segfault bug we experience on some platforms. Note that this change
  is scheduled to be removed again later.
---------------------------------------------------------------------------
Version 1.19.8 (rgerhards), 2007-09-27
- improved repeated message processing
- applied patch provided by varmojfekoj to support building ommysql
  in its own way (now also resides in a plugin subdirectory);
  ommysql is now a separate package
- fixed a bug in cvthname() that lead to message loss if part
  of the source hostname would have been dropped
- created some support for distributing ommysql together with the
  main rsyslog package. I need to re-think it in the future, but
  for the time being the current mode is best. I now simply include
  one additional tarball for ommysql inside the main distribution.
  I look forward to user feedback on how this should be done best. In the
  long term, a separate project should be spawend for ommysql, but I'd
  like to do that only after the plugin interface is fully stable (what
  it is not yet).
---------------------------------------------------------------------------
Version 1.19.7 (rgerhards), 2007-09-25
- added code to handle situations where senders send us messages ending with
  a NUL character. It is now simply removed. This also caused trailing LF
  reduction to fail, when it was followed by such a NUL. This is now also
  handled.
- replaced some non-thread-safe function calls by their thread-safe
  counterparts
- fixed a minor memory leak that occured when the %APPNAME% property was
  used (I think nobody used that in practice)
- fixed a bug that caused signal handlers in cvthname() not to be restored when
  a malicious pointer record was detected and processing of the message been
  stopped for that reason (this should be really rare and can not be related
  to the segfault bug we are hunting).
- fixed a bug in cvthname that lead to passing a wrong parameter - in
  practice, this had no impact.
- general code cleanup (e.g. compiler warnings, comments)
---------------------------------------------------------------------------
Version 1.19.6 (rgerhards), 2007-09-11
- applied patch by varmojfekoj to change signal handling to the new
  sigaction API set (replacing the depreciated signal() calls and its
  friends.
- fixed a bug that in --enable-debug mode caused an assertion when the
  discard action was used
- cleaned up compiler warnings
- applied patch by varmojfekoj to FIX a bug that could cause 
  segfaults if empty properties were processed using modifying
  options (e.g. space-cc, drop-cc)
- fixed man bug: rsyslogd supports -l option
---------------------------------------------------------------------------
Version 1.19.5 (rgerhards), 2007-09-07
- changed part of the CStr interface so that better error tracking
  is provided and the calling sequence is more intuitive (there were
  invalid calls based on a too-weired interface)
- (hopefully) fixed some remaining bugs rooted in wrong use of 
  the CStr class. These could lead to program abort.
- applied patch by varmojfekoj two fix two potential segfault situations
- added $ModDir config directive
- modified $ModLoad so that an absolute path may be specified as
  module name (e.g. /rsyslog/ommysql.so)
---------------------------------------------------------------------------
Version 1.19.4 (rgerhards/varmojfekoj), 2007-09-04
- fixed a number of small memory leaks - thanks varmojfekoj for patching
- fixed an issue with CString class that could lead to rsyslog abort
  in tplToString() - thanks varmojfekoj for patching
- added a man-version of the config file documenation - thanks to Michel
  Samia for providing the man file
- fixed bug: a template like this causes an infinite loop:
  $template opts,"%programname:::a,b%"
  thanks varmojfekoj for the patch
- fixed bug: case changing options crash freeing the string pointer
  because they modify it: $template opts2,"%programname::1:lowercase%"
  thanks varmojfekoj for the patch
---------------------------------------------------------------------------
Version 1.19.3 (mmeckelein/varmojfekoj), 2007-08-31
- small mem leak fixed (after calling parseSelectorAct) - Thx varmojkekoj
- documentation section "Regular File" und "Blocks" updated
- solved an issue with dynamic file generation - Once again many thanks
  to varmojfekoj
- the negative selector for program name filter (Blocks) does not work as
  expected - Thanks varmojfekoj for patching
- added forwarding information to sysklogd (requires special template)
  to config doc
---------------------------------------------------------------------------
Version 1.19.2 (mmeckelein/varmojfekoj), 2007-08-28
- a specifically formed message caused a segfault - Many thanks varmojfekoj
  for providing a patch
- a typo and a weird condition are fixed in msg.c - Thanks again
  varmojfekoj 
- on file creation the file was always owned by root:root. This is fixed
  now - Thanks ypsa for solving this issue
---------------------------------------------------------------------------
Version 1.19.1 (mmeckelein), 2007-08-22
- a bug that caused a high load when a TCP/UDP connection was closed is 
  fixed now - Thanks mildew for solving this issue
- fixed a bug which caused a segfault on reinit - Thx varmojfekoj for the
  patch
- changed the hardcoded module path "/lib/rsyslog" to $(pkglibdir) in order
  to avoid trouble e.g. on 64 bit platforms (/lib64) - many thanks Peter
  Vrabec and darix, both provided a patch for solving this issue
- enhanced the unloading of modules - thanks again varmojfekoj
- applied a patch from varmojfekoj which fixes various little things in
  MySQL output module
---------------------------------------------------------------------------
Version 1.19.0 (varmojfekoj/rgerhards), 2007-08-16
- integrated patch from varmojfekoj to make the mysql module a loadable one
  many thanks for the patch, MUCH appreciated
---------------------------------------------------------------------------
Version 1.18.2 (rgerhards), 2007-08-13
- fixed a bug in outchannel code that caused templates to be incorrectly
  parsed
- fixed a bug in ommysql that caused a wrong ";template" missing message
- added some code for unloading modules; not yet fully complete (and we do
  not yet have loadable modules, so this is no problem)
- removed debian subdirectory by request of a debian packager (this is a special
  subdir for debian and there is also no point in maintaining it when there
  is a debian package available - so I gladly did this) in some cases
- improved overall doc quality (some pages were quite old) and linked to
  more of the online resources.
- improved /contrib/delete_mysql script by adding a host option and some
  other minor modifications
---------------------------------------------------------------------------
Version 1.18.1 (rgerhards), 2007-08-08
- applied a patch from varmojfekoj which solved a potential segfault
  of rsyslogd on HUP
- applied patch from Michel Samia to fix compilation when the pthreads
  feature is disabled
- some code cleanup (moved action object to its own file set)
- add config directive $MainMsgQueueSize, which now allows to configure the
  queue size dynamically
- all compile-time settings are now shown in rsyslogd -v, not just the
  active ones
- enhanced performance a little bit more
- added config file directive $ActionResumeInterval
- fixed a bug that prevented compilation under debian sid
- added a contrib directory for user-contributed useful things
---------------------------------------------------------------------------
Version 1.18.0 (rgerhards), 2007-08-03
- rsyslog now supports fallback actions when an action did not work. This
  is a great feature e.g. for backup database servers or backup syslog
  servers
- modified rklogd to only change the console log level if -c is specified
- added feature to use multiple actions inside a single selector
- implemented $ActionExecOnlyWhenPreviousIsSuspended config directive
- error messages during startup are now spit out to the configured log
  destinations
---------------------------------------------------------------------------
Version 1.17.6 (rgerhards), 2007-08-01
- continued to work on output module modularization - basic stage of
  this work is now FINISHED
- fixed bug in OMSRcreate() - always returned SR_RET_OK
- fixed a bug that caused ommysql to always complain about missing
  templates
- fixed a mem leak in OMSRdestruct - freeing the object itself was
  forgotten - thanks to varmojfekoj for the patch
- fixed a memory leak in syslogd/init() that happend when the config
  file could not be read - thanks to varmojfekoj for the patch
- fixed insufficient memory allocation in addAction() and its helpers.
  The initial fix and idea was developed by mildew, I fine-tuned
  it a bit. Thanks a lot for the fix, I'd probably had pulled out my
  hair to find the bug...
- added output of config file line number when a parsing error occured
- fixed bug in objomsr.c that caused program to abort in debug mode with
  an invalid assertion (in some cases)
- fixed a typo that caused the default template for MySQL to be wrong.
  thanks to mildew for catching this.
- added configuration file command $DebugPrintModuleList and
  $DebugPrintCfSysLineHandlerList
- fixed an invalid value for the MARK timer - unfortunately, there was
  a testing aid left in place. This resulted in quite frequent MARK messages
- added $IncludeConfig config directive
- applied a patch from mildew to prevent rsyslogd from freezing under heavy
  load. This could happen when the queue was full. Now, we drop messages
  but rsyslogd remains active.
---------------------------------------------------------------------------
Version 1.17.5 (rgerhards), 2007-07-30
- continued to work on output module modularization
- fixed a missing file bug - thanks to Andrea Montanari for reporting
  this problem
- fixed a problem with shutting down the worker thread and freeing the
  selector_t list - this caused messages to be lost, because the
  message queue was not properly drained before the selectors got
  destroyed.
---------------------------------------------------------------------------
Version 1.17.4 (rgerhards), 2007-07-27
- continued to work on output module modularization
- fixed a situation where rsyslogd could create zombie processes
  thanks to mildew for the patch
- applied patch from Michel Samia to fix compilation when NOT
  compiled for pthreads
---------------------------------------------------------------------------
Version 1.17.3 (rgerhards), 2007-07-25
- continued working on output module modularization
- fixed a bug that caused rsyslogd to segfault on exit (and
  probably also on HUP), when there was an unsent message in a selector
  that required forwarding and the dns lookup failed for that selector
  (yes, it was pretty unlikely to happen;))
  thanks to varmojfekoj <varmojfekoj@gmail.com> for the patch
- fixed a memory leak in config file parsing and die()
  thanks to varmojfekoj <varmojfekoj@gmail.com> for the patch
- rsyslogd now checks on startup if it is capable to performa any work
  at all. If it cant, it complains and terminates
  thanks to Michel Samia for providing the patch!
- fixed a small memory leak when HUPing syslogd. The allowed sender
  list now gets freed. thanks to mildew for the patch.
- changed the way error messages in early startup are logged. They
  now do no longer use the syslogd code directly but are rather
  send to stderr.
---------------------------------------------------------------------------
Version 1.17.2 (rgerhards), 2007-07-23
- made the port part of the -r option optional. Needed for backward
  compatibility with sysklogd
- replaced system() calls with something more reasonable. Please note that
  this might break compatibility with some existing configuration files.
  We accept this in favour of the gained security.
- removed a memory leak that could occur if timegenerated was used in
  RFC 3164 format in templates
- did some preparation in msg.c for advanced multithreading - placed the
  hooks, but not yet any active code
- worked further on modularization
- added $ModLoad MySQL (dummy) config directive
- added DropTrailingLFOnReception config directive
---------------------------------------------------------------------------
Version 1.17.1 (rgerhards), 2007-07-20
- fixed a bug that caused make install to install rsyslogd and rklogd under
  the wrong names
- fixed bug that caused $AllowedSenders to handle IPv6 scopes incorrectly;
  also fixed but that could grabble $AllowedSender wildcards. Thanks to
  mildew@gmail.com for the patch
- minor code cleanup - thanks to Peter Vrabec for the patch
- fixed minimal memory leak on HUP (caused by templates)
  thanks to varmojfekoj <varmojfekoj@gmail.com> for the patch
- fixed another memory leak on HUPing and on exiting rsyslogd
  again thanks to varmojfekoj <varmojfekoj@gmail.com> for the patch
- code cleanup (removed compiler warnings)
- fixed portability bug in configure.ac - thanks to Bartosz Kuźma for patch
- moved msg object into its own file set
- added the capability to continue trying to write log files when the
  file system is full. Functionality based on patch by Martin Schulze
  to sysklogd package.
---------------------------------------------------------------------------
Version 1.17.0 (RGer), 2007-07-17
- added $RepeatedLineReduction config parameter
- added $EscapeControlCharactersOnReceive config parameter
- added $ControlCharacterEscapePrefix config parameter
- added $DirCreateMode config parameter
- added $CreateDirs config parameter
- added $DebugPrintTemplateList config parameter
- added $ResetConfigVariables config parameter
- added $FileOwner config parameter
- added $FileGroup config parameter
- added $DirOwner config parameter
- added $DirGroup config parameter
- added $FailOnChownFailure config parameter
- added regular expression support to the filter engine
  thanks to Michel Samia for providing the patch!
- enhanced $AllowedSender functionality. Credits to mildew@gmail.com for
  the patch doing that
  - added IPv6 support
  - allowed DNS hostnames
  - allowed DNS wildcard names
- added new option $DropMsgsWithMaliciousDnsPTRRecords
- added autoconf so that rfc3195d, rsyslogd and klogd are stored to /sbin
- added capability to auto-create directories with dynaFiles
---------------------------------------------------------------------------
Version 1.16.0 (RGer/Peter Vrabec), 2007-07-13 - The Friday, 13th Release ;)
- build system switched to autotools
- removed SYSV preprocessor macro use, replaced with autotools equivalents
- fixed a bug that caused rsyslogd to segfault when TCP listening was
  disabled and it terminated
- added new properties "syslogfacility-text" and "syslogseverity-text"
  thanks to varmojfekoj <varmojfekoj@gmail.com> for the patch
- added the -x option to disable hostname dns reslution
  thanks to varmojfekoj <varmojfekoj@gmail.com> for the patch
- begun to better modularize syslogd.c - this is an ongoing project; moved
  type definitions to a separate file
- removed some now-unused fields from struct filed
- move file size limit fields in struct field to the "right spot" (the file
  writing part of the union - f_un.f_file)
- subdirectories linux and solaris are no longer part of the distribution
  package. This is not because we cease support for them, but there are no
  longer any files in them after the move to autotools
---------------------------------------------------------------------------
Version 1.15.1 (RGer), 2007-07-10
- fixed a bug that caused a dynaFile selector to stall when there was
  an open error with one file 
- improved template processing for dynaFiles; templates are now only
  looked up during initialization - speeds up processing
- optimized memory layout in struct filed when compiled with MySQL
  support
- fixed a bug that caused compilation without SYSLOG_INET to fail
- re-enabled the "last message repeated n times" feature. This
  feature was not taken care of while rsyslogd evolved from sysklogd
  and it was more or less defunct. Now it is fully functional again.
- added system properties: $NOW, $YEAR, $MONTH, $DAY, $HOUR, $MINUTE
- fixed a bug in iovAsString() that caused a memory leak under stress
  conditions (most probably memory shortage). This was unlikely to
  ever happen, but it doesn't hurt doing it right
- cosmetic: defined type "uchar", change all unsigned chars to uchar
---------------------------------------------------------------------------
Version 1.15.0 (RGer), 2007-07-05
- added ability to dynamically generate file names based on templates
  and thus properties. This was a much-requested feature. It makes
  life easy when it e.g. comes to splitting files based on the sender
  address.
- added $umask and $FileCreateMode config file directives
- applied a patch from Bartosz Kuzma to compile cleanly under NetBSD
- checks for extra (unexpected) characters in system config file lines
  have been added
- added IPv6 documentation - was accidently missing from CVS
- begun to change char to unsigned char
---------------------------------------------------------------------------
Version 1.14.2 (RGer), 2007-07-03
** this release fixes all known nits with IPv6 **
- restored capability to do /etc/service lookup for "syslog"
  service when -r 0 was given
- documented IPv6 handling of syslog messages
- integrate patch from Bartosz Kuźma to make rsyslog compile under
  Solaris again (the patch replaced a strndup() call, which is not
  available under Solaris
- improved debug logging when waiting on select
- updated rsyslogd man page with new options (-46A)
---------------------------------------------------------------------------
Version 1.14.1 (RGer/Peter Vrabec), 2007-06-29
- added Peter Vrabec's patch for IPv6 TCP
- prefixed all messages send to stderr in rsyslogd with "rsyslogd: "
---------------------------------------------------------------------------
Version 1.14.0 (RGer/Peter Vrabec), 2007-06-28
- Peter Vrabec provided IPv6 for rsyslog, so we are now IPv6 enabled
  IPv6 Support is currently for UDP only, TCP is to come soon.
  AllowedSender configuration does not yet work for IPv6.
- fixed code in iovCreate() that broke C's strict aliasing rules 
- fixed some char/unsigned char differences that forced the compiler
  to spit out warning messages
- updated the Red Hat init script to fix a known issue (thanks to
  Peter Vrabec)
---------------------------------------------------------------------------
Version 1.13.5 (RGer), 2007-06-22
- made the TCP session limit configurable via command line switch
  now -t <port>,<max sessions>
- added man page for rklogd(8) (basically a copy from klogd, but now
  there is one...)
- fixed a bug that caused internal messages (e.g. rsyslogd startup) to
  appear without a tag.
- removed a minor memory leak that occurred when TAG processing requalified
  a HOSTNAME to be a TAG (and a TAG already was set).
- removed potential small memory leaks in MsgSet***() functions. There
  would be a leak if a property was re-set, something that happened
  extremely seldom.
---------------------------------------------------------------------------
Version 1.13.4 (RGer), 2007-06-18
- added a new property "PRI-text", which holds the PRI field in
  textual form (e.g. "syslog.info")
- added alias "syslogseverity" for "syslogpriority", which is a
  misleading property name that needs to stay for historical
  reasons (and backward-compatility)
- added doc on how to record PRI value in log file
- enhanced signal handling in klogd, including removal of an unsafe
  call to the logging system during signal handling
---------------------------------------------------------------------------
Version 1.13.3 (RGer), 2007-06-15
- create a version of syslog.c from scratch. This is now
  - highly optimized for rsyslog
  - removes an incompatible license problem as the original
    version had a BSD license with advertising clause
  - fixed in the regard that rklogd will continue to work when
    rsysogd has been restarted (the original version, as well
    as sysklogd, will remain silent then)
  - solved an issue with an extra NUL char at message end that the
    original version had
- applied some changes to klogd to care for the new interface
- fixed a bug in syslogd.c which prevented compiling under debian
---------------------------------------------------------------------------
Version 1.13.2 (RGer), 2007-06-13
- lib order in makefile patched to facilitate static linking - thanks
  to Bennett Todd for providing the patch
- Integrated a patch from Peter Vrabec (pvrabec@redheat.com):
  - added klogd under the name of rklogd (remove dependency on
    original sysklogd package
  - createDB.sql now in UTF
  - added additional config files for use on Red Hat
---------------------------------------------------------------------------
Version 1.13.1 (RGer), 2007-02-05
- changed the listen backlog limit to a more reasonable value based on
  the maximum number of TCP connections configurd (10% + 5) - thanks to Guy
  Standen for the hint (actually, the limit was 5 and that was a 
  left-over from early testing).
- fixed a bug in makefile which caused DB-support to be disabled when
  NETZIP support was enabled
- added the -e option to allow transmission of every message to remote
  hosts (effectively turns off duplicate message suppression)
- (somewhat) improved memory consumption when compiled with MySQL support
- looks like we fixed an incompatibility with MySQL 5.x and above software
  At least in one case, the remote server name was destroyed, leading to 
  a connection failure. The new, improved code does not have this issue and
  so we see this as solved (the new code is generally somewhat better, so
  there is a good chance we fixed this incompatibility).
---------------------------------------------------------------------------
Version 1.13.0 (RGer), 2006-12-19
- added '$' as ToPos proptery replacer specifier - means "up to the
  end of the string"
- property replacer option "escape-cc", "drop-cc" and "space-cc"  added
- changed the handling of \0 characters inside syslog messages. We now
  consistently escape them to "#000". This is somewhat recommended in
  the draft-ietf-syslog-protocol-19 draft. While the real recomendation
  is to not escape any characters at all, we can not do this without
  considerable modification of the code. So we escape it to "#000", which
  is consistent with a sample found in the Internet-draft.
- removed message glue logic (see printchopped() comment for details)
  Also caused removal of parts table and thus some improvements in
  memory usage.
- changed the default MAXLINE to 2048 to take care of recent syslog
  standardization efforts (can easily be changed in syslogd.c)
- added support for byte-counted TCP syslog messages (much like
  syslog-transport-tls-05 Internet Draft). This was necessary to
  support compression over TCP.
- added support for receiving compressed syslog messages
- added support for sending compressed syslog messages
- fixed a bug where the last message in a syslog/tcp stream was
  lost if it was not properly terminated by a LF character
---------------------------------------------------------------------------
Version 1.12.3 (RGer), 2006-10-04
- implemented some changes to support Solaris (but support is not
  yet complete)
- commented out (via #if 0) some methods that are currently not being use
  but should be kept for further us
- added (interim) -u 1 option to turn off hostname and tag parsing
- done some modifications to better support Fedora
- made the field delimiter inside property replace configurable via
  template
- fixed a bug in property replacer: if fields were used, the delimitor
  became part of the field. Up until now, this was barely noticable as 
  the delimiter as TAB only and thus invisible to a human. With other
  delimiters available now, it quickly showed up. This bug fix might cause
  some grief to existing installations if they used the extra TAB for
  whatever reasons - sorry folks... Anyhow, a solution is easy: just add
  a TAB character contstant into your template. Thus, there has no attempt
  been made to do this in a backwards-compatible way.
---------------------------------------------------------------------------
Version 1.12.2 (RGer), 2006-02-15
- fixed a bug in the RFC 3339 date formatter. An extra space was added
  after the actual timestamp
- added support for providing high-precision RFC3339 timestamps for
  (rsyslogd-)internally-generated messages
- very (!) experimental support for syslog-protocol internet draft
  added (the draft is experimental, the code is solid ;))
- added support for field-extracting in the property replacer
- enhanced the legacy-syslog parser so that it can interpret messages
  that do not contain a TIMESTAMP
- fixed a bug that caused the default socket (usually /dev/log) to be
  opened even when -o command line option was given
- fixed a bug in the Debian sample startup script - it caused rsyslogd
  to listen to remote requests, which it shouldn't by default
---------------------------------------------------------------------------
Version 1.12.1 (RGer), 2005-11-23
- made multithreading work with BSD. Some signal-handling needed to be
  restructured. Also, there might be a slight delay of up to 10 seconds
  when huping and terminating rsyslogd under BSD
- fixed a bug where a NULL-pointer was passed to printf() in logmsg().
- fixed a bug during "make install" where rc3195d was not installed
  Thanks to Bennett Todd for spotting this.
- fixed a bug where rsyslogd dumped core when no TAG was found in the
  received message
- enhanced message parser so that it can deal with missing hostnames
  in many cases (may not be totally fail-safe)
- fixed a bug where internally-generated messages did not have the correct
  TAG
---------------------------------------------------------------------------
Version 1.12.0 (RGer), 2005-10-26
- moved to a multi-threaded design. single-threading is still optionally
  available. Multi-threading is experimental!
- fixed a potential race condition. In the original code, marking was done
  by an alarm handler, which could lead to all sorts of bad things. This
  has been changed now. See comments in syslogd.c/domark() for details.
- improved debug output for property-based filters
- not a code change, but: I have checked all exit()s to make sure that
  none occurs once rsyslogd has started up. Even in unusual conditions
  (like low-memory conditions) rsyslogd somehow remains active. Of course,
  it might loose a message or two, but at least it does not abort and it
  can also recover when the condition no longer persists.
- fixed a bug that could cause loss of the last message received
  immediately before rsyslogd was terminated.
- added comments on thread-safety of global variables in syslogd.c
- fixed a small bug: spurios printf() when TCP syslog was used
- fixed a bug that causes rsyslogd to dump core on termination when one
  of the selector lines did not receive a message during the run (very
  unlikely)
- fixed an one-too-low memory allocation in the TCP sender. Could result
  in rsyslogd dumping core.
- fixed a bug with regular expression support (thanks to Andres Riancho)
- a little bit of code restructuring (especially main(), which was
  horribly large)
---------------------------------------------------------------------------
Version 1.11.1 (RGer), 2005-10-19
- support for BSD-style program name and host blocks
- added a new property "programname" that can be used in templates
- added ability to specify listen port for rfc3195d
- fixed a bug that rendered the "startswith" comparison operation
  unusable.
- changed more functions to "static" storage class to help compiler
  optimize (should have been static in the first place...)
- fixed a potential memory leak in the string buffer class destructor.
  As the destructur was previously never called, the leak did not actually
  appear.
- some internal restructuring in anticipation/preparation of minimal
  multi-threading support
- rsyslogd still shares some code with the sysklogd project. Some patches
  for this shared code have been brought over from the sysklogd CVS.
---------------------------------------------------------------------------
Version 1.11.0 (RGer), 2005-10-12
- support for receiving messages via RFC 3195; added rfc3195d for that
  purpose
- added an additional guard to prevent rsyslogd from aborting when the
  2gb file size limit is hit. While a user can configure rsyslogd to
  handle such situations, it would abort if that was not done AND large
  file support was not enabled (ok, this is hopefully an unlikely scenario)
- fixed a bug that caused additional Unix domain sockets to be incorrectly
  processed - could lead to message loss in extreme cases
---------------------------------------------------------------------------
Version 1.10.2 (RGer), 2005-09-27
- added comparison operations in property-based filters:
  * isequal
  * startswith
- added ability to negate all property-based filter comparison operations
  by adding a !-sign right in front of the operation name
- added the ability to specify remote senders for UDP and TCP
  received messages. Allows to block all but well-known hosts
- changed the $-config line directives to be case-INsensitive
- new command line option -w added: "do not display warnings if messages
  from disallowed senders are received"
- fixed a bug that caused rsyslogd to dump core when the compare value
  was not quoted in property-based filters
- fixed a bug in the new CStr compare function which lead to invalid
  results (fortunately, this function was not yet used widely)
- added better support for "debugging" rsyslog.conf property filters
  (only if -d switch is given)
- changed some function definitions to static, which eventually enables
  some compiler optimizations
- fixed a bug in MySQL code; when a SQL error occured, rsyslogd could
  run in a tight loop. This was due to invalid sequence of error reporting
  and is now fixed.
---------------------------------------------------------------------------
Version 1.10.1 (RGer), 2005-09-23
- added the ability to execute a shell script as an action.
  Thanks to Bjoern Kalkbrenner for providing the code!
- fixed a bug in the MySQL code; due to the bug the automatic one-time
  retry after an error did not happen - this lead to error message in
  cases where none should be seen (e.g. after a MySQL restart)
- fixed a security issue with SQL-escaping in conjunction with
  non-(SQL-)standard MySQL features.
---------------------------------------------------------------------------
Version 1.10.0 (RGer), 2005-09-20
  REMINDER: 1.10 is the first unstable version if the 1.x series!
- added the capability to filter on any property in selector lines
  (not just facility and priority)
- changed stringbuf into a new counted string class
- added support for a "discard" action. If a selector line with
  discard (~ character) is found, no selector lines *after* that
  line will be processed.
- thanks to Andres Riancho, regular expression support has been
  added to the template engine
- added the FROMHOST property in the template processor, which could
  previously not be obtained. Thanks to Cristian Testa for pointing
  this out and even providing a fix.
- added display of compile-time options to -v output
- performance improvement for production build - made some checks
  to happen only during debug mode
- fixed a problem with compiling on SUSE and - while doing so - removed
  the socket call to set SO_BSDCOMPAT in cases where it is obsolete.
---------------------------------------------------------------------------
Version 1.0.4 (RGer), 2006-02-01
- a small but important fix: the tcp receiver had two forgotten printf's
  in it that caused a lot of unnecessary output to stdout. This was
  important enough to justify a new release
---------------------------------------------------------------------------
Version 1.0.3 (RGer), 2005-11-14
- added an additional guard to prevent rsyslogd from aborting when the
  2gb file size limit is hit. While a user can configure rsyslogd to
  handle such situations, it would abort if that was not done AND large
  file support was not enabled (ok, this is hopefully an unlikely scenario)
- fixed a bug that caused additional Unix domain sockets to be incorrectly
  processed - could lead to message loss in extreme cases
- applied some patches available from the sysklogd project to code
  shared from there
- fixed a bug that causes rsyslogd to dump core on termination when one
  of the selector lines did not receive a message during the run (very
  unlikely)
- fixed an one-too-low memory allocation in the TCP sender. Could result
  in rsyslogd dumping core.
- fixed a bug in the TCP sender that caused the retry logic to fail
  after an error or receiver overrun
- fixed a bug in init() that could lead to dumping core
- fixed a bug that could lead to dumping core when no HOSTNAME or no TAG
  was present in the syslog message
---------------------------------------------------------------------------
Version 1.0.2 (RGer), 2005-10-05
- fixed an issue with MySQL error reporting. When an error occured,
  the MySQL driver went into an endless loop (at least in most cases).
---------------------------------------------------------------------------
Version 1.0.1 (RGer), 2005-09-23
- fixed a security issue with SQL-escaping in conjunction with
  non-(SQL-)standard MySQL features.
---------------------------------------------------------------------------
Version 1.0.0 (RGer), 2005-09-12
- changed install doc to cover daily cron scripts - a trouble source
- added rc script for slackware (provided by Chris Elvidge - thanks!) 
- fixed a really minor bug in usage() - the -r option was still
  reported as without the port parameter
---------------------------------------------------------------------------
Version 0.9.8 (RGer), 2005-09-05
- made startup and shutdown message more consistent and included the
  pid, so that they can be easier correlated. Used syslog-protocol
  structured data format for this purpose.
- improved config info in startup message, now tells not only
  if it is listening remote on udp, but also for tcp. Also includes
  the port numbers. The previous startup message was misleading, because
  it did not say "remote reception" if rsyslogd was only listening via
  tcp (but not via udp).
- added a "how can you help" document to the doc set
---------------------------------------------------------------------------
Version 0.9.7 (RGer), 2005-08-15
- some of the previous doc files (like INSTALL) did not properly
  reflect the changes to the build process and the new doc. Fixed
  that.
- changed syslogd.c so that when compiled without database support,
  an error message is displayed when a database action is detected
  in the config file (previously this was used as an user rule ;))
- fixed a bug in the os-specific Makefiles which caused MySQL
  support to not be compiled, even if selected
---------------------------------------------------------------------------
Version 0.9.6 (RGer), 2005-08-09
- greatly enhanced documentation. Now available in html format in
  the "doc" folder and FreeBSD. Finally includes an install howto.
- improved MySQL error messages a little - they now show up as log
  messages, too (formerly only in debug mode)
- added the ability to specify the listen port for udp syslog.
  WARNING: This introduces an incompatibility. Formerly, udp
  syslog was enabled by the -r command line option. Now, it is
  "-r [port]", which is consistent with the tcp listener. However,
  just -r will now return an error message.
- added sample startup scripts for Debian and FreeBSD
- added support for easy feature selection in the makefile. Un-
  fortunately, this also means I needed to spilt the make file
  for different OS and distros. There are some really bad syntax
  differences between FreeBSD and Linux make.
---------------------------------------------------------------------------
Version 0.9.5 (RGer), 2005-08-01
- the "semicolon bug" was actually not (fully) solved in 0.9.4. One
  part of the bug was solved, but another still existed. This one
  is fixed now, too.
- the "semicolon bug" actually turned out to be a more generic bug.
  It appeared whenever an invalid template name was given. With some
  selector actions, rsyslogd dumped core, with other it "just" had
  a small ressource leak with others all worked well. These anomalies
  are now fixed. Note that they only appeared during system initaliziation
  once the system was running, nothing bad happened.
- improved error reporting for template errors on startup. They are now
  shown on the console and the start-up tty. Formerly, they were only
  visible in debug mode.
- support for multiple instances of rsyslogd on a single machine added
- added new option "-o" --> omit local unix domain socket. This option
  enables rsyslogd NOT to listen to the local socket. This is most
  helpful when multiple instances of rsyslogd (or rsyslogd and another
  syslogd) shall run on a single system.
- added new option "-i <pidfile>" which allows to specify the pidfile.
  This is needed when multiple instances of rsyslogd are to be run.
- the new project home page is now online at www.rsyslog.com
---------------------------------------------------------------------------
Version 0.9.4 (RGer), 2005-07-25
- finally added the TCP sender. It now supports non-blocking mode, no
  longer disabling message reception during connect. As it is now, it
  is usable in production. The code could be more sophisticated, but
  I've kept it short in anticipation of the move to liblogging, which
  will lead to the removal of the code just written ;)
- the "exiting on signal..." message still had the "syslogd" name in 
  it. Changed this to "rsyslogd", as we do not have a large user base
  yet, this should pose no problem.
- fixed "the semiconlon" bug. rsyslogd dumped core if a write-db action
  was specified but no semicolon was given after the password (an empty
  template was ok, but the semicolon needed to be present).
- changed a default for traditional output format. During testing, it
  was seen that the timestamp written to file in default format was
  the time of message reception, not the time specified in the TIMESTAMP
  field of the message itself. Traditionally, the message TIMESTAMP is
  used and this has been changed now.
---------------------------------------------------------------------------
Version 0.9.3 (RGer), 2005-07-19
- fixed a bug in the message parser. In June, the RFC 3164 timestamp
  was not correctly parsed (yes, only in June and some other months,
  see the code comment to learn why...)
- added the ability to specify the destination port when forwarding
  syslog messages (both for TCP and UDP)
- added an very experimental TCP sender (activated by
  @@machine:port in config). This is not yet for production use. If
  the receiver is not alive, rsyslogd will wait quite some time until
  the connection request times out, which most probably leads to
  loss of incoming messages.

---------------------------------------------------------------------------
Version 0.9.2 (RGer), around 2005-07-06
- I intended to change the maxsupported message size to 32k to
  support IHE - but given the memory inefficiency in the usual use
  cases, I have not done this. I have, however, included very
  specific instructions on how to do this in the source code. I have
  also done some testing with 32k messages, so you can change the
  max size without taking too much risk.
- added a syslog/tcp receiver; we now can receive messages via
  plain tcp, but we can still send only via UDP. The syslog/tcp
  receiver is the primary enhancement of this release.
- slightly changed some error messages that contained a spurios \n at
  the end of the line (which gives empty lines in your log...)

---------------------------------------------------------------------------
Version 0.9.1 (RGer)
- fixed code so that it compiles without errors under FreeBSD
- removed now unused function "allocate_log()" from syslogd.c
- changed the make file so that it contains more defines for
  different environments (in the long term, we need a better
  system for disabling/enabling features...)
- changed some printf's printing off_t types to %lld and
  explicit (long long) casts. I tried to figure out the exact type,
  but did not succeed in this. In the worst case, ultra-large peta-
  byte files will now display funny informational messages on rollover,
  something I think we can live with for the neersion 3.11.2 (rgerhards), 2008-02-??
---------------------------------------------------------------------------
Version 3.11.1 (rgerhards), 2008-02-12
- SNMP trap sender added thanks to Andre Lorbach (omsnmp)
- added input-plugin interface specification in form of a (copy) template
  input module
- applied documentation fix by Michael Biebl -- many thanks!
- bugfix: immark did not have MARK flags set...
- added x-info field to rsyslogd startup/shutdown message. Hopefully
  points users to right location for further info (many don't even know
  they run rsyslog ;))
- bugfix: trailing ":" of tag was lost while parsing legacy syslog messages
  without timestamp - thanks to Anders Blomdell for providing a patch!
- fixed a bug in stringbuf.c related to STRINGBUF_TRIM_ALLOCSIZE, which
  wasn't supposed to be used with rsyslog. Put a warning message up that
  tells this feature is not tested and probably not worth the effort.
  Thanks to Anders Blomdell fro bringing this to our attention
- somewhat improved performance of string buffers
- fixed bug that caused invalid treatment of tabs (HT) in rsyslog.conf
- bugfix: setting for $EscapeCopntrolCharactersOnReceive was not 
  properly initialized
- clarified usage of space-cc property replacer option
- improved abort diagnostic handler
- some initial effort for malloc/free runtime debugging support
- bugfix: using dynafile actions caused rsyslogd abort
- fixed minor man errors thanks to Michael Biebl
---------------------------------------------------------------------------
Version 3.11.0 (rgerhards), 2008-01-31
- implemented queued actions
- implemented simple rate limiting for actions
- implemented deliberate discarding of lower priority messages over higher
  priority ones when a queue runs out of space
- implemented disk quotas for disk queues
- implemented the $ActionResumeRetryCount config directive
- added $ActionQueueFilename config directive
- added $ActionQueueSize config directive
- added $ActionQueueHighWaterMark config directive
- added $ActionQueueLowWaterMark config directive
- added $ActionQueueDiscardMark config directive
- added $ActionQueueDiscardSeverity config directive
- added $ActionQueueCheckpointInterval config directive
- added $ActionQueueType config directive
- added $ActionQueueWorkerThreads config directive
- added $ActionQueueTimeoutshutdown config directive
- added $ActionQueueTimeoutActionCompletion config directive
- added $ActionQueueTimeoutenQueue config directive
- added $ActionQueueTimeoutworkerThreadShutdown config directive
- added $ActionQueueWorkerThreadMinimumMessages config directive
- added $ActionQueueMaxFileSize config directive
- added $ActionQueueSaveonShutdown config directive
- addded $ActionQueueDequeueSlowdown config directive
- addded $MainMsgQueueDequeueSlowdown config directive
- bugfix: added forgotten docs to package
- improved debugging support
- fixed a bug that caused $MainMsgQueueCheckpointInterval to work incorrectly
- when a long-running action needs to be cancelled on shutdown, the message
  that was processed by it is now preserved. This finishes support for
  guaranteed delivery of messages (if the output supports it, of course)
- fixed bug in output module interface, see
  http://sourceforge.net/tracker/index.php?func=detail&aid=1881008&group_id=123448&atid=696552
- changed the ommysql output plugin so that the (lengthy) connection
  initialization now takes place in message processing. This works much
  better with the new queued action mode (fast startup)
- fixed a bug that caused a potential hang in file and fwd output module
  varmojfekoj provided the patch - many thanks!
- bugfixed stream class offset handling on 32bit platforms
---------------------------------------------------------------------------
Version 3.10.3 (rgerhards), 2008-01-28
- fixed a bug with standard template definitions (not a big deal) - thanks
  to varmojfekoj for spotting it
- run-time instrumentation added
- implemented disk-assisted queue mode, which enables on-demand disk
  spooling if the queue's in-memory queue is exhausted
- implemented a dynamic worker thread pool for processing incoming
  messages; workers are started and shut down as need arises
- implemented a run-time instrumentation debug package
- implemented the $MainMsgQueueSaveOnShutdown config directive
- implemented the $MainMsgQueueWorkerThreadMinimumMessages config directive
- implemented the $MainMsgQueueTimeoutWorkerThreadShutdown config directive
---------------------------------------------------------------------------
Version 3.10.2 (rgerhards), 2008-01-14
- added the ability to keep stop rsyslogd without the need to drain
  the main message queue. In disk queue mode, rsyslog continues to
  run from the point where it stopped. In case of a system failure, it
  continues to process messages from the last checkpoint.
- fixed a bug that caused a segfault on startup when no $WorkDir directive
  was specified in rsyslog.conf
- provided more fine-grain control over shutdown timeouts and added a
  way to specify the enqueue timeout when the main message queue is full
- implemented $MainMsgQueueCheckpointInterval config directive
- implemented $MainMsgQueueTimeoutActionCompletion config directive
- implemented $MainMsgQueueTimeoutEnqueue config directive
- implemented $MainMsgQueueTimeoutShutdown config directive
---------------------------------------------------------------------------
Version 3.10.1 (rgerhards), 2008-01-10
- implemented the "disk" queue mode. However, it currently is of very
  limited use, because it does not support persistence over rsyslogd
  runs. So when rsyslogd is stopped, the queue is drained just as with
  the in-memory queue modes. Persistent queues will be a feature of
  the next release.
- performance-optimized string class, should bring an overall improvement
- fixed a memory leak in imudp -- thanks to varmojfekoj for the patch
- fixed a race condition that could lead to a rsyslogd hang when during
  HUP or termination
- done some doc updates
- added $WorkDirectory config directive
- added $MainMsgQueueFileName config directive
- added $MainMsgQueueMaxFileSize config directive
---------------------------------------------------------------------------
Version 3.10.0 (rgerhards), 2008-01-07
- implemented input module interface and initial input modules
- enhanced threading for input modules (each on its own thread now)
- ability to bind UDP listeners to specific local interfaces/ports and
  ability to run multiple of them concurrently
- added ability to specify listen IP address for UDP syslog server
- license changed to GPLv3
- mark messages are now provided by loadble module immark
- rklogd is no longer provided. Its functionality has now been taken over
  by imklog, a loadable input module. This offers a much better integration
  into rsyslogd and makes sure that the kernel logger process is brought
  up and down at the appropriate times
- enhanced $IncludeConfig directive to support wildcard characters
  (thanks to Michael Biebl)
- all inputs are now implemented as loadable plugins
- enhanced threading model: each input module now runs on its own thread
- enhanced message queue which now supports different queueing methods
  (among others, this can be used for performance fine-tuning)
- added a large number of new configuration directives for the new
  input modules
- enhanced multi-threading utilizing a worker thread pool for the
  main message queue
- compilation without pthreads is no longer supported
- much cleaner code due to new objects and removal of single-threading
  mode
---------------------------------------------------------------------------
Version 2.0.1 STABLE (rgerhards), 2008-01-24
- fixed a bug in integer conversion - but this function was never called,
  so it is not really a useful bug fix ;)
- fixed a bug with standard template definitions (not a big deal) - thanks
  to varmojfekoj for spotting it
- fixed a bug that caused a potential hang in file and fwd output module
  varmojfekoj provided the patch - many thanks!
---------------------------------------------------------------------------
Version 2.0.0 STABLE (rgerhards), 2008-01-02
- re-release of 1.21.2 as STABLE with no modifications except some
  doc updates
---------------------------------------------------------------------------
Version 1.21.2 (rgerhards), 2007-12-28
- created a gss-api output module. This keeps GSS-API code and
  TCP/UDP code separated. It is also important for forward-
  compatibility with v3. Please note that this change breaks compatibility
  with config files created for 1.21.0 and 1.21.1 - this was considered
  acceptable.
- fixed an error in forwarding retry code (could lead to message corruption
  but surfaced very seldom)
- increased portability for older platforms (AI_NUMERICSERV moved)
- removed socket leak in omfwd.c
- cross-platform patch for GSS-API compile problem on some platforms
  thanks to darix for the patch!
---------------------------------------------------------------------------
Version 1.21.1 (rgerhards), 2007-12-23
- small doc fix for $IncludeConfig
- fixed a bug in llDestroy()
- bugfix: fixing memory leak when message queue is full and during
  parsing. Thanks to varmojfekoj for the patch.
- bugfix: when compiled without network support, unix sockets were
  not properply closed
- bugfix: memory leak in cfsysline.c/doGetWord() fixed
---------------------------------------------------------------------------
Version 1.21.0 (rgerhards), 2007-12-19
- GSS-API support for syslog/TCP connections was added. Thanks to
  varmojfekoj for providing the patch with this functionality
- code cleanup
- enhanced $IncludeConfig directive to support wildcard filenames
- changed some multithreading synchronization
---------------------------------------------------------------------------
Version 1.20.1 (rgerhards), 2007-12-12
- corrected a debug setting that survived release. Caused TCP connections
  to be retried unnecessarily often.
- When a hostname ACL was provided and DNS resolution for that name failed,
  ACL processing was stopped at that point. Thanks to mildew for the patch.
  Fedora Bugzilla: http://bugzilla.redhat.com/show_bug.cgi?id=395911
- fixed a potential race condition, see link for details:
  http://rgerhards.blogspot.com/2007/12/rsyslog-race-condition.html
  Note that the probability of problems from this bug was very remote
- fixed a memory leak that happend when PostgreSQL date formats were
  used
---------------------------------------------------------------------------
Version 1.20.0 (rgerhards), 2007-12-07
- an output module for postgres databases has been added. Thanks to
  sur5r for contributing this code
- unloading dynamic modules has been cleaned up, we now have a
  real implementation and not just a dummy "good enough for the time
  being".
- enhanced platform independence - thanks to Bartosz Kuzma and Michael
  Biebl for their very useful contributions
- some general code cleanup (including warnings on 64 platforms, only)
---------------------------------------------------------------------------
Version 1.19.12 (rgerhards), 2007-12-03
- cleaned up the build system (thanks to Michael Biebl for the patch)
- fixed a bug where ommysql was still not compiled with -pthread option
---------------------------------------------------------------------------
Version 1.19.11 (rgerhards), 2007-11-29
- applied -pthread option to build when building for multi-threading mode
  hopefully solves an issue with segfaulting
---------------------------------------------------------------------------
Version 1.19.10 (rgerhards), 2007-10-19
- introdcued the new ":modulename:" syntax for calling module actions
  in selector lines; modified ommysql to support it. This is primarily
  an aid for further modules and a prequisite to actually allow third
  party modules to be created.
- minor fix in slackware startup script, "-r 0" is now "-r0"
- updated rsyslogd doc set man page; now in html format
- undid creation of a separate thread for the main loop -- this did not
  turn out to be needed or useful, so reduce complexity once again.
- added doc fixes provided by Michael Biebl - thanks
---------------------------------------------------------------------------
Version 1.19.9 (rgerhards), 2007-10-12
- now packaging system which again contains all components in a single
  tarball
- modularized main() a bit more, resulting in less complex code
- experimentally added an additional thread - will see if that affects
  the segfault bug we experience on some platforms. Note that this change
  is scheduled to be removed again later.
---------------------------------------------------------------------------
Version 1.19.8 (rgerhards), 2007-09-27
- improved repeated message processing
- applied patch provided by varmojfekoj to support building ommysql
  in its own way (now also resides in a plugin subdirectory);
  ommysql is now a separate package
- fixed a bug in cvthname() that lead to message loss if part
  of the source hostname would have been dropped
- created some support for distributing ommysql together with the
  main rsyslog package. I need to re-think it in the future, but
  for the time being the current mode is best. I now simply include
  one additional tarball for ommysql inside the main distribution.
  I look forward to user feedback on how this should be done best. In the
  long term, a separate project should be spawend for ommysql, but I'd
  like to do that only after the plugin interface is fully stable (what
  it is not yet).
---------------------------------------------------------------------------
Version 1.19.7 (rgerhards), 2007-09-25
- added code to handle situations where senders send us messages ending with
  a NUL character. It is now simply removed. This also caused trailing LF
  reduction to fail, when it was followed by such a NUL. This is now also
  handled.
- replaced some non-thread-safe function calls by their thread-safe
  counterparts
- fixed a minor memory leak that occured when the %APPNAME% property was
  used (I think nobody used that in practice)
- fixed a bug that caused signal handlers in cvthname() not to be restored when
  a malicious pointer record was detected and processing of the message been
  stopped for that reason (this should be really rare and can not be related
  to the segfault bug we are hunting).
- fixed a bug in cvthname that lead to passing a wrong parameter - in
  practice, this had no impact.
- general code cleanup (e.g. compiler warnings, comments)
---------------------------------------------------------------------------
Version 1.19.6 (rgerhards), 2007-09-11
- applied patch by varmojfekoj to change signal handling to the new
  sigaction API set (replacing the depreciated signal() calls and its
  friends.
- fixed a bug that in --enable-debug mode caused an assertion when the
  discard action was used
- cleaned up compiler warnings
- applied patch by varmojfekoj to FIX a bug that could cause 
  segfaults if empty properties were processed using modifying
  options (e.g. space-cc, drop-cc)
- fixed man bug: rsyslogd supports -l option
---------------------------------------------------------------------------
Version 1.19.5 (rgerhards), 2007-09-07
- changed part of the CStr interface so that better error tracking
  is provided and the calling sequence is more intuitive (there were
  invalid calls based on a too-weired interface)
- (hopefully) fixed some remaining bugs rooted in wrong use of 
  the CStr class. These could lead to program abort.
- applied patch by varmojfekoj two fix two potential segfault situations
- added $ModDir config directive
- modified $ModLoad so that an absolute path may be specified as
  module name (e.g. /rsyslog/ommysql.so)
---------------------------------------------------------------------------
Version 1.19.4 (rgerhards/varmojfekoj), 2007-09-04
- fixed a number of small memory leaks - thanks varmojfekoj for patching
- fixed an issue with CString class that could lead to rsyslog abort
  in tplToString() - thanks varmojfekoj for patching
- added a man-version of the config file documenation - thanks to Michel
  Samia for providing the man file
- fixed bug: a template like this causes an infinite loop:
  $template opts,"%programname:::a,b%"
  thanks varmojfekoj for the patch
- fixed bug: case changing options crash freeing the string pointer
  because they modify it: $template opts2,"%programname::1:lowercase%"
  thanks varmojfekoj for the patch
---------------------------------------------------------------------------
Version 1.19.3 (mmeckelein/varmojfekoj), 2007-08-31
- small mem leak fixed (after calling parseSelectorAct) - Thx varmojkekoj
- documentation section "Regular File" und "Blocks" updated
- solved an issue with dynamic file generation - Once again many thanks
  to varmojfekoj
- the negative selector for program name filter (Blocks) does not work as
  expected - Thanks varmojfekoj for patching
- added forwarding information to sysklogd (requires special template)
  to config doc
---------------------------------------------------------------------------
Version 1.19.2 (mmeckelein/varmojfekoj), 2007-08-28
- a specifically formed message caused a segfault - Many thanks varmojfekoj
  for providing a patch
- a typo and a weird condition are fixed in msg.c - Thanks again
  varmojfekoj 
- on file creation the file was always owned by root:root. This is fixed
  now - Thanks ypsa for solving this issue
---------------------------------------------------------------------------
Version 1.19.1 (mmeckelein), 2007-08-22
- a bug that caused a high load when a TCP/UDP connection was closed is 
  fixed now - Thanks mildew for solving this issue
- fixed a bug which caused a segfault on reinit - Thx varmojfekoj for the
  patch
- changed the hardcoded module path "/lib/rsyslog" to $(pkglibdir) in order
  to avoid trouble e.g. on 64 bit platforms (/lib64) - many thanks Peter
  Vrabec and darix, both provided a patch for solving this issue
- enhanced the unloading of modules - thanks again varmojfekoj
- applied a patch from varmojfekoj which fixes various little things in
  MySQL output module
---------------------------------------------------------------------------
Version 1.19.0 (varmojfekoj/rgerhards), 2007-08-16
- integrated patch from varmojfekoj to make the mysql module a loadable one
  many thanks for the patch, MUCH appreciated
---------------------------------------------------------------------------
Version 1.18.2 (rgerhards), 2007-08-13
- fixed a bug in outchannel code that caused templates to be incorrectly
  parsed
- fixed a bug in ommysql that caused a wrong ";template" missing message
- added some code for unloading modules; not yet fully complete (and we do
  not yet have loadable modules, so this is no problem)
- removed debian subdirectory by request of a debian packager (this is a special
  subdir for debian and there is also no point in maintaining it when there
  is a debian package available - so I gladly did this) in some cases
- improved overall doc quality (some pages were quite old) and linked to
  more of the online resources.
- improved /contrib/delete_mysql script by adding a host option and some
  other minor modifications
---------------------------------------------------------------------------
Version 1.18.1 (rgerhards), 2007-08-08
- applied a patch from varmojfekoj which solved a potential segfault
  of rsyslogd on HUP
- applied patch from Michel Samia to fix compilation when the pthreads
  feature is disabled
- some code cleanup (moved action object to its own file set)
- add config directive $MainMsgQueueSize, which now allows to configure the
  queue size dynamically
- all compile-time settings are now shown in rsyslogd -v, not just the
  active ones
- enhanced performance a little bit more
- added config file directive $ActionResumeInterval
- fixed a bug that prevented compilation under debian sid
- added a contrib directory for user-contributed useful things
---------------------------------------------------------------------------
Version 1.18.0 (rgerhards), 2007-08-03
- rsyslog now supports fallback actions when an action did not work. This
  is a great feature e.g. for backup database servers or backup syslog
  servers
- modified rklogd to only change the console log level if -c is specified
- added feature to use multiple actions inside a single selector
- implemented $ActionExecOnlyWhenPreviousIsSuspended config directive
- error messages during startup are now spit out to the configured log
  destinations
---------------------------------------------------------------------------
Version 1.17.6 (rgerhards), 2007-08-01
- continued to work on output module modularization - basic stage of
  this work is now FINISHED
- fixed bug in OMSRcreate() - always returned SR_RET_OK
- fixed a bug that caused ommysql to always complain about missing
  templates
- fixed a mem leak in OMSRdestruct - freeing the object itself was
  forgotten - thanks to varmojfekoj for the patch
- fixed a memory leak in syslogd/init() that happend when the config
  file could not be read - thanks to varmojfekoj for the patch
- fixed insufficient memory allocation in addAction() and its helpers.
  The initial fix and idea was developed by mildew, I fine-tuned
  it a bit. Thanks a lot for the fix, I'd probably had pulled out my
  hair to find the bug...
- added output of config file line number when a parsing error occured
- fixed bug in objomsr.c that caused program to abort in debug mode with
  an invalid assertion (in some cases)
- fixed a typo that caused the default template for MySQL to be wrong.
  thanks to mildew for catching this.
- added configuration file command $DebugPrintModuleList and
  $DebugPrintCfSysLineHandlerList
- fixed an invalid value for the MARK timer - unfortunately, there was
  a testing aid left in place. This resulted in quite frequent MARK messages
- added $IncludeConfig config directive
- applied a patch from mildew to prevent rsyslogd from freezing under heavy
  load. This could happen when the queue was full. Now, we drop messages
  but rsyslogd remains active.
---------------------------------------------------------------------------
Version 1.17.5 (rgerhards), 2007-07-30
- continued to work on output module modularization
- fixed a missing file bug - thanks to Andrea Montanari for reporting
  this problem
- fixed a problem with shutting down the worker thread and freeing the
  selector_t list - this caused messages to be lost, because the
  message queue was not properly drained before the selectors got
  destroyed.
---------------------------------------------------------------------------
Version 1.17.4 (rgerhards), 2007-07-27
- continued to work on output module modularization
- fixed a situation where rsyslogd could create zombie processes
  thanks to mildew for the patch
- applied patch from Michel Samia to fix compilation when NOT
  compiled for pthreads
---------------------------------------------------------------------------
Version 1.17.3 (rgerhards), 2007-07-25
- continued working on output module modularization
- fixed a bug that caused rsyslogd to segfault on exit (and
  probably also on HUP), when there was an unsent message in a selector
  that required forwarding and the dns lookup failed for that selector
  (yes, it was pretty unlikely to happen;))
  thanks to varmojfekoj <varmojfekoj@gmail.com> for the patch
- fixed a memory leak in config file parsing and die()
  thanks to varmojfekoj <varmojfekoj@gmail.com> for the patch
- rsyslogd now checks on startup if it is capable to performa any work
  at all. If it cant, it complains and terminates
  thanks to Michel Samia for providing the patch!
- fixed a small memory leak when HUPing syslogd. The allowed sender
  list now gets freed. thanks to mildew for the patch.
- changed the way error messages in early startup are logged. They
  now do no longer use the syslogd code directly but are rather
  send to stderr.
---------------------------------------------------------------------------
Version 1.17.2 (rgerhards), 2007-07-23
- made the port part of the -r option optional. Needed for backward
  compatibility with sysklogd
- replaced system() calls with something more reasonable. Please note that
  this might break compatibility with some existing configuration files.
  We accept this in favour of the gained security.
- removed a memory leak that could occur if timegenerated was used in
  RFC 3164 format in templates
- did some preparation in msg.c for advanced multithreading - placed the
  hooks, but not yet any active code
- worked further on modularization
- added $ModLoad MySQL (dummy) config directive
- added DropTrailingLFOnReception config directive
---------------------------------------------------------------------------
Version 1.17.1 (rgerhards), 2007-07-20
- fixed a bug that caused make install to install rsyslogd and rklogd under
  the wrong names
- fixed bug that caused $AllowedSenders to handle IPv6 scopes incorrectly;
  also fixed but that could grabble $AllowedSender wildcards. Thanks to
  mildew@gmail.com for the patch
- minor code cleanup - thanks to Peter Vrabec for the patch
- fixed minimal memory leak on HUP (caused by templates)
  thanks to varmojfekoj <varmojfekoj@gmail.com> for the patch
- fixed another memory leak on HUPing and on exiting rsyslogd
  again thanks to varmojfekoj <varmojfekoj@gmail.com> for the patch
- code cleanup (removed compiler warnings)
- fixed portability bug in configure.ac - thanks to Bartosz Kuźma for patch
- moved msg object into its own file set
- added the capability to continue trying to write log files when the
  file system is full. Functionality based on patch by Martin Schulze
  to sysklogd package.
---------------------------------------------------------------------------
Version 1.17.0 (RGer), 2007-07-17
- added $RepeatedLineReduction config parameter
- added $EscapeControlCharactersOnReceive config parameter
- added $ControlCharacterEscapePrefix config parameter
- added $DirCreateMode config parameter
- added $CreateDirs config parameter
- added $DebugPrintTemplateList config parameter
- added $ResetConfigVariables config parameter
- added $FileOwner config parameter
- added $FileGroup config parameter
- added $DirOwner config parameter
- added $DirGroup config parameter
- added $FailOnChownFailure config parameter
- added regular expression support to the filter engine
  thanks to Michel Samia for providing the patch!
- enhanced $AllowedSender functionality. Credits to mildew@gmail.com for
  the patch doing that
  - added IPv6 support
  - allowed DNS hostnames
  - allowed DNS wildcard names
- added new option $DropMsgsWithMaliciousDnsPTRRecords
- added autoconf so that rfc3195d, rsyslogd and klogd are stored to /sbin
- added capability to auto-create directories with dynaFiles
---------------------------------------------------------------------------
Version 1.16.0 (RGer/Peter Vrabec), 2007-07-13 - The Friday, 13th Release ;)
- build system switched to autotools
- removed SYSV preprocessor macro use, replaced with autotools equivalents
- fixed a bug that caused rsyslogd to segfault when TCP listening was
  disabled and it terminated
- added new properties "syslogfacility-text" and "syslogseverity-text"
  thanks to varmojfekoj <varmojfekoj@gmail.com> for the patch
- added the -x option to disable hostname dns reslution
  thanks to varmojfekoj <varmojfekoj@gmail.com> for the patch
- begun to better modularize syslogd.c - this is an ongoing project; moved
  type definitions to a separate file
- removed some now-unused fields from struct filed
- move file size limit fields in struct field to the "right spot" (the file
  writing part of the union - f_un.f_file)
- subdirectories linux and solaris are no longer part of the distribution
  package. This is not because we cease support for them, but there are no
  longer any files in them after the move to autotools
---------------------------------------------------------------------------
Version 1.15.1 (RGer), 2007-07-10
- fixed a bug that caused a dynaFile selector to stall when there was
  an open error with one file 
- improved template processing for dynaFiles; templates are now only
  looked up during initialization - speeds up processing
- optimized memory layout in struct filed when compiled with MySQL
  support
- fixed a bug that caused compilation without SYSLOG_INET to fail
- re-enabled the "last message repeated n times" feature. This
  feature was not taken care of while rsyslogd evolved from sysklogd
  and it was more or less defunct. Now it is fully functional again.
- added system properties: $NOW, $YEAR, $MONTH, $DAY, $HOUR, $MINUTE
- fixed a bug in iovAsString() that caused a memory leak under stress
  conditions (most probably memory shortage). This was unlikely to
  ever happen, but it doesn't hurt doing it right
- cosmetic: defined type "uchar", change all unsigned chars to uchar
---------------------------------------------------------------------------
Version 1.15.0 (RGer), 2007-07-05
- added ability to dynamically generate file names based on templates
  and thus properties. This was a much-requested feature. It makes
  life easy when it e.g. comes to splitting files based on the sender
  address.
- added $umask and $FileCreateMode config file directives
- applied a patch from Bartosz Kuzma to compile cleanly under NetBSD
- checks for extra (unexpected) characters in system config file lines
  have been added
- added IPv6 documentation - was accidently missing from CVS
- begun to change char to unsigned char
---------------------------------------------------------------------------
Version 1.14.2 (RGer), 2007-07-03
** this release fixes all known nits with IPv6 **
- restored capability to do /etc/service lookup for "syslog"
  service when -r 0 was given
- documented IPv6 handling of syslog messages
- integrate patch from Bartosz Kuźma to make rsyslog compile under
  Solaris again (the patch replaced a strndup() call, which is not
  available under Solaris
- improved debug logging when waiting on select
- updated rsyslogd man page with new options (-46A)
---------------------------------------------------------------------------
Version 1.14.1 (RGer/Peter Vrabec), 2007-06-29
- added Peter Vrabec's patch for IPv6 TCP
- prefixed all messages send to stderr in rsyslogd with "rsyslogd: "
---------------------------------------------------------------------------
Version 1.14.0 (RGer/Peter Vrabec), 2007-06-28
- Peter Vrabec provided IPv6 for rsyslog, so we are now IPv6 enabled
  IPv6 Support is currently for UDP only, TCP is to come soon.
  AllowedSender configuration does not yet work for IPv6.
- fixed code in iovCreate() that broke C's strict aliasing rules 
- fixed some char/unsigned char differences that forced the compiler
  to spit out warning messages
- updated the Red Hat init script to fix a known issue (thanks to
  Peter Vrabec)
---------------------------------------------------------------------------
Version 1.13.5 (RGer), 2007-06-22
- made the TCP session limit configurable via command line switch
  now -t <port>,<max sessions>
- added man page for rklogd(8) (basically a copy from klogd, but now
  there is one...)
- fixed a bug that caused internal messages (e.g. rsyslogd startup) to
  appear without a tag.
- removed a minor memory leak that occurred when TAG processing requalified
  a HOSTNAME to be a TAG (and a TAG already was set).
- removed potential small memory leaks in MsgSet***() functions. There
  would be a leak if a property was re-set, something that happened
  extremely seldom.
---------------------------------------------------------------------------
Version 1.13.4 (RGer), 2007-06-18
- added a new property "PRI-text", which holds the PRI field in
  textual form (e.g. "syslog.info")
- added alias "syslogseverity" for "syslogpriority", which is a
  misleading property name that needs to stay for historical
  reasons (and backward-compatility)
- added doc on how to record PRI value in log file
- enhanced signal handling in klogd, including removal of an unsafe
  call to the logging system during signal handling
---------------------------------------------------------------------------
Version 1.13.3 (RGer), 2007-06-15
- create a version of syslog.c from scratch. This is now
  - highly optimized for rsyslog
  - removes an incompatible license problem as the original
    version had a BSD license with advertising clause
  - fixed in the regard that rklogd will continue to work when
    rsysogd has been restarted (the original version, as well
    as sysklogd, will remain silent then)
  - solved an issue with an extra NUL char at message end that the
    original version had
- applied some changes to klogd to care for the new interface
- fixed a bug in syslogd.c which prevented compiling under debian
---------------------------------------------------------------------------
Version 1.13.2 (RGer), 2007-06-13
- lib order in makefile patched to facilitate static linking - thanks
  to Bennett Todd for providing the patch
- Integrated a patch from Peter Vrabec (pvrabec@redheat.com):
  - added klogd under the name of rklogd (remove dependency on
    original sysklogd package
  - createDB.sql now in UTF
  - added additional config files for use on Red Hat
---------------------------------------------------------------------------
Version 1.13.1 (RGer), 2007-02-05
- changed the listen backlog limit to a more reasonable value based on
  the maximum number of TCP connections configurd (10% + 5) - thanks to Guy
  Standen for the hint (actually, the limit was 5 and that was a 
  left-over from early testing).
- fixed a bug in makefile which caused DB-support to be disabled when
  NETZIP support was enabled
- added the -e option to allow transmission of every message to remote
  hosts (effectively turns off duplicate message suppression)
- (somewhat) improved memory consumption when compiled with MySQL support
- looks like we fixed an incompatibility with MySQL 5.x and above software
  At least in one case, the remote server name was destroyed, leading to 
  a connection failure. The new, improved code does not have this issue and
  so we see this as solved (the new code is generally somewhat better, so
  there is a good chance we fixed this incompatibility).
---------------------------------------------------------------------------
Version 1.13.0 (RGer), 2006-12-19
- added '$' as ToPos proptery replacer specifier - means "up to the
  end of the string"
- property replacer option "escape-cc", "drop-cc" and "space-cc"  added
- changed the handling of \0 characters inside syslog messages. We now
  consistently escape them to "#000". This is somewhat recommended in
  the draft-ietf-syslog-protocol-19 draft. While the real recomendation
  is to not escape any characters at all, we can not do this without
  considerable modification of the code. So we escape it to "#000", which
  is consistent with a sample found in the Internet-draft.
- removed message glue logic (see printchopped() comment for details)
  Also caused removal of parts table and thus some improvements in
  memory usage.
- changed the default MAXLINE to 2048 to take care of recent syslog
  standardization efforts (can easily be changed in syslogd.c)
- added support for byte-counted TCP syslog messages (much like
  syslog-transport-tls-05 Internet Draft). This was necessary to
  support compression over TCP.
- added support for receiving compressed syslog messages
- added support for sending compressed syslog messages
- fixed a bug where the last message in a syslog/tcp stream was
  lost if it was not properly terminated by a LF character
---------------------------------------------------------------------------
Version 1.12.3 (RGer), 2006-10-04
- implemented some changes to support Solaris (but support is not
  yet complete)
- commented out (via #if 0) some methods that are currently not being use
  but should be kept for further us
- added (interim) -u 1 option to turn off hostname and tag parsing
- done some modifications to better support Fedora
- made the field delimiter inside property replace configurable via
  template
- fixed a bug in property replacer: if fields were used, the delimitor
  became part of the field. Up until now, this was barely noticable as 
  the delimiter as TAB only and thus invisible to a human. With other
  delimiters available now, it quickly showed up. This bug fix might cause
  some grief to existing installations if they used the extra TAB for
  whatever reasons - sorry folks... Anyhow, a solution is easy: just add
  a TAB character contstant into your template. Thus, there has no attempt
  been made to do this in a backwards-compatible way.
---------------------------------------------------------------------------
Version 1.12.2 (RGer), 2006-02-15
- fixed a bug in the RFC 3339 date formatter. An extra space was added
  after the actual timestamp
- added support for providing high-precision RFC3339 timestamps for
  (rsyslogd-)internally-generated messages
- very (!) experimental support for syslog-protocol internet draft
  added (the draft is experimental, the code is solid ;))
- added support for field-extracting in the property replacer
- enhanced the legacy-syslog parser so that it can interpret messages
  that do not contain a TIMESTAMP
- fixed a bug that caused the default socket (usually /dev/log) to be
  opened even when -o command line option was given
- fixed a bug in the Debian sample startup script - it caused rsyslogd
  to listen to remote requests, which it shouldn't by default
---------------------------------------------------------------------------
Version 1.12.1 (RGer), 2005-11-23
- made multithreading work with BSD. Some signal-handling needed to be
  restructured. Also, there might be a slight delay of up to 10 seconds
  when huping and terminating rsyslogd under BSD
- fixed a bug where a NULL-pointer was passed to printf() in logmsg().
- fixed a bug during "make install" where rc3195d was not installed
  Thanks to Bennett Todd for spotting this.
- fixed a bug where rsyslogd dumped core when no TAG was found in the
  received message
- enhanced message parser so that it can deal with missing hostnames
  in many cases (may not be totally fail-safe)
- fixed a bug where internally-generated messages did not have the correct
  TAG
---------------------------------------------------------------------------
Version 1.12.0 (RGer), 2005-10-26
- moved to a multi-threaded design. single-threading is still optionally
  available. Multi-threading is experimental!
- fixed a potential race condition. In the original code, marking was done
  by an alarm handler, which could lead to all sorts of bad things. This
  has been changed now. See comments in syslogd.c/domark() for details.
- improved debug output for property-based filters
- not a code change, but: I have checked all exit()s to make sure that
  none occurs once rsyslogd has started up. Even in unusual conditions
  (like low-memory conditions) rsyslogd somehow remains active. Of course,
  it might loose a message or two, but at least it does not abort and it
  can also recover when the condition no longer persists.
- fixed a bug that could cause loss of the last message received
  immediately before rsyslogd was terminated.
- added comments on thread-safety of global variables in syslogd.c
- fixed a small bug: spurios printf() when TCP syslog was used
- fixed a bug that causes rsyslogd to dump core on termination when one
  of the selector lines did not receive a message during the run (very
  unlikely)
- fixed an one-too-low memory allocation in the TCP sender. Could result
  in rsyslogd dumping core.
- fixed a bug with regular expression support (thanks to Andres Riancho)
- a little bit of code restructuring (especially main(), which was
  horribly large)
---------------------------------------------------------------------------
Version 1.11.1 (RGer), 2005-10-19
- support for BSD-style program name and host blocks
- added a new property "programname" that can be used in templates
- added ability to specify listen port for rfc3195d
- fixed a bug that rendered the "startswith" comparison operation
  unusable.
- changed more functions to "static" storage class to help compiler
  optimize (should have been static in the first place...)
- fixed a potential memory leak in the string buffer class destructor.
  As the destructur was previously never called, the leak did not actually
  appear.
- some internal restructuring in anticipation/preparation of minimal
  multi-threading support
- rsyslogd still shares some code with the sysklogd project. Some patches
  for this shared code have been brought over from the sysklogd CVS.
---------------------------------------------------------------------------
Version 1.11.0 (RGer), 2005-10-12
- support for receiving messages via RFC 3195; added rfc3195d for that
  purpose
- added an additional guard to prevent rsyslogd from aborting when the
  2gb file size limit is hit. While a user can configure rsyslogd to
  handle such situations, it would abort if that was not done AND large
  file support was not enabled (ok, this is hopefully an unlikely scenario)
- fixed a bug that caused additional Unix domain sockets to be incorrectly
  processed - could lead to message loss in extreme cases
---------------------------------------------------------------------------
Version 1.10.2 (RGer), 2005-09-27
- added comparison operations in property-based filters:
  * isequal
  * startswith
- added ability to negate all property-based filter comparison operations
  by adding a !-sign right in front of the operation name
- added the ability to specify remote senders for UDP and TCP
  received messages. Allows to block all but well-known hosts
- changed the $-config line directives to be case-INsensitive
- new command line option -w added: "do not display warnings if messages
  from disallowed senders are received"
- fixed a bug that caused rsyslogd to dump core when the compare value
  was not quoted in property-based filters
- fixed a bug in the new CStr compare function which lead to invalid
  results (fortunately, this function was not yet used widely)
- added better support for "debugging" rsyslog.conf property filters
  (only if -d switch is given)
- changed some function definitions to static, which eventually enables
  some compiler optimizations
- fixed a bug in MySQL code; when a SQL error occured, rsyslogd could
  run in a tight loop. This was due to invalid sequence of error reporting
  and is now fixed.
---------------------------------------------------------------------------
Version 1.10.1 (RGer), 2005-09-23
- added the ability to execute a shell script as an action.
  Thanks to Bjoern Kalkbrenner for providing the code!
- fixed a bug in the MySQL code; due to the bug the automatic one-time
  retry after an error did not happen - this lead to error message in
  cases where none should be seen (e.g. after a MySQL restart)
- fixed a security issue with SQL-escaping in conjunction with
  non-(SQL-)standard MySQL features.
---------------------------------------------------------------------------
Version 1.10.0 (RGer), 2005-09-20
  REMINDER: 1.10 is the first unstable version if the 1.x series!
- added the capability to filter on any property in selector lines
  (not just facility and priority)
- changed stringbuf into a new counted string class
- added support for a "discard" action. If a selector line with
  discard (~ character) is found, no selector lines *after* that
  line will be processed.
- thanks to Andres Riancho, regular expression support has been
  added to the template engine
- added the FROMHOST property in the template processor, which could
  previously not be obtained. Thanks to Cristian Testa for pointing
  this out and even providing a fix.
- added display of compile-time options to -v output
- performance improvement for production build - made some checks
  to happen only during debug mode
- fixed a problem with compiling on SUSE and - while doing so - removed
  the socket call to set SO_BSDCOMPAT in cases where it is obsolete.
---------------------------------------------------------------------------
Version 1.0.4 (RGer), 2006-02-01
- a small but important fix: the tcp receiver had two forgotten printf's
  in it that caused a lot of unnecessary output to stdout. This was
  important enough to justify a new release
---------------------------------------------------------------------------
Version 1.0.3 (RGer), 2005-11-14
- added an additional guard to prevent rsyslogd from aborting when the
  2gb file size limit is hit. While a user can configure rsyslogd to
  handle such situations, it would abort if that was not done AND large
  file support was not enabled (ok, this is hopefully an unlikely scenario)
- fixed a bug that caused additional Unix domain sockets to be incorrectly
  processed - could lead to message loss in extreme cases
- applied some patches available from the sysklogd project to code
  shared from there
- fixed a bug that causes rsyslogd to dump core on termination when one
  of the selector lines did not receive a message during the run (very
  unlikely)
- fixed an one-too-low memory allocation in the TCP sender. Could result
  in rsyslogd dumping core.
- fixed a bug in the TCP sender that caused the retry logic to fail
  after an error or receiver overrun
- fixed a bug in init() that could lead to dumping core
- fixed a bug that could lead to dumping core when no HOSTNAME or no TAG
  was present in the syslog message
---------------------------------------------------------------------------
Version 1.0.2 (RGer), 2005-10-05
- fixed an issue with MySQL error reporting. When an error occured,
  the MySQL driver went into an endless loop (at least in most cases).
---------------------------------------------------------------------------
Version 1.0.1 (RGer), 2005-09-23
- fixed a security issue with SQL-escaping in conjunction with
  non-(SQL-)standard MySQL features.
---------------------------------------------------------------------------
Version 1.0.0 (RGer), 2005-09-12
- changed install doc to cover daily cron scripts - a trouble source
- added rc script for slackware (provided by Chris Elvidge - thanks!) 
- fixed a really minor bug in usage() - the -r option was still
  reported as without the port parameter
---------------------------------------------------------------------------
Version 0.9.8 (RGer), 2005-09-05
- made startup and shutdown message more consistent and included the
  pid, so that they can be easier correlated. Used syslog-protocol
  structured data format for this purpose.
- improved config info in startup message, now tells not only
  if it is listening remote on udp, but also for tcp. Also includes
  the port numbers. The previous startup message was misleading, because
  it did not say "remote reception" if rsyslogd was only listening via
  tcp (but not via udp).
- added a "how can you help" document to the doc set
---------------------------------------------------------------------------
Version 0.9.7 (RGer), 2005-08-15
- some of the previous doc files (like INSTALL) did not properly
  reflect the changes to the build process and the new doc. Fixed
  that.
- changed syslogd.c so that when compiled without database support,
  an error message is displayed when a database action is detected
  in the config file (previously this was used as an user rule ;))
- fixed a bug in the os-specific Makefiles which caused MySQL
  support to not be compiled, even if selected
---------------------------------------------------------------------------
Version 0.9.6 (RGer), 2005-08-09
- greatly enhanced documentation. Now available in html format in
  the "doc" folder and FreeBSD. Finally includes an install howto.
- improved MySQL error messages a little - they now show up as log
  messages, too (formerly only in debug mode)
- added the ability to specify the listen port for udp syslog.
  WARNING: This introduces an incompatibility. Formerly, udp
  syslog was enabled by the -r command line option. Now, it is
  "-r [port]", which is consistent with the tcp listener. However,
  just -r will now return an error message.
- added sample startup scripts for Debian and FreeBSD
- added support for easy feature selection in the makefile. Un-
  fortunately, this also means I needed to spilt the make file
  for different OS and distros. There are some really bad syntax
  differences between FreeBSD and Linux make.
---------------------------------------------------------------------------
Version 0.9.5 (RGer), 2005-08-01
- the "semicolon bug" was actually not (fully) solved in 0.9.4. One
  part of the bug was solved, but another still existed. This one
  is fixed now, too.
- the "semicolon bug" actually turned out to be a more generic bug.
  It appeared whenever an invalid template name was given. With some
  selector actions, rsyslogd dumped core, with other it "just" had
  a small ressource leak with others all worked well. These anomalies
  are now fixed. Note that they only appeared during system initaliziation
  once the system was running, nothing bad happened.
- improved error reporting for template errors on startup. They are now
  shown on the console and the start-up tty. Formerly, they were only
  visible in debug mode.
- support for multiple instances of rsyslogd on a single machine added
- added new option "-o" --> omit local unix domain socket. This option
  enables rsyslogd NOT to listen to the local socket. This is most
  helpful when multiple instances of rsyslogd (or rsyslogd and another
  syslogd) shall run on a single system.
- added new option "-i <pidfile>" which allows to specify the pidfile.
  This is needed when multiple instances of rsyslogd are to be run.
- the new project home page is now online at www.rsyslog.com
---------------------------------------------------------------------------
Version 0.9.4 (RGer), 2005-07-25
- finally added the TCP sender. It now supports non-blocking mode, no
  longer disabling message reception during connect. As it is now, it
  is usable in production. The code could be more sophisticated, but
  I've kept it short in anticipation of the move to liblogging, which
  will lead to the removal of the code just written ;)
- the "exiting on signal..." message still had the "syslogd" name in 
  it. Changed this to "rsyslogd", as we do not have a large user base
  yet, this should pose no problem.
- fixed "the semiconlon" bug. rsyslogd dumped core if a write-db action
  was specified but no semicolon was given after the password (an empty
  template was ok, but the semicolon needed to be present).
- changed a default for traditional output format. During testing, it
  was seen that the timestamp written to file in default format was
  the time of message reception, not the time specified in the TIMESTAMP
  field of the message itself. Traditionally, the message TIMESTAMP is
  used and this has been changed now.
---------------------------------------------------------------------------
Version 0.9.3 (RGer), 2005-07-19
- fixed a bug in the message parser. In June, the RFC 3164 timestamp
  was not correctly parsed (yes, only in June and some other months,
  see the code comment to learn why...)
- added the ability to specify the destination port when forwarding
  syslog messages (both for TCP and UDP)
- added an very experimental TCP sender (activated by
  @@machine:port in config). This is not yet for production use. If
  the receiver is not alive, rsyslogd will wait quite some time until
  the connection request times out, which most probably leads to
  loss of incoming messages.

---------------------------------------------------------------------------
Version 0.9.2 (RGer), around 2005-07-06
- I intended to change the maxsupported message size to 32k to
  support IHE - but given the memory inefficiency in the usual use
  cases, I have not done this. I have, however, included very
  specific instructions on how to do this in the source code. I have
  also done some testing with 32k messages, so you can change the
  max size without taking too much risk.
- added a syslog/tcp receiver; we now can receive messages via
  plain tcp, but we can still send only via UDP. The syslog/tcp
  receiver is the primary enhancement of this release.
- slightly changed some error messages that contained a spurios \n at
  the end of the line (which gives empty lines in your log...)

---------------------------------------------------------------------------
Version 0.9.1 (RGer)
- fixed code so that it compiles without errors under FreeBSD
- removed now unused function "allocate_log()" from syslogd.c
- changed the make file so that it contains more defines for
  different environments (in the long term, we need a better
  system for disabling/enabling features...)
- changed some printf's printing off_t types to %lld and
  explicit (long long) casts. I tried to figure out the exact type,
  but did not succeed in this. In the worst case, ultra-large peta-
  byte files will now display funny informational messages on rollover,
  something I think we can live with for the neersion 3.11.2 (rgerhards), 2008-02-??
---------------------------------------------------------------------------
Version 3.11.1 (rgerhards), 2008-02-12
- SNMP trap sender added thanks to Andre Lorbach (omsnmp)
- added input-plugin interface specification in form of a (copy) template
  input module
- applied documentation fix by Michael Biebl -- many thanks!
- bugfix: immark did not have MARK flags set...
- added x-info field to rsyslogd startup/shutdown message. Hopefully
  points users to right location for further info (many don't even know
  they run rsyslog ;))
- bugfix: trailing ":" of tag was lost while parsing legacy syslog messages
  without timestamp - thanks to Anders Blomdell for providing a patch!
- fixed a bug in stringbuf.c related to STRINGBUF_TRIM_ALLOCSIZE, which
  wasn't supposed to be used with rsyslog. Put a warning message up that
  tells this feature is not tested and probably not worth the effort.
  Thanks to Anders Blomdell fro bringing this to our attention
- somewhat improved performance of string buffers
- fixed bug that caused invalid treatment of tabs (HT) in rsyslog.conf
- bugfix: setting for $EscapeCopntrolCharactersOnReceive was not 
  properly initialized
- clarified usage of space-cc property replacer option
- improved abort diagnostic handler
- some initial effort for malloc/free runtime debugging support
- bugfix: using dynafile actions caused rsyslogd abort
- fixed minor man errors thanks to Michael Biebl
---------------------------------------------------------------------------
Version 3.11.0 (rgerhards), 2008-01-31
- implemented queued actions
- implemented simple rate limiting for actions
- implemented deliberate discarding of lower priority messages over higher
  priority ones when a queue runs out of space
- implemented disk quotas for disk queues
- implemented the $ActionResumeRetryCount config directive
- added $ActionQueueFilename config directive
- added $ActionQueueSize config directive
- added $ActionQueueHighWaterMark config directive
- added $ActionQueueLowWaterMark config directive
- added $ActionQueueDiscardMark config directive
- added $ActionQueueDiscardSeverity config directive
- added $ActionQueueCheckpointInterval config directive
- added $ActionQueueType config directive
- added $ActionQueueWorkerThreads config directive
- added $ActionQueueTimeoutshutdown config directive
- added $ActionQueueTimeoutActionCompletion config directive
- added $ActionQueueTimeoutenQueue config directive
- added $ActionQueueTimeoutworkerThreadShutdown config directive
- added $ActionQueueWorkerThreadMinimumMessages config directive
- added $ActionQueueMaxFileSize config directive
- added $ActionQueueSaveonShutdown config directive
- addded $ActionQueueDequeueSlowdown config directive
- addded $MainMsgQueueDequeueSlowdown config directive
- bugfix: added forgotten docs to package
- improved debugging support
- fixed a bug that caused $MainMsgQueueCheckpointInterval to work incorrectly
- when a long-running action needs to be cancelled on shutdown, the message
  that was processed by it is now preserved. This finishes support for
  guaranteed delivery of messages (if the output supports it, of course)
- fixed bug in output module interface, see
  http://sourceforge.net/tracker/index.php?func=detail&aid=1881008&group_id=123448&atid=696552
- changed the ommysql output plugin so that the (lengthy) connection
  initialization now takes place in message processing. This works much
  better with the new queued action mode (fast startup)
- fixed a bug that caused a potential hang in file and fwd output module
  varmojfekoj provided the patch - many thanks!
- bugfixed stream class offset handling on 32bit platforms
---------------------------------------------------------------------------
Version 3.10.3 (rgerhards), 2008-01-28
- fixed a bug with standard template definitions (not a big deal) - thanks
  to varmojfekoj for spotting it
- run-time instrumentation added
- implemented disk-assisted queue mode, which enables on-demand disk
  spooling if the queue's in-memory queue is exhausted
- implemented a dynamic worker thread pool for processing incoming
  messages; workers are started and shut down as need arises
- implemented a run-time instrumentation debug package
- implemented the $MainMsgQueueSaveOnShutdown config directive
- implemented the $MainMsgQueueWorkerThreadMinimumMessages config directive
- implemented the $MainMsgQueueTimeoutWorkerThreadShutdown config directive
---------------------------------------------------------------------------
Version 3.10.2 (rgerhards), 2008-01-14
- added the ability to keep stop rsyslogd without the need to drain
  the main message queue. In disk queue mode, rsyslog continues to
  run from the point where it stopped. In case of a system failure, it
  continues to process messages from the last checkpoint.
- fixed a bug that caused a segfault on startup when no $WorkDir directive
  was specified in rsyslog.conf
- provided more fine-grain control over shutdown timeouts and added a
  way to specify the enqueue timeout when the main message queue is full
- implemented $MainMsgQueueCheckpointInterval config directive
- implemented $MainMsgQueueTimeoutActionCompletion config directive
- implemented $MainMsgQueueTimeoutEnqueue config directive
- implemented $MainMsgQueueTimeoutShutdown config directive
---------------------------------------------------------------------------
Version 3.10.1 (rgerhards), 2008-01-10
- implemented the "disk" queue mode. However, it currently is of very
  limited use, because it does not support persistence over rsyslogd
  runs. So when rsyslogd is stopped, the queue is drained just as with
  the in-memory queue modes. Persistent queues will be a feature of
  the next release.
- performance-optimized string class, should bring an overall improvement
- fixed a memory leak in imudp -- thanks to varmojfekoj for the patch
- fixed a race condition that could lead to a rsyslogd hang when during
  HUP or termination
- done some doc updates
- added $WorkDirectory config directive
- added $MainMsgQueueFileName config directive
- added $MainMsgQueueMaxFileSize config directive
---------------------------------------------------------------------------
Version 3.10.0 (rgerhards), 2008-01-07
- implemented input module interface and initial input modules
- enhanced threading for input modules (each on its own thread now)
- ability to bind UDP listeners to specific local interfaces/ports and
  ability to run multiple of them concurrently
- added ability to specify listen IP address for UDP syslog server
- license changed to GPLv3
- mark messages are now provided by loadble module immark
- rklogd is no longer provided. Its functionality has now been taken over
  by imklog, a loadable input module. This offers a much better integration
  into rsyslogd and makes sure that the kernel logger process is brought
  up and down at the appropriate times
- enhanced $IncludeConfig directive to support wildcard characters
  (thanks to Michael Biebl)
- all inputs are now implemented as loadable plugins
- enhanced threading model: each input module now runs on its own thread
- enhanced message queue which now supports different queueing methods
  (among others, this can be used for performance fine-tuning)
- added a large number of new configuration directives for the new
  input modules
- enhanced multi-threading utilizing a worker thread pool for the
  main message queue
- compilation without pthreads is no longer supported
- much cleaner code due to new objects and removal of single-threading
  mode
---------------------------------------------------------------------------
Version 2.0.1 STABLE (rgerhards), 2008-01-24
- fixed a bug in integer conversion - but this function was never called,
  so it is not really a useful bug fix ;)
- fixed a bug with standard template definitions (not a big deal) - thanks
  to varmojfekoj for spotting it
- fixed a bug that caused a potential hang in file and fwd output module
  varmojfekoj provided the patch - many thanks!
---------------------------------------------------------------------------
Version 2.0.0 STABLE (rgerhards), 2008-01-02
- re-release of 1.21.2 as STABLE with no modifications except some
  doc updates
---------------------------------------------------------------------------
Version 1.21.2 (rgerhards), 2007-12-28
- created a gss-api output module. This keeps GSS-API code and
  TCP/UDP code separated. It is also important for forward-
  compatibility with v3. Please note that this change breaks compatibility
  with config files created for 1.21.0 and 1.21.1 - this was considered
  acceptable.
- fixed an error in forwarding retry code (could lead to message corruption
  but surfaced very seldom)
- increased portability for older platforms (AI_NUMERICSERV moved)
- removed socket leak in omfwd.c
- cross-platform patch for GSS-API compile problem on some platforms
  thanks to darix for the patch!
---------------------------------------------------------------------------
Version 1.21.1 (rgerhards), 2007-12-23
- small doc fix for $IncludeConfig
- fixed a bug in llDestroy()
- bugfix: fixing memory leak when message queue is full and during
  parsing. Thanks to varmojfekoj for the patch.
- bugfix: when compiled without network support, unix sockets were
  not properply closed
- bugfix: memory leak in cfsysline.c/doGetWord() fixed
---------------------------------------------------------------------------
Version 1.21.0 (rgerhards), 2007-12-19
- GSS-API support for syslog/TCP connections was added. Thanks to
  varmojfekoj for providing the patch with this functionality
- code cleanup
- enhanced $IncludeConfig directive to support wildcard filenames
- changed some multithreading synchronization
---------------------------------------------------------------------------
Version 1.20.1 (rgerhards), 2007-12-12
- corrected a debug setting that survived release. Caused TCP connections
  to be retried unnecessarily often.
- When a hostname ACL was provided and DNS resolution for that name failed,
  ACL processing was stopped at that point. Thanks to mildew for the patch.
  Fedora Bugzilla: http://bugzilla.redhat.com/show_bug.cgi?id=395911
- fixed a potential race condition, see link for details:
  http://rgerhards.blogspot.com/2007/12/rsyslog-race-condition.html
  Note that the probability of problems from this bug was very remote
- fixed a memory leak that happend when PostgreSQL date formats were
  used
---------------------------------------------------------------------------
Version 1.20.0 (rgerhards), 2007-12-07
- an output module for postgres databases has been added. Thanks to
  sur5r for contributing this code
- unloading dynamic modules has been cleaned up, we now have a
  real implementation and not just a dummy "good enough for the time
  being".
- enhanced platform independence - thanks to Bartosz Kuzma and Michael
  Biebl for their very useful contributions
- some general code cleanup (including warnings on 64 platforms, only)
---------------------------------------------------------------------------
Version 1.19.12 (rgerhards), 2007-12-03
- cleaned up the build system (thanks to Michael Biebl for the patch)
- fixed a bug where ommysql was still not compiled with -pthread option
---------------------------------------------------------------------------
Version 1.19.11 (rgerhards), 2007-11-29
- applied -pthread option to build when building for multi-threading mode
  hopefully solves an issue with segfaulting
---------------------------------------------------------------------------
Version 1.19.10 (rgerhards), 2007-10-19
- introdcued the new ":modulename:" syntax for calling module actions
  in selector lines; modified ommysql to support it. This is primarily
  an aid for further modules and a prequisite to actually allow third
  party modules to be created.
- minor fix in slackware startup script, "-r 0" is now "-r0"
- updated rsyslogd doc set man page; now in html format
- undid creation of a separate thread for the main loop -- this did not
  turn out to be needed or useful, so reduce complexity once again.
- added doc fixes provided by Michael Biebl - thanks
---------------------------------------------------------------------------
Version 1.19.9 (rgerhards), 2007-10-12
- now packaging system which again contains all components in a single
  tarball
- modularized main() a bit more, resulting in less complex code
- experimentally added an additional thread - will see if that affects
  the segfault bug we experience on some platforms. Note that this change
  is scheduled to be removed again later.
---------------------------------------------------------------------------
Version 1.19.8 (rgerhards), 2007-09-27
- improved repeated message processing
- applied patch provided by varmojfekoj to support building ommysql
  in its own way (now also resides in a plugin subdirectory);
  ommysql is now a separate package
- fixed a bug in cvthname() that lead to message loss if part
  of the source hostname would have been dropped
- created some support for distributing ommysql together with the
  main rsyslog package. I need to re-think it in the future, but
  for the time being the current mode is best. I now simply include
  one additional tarball for ommysql inside the main distribution.
  I look forward to user feedback on how this should be done best. In the
  long term, a separate project should be spawend for ommysql, but I'd
  like to do that only after the plugin interface is fully stable (what
  it is not yet).
---------------------------------------------------------------------------
Version 1.19.7 (rgerhards), 2007-09-25
- added code to handle situations where senders send us messages ending with
  a NUL character. It is now simply removed. This also caused trailing LF
  reduction to fail, when it was followed by such a NUL. This is now also
  handled.
- replaced some non-thread-safe function calls by their thread-safe
  counterparts
- fixed a minor memory leak that occured when the %APPNAME% property was
  used (I think nobody used that in practice)
- fixed a bug that caused signal handlers in cvthname() not to be restored when
  a malicious pointer record was detected and processing of the message been
  stopped for that reason (this should be really rare and can not be related
  to the segfault bug we are hunting).
- fixed a bug in cvthname that lead to passing a wrong parameter - in
  practice, this had no impact.
- general code cleanup (e.g. compiler warnings, comments)
---------------------------------------------------------------------------
Version 1.19.6 (rgerhards), 2007-09-11
- applied patch by varmojfekoj to change signal handling to the new
  sigaction API set (replacing the depreciated signal() calls and its
  friends.
- fixed a bug that in --enable-debug mode caused an assertion when the
  discard action was used
- cleaned up compiler warnings
- applied patch by varmojfekoj to FIX a bug that could cause 
  segfaults if empty properties were processed using modifying
  options (e.g. space-cc, drop-cc)
- fixed man bug: rsyslogd supports -l option
---------------------------------------------------------------------------
Version 1.19.5 (rgerhards), 2007-09-07
- changed part of the CStr interface so that better error tracking
  is provided and the calling sequence is more intuitive (there were
  invalid calls based on a too-weired interface)
- (hopefully) fixed some remaining bugs rooted in wrong use of 
  the CStr class. These could lead to program abort.
- applied patch by varmojfekoj two fix two potential segfault situations
- added $ModDir config directive
- modified $ModLoad so that an absolute path may be specified as
  module name (e.g. /rsyslog/ommysql.so)
---------------------------------------------------------------------------
Version 1.19.4 (rgerhards/varmojfekoj), 2007-09-04
- fixed a number of small memory leaks - thanks varmojfekoj for patching
- fixed an issue with CString class that could lead to rsyslog abort
  in tplToString() - thanks varmojfekoj for patching
- added a man-version of the config file documenation - thanks to Michel
  Samia for providing the man file
- fixed bug: a template like this causes an infinite loop:
  $template opts,"%programname:::a,b%"
  thanks varmojfekoj for the patch
- fixed bug: case changing options crash freeing the string pointer
  because they modify it: $template opts2,"%programname::1:lowercase%"
  thanks varmojfekoj for the patch
---------------------------------------------------------------------------
Version 1.19.3 (mmeckelein/varmojfekoj), 2007-08-31
- small mem leak fixed (after calling parseSelectorAct) - Thx varmojkekoj
- documentation section "Regular File" und "Blocks" updated
- solved an issue with dynamic file generation - Once again many thanks
  to varmojfekoj
- the negative selector for program name filter (Blocks) does not work as
  expected - Thanks varmojfekoj for patching
- added forwarding information to sysklogd (requires special template)
  to config doc
---------------------------------------------------------------------------
Version 1.19.2 (mmeckelein/varmojfekoj), 2007-08-28
- a specifically formed message caused a segfault - Many thanks varmojfekoj
  for providing a patch
- a typo and a weird condition are fixed in msg.c - Thanks again
  varmojfekoj 
- on file creation the file was always owned by root:root. This is fixed
  now - Thanks ypsa for solving this issue
---------------------------------------------------------------------------
Version 1.19.1 (mmeckelein), 2007-08-22
- a bug that caused a high load when a TCP/UDP connection was closed is 
  fixed now - Thanks mildew for solving this issue
- fixed a bug which caused a segfault on reinit - Thx varmojfekoj for the
  patch
- changed the hardcoded module path "/lib/rsyslog" to $(pkglibdir) in order
  to avoid trouble e.g. on 64 bit platforms (/lib64) - many thanks Peter
  Vrabec and darix, both provided a patch for solving this issue
- enhanced the unloading of modules - thanks again varmojfekoj
- applied a patch from varmojfekoj which fixes various little things in
  MySQL output module
---------------------------------------------------------------------------
Version 1.19.0 (varmojfekoj/rgerhards), 2007-08-16
- integrated patch from varmojfekoj to make the mysql module a loadable one
  many thanks for the patch, MUCH appreciated
---------------------------------------------------------------------------
Version 1.18.2 (rgerhards), 2007-08-13
- fixed a bug in outchannel code that caused templates to be incorrectly
  parsed
- fixed a bug in ommysql that caused a wrong ";template" missing message
- added some code for unloading modules; not yet fully complete (and we do
  not yet have loadable modules, so this is no problem)
- removed debian subdirectory by request of a debian packager (this is a special
  subdir for debian and there is also no point in maintaining it when there
  is a debian package available - so I gladly did this) in some cases
- improved overall doc quality (some pages were quite old) and linked to
  more of the online resources.
- improved /contrib/delete_mysql script by adding a host option and some
  other minor modifications
---------------------------------------------------------------------------
Version 1.18.1 (rgerhards), 2007-08-08
- applied a patch from varmojfekoj which solved a potential segfault
  of rsyslogd on HUP
- applied patch from Michel Samia to fix compilation when the pthreads
  feature is disabled
- some code cleanup (moved action object to its own file set)
- add config directive $MainMsgQueueSize, which now allows to configure the
  queue size dynamically
- all compile-time settings are now shown in rsyslogd -v, not just the
  active ones
- enhanced performance a little bit more
- added config file directive $ActionResumeInterval
- fixed a bug that prevented compilation under debian sid
- added a contrib directory for user-contributed useful things
---------------------------------------------------------------------------
Version 1.18.0 (rgerhards), 2007-08-03
- rsyslog now supports fallback actions when an action did not work. This
  is a great feature e.g. for backup database servers or backup syslog
  servers
- modified rklogd to only change the console log level if -c is specified
- added feature to use multiple actions inside a single selector
- implemented $ActionExecOnlyWhenPreviousIsSuspended config directive
- error messages during startup are now spit out to the configured log
  destinations
---------------------------------------------------------------------------
Version 1.17.6 (rgerhards), 2007-08-01
- continued to work on output module modularization - basic stage of
  this work is now FINISHED
- fixed bug in OMSRcreate() - always returned SR_RET_OK
- fixed a bug that caused ommysql to always complain about missing
  templates
- fixed a mem leak in OMSRdestruct - freeing the object itself was
  forgotten - thanks to varmojfekoj for the patch
- fixed a memory leak in syslogd/init() that happend when the config
  file could not be read - thanks to varmojfekoj for the patch
- fixed insufficient memory allocation in addAction() and its helpers.
  The initial fix and idea was developed by mildew, I fine-tuned
  it a bit. Thanks a lot for the fix, I'd probably had pulled out my
  hair to find the bug...
- added output of config file line number when a parsing error occured
- fixed bug in objomsr.c that caused program to abort in debug mode with
  an invalid assertion (in some cases)
- fixed a typo that caused the default template for MySQL to be wrong.
  thanks to mildew for catching this.
- added configuration file command $DebugPrintModuleList and
  $DebugPrintCfSysLineHandlerList
- fixed an invalid value for the MARK timer - unfortunately, there was
  a testing aid left in place. This resulted in quite frequent MARK messages
- added $IncludeConfig config directive
- applied a patch from mildew to prevent rsyslogd from freezing under heavy
  load. This could happen when the queue was full. Now, we drop messages
  but rsyslogd remains active.
---------------------------------------------------------------------------
Version 1.17.5 (rgerhards), 2007-07-30
- continued to work on output module modularization
- fixed a missing file bug - thanks to Andrea Montanari for reporting
  this problem
- fixed a problem with shutting down the worker thread and freeing the
  selector_t list - this caused messages to be lost, because the
  message queue was not properly drained before the selectors got
  destroyed.
---------------------------------------------------------------------------
Version 1.17.4 (rgerhards), 2007-07-27
- continued to work on output module modularization
- fixed a situation where rsyslogd could create zombie processes
  thanks to mildew for the patch
- applied patch from Michel Samia to fix compilation when NOT
  compiled for pthreads
---------------------------------------------------------------------------
Version 1.17.3 (rgerhards), 2007-07-25
- continued working on output module modularization
- fixed a bug that caused rsyslogd to segfault on exit (and
  probably also on HUP), when there was an unsent message in a selector
  that required forwarding and the dns lookup failed for that selector
  (yes, it was pretty unlikely to happen;))
  thanks to varmojfekoj <varmojfekoj@gmail.com> for the patch
- fixed a memory leak in config file parsing and die()
  thanks to varmojfekoj <varmojfekoj@gmail.com> for the patch
- rsyslogd now checks on startup if it is capable to performa any work
  at all. If it cant, it complains and terminates
  thanks to Michel Samia for providing the patch!
- fixed a small memory leak when HUPing syslogd. The allowed sender
  list now gets freed. thanks to mildew for the patch.
- changed the way error messages in early startup are logged. They
  now do no longer use the syslogd code directly but are rather
  send to stderr.
---------------------------------------------------------------------------
Version 1.17.2 (rgerhards), 2007-07-23
- made the port part of the -r option optional. Needed for backward
  compatibility with sysklogd
- replaced system() calls with something more reasonable. Please note that
  this might break compatibility with some existing configuration files.
  We accept this in favour of the gained security.
- removed a memory leak that could occur if timegenerated was used in
  RFC 3164 format in templates
- did some preparation in msg.c for advanced multithreading - placed the
  hooks, but not yet any active code
- worked further on modularization
- added $ModLoad MySQL (dummy) config directive
- added DropTrailingLFOnReception config directive
---------------------------------------------------------------------------
Version 1.17.1 (rgerhards), 2007-07-20
- fixed a bug that caused make install to install rsyslogd and rklogd under
  the wrong names
- fixed bug that caused $AllowedSenders to handle IPv6 scopes incorrectly;
  also fixed but that could grabble $AllowedSender wildcards. Thanks to
  mildew@gmail.com for the patch
- minor code cleanup - thanks to Peter Vrabec for the patch
- fixed minimal memory leak on HUP (caused by templates)
  thanks to varmojfekoj <varmojfekoj@gmail.com> for the patch
- fixed another memory leak on HUPing and on exiting rsyslogd
  again thanks to varmojfekoj <varmojfekoj@gmail.com> for the patch
- code cleanup (removed compiler warnings)
- fixed portability bug in configure.ac - thanks to Bartosz Kuźma for patch
- moved msg object into its own file set
- added the capability to continue trying to write log files when the
  file system is full. Functionality based on patch by Martin Schulze
  to sysklogd package.
---------------------------------------------------------------------------
Version 1.17.0 (RGer), 2007-07-17
- added $RepeatedLineReduction config parameter
- added $EscapeControlCharactersOnReceive config parameter
- added $ControlCharacterEscapePrefix config parameter
- added $DirCreateMode config parameter
- added $CreateDirs config parameter
- added $DebugPrintTemplateList config parameter
- added $ResetConfigVariables config parameter
- added $FileOwner config parameter
- added $FileGroup config parameter
- added $DirOwner config parameter
- added $DirGroup config parameter
- added $FailOnChownFailure config parameter
- added regular expression support to the filter engine
  thanks to Michel Samia for providing the patch!
- enhanced $AllowedSender functionality. Credits to mildew@gmail.com for
  the patch doing that
  - added IPv6 support
  - allowed DNS hostnames
  - allowed DNS wildcard names
- added new option $DropMsgsWithMaliciousDnsPTRRecords
- added autoconf so that rfc3195d, rsyslogd and klogd are stored to /sbin
- added capability to auto-create directories with dynaFiles
---------------------------------------------------------------------------
Version 1.16.0 (RGer/Peter Vrabec), 2007-07-13 - The Friday, 13th Release ;)
- build system switched to autotools
- removed SYSV preprocessor macro use, replaced with autotools equivalents
- fixed a bug that caused rsyslogd to segfault when TCP listening was
  disabled and it terminated
- added new properties "syslogfacility-text" and "syslogseverity-text"
  thanks to varmojfekoj <varmojfekoj@gmail.com> for the patch
- added the -x option to disable hostname dns reslution
  thanks to varmojfekoj <varmojfekoj@gmail.com> for the patch
- begun to better modularize syslogd.c - this is an ongoing project; moved
  type definitions to a separate file
- removed some now-unused fields from struct filed
- move file size limit fields in struct field to the "right spot" (the file
  writing part of the union - f_un.f_file)
- subdirectories linux and solaris are no longer part of the distribution
  package. This is not because we cease support for them, but there are no
  longer any files in them after the move to autotools
---------------------------------------------------------------------------
Version 1.15.1 (RGer), 2007-07-10
- fixed a bug that caused a dynaFile selector to stall when there was
  an open error with one file 
- improved template processing for dynaFiles; templates are now only
  looked up during initialization - speeds up processing
- optimized memory layout in struct filed when compiled with MySQL
  support
- fixed a bug that caused compilation without SYSLOG_INET to fail
- re-enabled the "last message repeated n times" feature. This
  feature was not taken care of while rsyslogd evolved from sysklogd
  and it was more or less defunct. Now it is fully functional again.
- added system properties: $NOW, $YEAR, $MONTH, $DAY, $HOUR, $MINUTE
- fixed a bug in iovAsString() that caused a memory leak under stress
  conditions (most probably memory shortage). This was unlikely to
  ever happen, but it doesn't hurt doing it right
- cosmetic: defined type "uchar", change all unsigned chars to uchar
---------------------------------------------------------------------------
Version 1.15.0 (RGer), 2007-07-05
- added ability to dynamically generate file names based on templates
  and thus properties. This was a much-requested feature. It makes
  life easy when it e.g. comes to splitting files based on the sender
  address.
- added $umask and $FileCreateMode config file directives
- applied a patch from Bartosz Kuzma to compile cleanly under NetBSD
- checks for extra (unexpected) characters in system config file lines
  have been added
- added IPv6 documentation - was accidently missing from CVS
- begun to change char to unsigned char
---------------------------------------------------------------------------
Version 1.14.2 (RGer), 2007-07-03
** this release fixes all known nits with IPv6 **
- restored capability to do /etc/service lookup for "syslog"
  service when -r 0 was given
- documented IPv6 handling of syslog messages
- integrate patch from Bartosz Kuźma to make rsyslog compile under
  Solaris again (the patch replaced a strndup() call, which is not
  available under Solaris
- improved debug logging when waiting on select
- updated rsyslogd man page with new options (-46A)
---------------------------------------------------------------------------
Version 1.14.1 (RGer/Peter Vrabec), 2007-06-29
- added Peter Vrabec's patch for IPv6 TCP
- prefixed all messages send to stderr in rsyslogd with "rsyslogd: "
---------------------------------------------------------------------------
Version 1.14.0 (RGer/Peter Vrabec), 2007-06-28
- Peter Vrabec provided IPv6 for rsyslog, so we are now IPv6 enabled
  IPv6 Support is currently for UDP only, TCP is to come soon.
  AllowedSender configuration does not yet work for IPv6.
- fixed code in iovCreate() that broke C's strict aliasing rules 
- fixed some char/unsigned char differences that forced the compiler
  to spit out warning messages
- updated the Red Hat init script to fix a known issue (thanks to
  Peter Vrabec)
---------------------------------------------------------------------------
Version 1.13.5 (RGer), 2007-06-22
- made the TCP session limit configurable via command line switch
  now -t <port>,<max sessions>
- added man page for rklogd(8) (basically a copy from klogd, but now
  there is one...)
- fixed a bug that caused internal messages (e.g. rsyslogd startup) to
  appear without a tag.
- removed a minor memory leak that occurred when TAG processing requalified
  a HOSTNAME to be a TAG (and a TAG already was set).
- removed potential small memory leaks in MsgSet***() functions. There
  would be a leak if a property was re-set, something that happened
  extremely seldom.
---------------------------------------------------------------------------
Version 1.13.4 (RGer), 2007-06-18
- added a new property "PRI-text", which holds the PRI field in
  textual form (e.g. "syslog.info")
- added alias "syslogseverity" for "syslogpriority", which is a
  misleading property name that needs to stay for historical
  reasons (and backward-compatility)
- added doc on how to record PRI value in log file
- enhanced signal handling in klogd, including removal of an unsafe
  call to the logging system during signal handling
---------------------------------------------------------------------------
Version 1.13.3 (RGer), 2007-06-15
- create a version of syslog.c from scratch. This is now
  - highly optimized for rsyslog
  - removes an incompatible license problem as the original
    version had a BSD license with advertising clause
  - fixed in the regard that rklogd will continue to work when
    rsysogd has been restarted (the original version, as well
    as sysklogd, will remain silent then)
  - solved an issue with an extra NUL char at message end that the
    original version had
- applied some changes to klogd to care for the new interface
- fixed a bug in syslogd.c which prevented compiling under debian
---------------------------------------------------------------------------
Version 1.13.2 (RGer), 2007-06-13
- lib order in makefile patched to facilitate static linking - thanks
  to Bennett Todd for providing the patch
- Integrated a patch from Peter Vrabec (pvrabec@redheat.com):
  - added klogd under the name of rklogd (remove dependency on
    original sysklogd package
  - createDB.sql now in UTF
  - added additional config files for use on Red Hat
---------------------------------------------------------------------------
Version 1.13.1 (RGer), 2007-02-05
- changed the listen backlog limit to a more reasonable value based on
  the maximum number of TCP connections configurd (10% + 5) - thanks to Guy
  Standen for the hint (actually, the limit was 5 and that was a 
  left-over from early testing).
- fixed a bug in makefile which caused DB-support to be disabled when
  NETZIP support was enabled
- added the -e option to allow transmission of every message to remote
  hosts (effectively turns off duplicate message suppression)
- (somewhat) improved memory consumption when compiled with MySQL support
- looks like we fixed an incompatibility with MySQL 5.x and above software
  At least in one case, the remote server name was destroyed, leading to 
  a connection failure. The new, improved code does not have this issue and
  so we see this as solved (the new code is generally somewhat better, so
  there is a good chance we fixed this incompatibility).
---------------------------------------------------------------------------
Version 1.13.0 (RGer), 2006-12-19
- added '$' as ToPos proptery replacer specifier - means "up to the
  end of the string"
- property replacer option "escape-cc", "drop-cc" and "space-cc"  added
- changed the handling of \0 characters inside syslog messages. We now
  consistently escape them to "#000". This is somewhat recommended in
  the draft-ietf-syslog-protocol-19 draft. While the real recomendation
  is to not escape any characters at all, we can not do this without
  considerable modification of the code. So we escape it to "#000", which
  is consistent with a sample found in the Internet-draft.
- removed message glue logic (see printchopped() comment for details)
  Also caused removal of parts table and thus some improvements in
  memory usage.
- changed the default MAXLINE to 2048 to take care of recent syslog
  standardization efforts (can easily be changed in syslogd.c)
- added support for byte-counted TCP syslog messages (much like
  syslog-transport-tls-05 Internet Draft). This was necessary to
  support compression over TCP.
- added support for receiving compressed syslog messages
- added support for sending compressed syslog messages
- fixed a bug where the last message in a syslog/tcp stream was
  lost if it was not properly terminated by a LF character
---------------------------------------------------------------------------
Version 1.12.3 (RGer), 2006-10-04
- implemented some changes to support Solaris (but support is not
  yet complete)
- commented out (via #if 0) some methods that are currently not being use
  but should be kept for further us
- added (interim) -u 1 option to turn off hostname and tag parsing
- done some modifications to better support Fedora
- made the field delimiter inside property replace configurable via
  template
- fixed a bug in property replacer: if fields were used, the delimitor
  became part of the field. Up until now, this was barely noticable as 
  the delimiter as TAB only and thus invisible to a human. With other
  delimiters available now, it quickly showed up. This bug fix might cause
  some grief to existing installations if they used the extra TAB for
  whatever reasons - sorry folks... Anyhow, a solution is easy: just add
  a TAB character contstant into your template. Thus, there has no attempt
  been made to do this in a backwards-compatible way.
---------------------------------------------------------------------------
Version 1.12.2 (RGer), 2006-02-15
- fixed a bug in the RFC 3339 date formatter. An extra space was added
  after the actual timestamp
- added support for providing high-precision RFC3339 timestamps for
  (rsyslogd-)internally-generated messages
- very (!) experimental support for syslog-protocol internet draft
  added (the draft is experimental, the code is solid ;))
- added support for field-extracting in the property replacer
- enhanced the legacy-syslog parser so that it can interpret messages
  that do not contain a TIMESTAMP
- fixed a bug that caused the default socket (usually /dev/log) to be
  opened even when -o command line option was given
- fixed a bug in the Debian sample startup script - it caused rsyslogd
  to listen to remote requests, which it shouldn't by default
---------------------------------------------------------------------------
Version 1.12.1 (RGer), 2005-11-23
- made multithreading work with BSD. Some signal-handling needed to be
  restructured. Also, there might be a slight delay of up to 10 seconds
  when huping and terminating rsyslogd under BSD
- fixed a bug where a NULL-pointer was passed to printf() in logmsg().
- fixed a bug during "make install" where rc3195d was not installed
  Thanks to Bennett Todd for spotting this.
- fixed a bug where rsyslogd dumped core when no TAG was found in the
  received message
- enhanced message parser so that it can deal with missing hostnames
  in many cases (may not be totally fail-safe)
- fixed a bug where internally-generated messages did not have the correct
  TAG
---------------------------------------------------------------------------
Version 1.12.0 (RGer), 2005-10-26
- moved to a multi-threaded design. single-threading is still optionally
  available. Multi-threading is experimental!
- fixed a potential race condition. In the original code, marking was done
  by an alarm handler, which could lead to all sorts of bad things. This
  has been changed now. See comments in syslogd.c/domark() for details.
- improved debug output for property-based filters
- not a code change, but: I have checked all exit()s to make sure that
  none occurs once rsyslogd has started up. Even in unusual conditions
  (like low-memory conditions) rsyslogd somehow remains active. Of course,
  it might loose a message or two, but at least it does not abort and it
  can also recover when the condition no longer persists.
- fixed a bug that could cause loss of the last message received
  immediately before rsyslogd was terminated.
- added comments on thread-safety of global variables in syslogd.c
- fixed a small bug: spurios printf() when TCP syslog was used
- fixed a bug that causes rsyslogd to dump core on termination when one
  of the selector lines did not receive a message during the run (very
  unlikely)
- fixed an one-too-low memory allocation in the TCP sender. Could result
  in rsyslogd dumping core.
- fixed a bug with regular expression support (thanks to Andres Riancho)
- a little bit of code restructuring (especially main(), which was
  horribly large)
---------------------------------------------------------------------------
Version 1.11.1 (RGer), 2005-10-19
- support for BSD-style program name and host blocks
- added a new property "programname" that can be used in templates
- added ability to specify listen port for rfc3195d
- fixed a bug that rendered the "startswith" comparison operation
  unusable.
- changed more functions to "static" storage class to help compiler
  optimize (should have been static in the first place...)
- fixed a potential memory leak in the string buffer class destructor.
  As the destructur was previously never called, the leak did not actually
  appear.
- some internal restructuring in anticipation/preparation of minimal
  multi-threading support
- rsyslogd still shares some code with the sysklogd project. Some patches
  for this shared code have been brought over from the sysklogd CVS.
---------------------------------------------------------------------------
Version 1.11.0 (RGer), 2005-10-12
- support for receiving messages via RFC 3195; added rfc3195d for that
  purpose
- added an additional guard to prevent rsyslogd from aborting when the
  2gb file size limit is hit. While a user can configure rsyslogd to
  handle such situations, it would abort if that was not done AND large
  file support was not enabled (ok, this is hopefully an unlikely scenario)
- fixed a bug that caused additional Unix domain sockets to be incorrectly
  processed - could lead to message loss in extreme cases
---------------------------------------------------------------------------
Version 1.10.2 (RGer), 2005-09-27
- added comparison operations in property-based filters:
  * isequal
  * startswith
- added ability to negate all property-based filter comparison operations
  by adding a !-sign right in front of the operation name
- added the ability to specify remote senders for UDP and TCP
  received messages. Allows to block all but well-known hosts
- changed the $-config line directives to be case-INsensitive
- new command line option -w added: "do not display warnings if messages
  from disallowed senders are received"
- fixed a bug that caused rsyslogd to dump core when the compare value
  was not quoted in property-based filters
- fixed a bug in the new CStr compare function which lead to invalid
  results (fortunately, this function was not yet used widely)
- added better support for "debugging" rsyslog.conf property filters
  (only if -d switch is given)
- changed some function definitions to static, which eventually enables
  some compiler optimizations
- fixed a bug in MySQL code; when a SQL error occured, rsyslogd could
  run in a tight loop. This was due to invalid sequence of error reporting
  and is now fixed.
---------------------------------------------------------------------------
Version 1.10.1 (RGer), 2005-09-23
- added the ability to execute a shell script as an action.
  Thanks to Bjoern Kalkbrenner for providing the code!
- fixed a bug in the MySQL code; due to the bug the automatic one-time
  retry after an error did not happen - this lead to error message in
  cases where none should be seen (e.g. after a MySQL restart)
- fixed a security issue with SQL-escaping in conjunction with
  non-(SQL-)standard MySQL features.
---------------------------------------------------------------------------
Version 1.10.0 (RGer), 2005-09-20
  REMINDER: 1.10 is the first unstable version if the 1.x series!
- added the capability to filter on any property in selector lines
  (not just facility and priority)
- changed stringbuf into a new counted string class
- added support for a "discard" action. If a selector line with
  discard (~ character) is found, no selector lines *after* that
  line will be processed.
- thanks to Andres Riancho, regular expression support has been
  added to the template engine
- added the FROMHOST property in the template processor, which could
  previously not be obtained. Thanks to Cristian Testa for pointing
  this out and even providing a fix.
- added display of compile-time options to -v output
- performance improvement for production build - made some checks
  to happen only during debug mode
- fixed a problem with compiling on SUSE and - while doing so - removed
  the socket call to set SO_BSDCOMPAT in cases where it is obsolete.
---------------------------------------------------------------------------
Version 1.0.4 (RGer), 2006-02-01
- a small but important fix: the tcp receiver had two forgotten printf's
  in it that caused a lot of unnecessary output to stdout. This was
  important enough to justify a new release
---------------------------------------------------------------------------
Version 1.0.3 (RGer), 2005-11-14
- added an additional guard to prevent rsyslogd from aborting when the
  2gb file size limit is hit. While a user can configure rsyslogd to
  handle such situations, it would abort if that was not done AND large
  file support was not enabled (ok, this is hopefully an unlikely scenario)
- fixed a bug that caused additional Unix domain sockets to be incorrectly
  processed - could lead to message loss in extreme cases
- applied some patches available from the sysklogd project to code
  shared from there
- fixed a bug that causes rsyslogd to dump core on termination when one
  of the selector lines did not receive a message during the run (very
  unlikely)
- fixed an one-too-low memory allocation in the TCP sender. Could result
  in rsyslogd dumping core.
- fixed a bug in the TCP sender that caused the retry logic to fail
  after an error or receiver overrun
- fixed a bug in init() that could lead to dumping core
- fixed a bug that could lead to dumping core when no HOSTNAME or no TAG
  was present in the syslog message
---------------------------------------------------------------------------
Version 1.0.2 (RGer), 2005-10-05
- fixed an issue with MySQL error reporting. When an error occured,
  the MySQL driver went into an endless loop (at least in most cases).
---------------------------------------------------------------------------
Version 1.0.1 (RGer), 2005-09-23
- fixed a security issue with SQL-escaping in conjunction with
  non-(SQL-)standard MySQL features.
---------------------------------------------------------------------------
Version 1.0.0 (RGer), 2005-09-12
- changed install doc to cover daily cron scripts - a trouble source
- added rc script for slackware (provided by Chris Elvidge - thanks!) 
- fixed a really minor bug in usage() - the -r option was still
  reported as without the port parameter
---------------------------------------------------------------------------
Version 0.9.8 (RGer), 2005-09-05
- made startup and shutdown message more consistent and included the
  pid, so that they can be easier correlated. Used syslog-protocol
  structured data format for this purpose.
- improved config info in startup message, now tells not only
  if it is listening remote on udp, but also for tcp. Also includes
  the port numbers. The previous startup message was misleading, because
  it did not say "remote reception" if rsyslogd was only listening via
  tcp (but not via udp).
- added a "how can you help" document to the doc set
---------------------------------------------------------------------------
Version 0.9.7 (RGer), 2005-08-15
- some of the previous doc files (like INSTALL) did not properly
  reflect the changes to the build process and the new doc. Fixed
  that.
- changed syslogd.c so that when compiled without database support,
  an error message is displayed when a database action is detected
  in the config file (previously this was used as an user rule ;))
- fixed a bug in the os-specific Makefiles which caused MySQL
  support to not be compiled, even if selected
---------------------------------------------------------------------------
Version 0.9.6 (RGer), 2005-08-09
- greatly enhanced documentation. Now available in html format in
  the "doc" folder and FreeBSD. Finally includes an install howto.
- improved MySQL error messages a little - they now show up as log
  messages, too (formerly only in debug mode)
- added the ability to specify the listen port for udp syslog.
  WARNING: This introduces an incompatibility. Formerly, udp
  syslog was enabled by the -r command line option. Now, it is
  "-r [port]", which is consistent with the tcp listener. However,
  just -r will now return an error message.
- added sample startup scripts for Debian and FreeBSD
- added support for easy feature selection in the makefile. Un-
  fortunately, this also means I needed to spilt the make file
  for different OS and distros. There are some really bad syntax
  differences between FreeBSD and Linux make.
---------------------------------------------------------------------------
Version 0.9.5 (RGer), 2005-08-01
- the "semicolon bug" was actually not (fully) solved in 0.9.4. One
  part of the bug was solved, but another still existed. This one
  is fixed now, too.
- the "semicolon bug" actually turned out to be a more generic bug.
  It appeared whenever an invalid template name was given. With some
  selector actions, rsyslogd dumped core, with other it "just" had
  a small ressource leak with others all worked well. These anomalies
  are now fixed. Note that they only appeared during system initaliziation
  once the system was running, nothing bad happened.
- improved error reporting for template errors on startup. They are now
  shown on the console and the start-up tty. Formerly, they were only
  visible in debug mode.
- support for multiple instances of rsyslogd on a single machine added
- added new option "-o" --> omit local unix domain socket. This option
  enables rsyslogd NOT to listen to the local socket. This is most
  helpful when multiple instances of rsyslogd (or rsyslogd and another
  syslogd) shall run on a single system.
- added new option "-i <pidfile>" which allows to specify the pidfile.
  This is needed when multiple instances of rsyslogd are to be run.
- the new project home page is now online at www.rsyslog.com
---------------------------------------------------------------------------
Version 0.9.4 (RGer), 2005-07-25
- finally added the TCP sender. It now supports non-blocking mode, no
  longer disabling message reception during connect. As it is now, it
  is usable in production. The code could be more sophisticated, but
  I've kept it short in anticipation of the move to liblogging, which
  will lead to the removal of the code just written ;)
- the "exiting on signal..." message still had the "syslogd" name in 
  it. Changed this to "rsyslogd", as we do not have a large user base
  yet, this should pose no problem.
- fixed "the semiconlon" bug. rsyslogd dumped core if a write-db action
  was specified but no semicolon was given after the password (an empty
  template was ok, but the semicolon needed to be present).
- changed a default for traditional output format. During testing, it
  was seen that the timestamp written to file in default format was
  the time of message reception, not the time specified in the TIMESTAMP
  field of the message itself. Traditionally, the message TIMESTAMP is
  used and this has been changed now.
---------------------------------------------------------------------------
Version 0.9.3 (RGer), 2005-07-19
- fixed a bug in the message parser. In June, the RFC 3164 timestamp
  was not correctly parsed (yes, only in June and some other months,
  see the code comment to learn why...)
- added the ability to specify the destination port when forwarding
  syslog messages (both for TCP and UDP)
- added an very experimental TCP sender (activated by
  @@machine:port in config). This is not yet for production use. If
  the receiver is not alive, rsyslogd will wait quite some time until
  the connection request times out, which most probably leads to
  loss of incoming messages.

---------------------------------------------------------------------------
Version 0.9.2 (RGer), around 2005-07-06
- I intended to change the maxsupported message size to 32k to
  support IHE - but given the memory inefficiency in the usual use
  cases, I have not done this. I have, however, included very
  specific instructions on how to do this in the source code. I have
  also done some testing with 32k messages, so you can change the
  max size without taking too much risk.
- added a syslog/tcp receiver; we now can receive messages via
  plain tcp, but we can still send only via UDP. The syslog/tcp
  receiver is the primary enhancement of this release.
- slightly changed some error messages that contained a spurios \n at
  the end of the line (which gives empty lines in your log...)

---------------------------------------------------------------------------
Version 0.9.1 (RGer)
- fixed code so that it compiles without errors under FreeBSD
- removed now unused function "allocate_log()" from syslogd.c
- changed the make file so that it contains more defines for
  different environments (in the long term, we need a better
  system for disabling/enabling features...)
- changed some printf's printing off_t types to %lld and
  explicit (long long) casts. I tried to figure out the exact type,
  but did not succeed in this. In the worst case, ultra-large peta-
  byte files will now display funny informational messages on rollover,
  something I think we can live with for the next 10 years or so...

---------------------------------------------------------------------------
Version 0.9.0 (RGer)
- changed the filed structure to be a linked list. Previously, it
  was a table - well, for non-SYSV it was defined as linked list,
  but from what I see that code did no longer work after my
  modifications. I am now using a linked list in general because
  that is needed for other upcoming modifications.
- fixed a bug that caused rsyslogd not to listen to anything if
  the configuration file could not be read
- pervious versions disabled network logging (send/receive) if
  syslog/udp port was not in /etc/services. Now defaulting to
  port 514 in this case.
- internal error messages are now supported up to 256 bytes
- error message seen during config file read are now also displayed
  to the attached tty and not only the console
- changed some error messages during init to be sent to the console
  and/or emergency log. Previously, they were only seen if the
  -d (debug) option was present on the command line.
- fixed the "2gb file issue on 32bit systems". If a file grew to
  more than 2gb, the syslogd was aborted with "file size exceeded". 
  Now, defines have been added according to
  http://www.daimi.au.dk/~kasperd/comp.os.linux.development.faq.html#LARGEFILE
  Testing revealed that they work ;)
  HOWEVER, if your file system, glibc, kernel, whatever does not
  support files larger 2gb, you need to set a file size limit with
  the new output channel mechanism.
- updated man pages to reflect the changes

---------------------------------------------------------------------------
Version 0.8.4

- improved -d debug output (removed developer-only content)
- now compiles under FreeBSD and NetBSD (only quick testing done on NetBSD)
---------------------------------------------------------------------------
Version 0.8.3

- security model in "make install" changed
- minor doc updates
---------------------------------------------------------------------------
Version 0.8.2

- added man page for rsyslog.conf and rsyslogd
- gave up on the concept of rsyslog being a "drop in" replacement
  for syslogd. Now, the user installs rsyslogd and also needs to
  adjust his system settings to this specifically. This also lead
  to these changes:
  * changed Makefile so that install now installs rsyslogd instead
    of dealing with syslogd
  * changed the default config file name to rsyslog.conf
---------------------------------------------------------------------------
Version 0.8.1

- fixed a nasty memory leak (probably not the last one with this release)
- some enhancements to Makefile as suggested by Bennett Todd
- syslogd-internal messages (like restart) were missing the hostname
  this has been corrected
---------------------------------------------------------------------------
Version 0.8.0

Initial testing release. Based on the sysklogd package. Thanks to the
sysklogd maintainers for all their good work!
---------------------------------------------------------------------------

----------------------------------------------------------------------
The following comments are from the stock syslogd.c source. They provide
some insight into what happened to the source before we forked
rsyslogd. However, much of the code already has been replaced and more
is to be replaced. So over time, these comments become less valuable.
I have moved them out of the syslogd.c file to shrink it, especially
as a lot of them do no longer apply. For historical reasons and
understanding of how the daemon evolved, they are probably still
helpful.
 * Author: Eric Allman
 * extensive changes by Ralph Campbell
 * more extensive changes by Eric Allman (again)
 *
 * Steve Lord:	Fix UNIX domain socket code, added linux kernel logging
 *		change defines to
 *		SYSLOG_INET	- listen on a UDP socket
 *		SYSLOG_UNIXAF	- listen on unix domain socket
 *		SYSLOG_KERNEL	- listen to linux kernel
 *
 * Mon Feb 22 09:55:42 CST 1993:  Dr. Wettstein
 * 	Additional modifications to the source.  Changed priority scheme
 *	to increase the level of configurability.  In its stock configuration
 *	syslogd no longer logs all messages of a certain priority and above
 *	to a log file.  The * wildcard is supported to specify all priorities.
 *	Note that this is a departure from the BSD standard.
 *
 *	Syslogd will now listen to both the inetd and the unixd socket.  The
 *	strategy is to allow all local programs to direct their output to
 *	syslogd through the unixd socket while the program listens to the
 *	inetd socket to get messages forwarded from other hosts.
 *
 * Fri Mar 12 16:55:33 CST 1993:  Dr. Wettstein
 *	Thanks to Stephen Tweedie (dcs.ed.ac.uk!sct) for helpful bug-fixes
 *	and an enlightened commentary on the prioritization problem.
 *
 *	Changed the priority scheme so that the default behavior mimics the
 *	standard BSD.  In this scenario all messages of a specified priority
 *	and above are logged.
 *
 *	Add the ability to specify a wildcard (=) as the first character
 *	of the priority name.  Doing this specifies that ONLY messages with
 *	this level of priority are to be logged.  For example:
 *
 *		*.=debug			/usr/adm/debug
 *
 *	Would log only messages with a priority of debug to the /usr/adm/debug
 *	file.
 *
 *	Providing an * as the priority specifies that all messages are to be
 *	logged.  Note that this case is degenerate with specifying a priority
 *	level of debug.  The wildcard * was retained because I believe that
 *	this is more intuitive.
 *
 * Thu Jun 24 11:34:13 CDT 1993:  Dr. Wettstein
 *	Modified sources to incorporate changes in libc4.4.  Messages from
 *	syslog are now null-terminated, syslogd code now parses messages
 *	based on this termination scheme.  Linux as of libc4.4 supports the
 *	fsync system call.  Modified code to fsync after all writes to
 *	log files.
 *
 * Sat Dec 11 11:59:43 CST 1993:  Dr. Wettstein
 *	Extensive changes to the source code to allow compilation with no
 *	complaints with -Wall.
 *
 *	Reorganized the facility and priority name arrays so that they
 *	compatible with the syslog.h source found in /usr/include/syslog.h.
 *	NOTE that this should really be changed.  The reason I do not
 *	allow the use of the values defined in syslog.h is on account of
 *	the extensions made to allow the wildcard character in the
 *	priority field.  To fix this properly one should malloc an array,
 *	copy the contents of the array defined by syslog.h and then
 *	make whatever modifications that are desired.  Next round.
 *
 * Thu Jan  6 12:07:36 CST 1994:  Dr. Wettstein
 *	Added support for proper decomposition and re-assembly of
 *	fragment messages on UNIX domain sockets.  Lack of this capability
 *	was causing 'partial' messages to be output.  Since facility and
 *	priority information is encoded as a leader on the messages this
 *	was causing lines to be placed in erroneous files.
 *
 *	Also added a patch from Shane Alderton (shane@ion.apana.org.au) to
 *	correct a problem with syslogd dumping core when an attempt was made
 *	to write log messages to a logged-on user.  Thank you.
 *
 *	Many thanks to Juha Virtanen (jiivee@hut.fi) for a series of
 *	interchanges which lead to the fixing of problems with messages set
 *	to priorities of none and emerg.  Also thanks to Juha for a patch
 *	to exclude users with a class of LOGIN from receiving messages.
 *
 *	Shane Alderton provided an additional patch to fix zombies which
 *	were conceived when messages were written to multiple users.
 *
 * Mon Feb  6 09:57:10 CST 1995:  Dr. Wettstein
 *	Patch to properly reset the single priority message flag.  Thanks
 *	to Christopher Gori for spotting this bug and forwarding a patch.
 *
 * Wed Feb 22 15:38:31 CST 1995:  Dr. Wettstein
 *	Added version information to startup messages.
 *
 *	Added defines so that paths to important files are taken from
 *	the definitions in paths.h.  Hopefully this will insure that
 *	everything follows the FSSTND standards.  Thanks to Chris Metcalf
 *	for a set of patches to provide this functionality.  Also thanks
 *	Elias Levy for prompting me to get these into the sources.
 *
 * Wed Jul 26 18:57:23 MET DST 1995:  Martin Schulze
 *	Linux' gethostname only returns the hostname and not the fqdn as
 *	expected in the code. But if you call hostname with an fqdn then
 *	gethostname will return an fqdn, so we have to mention that. This
 *	has been changed.
 *
 *	The 'LocalDomain' and the hostname of a remote machine is
 *	converted to lower case, because the original caused some
 *	inconsistency, because the (at least my) nameserver did respond an
 *	fqdn containing of upper- _and_ lowercase letters while
 *	'LocalDomain' consisted only of lowercase letters and that didn't
 *	match.
 *
 * Sat Aug  5 18:59:15 MET DST 1995:  Martin Schulze
 *	Now no messages that were received from any remote host are sent
 *	out to another. At my domain this missing feature caused ugly
 *	syslog-loops, sometimes.
 *
 *	Remember that no message is sent out. I can't figure out any
 *	scenario where it might be useful to change this behavior and to
 *	send out messages to other hosts than the one from which we
 *	received the message, but I might be shortsighted. :-/
 *
 * Thu Aug 10 19:01:08 MET DST 1995:  Martin Schulze
 *	Added my pidfile.[ch] to it to perform a better handling with
 *	pidfiles. Now both, syslogd and klogd, can only be started
 *	once. They check the pidfile.
 *
 * Sun Aug 13 19:01:41 MET DST 1995:  Martin Schulze
 *	Add an addition to syslog.conf's interpretation. If a priority
 *	begins with an exclamation mark ('!') the normal interpretation
 *	of the priority is inverted: ".!*" is the same as ".none", ".!=info"
 *	don't logs the info priority, ".!crit" won't log any message with
 *	the priority crit or higher. For example:
 *
 *		mail.*;mail.!=info		/usr/adm/mail
 *
 *	Would log all messages of the facility mail except those with
 *	the priority info to /usr/adm/mail. This makes the syslogd
 *	much more flexible.
 *
 *	Defined TABLE_ALLPRI=255 and changed some occurrences.
 *
 * Sat Aug 19 21:40:13 MET DST 1995:  Martin Schulze
 *	Making the table of facilities and priorities while in debug
 *	mode more readable.
 *
 *	If debugging is turned on, printing the whole table of
 *	facilities and priorities every hexadecimal or 'X' entry is
 *	now 2 characters wide.
 *
 *	The number of the entry is prepended to each line of
 *	facilities and priorities, and F_UNUSED lines are not shown
 *	anymore.
 *
 *	Corrected some #ifdef SYSV's.
 *
 * Mon Aug 21 22:10:35 MET DST 1995:  Martin Schulze
 *	Corrected a strange behavior during parsing of configuration
 *	file. The original BSD syslogd doesn't understand spaces as
 *	separators between specifier and action. This syslogd now
 *	understands them. The old behavior caused some confusion over
 *	the Linux community.
 *
 * Thu Oct 19 00:02:07 MET 1995:  Martin Schulze
 *	The default behavior has changed for security reasons. The
 *	syslogd will not receive any remote message unless you turn
 *	reception on with the "-r" option.
 *
 *	Not defining SYSLOG_INET will result in not doing any network
 *	activity, i.e. not sending or receiving messages.  I changed
 *	this because the old idea is implemented with the "-r" option
 *	and the old thing didn't work anyway.
 *
 * Thu Oct 26 13:14:06 MET 1995:  Martin Schulze
 *	Added another logfile type F_FORW_UNKN.  The problem I ran into
 *	was a name server that runs on my machine and a forwarder of
 *	kern.crit to another host.  The hosts address can only be
 *	fetched using the nameserver.  But named is started after
 *	syslogd, so syslogd complained.
 *
 *	This logfile type will retry to get the address of the
 *	hostname ten times and then complain.  This should be enough to
 *	get the named up and running during boot sequence.
 *
 * Fri Oct 27 14:08:15 1995:  Dr. Wettstein
 *	Changed static array of logfiles to a dynamic array. This
 *	can grow during process.
 *
 * Fri Nov 10 23:08:18 1995:  Martin Schulze
 *	Inserted a new tabular sys_h_errlist that contains plain text
 *	for error codes that are returned from the net subsystem and
 *	stored in h_errno. I have also changed some wrong lookups to
 *	sys_errlist.
 *
 * Wed Nov 22 22:32:55 1995:  Martin Schulze
 *	Added the fabulous strip-domain feature that allows us to
 *	strip off (several) domain names from the fqdn and only log
 *	the simple hostname. This is useful if you're in a LAN that
 *	has a central log server and also different domains.
 *
 *	I have also also added the -l switch do define hosts as
 *	local. These will get logged with their simple hostname, too.
 *
 * Thu Nov 23 19:02:56 MET DST 1995:  Martin Schulze
 *	Added the possibility to omit fsyncing of logfiles after every
 *	write. This will give some performance back if you have
 *	programs that log in a very verbose manner (like innd or
 *	smartlist). Thanks to Stephen R. van den Berg <srb@cuci.nl>
 *	for the idea.
 *
 * Thu Jan 18 11:14:36 CST 1996:  Dr. Wettstein
 *	Added patche from beta-testers to stop compile error.  Also
 *	added removal of pid file as part of termination cleanup.
 *
 * Wed Feb 14 12:42:09 CST 1996:  Dr. Wettstein
 *	Allowed forwarding of messages received from remote hosts to
 *	be controlled by a command-line switch.  Specifying -h allows
 *	forwarding.  The default behavior is to disable forwarding of
 *	messages which were received from a remote host.
 *
 *	Parent process of syslogd does not exit until child process has
 *	finished initialization process.  This allows rc.* startup to
 *	pause until syslogd facility is up and operating.
 *
 *	Re-arranged the select code to move UNIX domain socket accepts
 *	to be processed later.  This was a contributed change which
 *	has been proposed to correct the delays sometimes encountered
 *	when syslogd starts up.
 *
 *	Minor code cleanups.
 *
 * Thu May  2 15:15:33 CDT 1996:  Dr. Wettstein
 *	Fixed bug in init function which resulted in file descripters
 *	being orphaned when syslogd process was re-initialized with SIGHUP
 *	signal.  Thanks to Edvard Tuinder
 *	(Edvard.Tuinder@praseodymium.cistron.nl) for putting me on the
 *	trail of this bug.  I am amazed that we didn't catch this one
 *	before now.
 *
 * Tue May 14 00:03:35 MET DST 1996:  Martin Schulze
 *	Corrected a mistake that causes the syslogd to stop logging at
 *	some virtual consoles under Linux. This was caused by checking
 *	the wrong error code. Thanks to Michael Nonweiler
 *	<mrn20@hermes.cam.ac.uk> for sending me a patch.
 *
 * Mon May 20 13:29:32 MET DST 1996:  Miquel van Smoorenburg <miquels@cistron.nl>
 *	Added continuation line supported and fixed a bug in
 *	the init() code.
 *
 * Tue May 28 00:58:45 MET DST 1996:  Martin Schulze
 *	Corrected behaviour of blocking pipes - i.e. the whole system
 *	hung.  Michael Nonweiler <mrn20@hermes.cam.ac.uk> has sent us
 *	a patch to correct this.  A new logfile type F_PIPE has been
 *	introduced.
 *
 * Mon Feb 3 10:12:15 MET DST 1997:  Martin Schulze
 *	Corrected behaviour of logfiles if the file can't be opened.
 *	There was a bug that causes syslogd to try to log into non
 *	existing files which ate cpu power.
 *
 * Sun Feb 9 03:22:12 MET DST 1997:  Martin Schulze
 *	Modified syslogd.c to not kill itself which confuses bash 2.0.
 *
 * Mon Feb 10 00:09:11 MET DST 1997:  Martin Schulze
 *	Improved debug code to decode the numeric facility/priority
 *	pair into textual information.
 *
 * Tue Jun 10 12:35:10 MET DST 1997:  Martin Schulze
 *	Corrected freeing of logfiles.  Thanks to Jos Vos <jos@xos.nl>
 *	for reporting the bug and sending an idea to fix the problem.
 *
 * Tue Jun 10 12:51:41 MET DST 1997:  Martin Schulze
 *	Removed sleep(10) from parent process.  This has caused a slow
 *	startup in former times - and I don't see any reason for this.
 *
 * Sun Jun 15 16:23:29 MET DST 1997: Michael Alan Dorman
 *	Some more glibc patches made by <mdorman@debian.org>.
 *
 * Thu Jan  1 16:04:52 CET 1998: Martin Schulze <joey@infodrom.north.de
 *	Applied patch from Herbert Thielen <Herbert.Thielen@lpr.e-technik.tu-muenchen.de>.
 *	This included some balance parentheses for emacs and a bug in
 *	the exclamation mark handling.
 *
 *	Fixed small bug which caused syslogd to write messages to the
 *	wrong logfile under some very rare conditions.  Thanks to
 *	Herbert Xu <herbert@gondor.apana.org.au> for fiddling this out.
 *
 * Thu Jan  8 22:46:35 CET 1998: Martin Schulze <joey@infodrom.north.de>
 *	Reworked one line of the above patch as it prevented syslogd
 *	from binding the socket with the result that no messages were
 *	forwarded to other hosts.
 *
 * Sat Jan 10 01:33:06 CET 1998: Martin Schulze <joey@infodrom.north.de>
 *	Fixed small bugs in F_FORW_UNKN meachanism.  Thanks to Torsten
 *	Neumann <torsten@londo.rhein-main.de> for pointing me to it.
 *
 * Mon Jan 12 19:50:58 CET 1998: Martin Schulze <joey@infodrom.north.de>
 *	Modified debug output concerning remote receiption.
 *
 * Mon Feb 23 23:32:35 CET 1998: Topi Miettinen <Topi.Miettinen@ml.tele.fi>
 *	Re-worked handling of Unix and UDP sockets to support closing /
 *	opening of them in order to have it open only if it is needed
 *	either for forwarding to a remote host or by receiption from
 *	the network.
 *
 * Wed Feb 25 10:54:09 CET 1998: Martin Schulze <joey@infodrom.north.de>
 *	Fixed little comparison mistake that prevented the MARK
 *	feature to work properly.
 *
 * Wed Feb 25 13:21:44 CET 1998: Martin Schulze <joey@infodrom.north.de>
 *	Corrected Topi's patch as it prevented forwarding during
 *	startup due to an unknown LogPort.
 *
 * Sat Oct 10 20:01:48 CEST 1998: Martin Schulze <joey@infodrom.north.de>
 *	Added support for TESTING define which will turn syslogd into
 *	stdio-mode used for debugging.
 *
 * Sun Oct 11 20:16:59 CEST 1998: Martin Schulze <joey@infodrom.north.de>
 *	Reworked the initialization/fork code.  Now the parent
 *	process activates a signal handler which the daughter process
 *	will raise if it is initialized.  Only after that one the
 *	parent process may exit.  Otherwise klogd might try to flush
 *	its log cache while syslogd can't receive the messages yet.
 *
 * Mon Oct 12 13:30:35 CEST 1998: Martin Schulze <joey@infodrom.north.de>
 *	Redirected some error output with regard to argument parsing to
 *	stderr.
 *
 * Mon Oct 12 14:02:51 CEST 1998: Martin Schulze <joey@infodrom.north.de>
 *	Applied patch provided vom Topi Miettinen with regard to the
 *	people from OpenBSD.  This provides the additional '-a'
 *	argument used for specifying additional UNIX domain sockets to
 *	listen to.  This is been used with chroot()'ed named's for
 *	example.  See for http://www.psionic.com/papers/dns.html
 *
 * Mon Oct 12 18:29:44 CEST 1998: Martin Schulze <joey@infodrom.north.de>
 *	Added `ftp' facility which was introduced in glibc version 2.
 *	It's #ifdef'ed so won't harm with older libraries.
 *
 * Mon Oct 12 19:59:21 MET DST 1998: Martin Schulze <joey@infodrom.north.de>
 *	Code cleanups with regard to bsd -> posix transition and
 *	stronger security (buffer length checking).  Thanks to Topi
 *	Miettinen <tom@medialab.sonera.net>
 *	. index() --> strchr()
 *	. sprintf() --> snprintf()
 *	. bcopy() --> memcpy()
 *	. bzero() --> memset()
 *	. UNAMESZ --> UT_NAMESIZE
 *	. sys_errlist --> strerror()
 *
 * Mon Oct 12 20:22:59 CEST 1998: Martin Schulze <joey@infodrom.north.de>
 *	Added support for setutent()/getutent()/endutend() instead of
 *	binary reading the UTMP file.  This is the the most portable
 *	way.  This allows /var/run/utmp format to change, even to a
 *	real database or utmp daemon. Also if utmp file locking is
 *	implemented in libc, syslog will use it immediately.  Thanks
 *	to Topi Miettinen <tom@medialab.sonera.net>.
 *
 * Mon Oct 12 20:49:18 MET DST 1998: Martin Schulze <joey@infodrom.north.de>
 *	Avoid logging of SIGCHLD when syslogd is in the process of
 *	exiting and closing its files.  Again thanks to Topi.
 *
 * Mon Oct 12 22:18:34 CEST 1998: Martin Schulze <joey@infodrom.north.de>
 *	Modified printline() to support 8bit characters - such as
 *	russion letters.  Thanks to Vladas Lapinskas <lapinskas@mail.iae.lt>.
 *
 * Sat Nov 14 02:29:37 CET 1998: Martin Schulze <joey@infodrom.north.de>
 *	``-m 0'' now turns of MARK logging entirely.
 *
 * Tue Jan 19 01:04:18 MET 1999: Martin Schulze <joey@infodrom.north.de>
 *	Finally fixed an error with `-a' processing, thanks to Topi
 *	Miettinen <tom@medialab.sonera.net>.
 *
 * Sun May 23 10:08:53 CEST 1999: Martin Schulze <joey@infodrom.north.de>
 *	Removed superflous call to utmpname().  The path to the utmp
 *	file is defined in the used libc and should not be hardcoded
 *	into the syslogd binary referring the system it was compiled on.
 *
 * Sun Sep 17 20:45:33 CEST 2000: Martin Schulze <joey@infodrom.ffis.de>
 *	Fixed some bugs in printline() code that did not escape
 *	control characters '\177' through '\237' and contained a
 *	single-byte buffer overflow.  Thanks to Solar Designer
 *	<solar@false.com>.
 *
 * Sun Sep 17 21:26:16 CEST 2000: Martin Schulze <joey@infodrom.ffis.de>
 *	Don't close open sockets upon reload.  Thanks to Bill
 *	Nottingham.
 *
 * Mon Sep 18 09:10:47 CEST 2000: Martin Schulze <joey@infodrom.ffis.de>
 *	Fixed bug in printchopped() that caused syslogd to emit
 *	kern.emerg messages when splitting long lines.  Thanks to
 *	Daniel Jacobowitz <dan@debian.org> for the fix.
 *
 * Mon Sep 18 15:33:26 CEST 2000: Martin Schulze <joey@infodrom.ffis.de>
 *	Removed unixm/unix domain sockets and switch to Datagram Unix
 *	Sockets.  This should remove one possibility to play DoS with
 *	syslogd.  Thanks to Olaf Kirch <okir@caldera.de> for the patch.
 *
 * Sun Mar 11 20:23:44 CET 2001: Martin Schulze <joey@infodrom.ffis.de>
 *	Don't return a closed fd if `-a' is called with a wrong path.
 *	Thanks to Bill Nottingham <notting@redhat.com> for providing
 *	a patch.<|MERGE_RESOLUTION|>--- conflicted
+++ resolved
@@ -1,5 +1,10 @@
 ---------------------------------------------------------------------------
-<<<<<<< HEAD
+Version 5.3.7  [BETA] (rgerhards), 2010-01-??
+- bugfix: rsyslog hangs when writing to a named pipe which nobody was
+  reading. Thanks to Michael Biebl for reporting this bug.
+  Bugzilla entry: http://bugzilla.adiscon.com/show_bug.cgi?id=169
+  [imported from 4.5.8]
+---------------------------------------------------------------------------
 Version 5.3.6  [BETA] (rgerhards), 2010-01-13
 - bugfix: ompgsql did not properly check the server connection in
   tryResume(), which could lead to rsyslog running in a thight loop
@@ -18,11 +23,6 @@
 - bugfix: ompgsql had problems with transaction support, what actually 
   rendered it unsuable. Thanks to forum user "horhe" for alerting me
   on this bug and helping to debug/fix it!
-=======
-Version 4.5.8  [v4-beta] (rgerhards), 2010-01-??
-- bugfix: rsyslog hang when writing to a named pipe which nobody was
-  reading. Thanks to Michael Biebl for reporting this bug.
->>>>>>> 5b4e06fc
 - bugfix: memory leak when sending messages in zip-compressed format
   Thanks to Naoya Nakazawa for analyzing this issue and providing a patch.
 - worked around an issue where omfile failed to compile on 32 bit platforms
