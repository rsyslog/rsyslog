---------------------------------------------------------------------------
<<<<<<< HEAD
Version 6.3.7  [DEVEL] 2011-0?-??
- removed imtemplate/omtemplate template modules, as this was waste of time
  The actual input/output modules are better copy templates. Instead, the
  now-removed modules cost time for maintenance AND often caused confusion
  on what their role was.
- added a couple of new stats objects
- improved support for new v6 config system. Now also supported by
  - omfwd
- bugfix: facility local<x> was not correctly interpreted in legacy filters
  Was only accepted if it was the first PRI in a multi-filter PRI.
  Thanks to forum user Mark for bringing this to our attention.
- bugfix: potential abort after reading invalid X.509 certificate
  closes: http://bugzilla.adiscon.com/show_bug.cgi?id=290
  Thanks to Tomas Heinrich for the patch
---------------------------------------------------------------------------
Version 6.2.0  [v6-stable], 2012-01-09
- bugfix (kind of): removed numerical part from pri-text
  see v6 compatibility document for reasons
- bugfix: race condition when extracting program name, APPNAME, structured
  data and PROCID (RFC5424 fields) could lead to invalid characters e.g.
  in dynamic file names or during forwarding (general malfunction of these
  fields in templates, mostly under heavy load)
- bugfix: imuxsock did no longer ignore message-provided timestamp, if
  so configured (the *default*). Lead to no longer sub-second timestamps.
  closes: http://bugzilla.adiscon.com/show_bug.cgi?id=281
- bugfix: omfile returns fatal error code for things that go really wrong
  previously, RS_RET_RESUME was returned, which lead to a loop inside the
  rule engine as omfile could not really recover.
- bugfix: rsyslogd -v always said 64 atomics were not present
  thanks to mono_matsuko for the patch
- bugfix: potential abort after reading invalid X.509 certificate
  closes: http://bugzilla.adiscon.com/show_bug.cgi?id=290
  Thanks to Tomas Heinrich for the patch
- enhanced module loader to not rely on PATH_MAX
- imuxsock: added capability to "annotate" messages with "trusted
  information", which contains some properties obtained from the system
  and as such sure to not be faked. This is inspired by the similiar idea
  introduced in systemd.
---------------------------------------------------------------------------
Version 6.3.6  [DEVEL] 2011-09-19
- added $InputRELPServerBindRuleset directive to specify rulesets for RELP
- bugfix: config parser did not support properties with dashes in them
  inside property-based filters. Thanks to Gerrit Seré for reporting this.
---------------------------------------------------------------------------
Version 6.3.5  [DEVEL] (rgerhards/al), 2011-09-01
- bugfix/security: off-by-two bug in legacy syslog parser, CVE-2011-3200
- bugfix: mark message processing did not work correctly
- imudp&imtcp now report error if no listener at all was defined
  Thanks to Marcin for suggesting this error message.
- bugfix: potential misadressing in property replacer
---------------------------------------------------------------------------
Version 6.3.4  [DEVEL] (rgerhards), 2011-08-02
- added support for action() config object
  * in rsyslog core engine
  * in omfile
  * in omusrmsg
- bugfix: omusrmsg format usr1,usr2 was no longer supported
- bugfix: misaddressing in config handler
  In theory, can cause segfault, in practice this is extremely unlikely
  Thanks to Marcin for alertig me.
---------------------------------------------------------------------------
Version 6.3.3  [DEVEL] (rgerhards), 2011-07-13
- rsyslog.conf format: now parsed by RainerScript parser
  this provides the necessary base for future enhancements as well as some
  minor immediate ones. For details see:
  http://blog.gerhards.net/2011/07/rsyslog-633-config-format-improvements.html
- performance of script-based filters notably increased
- removed compatibility mode as we expect people have adjusted their
  confs by now
- added support for the ":omfile:" syntax for actions
---------------------------------------------------------------------------
Version 6.3.2  [DEVEL] (rgerhards), 2011-07-06
- added support for the ":omusrmsg:" syntax in configuring user messages
- systemd support: set stdout/stderr to null - thx to Lennart for the patch
- added support for obtaining timestamp for kernel message from message
  If the kernel time-stamps messages, time is now take from that
  timestamp instead of the system time when the message was read. This
  provides much better accuracy. Thanks to Lennart Poettering for
  suggesting this feature and his help during implementation.
- added support for obtaining timestamp from system for imuxsock
  This permits to read the time a message was submitted to the system
  log socket. Most importantly, this is provided in microsecond resolution.
  So we are able to obtain high precision timestampis even for messages
  that were - as is usual - not formatted with them. This also simplifies
  things in regard to local time calculation in chroot environments.
  Many thanks to Lennart Poettering for suggesting this feature,
  providing some guidance on implementing it and coordinating getting the
  necessary support into the Linux kernel.
- bugfix: timestamp was incorrectly calculated for timezones with minute
  offset
  closes: http://bugzilla.adiscon.com/show_bug.cgi?id=271
- bugfix: memory leak in imtcp & subsystems under some circumstances
  This leak is tied to error conditions which lead to incorrect cleanup
  of some data structures.
---------------------------------------------------------------------------
Version 6.3.1  [DEVEL] (rgerhards), 2011-06-07
- added a first implementation of a DNS name cache
  this still has a couple of weaknesses, like no expiration of entries,
  suboptimal algorithms -- but it should perform much better than
  what we had previously. Implementation will be improved based on
  feedback during the next couple of releases
---------------------------------------------------------------------------
Version 6.3.0  [DEVEL] (rgerhards), 2011-06-01
- introduced new config system
  http://blog.gerhards.net/2011/06/new-rsyslog-config-system-materializes.html
---------------------------------------------------------------------------
Version 6.2.0  [v6-stable], 2011-0?-??
- bugfix (kind of): removed numerical part from pri-text
  see v6 compatibility document for reasons
- bugfix: race condition when extracting program name, APPNAME, structured
  data and PROCID (RFC5424 fields) could lead to invalid characters e.g.
  in dynamic file names or during forwarding (general malfunction of these
  fields in templates, mostly under heavy load)
- $Begin, $End, $StrictScoping directives have been removed as v6.4 will
  provide the same functionality in a far better way. So we do not want
  to clutter the code.
---------------------------------------------------------------------------
Version 6.1.12  [BETA], 2011-09-01
- bugfix/security: off-by-two bug in legacy syslog parser, CVE-2011-3200
- bugfix: mark message processing did not work correctly
- bugfix: potential misadressing in property replacer
- bugfix: memcpy overflow can occur in allowed sender checkig
  if a name is resolved to IPv4-mapped-on-IPv6 address
  Found by Ismail Dönmez at suse
- bugfix: The NUL-Byte for the syslogtag was not copied in MsgDup (msg.c)
- bugfix: fixed incorrect state handling for Discard Action (transactions)
  Note: This caused all messages in a batch to be set to COMMITTED, 
  even if they were discarded. 
---------------------------------------------------------------------------
Version 6.1.11  [BETA] (rgerhards), 2011-07-11
- systemd support: set stdout/stderr to null - thx to Lennart for the patch
- added support for the ":omusrmsg:" syntax in configuring user messages
- added support for the ":omfile:" syntax in configuring user messages
---------------------------------------------------------------------------
Version 6.1.10  [BETA] (rgerhards), 2011-06-22
- bugfix: problems in failover action handling
  closes: http://bugzilla.adiscon.com/show_bug.cgi?id=270
  closes: http://bugzilla.adiscon.com/show_bug.cgi?id=254
- bugfix: mutex was invalidly left unlocked during action processing
  At least one case where this can occur is during thread shutdown, which
  may be initiated by lower activity. In most cases, this is quite
  unlikely to happen. However, if it does, data structures may be 
  corrupted which could lead to fatal failure and segfault. I detected
  this via a testbench test, not a user report. But I assume that some
  users may have had unreproducable aborts that were cause by this bug.
---------------------------------------------------------------------------
Version 6.1.9  [BETA] (rgerhards), 2011-06-14
- bugfix: problems in failover action handling
  closes: http://bugzilla.adiscon.com/show_bug.cgi?id=270
  closes: http://bugzilla.adiscon.com/show_bug.cgi?id=254
- bugfix: mutex was invalidly left unlocked during action processing
  At least one case where this can occur is during thread shutdown, which
  may be initiated by lower activity. In most cases, this is quite
  unlikely to happen. However, if it does, data structures may be 
  corrupted which could lead to fatal failure and segfault. I detected
  this via a testbench test, not a user report. But I assume that some
  users may have had unreproducable aborts that were cause by this bug.
- bugfix/improvement:$WorkDirectory now gracefully handles trailing slashes
- bugfix: memory leak in imtcp & subsystems under some circumstances
  This leak is tied to error conditions which lead to incorrect cleanup
  of some data structures. [backport from v6.3]
- bugfix: $ActionFileDefaultTemplate did not work
  closes: http://bugzilla.adiscon.com/show_bug.cgi?id=262
---------------------------------------------------------------------------
Version 6.1.8  [BETA] (rgerhards), 2011-05-20
- official new beta version (note that in a sense 6.1.7 was already beta,
  so we may release the first stable v6 earlier than usual)
- new module mmsnmptrapd, a sample message modification module
- import of minor bug fixes from v4 & v5
---------------------------------------------------------------------------
Version 6.1.7  [DEVEL] (rgerhards), 2011-04-15
- added log classification capabilities (via mmnormalize & tags)
- speeded up tcp forwarding by reducing number of API calls
  this especially speeds up TLS processing
- somewhat improved documentation index
- bugfix: enhanced imudp config processing code disabled due to wrong
  merge (affected UDP realtime capabilities)
- bugfix (kind of): memory leak with tcp reception epoll handler
  This was an extremely unlikely leak and, if it happend, quite small.
  Still it is better to handle this border case.
- bugfix: IPv6-address could not be specified in omrelp
  this was due to improper parsing of ":"
  closes: http://bugzilla.adiscon.com/show_bug.cgi?id=250
- bugfix: do not open files with full privileges, if privs will be dropped
  This make the privilege drop code more bulletproof, but breaks Ubuntu's
  work-around for log files created by external programs with the wrong
  user and/or group. Note that it was long said that this "functionality"
  would break once we go for serious privilege drop code, so hopefully
  nobody still depends on it (and, if so, they lost...).
- bugfix: pipes not opened in full priv mode when privs are to be dropped
---------------------------------------------------------------------------
Version 6.1.6  [DEVEL] (rgerhards), 2011-03-14
- enhanced omhdfs to support batching mode. This permits to increase
  performance, as we now call the HDFS API with much larger message
  sizes and far more infrequently
- improved testbench
  among others, life tests for ommysql (against a test database) have
  been added, valgrind-based testing enhanced, ...
- bugfix: minor memory leak in omlibdbi (< 1k per instance and run)
- bugfix: (regression) omhdfs did no longer compile
- bugfix: omlibdbi did not use password from rsyslog.con
  closes: http://bugzilla.adiscon.com/show_bug.cgi?id=203
- systemd support somewhat improved (can now take over existing log sockt)
- bugfix: discard action did not work under some circumstances
  fixes: http://bugzilla.adiscon.com/show_bug.cgi?id=217
- bugfix: file descriptor leak in gnutls netstream driver
  fixes: http://bugzilla.adiscon.com/show_bug.cgi?id=222
- fixed compile problem in imtemplate
  fixes: http://bugzilla.adiscon.com/show_bug.cgi?id=235
---------------------------------------------------------------------------
Version 6.1.5  [DEVEL] (rgerhards), 2011-03-04
- improved testbench
- enhanced imtcp to use a pool of worker threads to process incoming
  messages. This enables higher processing rates, especially in the TLS
  case (where more CPU is needed for the crypto functions)
- added support for TLS (in anon mode) to tcpflood
- improved TLS error reporting
- improved TLS startup (Diffie-Hellman bits do not need to be generated,
  as we do not support full anon key exchange -- we always need certs)
- bugfix: fixed a memory leak and potential abort condition
  this could happen if multiple rulesets were used and some output batches
  contained messages belonging to more than one ruleset.
  fixes: http://bugzilla.adiscon.com/show_bug.cgi?id=226
  fixes: http://bugzilla.adiscon.com/show_bug.cgi?id=218
- bugfix: memory leak when $RepeatedMsgReduction on was used
  bug tracker: http://bugzilla.adiscon.com/show_bug.cgi?id=225
- bugfix: potential abort condition when $RepeatedMsgReduction set to on
  as well as potentially in a number of other places where MsgDup() was
  used. This only happened when the imudp input module was used and it
  depended on name resolution not yet had taken place. In other words,
  this was a strange problem that could lead to hard to diagnose 
  instability. So if you experience instability, chances are good that
  this fix will help.
---------------------------------------------------------------------------
Version 6.1.4  [DEVEL] (rgerhards), 2011-02-18
- bugfix/omhdfs: directive $OMHDFSFileName rendered unusable 
  due to a search and replace-induced bug ;)
- bugfix: minor race condition in action.c - considered cosmetic
  This is considered cosmetic as multiple threads tried to write exactly
  the same value into the same memory location without sync. The method
  has been changed so this can no longer happen.
- added pmsnare parser module (written by David Lang)
- enhanced imfile to support non-cancel input termination
- improved systemd socket activation thanks to Marius Tomaschweski
- improved error reporting for $WorkDirectory
  non-existance and other detectable problems are now reported,
  and the work directory is NOT set in this case
- bugfix: pmsnare causded abort under some conditions
- bugfix: abort if imfile reads file line of more than 64KiB
  Thanks to Peter Eisentraut for reporting and analysing this problem.
  bug tracker: http://bugzilla.adiscon.com/show_bug.cgi?id=221
- bugfix: queue engine did not properly slow down inputs in FULL_DELAY mode
  when in disk-assisted mode. This especially affected imfile, which
  created unnecessarily queue files if a large set of input file data was
  to process.
- bugfix: very long running actions could prevent shutdown under some
  circumstances. This has now been solved, at least for common
  situations.
- bugfix: fixed compile problem due to empty structs
  this occured only on some platforms/compilers. thanks to Dražen Kačar 
  for the fix
---------------------------------------------------------------------------
Version 6.1.3  [DEVEL] (rgerhards), 2011-02-01
- experimental support for monogodb added
- added $IMUDPSchedulingPolicy and $IMUDPSchedulingPriority config settings
- added $LocalHostName config directive
- improved tcpsrv performance by enabling multiple-entry epoll
  so far, we always pulled a single event from the epoll interface. 
  Now 128, what should result in performance improvement (less API
  calls) on busy systems. Most importantly affects imtcp.
- imptcp now supports non-cancel termination mode, a plus in stability
- imptcp speedup: multiple worker threads can now be used to read data
- new directive $InputIMPTcpHelperThreads added
- bugfix: fixed build problems on some platforms
  namely those that have 32bit atomic operations but not 64 bit ones
- bugfix: local hostname was pulled too-early, so that some config 
  directives (namely FQDN settings) did not have any effect
- enhanced tcpflood to support multiple sender threads
  this is required for some high-throughput scenarios (and necessary to
  run some performance tests, because otherwise the sender is too slow).
- added some new custom parsers (snare, aix, some Cisco "specialities")
  thanks to David Lang
---------------------------------------------------------------------------
Version 6.1.2  [DEVEL] (rgerhards), 2010-12-16
- added experimental support for log normalizaton (via liblognorm)
  support for normalizing log messages has been added in the form of
  mmnormalize. The core engine (property replacer, filter engine) has
  been enhanced to support properties from normalized events.
  Note: this is EXPERIMENTAL code. It is currently know that
  there are issues if the functionality is used with
  - disk-based queues
  - asynchronous action queues
  You can not use the new functionality together with these features.
  This limitation will be removed in later releases. However, we 
  preferred to release early, so that one can experiment with the new
  feature set and accepted the price that this means the full set of
  functionality is not yet available. If not used together with
  these features, log normalizing should be pretty stable.
- enhanced testing tool tcpflood
  now supports sending via UDP and the capability to run multiple
  iterations and generate statistics data records
- bugfix: potential abort when output modules with different parameter
  passing modes were used in configured output modules
---------------------------------------------------------------------------
Version 6.1.1  [DEVEL] (rgerhards), 2010-11-30
- bugfix(important): problem in TLS handling could cause rsyslog to loop
  in a tight loop, effectively disabling functionality and bearing the
  risk of unresponsiveness of the whole system.
  Bug tracker: http://bugzilla.adiscon.com/show_bug.cgi?id=194
- support for omhdfs officially added (import from 5.7.1)
- merged imuxsock improvements from 5.7.1 (see there)
- support for systemd officially added (import from 5.7.0)
- bugfix: a couple of problems that imfile had on some platforms, namely
  Ubuntu (not their fault, but occured there)
- bugfix: imfile utilizes 32 bit to track offset. Most importantly,
  this problem can not experienced on Fedora 64 bit OS (which has
  64 bit long's!)
- a number of other bugfixes from older versions imported
---------------------------------------------------------------------------
Version 6.1.0  [DEVEL] (rgerhards), 2010-08-12

*********************************** NOTE **********************************
The v6 versions of rsyslog feature a greatly redesigned config system 
which, among others, supports scoping. However, the initial version does
not contain the whole new system. Rather it will evolve. So it is
expected that interfaces, even new ones, break during the initial
6.x.y releases.
*********************************** NOTE **********************************

- added $Begin, $End and $ScriptScoping config scope statments
  (at this time for actions only).
- added imptcp, a simplified, Linux-specific and potentielly fast
  syslog plain tcp input plugin (NOT supporting TLS!)
  [ported from v4]
---------------------------------------------------------------------------
Version 5.9.6  [V5-DEVEL], 20??-??-??
- new stats counters "discarded.nf" and "discarded.full" for queue object.
  Tells how many messages have been discarded due to queue full condition.
---------------------------------------------------------------------------
Version 5.9.5  [V5-DEVEL], 2011-11-29
- enhanced module loader to not rely on PATH_MAX
---------------------------------------------------------------------------
Version 5.9.4  [V5-DEVEL], 2011-11-29
- imuxsock: added capability to "annotate" messages with "trusted
  information", which contains some properties obtained from the system
  and as such sure to not be faked. This is inspired by the similiar idea
  introduced in systemd.
- removed dependency on gcrypt for recently-enough GnuTLS
  see: http://bugzilla.adiscon.com/show_bug.cgi?id=289
- bugfix: imuxsock did no longer ignore message-provided timestamp, if
  so configured (the *default*). Lead to no longer sub-second timestamps.
  closes: http://bugzilla.adiscon.com/show_bug.cgi?id=281
- bugfix: omfile returns fatal error code for things that go really wrong
  previously, RS_RET_RESUME was returned, which lead to a loop inside the
  rule engine as omfile could not really recover.
- bugfix: rsyslogd -v always said 64 atomics were not present
  thanks to mono_matsuko for the patch
---------------------------------------------------------------------------
Version 5.9.3  [V5-DEVEL], 2011-09-01
- bugfix/security: off-by-two bug in legacy syslog parser, CVE-2011-3200
- bugfix: mark message processing did not work correctly
- added capability to emit config error location info for warnings 
  otherwise, omusrmsg's warning about new config format was not
  accompanied by problem location.
- bugfix: potential misadressing in property replacer
- bugfix: MSGID corruption in RFC5424 parser under some circumstances
  closes: http://bugzilla.adiscon.com/show_bug.cgi?id=275
- bugfix: The NUL-Byte for the syslogtag was not copied in MsgDup (msg.c)
---------------------------------------------------------------------------
Version 5.9.2  [V5-DEVEL] (rgerhards), 2011-07-11
- systemd support: set stdout/stderr to null - thx to Lennart for the patch
- added support for the ":omusrmsg:" syntax in configuring user messages
- added support for the ":omfile:" syntax for actions
---------------------------------------------------------------------------
Version 5.9.1  [V5-DEVEL] (rgerhards), 2011-06-30
- added support for obtaining timestamp for kernel message from message
  If the kernel time-stamps messages, time is now take from that
  timestamp instead of the system time when the message was read. This
  provides much better accuracy. Thanks to Lennart Poettering for
  suggesting this feature and his help during implementation.
- added support for obtaining timestamp from system for imuxsock
  This permits to read the time a message was submitted to the system
  log socket. Most importantly, this is provided in microsecond resolution.
  So we are able to obtain high precision timestampis even for messages
  that were - as is usual - not formatted with them. This also simplifies
  things in regard to local time calculation in chroot environments.
  Many thanks to Lennart Poettering for suggesting this feature,
  providing some guidance on implementing it and coordinating getting the
  necessary support into the Linux kernel.
- bugfix: timestamp was incorrectly calculated for timezones with minute
  offset
  closes: http://bugzilla.adiscon.com/show_bug.cgi?id=271
- bugfix: problems in failover action handling
  closes: http://bugzilla.adiscon.com/show_bug.cgi?id=270
  closes: http://bugzilla.adiscon.com/show_bug.cgi?id=254
- bugfix: mutex was invalidly left unlocked during action processing
  At least one case where this can occur is during thread shutdown, which
  may be initiated by lower activity. In most cases, this is quite
  unlikely to happen. However, if it does, data structures may be 
  corrupted which could lead to fatal failure and segfault. I detected
  this via a testbench test, not a user report. But I assume that some
  users may have had unreproducable aborts that were cause by this bug.
- bugfix: memory leak in imtcp & subsystems under some circumstances
  This leak is tied to error conditions which lead to incorrect cleanup
  of some data structures. [backport from v6]
- bugfix/improvement:$WorkDirectory now gracefully handles trailing slashes
---------------------------------------------------------------------------
Version 5.9.0  [V5-DEVEL] (rgerhards), 2011-06-08
- imfile: added $InputFileMaxLinesAtOnce directive
- enhanced imfile to support input batching
- added capability for imtcp and imptcp to activate keep-alive packets
  at the socket layer. This has not been added to imttcp, as the latter is
  only an experimental module, and one which did not prove to be useful.
  reference: http://kb.monitorware.com/post20791.html
- added support to control KEEPALIVE settings in imptcp
  this has not yet been added to imtcp, but could be done on request.
- $ActionName is now also used for naming of queues in impstats
  as well as in the debug output
- bugfix: do not open files with full privileges, if privs will be dropped
  This make the privilege drop code more bulletproof, but breaks Ubuntu's
  work-around for log files created by external programs with the wrong
  user and/or group. Note that it was long said that this "functionality"
  would break once we go for serious privilege drop code, so hopefully
  nobody still depends on it (and, if so, they lost...).
- bugfix: pipes not opened in full priv mode when privs are to be dropped
- this begins a new devel branch for v5
- better handling of queue i/o errors in disk queues. This is kind of a
  bugfix, but a very intrusive one, this it goes into the devel version
  first. Right now, "file not found" is handled and leads to the new
  emergency mode, in which disk action is stopped and the queue run
  in direct mode. An error message is emited if this happens.
- added support for user-level PRI provided via systemd
- added new config directive $InputTCPFlowControl to select if tcp
  received messages shall be flagged as light delayable or not.
- enhanced omhdfs to support batching mode. This permits to increase
  performance, as we now call the HDFS API with much larger message
  sizes and far more infrequently
- bugfix: failover did not work correctly if repeated msg reduction was on
  affected directive was: $ActionExecOnlyWhenPreviousIsSuspended on
  closes: http://bugzilla.adiscon.com/show_bug.cgi?id=236
---------------------------------------------------------------------------
Version 5.8.7  [V5-stable] 2011-??-??
=======
Version 5.8.7  [V5-stable] 2012-01-17
>>>>>>> 92f7e549
- bugfix: instabilities when using RFC5424 header fields
  Thanks to Kaiwang Chen for the patch
- bugfix: imuxsock did truncate part of received message if it did not
  contain a proper date. The truncation occured because we removed that
  part of the messages that was expected to be the date.
  closes: http://bugzilla.adiscon.com/show_bug.cgi?id=295
- bugfix: potential abort after reading invalid X.509 certificate
  closes: http://bugzilla.adiscon.com/show_bug.cgi?id=290
  Thanks to Tomas Heinrich for the patch
- bugfix: stats counter were not properly initialized on creation
- FQDN hostname for multihomed host was not always set to the correct name
  if multiple aliases existed. Thanks to Tomas Heinreich for the patch.
---------------------------------------------------------------------------
Version 5.8.6  [V5-stable] 2011-10-21
- bugfix: missing whitespace after property-based filter was not detected
- bugfix: $OMFileFlushInterval period was doubled - now using correct value
- bugfix: ActionQueue could malfunction due to index error
  Thanks to Vlad Grigorescu for the patch
- bugfix: $ActionExecOnlyOnce interval did not work properly
  Thanks to Tomas Heinrich for the patch
- bugfix: race condition when extracting program name, APPNAME, structured
  data and PROCID (RFC5424 fields) could lead to invalid characters e.g.
  in dynamic file names or during forwarding (general malfunction of these
  fields in templates, mostly under heavy load)
- bugfix: imuxsock did no longer ignore message-provided timestamp, if
  so configured (the *default*). Lead to no longer sub-second timestamps.
  closes: http://bugzilla.adiscon.com/show_bug.cgi?id=281
- bugfix: omfile returns fatal error code for things that go really wrong
  previously, RS_RET_RESUME was returned, which lead to a loop inside the
  rule engine as omfile could not really recover.
- bugfix: imfile did invalid system call under some circumstances
  when a file that was to be monitored did not exist BUT the state file
  actually existed. Mostly a cosmetic issue. Root cause was incomplete
  error checking in stream.c; so patch may affect other code areas.
- bugfix: rsyslogd -v always said 64 atomics were not present
  thanks to mono_matsuko for the patch
---------------------------------------------------------------------------
Version 5.8.5  [V5-stable] (rgerhards/al), 2011-09-01
- bugfix/security: off-by-two bug in legacy syslog parser, CVE-2011-3200
- bugfix: mark message processing did not work correctly
- bugfix: potential hang condition during tag emulation
- bugfix: too-early string termination during tag emulation
- bugfix: The NUL-Byte for the syslogtag was not copied in MsgDup (msg.c)
- bugfix: fixed incorrect state handling for Discard Action (transactions)
  Note: This caused all messages in a batch to be set to COMMITTED, 
  even if they were discarded. 
---------------------------------------------------------------------------
Version 5.8.4  [V5-stable] (al), 2011-08-10
- bugfix: potential misadressing in property replacer
- bugfix: memcpy overflow can occur in allowed sender checkig
  if a name is resolved to IPv4-mapped-on-IPv6 address
  Found by Ismail Dönmez at suse
- bugfix: potential misadressing in property replacer
- bugfix: MSGID corruption in RFC5424 parser under some circumstances
  closes: http://bugzilla.adiscon.com/show_bug.cgi?id=275
---------------------------------------------------------------------------
Version 5.8.3  [V5-stable] (rgerhards), 2011-07-11
- systemd support: set stdout/stderr to null - thx to Lennart for the patch
- added support for the ":omusrmsg:" syntax in configuring user messages
- added support for the ":omfile:" syntax for actions
  Note: previous outchannel syntax will generate a warning message. This
  may be surprising to some users, but it is quite urgent to alert them
  of the new syntax as v6 can no longer support the previous one.
---------------------------------------------------------------------------
Version 5.8.2  [V5-stable] (rgerhards), 2011-06-21
- bugfix: problems in failover action handling
  closes: http://bugzilla.adiscon.com/show_bug.cgi?id=270
  closes: http://bugzilla.adiscon.com/show_bug.cgi?id=254
- bugfix: mutex was invalidly left unlocked during action processing
  At least one case where this can occur is during thread shutdown, which
  may be initiated by lower activity. In most cases, this is quite
  unlikely to happen. However, if it does, data structures may be 
  corrupted which could lead to fatal failure and segfault. I detected
  this via a testbench test, not a user report. But I assume that some
  users may have had unreproducable aborts that were cause by this bug.
- bugfix: memory leak in imtcp & subsystems under some circumstances
  This leak is tied to error conditions which lead to incorrect cleanup
  of some data structures. [backport from v6]
- bugfix/improvement:$WorkDirectory now gracefully handles trailing slashes
---------------------------------------------------------------------------
Version 5.8.1  [V5-stable] (rgerhards), 2011-05-19
- bugfix: invalid processing in QUEUE_FULL condition
  If the the multi-submit interface was used and a QUEUE_FULL condition
  occured, the failed message was properly destructed. However, the
  rest of the input batch, if it existed, was not processed. So this
  lead to potential loss of messages and a memory leak. The potential
  loss of messages was IMHO minor, because they would have been dropped
  in most cases due to the queue remaining full, but very few lucky ones
  from the batch may have made it. Anyhow, this has now been changed so
  that the rest of the batch is properly tried to be enqueued and, if
  not possible, destructed.
- new module mmsnmptrapd, a sample message modification module
  This can be useful to reformat snmptrapd messages and also serves as
  a sample for how to write message modification modules using the
  output module interface. Note that we introduced this new 
  functionality directly into the stable release, as it does not 
  modify the core and as such cannot have any side-effects if it is
  not used (and thus the risk is solely on users requiring that
  functionality).
- bugfix: rate-limiting inside imuxsock did not work 100% correct
  reason was that a global config variable was invalidly accessed where a
  listener variable should have been used.
  Also performance-improved the case when rate limiting is turned off (this
  is a very unintrusive change, thus done directly to the stable version).
- bugfix: $myhostname not available in RainerScript (and no error message)
  closes: http://bugzilla.adiscon.com/show_bug.cgi?id=233
- bugfix: memory and file descriptor leak in stream processing
  Leaks could occur under some circumstances if the file stream handler
  errored out during the open call. Among others, this could cause very
  big memory leaks if there were a problem with unreadable disk queue
  files. In regard to the memory leak, this
  closes: http://bugzilla.adiscon.com/show_bug.cgi?id=256
- bugfix: doc for impstats had wrong config statements
  also, config statements were named a bit inconsistent, resolved that
  problem by introducing an alias and only documenting the consistent
  statements
  Thanks to Marcin for bringing up this problem.
- bugfix: IPv6-address could not be specified in omrelp
  this was due to improper parsing of ":"
  closes: http://bugzilla.adiscon.com/show_bug.cgi?id=250
- bugfix: TCP connection invalidly aborted when messages needed to be
  discarded (due to QUEUE_FULL or similar problem)
- bugfix: $LocalHostName was not honored under all circumstances
  closes: http://bugzilla.adiscon.com/show_bug.cgi?id=258
- bugfix(minor): improper template function call in syslogd.c
---------------------------------------------------------------------------
Version 5.8.0  [V5-stable] (rgerhards), 2011-04-12

This is the new v5-stable branch, importing all feature from the 5.7.x
versions. To see what has changed in regard to the previous v5-stable,
check the Changelog for 5.7.x below.

- bugfix: race condition in deferred name resolution
  closes: http://bugzilla.adiscon.com/show_bug.cgi?id=238
  Special thanks to Marcin for his persistence in helping to solve this
  bug.
- bugfix: DA queue was never shutdown once it was started
  closes: http://bugzilla.adiscon.com/show_bug.cgi?id=241
---------------------------------------------------------------------------
Version 5.7.10  [V5-BETA] (rgerhards), 2011-03-29
- bugfix: ompgsql did not work properly with ANSI SQL strings
  closes: http://bugzilla.adiscon.com/show_bug.cgi?id=229
- bugfix: rsyslog did not build with --disable-regexp configure option
  closes: http://bugzilla.adiscon.com/show_bug.cgi?id=243
- bugfix: PRI was invalid on Solaris for message from local log socket
- enhance: added $BOM system property to ease writing byte order masks
- bugfix: RFC5424 parser confused by empty structured data
  closes: http://bugzilla.adiscon.com/show_bug.cgi?id=237
- bugfix: error return from strgen caused abort, now causes action to be
  ignored (just like a failed filter)
- new sample plugin for a strgen to generate sql statement consumable
  by a database plugin
- bugfix: strgen could not be used together with database outputs
  because the sql/stdsql option could not be specified. This has been
  solved by permitting the strgen to include the opton inside its name.
  closes: http://bugzilla.adiscon.com/show_bug.cgi?id=195
---------------------------------------------------------------------------
Version 5.7.9  [V5-BETA] (rgerhards), 2011-03-16
- improved testbench
  among others, life tests for ommysql (against a test database) have
  been added, valgrind-based testing enhanced, ...
- enhance: fallback *at runtime* to epoll_create if epoll_create1 is not
  available. Thanks to Michael Biebl for analysis and patch!
- bugfix: failover did not work correctly if repeated msg reduction was on
  closes: http://bugzilla.adiscon.com/show_bug.cgi?id=236
  affected directive was: $ActionExecOnlyWhenPreviousIsSuspended on
- bugfix: minor memory leak in omlibdbi (< 1k per instance and run)
- bugfix: (regression) omhdfs did no longer compile
- bugfix: omlibdbi did not use password from rsyslog.conf
  closes: http://bugzilla.adiscon.com/show_bug.cgi?id=203
---------------------------------------------------------------------------
Version 5.7.8  [V5-BETA] (rgerhards), 2011-03-09
- systemd support somewhat improved (can now take over existing log sockt)
- bugfix: discard action did not work under some circumstances
  fixes: http://bugzilla.adiscon.com/show_bug.cgi?id=217
- bugfix: file descriptor leak in gnutls netstream driver
  fixes: http://bugzilla.adiscon.com/show_bug.cgi?id=222
---------------------------------------------------------------------------
Version 5.7.7  [V5-BETA] (rgerhards), 2011-03-02
- bugfix: potential abort condition when $RepeatedMsgReduction set to on
  as well as potentially in a number of other places where MsgDup() was
  used. This only happened when the imudp input module was used and it
  depended on name resolution not yet had taken place. In other words,
  this was a strange problem that could lead to hard to diagnose 
  instability. So if you experience instability, chances are good that
  this fix will help.
---------------------------------------------------------------------------
Version 5.7.6  [V5-BETA] (rgerhards), 2011-02-25
- bugfix: fixed a memory leak and potential abort condition
  this could happen if multiple rulesets were used and some output batches
  contained messages belonging to more than one ruleset.
  fixes: http://bugzilla.adiscon.com/show_bug.cgi?id=226
  fixes: http://bugzilla.adiscon.com/show_bug.cgi?id=218
- bugfix: memory leak when $RepeatedMsgReduction on was used
  bug tracker: http://bugzilla.adiscon.com/show_bug.cgi?id=225
---------------------------------------------------------------------------
Version 5.7.5  [V5-BETA] (rgerhards), 2011-02-23
- enhance: imfile did not yet support multiple rulesets, now added
  we do this directly in the beta because a) it does not affect existing
  functionality and b) one may argue that this missing functionality is
  close to a bug.
- improved testbench, added tests for imuxsock
- bugfix: imuxsock did no longer sanitize received messages
  This was a regression from the imuxsock partial rewrite. Happened
  because the message is no longer run through the standard parsers. 
  bug tracker: http://bugzilla.adiscon.com/show_bug.cgi?id=224
- bugfix: minor race condition in action.c - considered cosmetic
  This is considered cosmetic as multiple threads tried to write exactly
  the same value into the same memory location without sync. The method
  has been changed so this can no longer happen.
---------------------------------------------------------------------------
Version 5.7.4  [V5-BETA] (rgerhards), 2011-02-17
- added pmsnare parser module (written by David Lang)
- enhanced imfile to support non-cancel input termination
- improved systemd socket activation thanks to Marius Tomaschweski
- improved error reporting for $WorkDirectory
  non-existance and other detectable problems are now reported,
  and the work directory is NOT set in this case
- bugfix: pmsnare causded abort under some conditions
- bugfix: abort if imfile reads file line of more than 64KiB
  Thanks to Peter Eisentraut for reporting and analysing this problem.
  bug tracker: http://bugzilla.adiscon.com/show_bug.cgi?id=221
- bugfix: queue engine did not properly slow down inputs in FULL_DELAY mode
  when in disk-assisted mode. This especially affected imfile, which
  created unnecessarily queue files if a large set of input file data was
  to process.
- bugfix: very long running actions could prevent shutdown under some
  circumstances. This has now been solved, at least for common
  situations.
- bugfix: fixed compile problem due to empty structs
  this occured only on some platforms/compilers. thanks to Dražen Kačar 
  for the fix
---------------------------------------------------------------------------
Version 5.7.3  [V5-BETA] (rgerhards), 2011-02-07
- added support for processing multi-line messages in imfile
- added $IMUDPSchedulingPolicy and $IMUDPSchedulingPriority config settings
- added $LocalHostName config directive
- bugfix: fixed build problems on some platforms
  namely those that have 32bit atomic operations but not 64 bit ones
- bugfix: local hostname was pulled too-early, so that some config 
  directives (namely FQDN settings) did not have any effect
- bugfix: imfile did duplicate messages under some circumstances
- added $OMMySQLConfigFile config directive
- added $OMMySQLConfigSection config directive
---------------------------------------------------------------------------
Version 5.7.2  [V5-DEVEL] (rgerhards), 2010-11-26
- bugfix(important): problem in TLS handling could cause rsyslog to loop
  in a tight loop, effectively disabling functionality and bearing the
  risk of unresponsiveness of the whole system.
  Bug tracker: http://bugzilla.adiscon.com/show_bug.cgi?id=194
- bugfix: imfile state file was not written when relative file name
  for it was specified
- bugfix: compile failed on systems without epoll_create1()
  Thanks to David Hill for providing a fix.
- bugfix: atomic increment for msg object may not work correct on all
  platforms. Thanks to Chris Metcalf for the patch
- bugfix: replacements for atomic operations for non-int sized types had
  problems. At least one instance of that problem could potentially lead
  to abort (inside omfile).
---------------------------------------------------------------------------
Version 5.7.1  [V5-DEVEL] (rgerhards), 2010-10-05
- support for Hadoop's HDFS added (via omhdfs)
- imuxsock now optionally use SCM_CREDENTIALS to pull the pid from the log
  socket itself
  (thanks to Lennart Poettering for the suggesting this feature)
- imuxsock now optionally uses per-process input rate limiting, guarding the
  user against processes spamming the system log
  (thanks to Lennart Poettering for suggesting this feature)
- added new config statements
  * $InputUnixListenSocketUsePIDFromSystem 
  * $SystemLogUsePIDFromSystem 
  * $SystemLogRateLimitInterval
  * $SystemLogRateLimitBurst
  * $SystemLogRateLimitSeverity
  * $IMUxSockRateLimitInterval
  * $IMUxSockRateLimitBurst
  * $IMUxSockRateLimitSeverity
- imuxsock now supports up to 50 different sockets for input
- some code cleanup in imuxsock (consider this a release a major
  modification, especially if problems show up)
- bugfix: /dev/log was unlinked even when passed in from systemd
  in which case it should be preserved as systemd owns it
---------------------------------------------------------------------------
Version 5.7.0  [V5-DEVEL] (rgerhards), 2010-09-16
- added module impstat to emit periodic statistics on rsyslog counters
- support for systemd officially added
  * acquire /dev/log socket optionally from systemd
    thanks to Lennart Poettering for this patch
  * sd-systemd API added as part of rsyslog runtime library
---------------------------------------------------------------------------
Version 5.6.5  [V5-STABLE] (rgerhards), 2011-03-22
- bugfix: failover did not work correctly if repeated msg reduction was on
  affected directive was: $ActionExecOnlyWhenPreviousIsSuspended on
  closes: http://bugzilla.adiscon.com/show_bug.cgi?id=236
- bugfix: omlibdbi did not use password from rsyslog.con
  closes: http://bugzilla.adiscon.com/show_bug.cgi?id=203
- bugfix(kind of): tell users that config graph can currently not be
  generated
  closes: http://bugzilla.adiscon.com/show_bug.cgi?id=232
- bugfix: discard action did not work under some circumstances
  fixes: http://bugzilla.adiscon.com/show_bug.cgi?id=217
  (backport from 5.7.8)
---------------------------------------------------------------------------
Version 5.6.4  [V5-STABLE] (rgerhards), 2011-03-03
- bugfix: potential abort condition when $RepeatedMsgReduction set to on
  as well as potentially in a number of other places where MsgDup() was
  used. This only happened when the imudp input module was used and it
  depended on name resolution not yet had taken place. In other words,
  this was a strange problem that could lead to hard to diagnose 
  instability. So if you experience instability, chances are good that
  this fix will help.
- bugfix: fixed a memory leak and potential abort condition
  this could happen if multiple rulesets were used and some output batches
  contained messages belonging to more than one ruleset.
  fixes: http://bugzilla.adiscon.com/show_bug.cgi?id=226
  fixes: http://bugzilla.adiscon.com/show_bug.cgi?id=218
- bugfix: memory leak when $RepeatedMsgReduction on was used
  bug tracker: http://bugzilla.adiscon.com/show_bug.cgi?id=225
---------------------------------------------------------------------------
Version 5.6.3  [V5-STABLE] (rgerhards), 2011-01-26
- bugfix: action processor released memory too early, resulting in
  potential issue in retry cases (but very unlikely due to another
  bug, which I also fixed -- only after the fix this problem here
  became actually visible).
- bugfix: batch processing flagged invalid message as "bad" under some
  circumstances
- bugfix: unitialized variable could cause issues under extreme conditions
  plus some minor nits. This was found after a clang static code analyzer
  analysis (great tool, and special thanks to Marcin for telling me about
  it!)
- bugfix: batches which had actions in error were not properly retried in
  all cases
- bugfix: imfile did duplicate messages under some circumstances
- bugfix: testbench was not activated if no Java was present on system
  ... what actually was a left-over. Java is no longer required.
---------------------------------------------------------------------------
Version 5.6.2  [V5-STABLE] (rgerhards), 2010-11-30
- bugfix: compile failed on systems without epoll_create1()
  Thanks to David Hill for providing a fix.
- bugfix: atomic increment for msg object may not work correct on all
  platforms. Thanks to Chris Metcalf for the patch
- bugfix: replacements for atomic operations for non-int sized types had
  problems. At least one instance of that problem could potentially lead
  to abort (inside omfile).
- added the $InputFilePersistStateInterval config directive to imfile
- changed imfile so that the state file is never deleted (makes imfile
  more robust in regard to fatal failures)
- bugfix: a slightly more informative error message when a TCP
  connections is aborted
---------------------------------------------------------------------------
Version 5.6.1  [V5-STABLE] (rgerhards), 2010-11-24
- bugfix(important): problem in TLS handling could cause rsyslog to loop
  in a tight loop, effectively disabling functionality and bearing the
  risk of unresponsiveness of the whole system.
  Bug tracker: http://bugzilla.adiscon.com/show_bug.cgi?id=194
- permitted imptcp to work on systems which support epoll(), but not
  epoll_create().
  Bug: http://bugzilla.adiscon.com/show_bug.cgi?id=204
  Thanks to Nicholas Brink for reporting this problem.
- bugfix: testbench failed if imptcp was not enabled
- bugfix: segfault when an *empty* template was used
  Bug: http://bugzilla.adiscon.com/show_bug.cgi?id=206
  Thanks to David Hill for alerting us.
- bugfix: compile failed with --enable-unlimited-select
  thanks varmojfekoj for the patch
---------------------------------------------------------------------------
Version 5.6.0  [V5-STABLE] (rgerhards), 2010-10-19

This release brings all changes and enhancements of the 5.5.x series
to the v5-stable branch.

- bugfix: a couple of problems that imfile had on some platforms, namely
  Ubuntu (not their fault, but occured there)
- bugfix: imfile utilizes 32 bit to track offset. Most importantly,
  this problem can not experienced on Fedora 64 bit OS (which has
  64 bit long's!)
---------------------------------------------------------------------------
Version 5.5.7  [V5-BETA] (rgerhards), 2010-08-09
- changed omudpspoof default spoof address to simplify typical use case
  thanks to David Lang for suggesting this
- doc bugfix: pmlastmsg doc samples had errors
- bugfix[minor]: pmrfc3164sd had invalid name (resided in rsyslog name 
  space, what should not be the case for a contributed module)
- added omuxsock, which permits to write message to local Unix sockets
  this is the counterpart to imuxsock, enabling fast local forwarding
---------------------------------------------------------------------------
Version 5.5.6  [DEVEL] (rgerhards), 2010-07-21
- added parser modules
  * pmlastmsg, which supports the notoriously malformed "last message
    repeated n times" messages from some syslogd's (namely sysklogd)
  * pmrfc3164sd (contributed), supports RFC5424 structured data in 
    RFC3164 messages [untested]
- added new module type "string generator", used to speed up output
  processing. Expected speedup for (typical) rsyslog processing is
  roughly 5 to 6 percent compared to using string-based templates.
  They may also be used to do more complex formatting with custom
  C code, what provided greater flexibility and probably far higher
  speed, for example if using multiple regular expressions within a 
  template.
- added 4 string generators for
  * RSYSLOG_FileFormat
  * RSYSLOG_TraditionalFileFormat
  * RSYSLOG_ForwardFormat
  * RSYSLOG_TraditionalForwardFormat
- bugfix: mutexes used to simulate atomic instructions were not destructed
- bugfix: regression caused more locking action in msg.c than necessary
- bugfix: "$ActionExecOnlyWhenPreviousIsSuspended on" was broken
- bugfix: segfault on HUP when "HUPIsRestart" was set to "on"
  thanks varmojfekoj for the patch
- bugfix: default for $OMFileFlushOnTXEnd was wrong ("off").
  This, in default mode, caused buffered writing to be used, what
  means that it looked like no output were written or partial
  lines. Thanks to Michael Biebl for pointing out this bug.
- bugfix: programname filter in ! configuration can not be reset
  Thanks to Kiss Gabor for the patch.
---------------------------------------------------------------------------
Version 5.5.5  [DEVEL] (rgerhards), 2010-05-20
- added new cancel-reduced action thread termination method
  We now manage to cancel threads that block inside a retry loop to
  terminate without the need to cancel the thread. Avoiding cancellation
  helps keep the system complexity minimal and thus provides for better
  stability. This also solves some issues with improper shutdown when
  inside an action retry loop.
---------------------------------------------------------------------------
Version 5.5.4  [DEVEL] (rgerhards), 2010-05-03
- This version offers full support for Solaris on Intel and Sparc
- bugfix: problems with atomic operations emulation
  replaced atomic operation emulation with new code. The previous code
  seemed to have some issue and also limited concurrency severely. The
  whole atomic operation emulation has been rewritten.
- bugfix: netstream ptcp support class was not correctly build on systems
  without epoll() support
- bugfix: segfault on Solaris/Sparc
---------------------------------------------------------------------------
Version 5.5.3  [DEVEL] (rgerhards), 2010-04-09
- added basic but functional support for Solaris
- imported many bugfixes from 3.6.2/4.6.1 (see ChangeLog below!)
- added new property replacer option "date-rfc3164-buggyday" primarily
  to ease migration from syslog-ng. See property replacer doc for
  details.
- added capability to turn off standard LF delimiter in TCP server
  via new directive "$InputTCPServerDisableLFDelimiter on"
- bugfix: failed to compile on systems without epoll support
- bugfix: comment char ('#') in literal terminated script parsing
  and thus could not be used.
  but tracker: http://bugzilla.adiscon.com/show_bug.cgi?id=119
  [merged in from v3.22.2]
- imported patches from 4.6.0:
  * improved testbench to contain samples for totally malformed messages
    which miss parts of the message content
  * bugfix: some malformed messages could lead to a missing LF inside files
    or some other missing parts of the template content.
  * bugfix: if a message ended immediately with a hostname, the hostname
    was mistakenly interpreted as TAG, and localhost be used as hostname
---------------------------------------------------------------------------
Version 5.5.2  [DEVEL] (rgerhards), 2010-02-05
- applied patches that make rsyslog compile under Apple OS X.
  Thanks to trey for providing these.
- replaced data type "bool" by "sbool" because this created some
  portability issues.
- added $Escape8BitCharactersOnReceive directive
  Thanks to David Lang for suggesting it.
- worked around an issue where omfile failed to compile on 32 bit platforms
  under some circumstances (this smells like a gcc problem, but a simple
  solution was available). Thanks to Kenneth Marshall for some advice.
- extended testbench
---------------------------------------------------------------------------
Version 5.5.1  [DEVEL] (rgerhards), 2009-11-27
- introduced the ablity for netstream drivers to utilize an epoll interface
  This offers increased performance and removes the select() FDSET size
  limit from imtcp. Note that we fall back to select() if there is no
  epoll netstream drivers. So far, an epoll driver has only been
  implemented for plain tcp syslog, the rest will follow once the code
  proves well in practice AND there is demand.
- re-implemented $EscapeControlCharacterTab config directive
  Based on Jonathan Bond-Caron's patch for v4. This now also includes some
  automatted tests.
- bugfix: enabling GSSServer crashes rsyslog startup
  Thanks to Tomas Kubina for the patch [imgssapi]
- bugfix (kind of): check if TCP connection is still alive if using TLS
  Thanks to Jonathan Bond-Caron for the patch.
---------------------------------------------------------------------------
Version 5.5.0  [DEVEL] (rgerhards), 2009-11-18
- moved DNS resolution code out of imudp and into the backend processing
  Most importantly, DNS resolution now never happens if the resolved name
  is not required. Note that this applies to imudp - for the other inputs,
  DNS resolution almost comes for free, so we do not do it there. However,
  the new method has been implemented in a generic way and as such may 
  also be used by other modules in the future.
- added option to use unlimited-size select() calls
  Thanks to varmjofekoj for the patch
  This is not done in imudp, as it natively supports epoll().
- doc: improved description of what loadable modules can do
---------------------------------------------------------------------------
Version 5.4.2  [v5-stable] (rgerhards), 2010-03-??
- bugfix(kind of): output plugin retry behaviour could cause engine to loop
  The rsyslog engine did not guard itself against output modules that do
  not properly convey back the tryResume() behaviour. This then leads to
  what looks like an endless loop. I consider this to be a bug of the 
  engine not only because it should be hardened against plugin misbehaviour,
  but also because plugins may not be totally able to avoid this situation
  (depending on the type of and processing done by the plugin).
- bugfix: testbench failed when not executed in UTC+1 timezone
  accidently, the time zone information was kept inside some
  to-be-checked-for responses
- temporary bugfix replaced by permanent one for
  message-induced off-by-one error (potential segfault) (see 4.6.2)
  The analysis has been completed and a better fix been crafted and 
  integrated.
- bugfix(minor): status variable was uninitialized
  However, this would have caused harm only if NO parser modules at
  all were loaded, which would lead to a defunctional configuration
  at all. And, even more important, this is impossible as two parser
  modules are built-in and thus can not be "not loaded", so we always
  have a minimum of two.
---------------------------------------------------------------------------
Version 5.4.1  [v5-stable] (rgerhards), 2010-03-??
- added new property replacer option "date-rfc3164-buggyday" primarily
  to ease migration from syslog-ng. See property replacer doc for
  details. [backport from 5.5.3 because urgently needed by some]
- imported all bugfixes vom 4.6.2 (see below)
---------------------------------------------------------------------------
Version 5.4.0  [v5-stable] (rgerhards), 2010-03-08
***************************************************************************
* This is a new stable v5 version. It contains all fixes and enhancements *
* made during the 5.3.x phase as well as those listed below.              *
* Note that the 5.2.x series was quite buggy and as such all users are    *
* strongly advised to upgrade to 5.4.0.                                   *
***************************************************************************
- bugfix: omruleset failed to work in many cases
  bug tracker: http://bugzilla.adiscon.com/show_bug.cgi?id=179
  Thanks to Ryan B. Lynch for reporting this issue.
- bugfix: comment char ('#') in literal terminated script parsing
  and thus could not be used.
  but tracker: http://bugzilla.adiscon.com/show_bug.cgi?id=119
  [merged in from v3.22.2]
---------------------------------------------------------------------------
Version 5.3.7  [BETA] (rgerhards), 2010-01-27
- bugfix: queues in direct mode could case a segfault, especially if an
  action failed for action queues. The issue was an invalid increment of
  a stack-based pointer which lead to destruction of the stack frame and
  thus a segfault on function return.
  Thanks to Michael Biebl for alerting us on this problem.
- bugfix: hostname accidently set to IP address for some message sources,
  for example imudp. Thanks to Anton for reporting this bug. [imported v4]
- bugfix: ompgsql had problems with transaction support, what actually 
  rendered it unsuable. Thanks to forum user "horhe" for alerting me
  on this bug and helping to debug/fix it! [imported from 5.3.6]
- bugfix: $CreateDirs variable not properly initialized, default thus
  was random (but most often "on") [imported from v3]
- bugfix: potential segfaults during queue shutdown
  (bugs require certain non-standard settings to appear)
  Thanks to varmojfekoj for the patch [imported from 4.5.8]
  [backport from 5.5.2]
- bugfix: wrong memory assignment for a config variable (probably
  without causing any harm) [backport from 5.2.2]
- bugfix: rsyslog hangs when writing to a named pipe which nobody was
  reading. Thanks to Michael Biebl for reporting this bug.
  Bugzilla entry: http://bugzilla.adiscon.com/show_bug.cgi?id=169
  [imported from 4.5.8]
---------------------------------------------------------------------------
Version 5.3.6  [BETA] (rgerhards), 2010-01-13
- bugfix: ompgsql did not properly check the server connection in
  tryResume(), which could lead to rsyslog running in a thight loop
- bugfix: suspension during beginTransaction() was not properly handled
  by rsyslog core
- bugfix: omfile output was only written when buffer was full, not at
  end of transaction
- bugfix: commit transaction was not properly conveyed to message layer,
  potentially resulting in non-message destruction and thus hangs
- bugfix: enabling GSSServer crashes rsyslog startup
  Thanks to Tomas Kubina for the patch [imgssapi]
- bugfix (kind of): check if TCP connection is still alive if using TLS
  Thanks to Jonathan Bond-Caron for the patch.
- bugfix: $CreateDirs variable not properly initialized, default thus
  was random (but most often "on") [imported from v3]
- bugfix: ompgsql had problems with transaction support, what actually 
  rendered it unsuable. Thanks to forum user "horhe" for alerting me
  on this bug and helping to debug/fix it!
- bugfix: memory leak when sending messages in zip-compressed format
  Thanks to Naoya Nakazawa for analyzing this issue and providing a patch.
- worked around an issue where omfile failed to compile on 32 bit platforms
  under some circumstances (this smells like a gcc problem, but a simple
  solution was available). Thanks to Kenneth Marshall for some advice.
  [backported from 5.5.x branch]
---------------------------------------------------------------------------
Version 5.3.5  [BETA] (rgerhards), 2009-11-13
- some light performance enhancement by replacing time() call with much
  faster (at least under linux) gettimeofday() calls.
- some improvement of omfile performance with dynafiles
  saved costly time() calls by employing a logical clock, which is 
  sufficient for the use case
- bugfix: omudpspoof miscalculated source and destination ports
  while this was probably not noticed for source ports, it resulted in
  almost all destination ports being wrong, except for the default port
  of 514, which by virtue of its binary representation was calculated 
  correct (and probably thus the bug not earlier detected).
- bugfixes imported from earlier releases
  * bugfix: named pipes did no longer work (they always got an open error)
    this was a regression from the omfile rewrite in 4.5.0
  * bugfix(testbench): sequence check was not always performed correctly,
    that could result in tests reporting success when they actually failed
- improved testbench: added tests for UDP forwarding and omudpspoof
- doc bugfix: omudpspoof had wrong config command names ("om" missing)
- bugfix [imported from 4.4.3]: $ActionExecOnlyOnceEveryInterval did
  not work.
- [inport v4] improved testbench, contains now tcp and gzip test cases
- [import v4] added a so-called "On Demand Debug" mode, in which debug
  output can be generated only after the process has started, but not right
  from the beginning. This is assumed to be useful for hard-to-find bugs.
  Also improved the doc on the debug system.
- bugfix: segfault on startup when -q or -Q option was given
  [imported from v3-stable]
---------------------------------------------------------------------------
Version 5.3.4  [DEVEL] (rgerhards), 2009-11-04
- added the ability to create custom message parsers
- added $RulesetParser config directive that permits to bind specific
  parsers to specific rulesets
- added omruleset output module, which provides great flexibility in 
  action processing. THIS IS A VERY IMPORTANT ADDITION, see its doc
  for why.
- added the capability to have ruleset-specific main message queues
  This offers considerable additional flexibility AND superior performance
  (in cases where multiple inputs now can avoid lock contention)
- bugfix: correct default for escape ('#') character restored
  This was accidently changed to '\\', thanks to David Lang for reporting
- bugfix(testbench): testcase did not properly wait for rsyslogd shutdown
  thus some unpredictable behavior and a false negative test result
  could occur.
---------------------------------------------------------------------------
Version 5.3.3  [DEVEL] (rgerhards), 2009-10-27
- simplified and thus speeded up the queue engine, also fixed some
  potential race conditions (in very unusual shutdown conditions)
  along the way. The threading model has seriously changes, so there may
  be some regressions.
- enhanced test environment (inlcuding testbench): support for enhancing
  probability of memory addressing failure by using non-NULL default
  value for malloced memory (optional, only if requested by configure
  option). This helps to track down some otherwise undetected issues
  within the testbench.
- bugfix: potential abort if inputname property was not set 
  primarily a problem of imdiag
- bugfix: message processing states were not set correctly in all cases
  however, this had no negative effect, as the message processing state
  was not evaluated when a batch was deleted, and that was the only case
  where the state could be wrong.
---------------------------------------------------------------------------
Version 5.3.2  [DEVEL] (rgerhards), 2009-10-21
- enhanced omfile to support transactional interface. This will increase
  performance in many cases.
- added multi-ruleset support to imudp
- re-enabled input thread termination handling that does avoid thread
  cancellation where possible. This provides a more reliable mode of
  rsyslogd termination (canceling threads my result in not properly
  freed resouces and potential later hangs, even though we perform
  proper cancel handling in our code). This is part of an effort to
  reduce thread cancellation as much as possible in rsyslog.
  NOTE: the code previously written code for this functionality had a
  subtle race condition. The new code solves that.
- enhanced immark to support non-cancel input module termination
- improved imudp so that epoll can be used in more environments,
  fixed potential compile time problem if EPOLL_CLOEXEC is not available.
- some cleanup/slight improvement:
  * changed imuxsock to no longer use deprecated submitAndParseMsg() IF
  * changed submitAndParseMsg() interface to be a wrapper around the new
    way of message creation/submission. This enables older plugins to be
    used together with the new interface. The removal also enables us to
    drop a lot of duplicate code, reducing complexity and increasing
    maintainability.
- bugfix: segfault when starting up with an invalid .qi file for a disk queue
  Failed for both pure disk as well as DA queues. Now, we emit an error
  message and disable disk queueing facility.
- bugfix: potential segfault on messages with empty MSG part. This was a
  recently introduced regression.
- bugfix: debug string larger than 1K were improperly displayed. Max size
  is now 32K, and if a string is even longer it is meaningfully truncated.
---------------------------------------------------------------------------
Version 5.3.1  [DEVEL] (rgerhards), 2009-10-05
- added $AbortOnUncleanConfig directive - permits to prevent startup when
  there are problems with the configuration file. See it's doc for
  details.
- included some important fixes from v4-stable:
  * bugfix: invalid handling of zero-sized messages
  * bugfix: zero-sized UDP messages are no longer processed
  * bugfix: random data could be appended to message
  * bugfix: reverse lookup reduction logic in imudp do DNS queries too often
- bugfixes imported from 4.5.4:
  * bugfix: potential segfault in stream writer on destruction
  * bugfix: potential race in object loader (obj.c) during use/release
  * bugfixes: potential problems in out file zip writer
---------------------------------------------------------------------------
Version 5.3.0  [DEVEL] (rgerhards), 2009-09-14
- begun to add simple GUI programs to gain insight into running rsyslogd
  instances and help setup and troubleshooting (active via the
  --enable-gui ./configure switch)
- changed imudp to utilize epoll(), where available. This shall provide
  slightly better performance (just slightly because we called select()
  rather infrequently on a busy system)
---------------------------------------------------------------------------
Version 5.2.2  [v5-stable] (rgerhards), 2009-11-??
- bugfix: enabling GSSServer crashes rsyslog startup
  Thanks to Tomas Kubina for the patch [imgssapi]
---------------------------------------------------------------------------
Version 5.2.1  [v5-stable] (rgerhards), 2009-11-02
- bugfix [imported from 4.4.3]: $ActionExecOnlyOnceEveryInterval did
  not work.
- bugfix: segfault on startup when -q or -Q option was given
  [imported from v3-stable]
---------------------------------------------------------------------------
Version 5.2.0  [v5-stable] (rgerhards), 2009-11-02
This is a re-release of version 5.1.6 as stable after we did not get any bug 
reports during the whole beta phase. Still, this first v5-stable may not be 
as stable as one hopes for, I am not sure if we did not get bug reports
just because nobody tried it. Anyhow, we need to go forward and so we
have the initial v5-stable.
---------------------------------------------------------------------------
Version 5.1.6  [v5-beta] (rgerhards), 2009-10-15
- feature imports from v4.5.6
- bugfix: potential race condition when queue worker threads were
  terminated
- bugfix: solved potential (temporary) stall of messages when the queue was
  almost empty and few new data added (caused testbench to sometimes hang!)
- fixed some race condition in testbench
- added more elaborate diagnostics to parts of the testbench
- bugfixes imported from 4.5.4:
  * bugfix: potential segfault in stream writer on destruction
  * bugfix: potential race in object loader (obj.c) during use/release
  * bugfixes: potential problems in out file zip writer
- included some important fixes from 4.4.2:
  * bugfix: invalid handling of zero-sized messages
  * bugfix: zero-sized UDP messages are no longer processed
  * bugfix: random data could be appended to message
  * bugfix: reverse lookup reduction logic in imudp do DNS queries too often
---------------------------------------------------------------------------
Version 5.1.5  [v5-beta] (rgerhards), 2009-09-11
- added new config option $ActionWriteAllMarkMessages
  this option permites to process mark messages under all circumstances,
  even if an action was recently called. This can be useful to use mark
  messages as a kind of heartbeat.
- added new config option $InputUnixListenSocketCreatePath
  to permit the auto-creation of pathes to additional log sockets. This
  turns out to be useful if they reside on temporary file systems and
  rsyslogd starts up before the daemons that create these sockets
  (rsyslogd always creates the socket itself if it does not exist).
- added $LogRSyslogStatusMessages configuration directive
  permitting to turn off rsyslog start/stop/HUP messages. See Debian
  ticket http://bugs.debian.org/cgi-bin/bugreport.cgi?bug=463793
- bugfix: hostnames with dashes in them were incorrectly treated as
  malformed, thus causing them to be treated as TAG (this was a regression
  introduced from the "rfc3164 strict" change in 4.5.0). Testbench has been
  updated to include a smaple message with a hostname containing a dash.
- bugfix: strings improperly reused, resulting in some message properties
  be populated with strings from previous messages. This was caused by
  an improper predicate check.
- added new config directive $omfileForceChown [import from 4.7.0]
---------------------------------------------------------------------------
Version 5.1.4  [DEVEL] (rgerhards), 2009-08-20
- legacy syslog parser changed so that it now accepts date stamps in
  wrong case. Some devices seem to create them and I do not see any harm
  in supporting that.
- added $InputTCPMaxListeners directive - permits to specify how many 
  TCP servers shall be possible (default is 20).
- bugfix: memory leak with some input modules. Those inputs that
  use parseAndSubmitMsg() leak two small memory blocks with every message.
  Typically, those process only relatively few messages, so the issue 
  does most probably not have any effect in practice.
- bugfix: if tcp listen port could not be created, no error message was
  emitted
- bugfix: discard action did not work (did not discard messages)
- bugfix: discard action caused segfault
- bugfix: potential segfault in output file writer (omfile)
  In async write mode, we use modular arithmetic to index the output
  buffer array. However, the counter variables accidently were signed,
  thus resulting in negative indizes after integer overflow. That in turn
  could lead to segfaults, but was depending on the memory layout of 
  the instance in question (which in turn depended on a number of
  variables, like compile settings but also configuration). The counters
  are now unsigned (as they always should have been) and so the dangling
  mis-indexing does no longer happen. This bug potentially affected all
  installations, even if only some may actually have seen a segfault.
---------------------------------------------------------------------------
Version 5.1.3  [DEVEL] (rgerhards), 2009-07-28
- architecture change: queue now always has at least one worker thread
  if not running in direct mode. Previous versions could run without 
  any active workers. This simplifies the code at a very small expense.
  See v5 compatibility note document for more in-depth discussion.
- enhance: UDP spoofing supported via new output module omudpspoof
  See the omudpspoof documentation for details and samples
- bugfix: message could be truncated after TAG, often when forwarding
  This was a result of an internal processing error if maximum field
  sizes had been specified in the property replacer.
- bugfix: minor static memory leak while reading configuration
  did NOT leak based on message volume
- internal: added ability to terminate input modules not via pthread_cancel
  but an alternate approach via pthread_kill. This is somewhat safer as we
  do not need to think about the cancel-safeness of all libraries we use.
  However, not all inputs can easily supported, so this now is a feature
  that can be requested by the input module (the most important ones
  request it).
---------------------------------------------------------------------------
Version 5.1.2  [DEVEL] (rgerhards), 2009-07-08
- bugfix: properties inputname, fromhost, fromhost-ip, msg were lost when
  working with disk queues
- some performance enhancements
- bugfix: abort condition when RecvFrom was not set and message reduction
  was on. Happend e.g. with imuxsock.
- added $klogConsoleLogLevel directive which permits to set a new
  console log level while rsyslog is active
- some internal code cleanup
---------------------------------------------------------------------------
Version 5.1.1  [DEVEL] (rgerhards), 2009-07-03
- bugfix: huge memory leak in queue engine (made rsyslogd unusable in
  production). Occured if at least one queue was in direct mode 
  (the default for action queues)
- imported many performance optimizations from v4-devel (4.5.0)
- bugfix: subtle (and usually irrelevant) issue in timout processing
  timeout could be one second too early if nanoseconds wrapped
- set a more sensible timeout for shutdow, now 1.5 seconds to complete
  processing (this also removes those cases where the shutdown message
  was not written because the termination happened before it)
---------------------------------------------------------------------------
Version 5.1.0  [DEVEL] (rgerhards), 2009-05-29

*********************************** NOTE **********************************
The v5 versions of rsyslog feature a greatly redesigned queue engine. The
major theme for the v5 release is twofold:

a) greatly improved performance
b) enable audit-grade processing

Here, audit-grade processing means that rsyslog, if used together with
audit-grade transports and configured correctly, will never lose messages
that already have been acknowledged, not even in fatal failure cases like
sudden loss of power.

Note that large parts of rsyslog's important core components have been
restructured to support these design goals. As such, early versions of
the engine will probably be less stable than the v3/v4 engine.

Also note that the initial versions do not cover all and everything. As
usual, the code will evolve toward the final goal as version numbers
increase.
*********************************** NOTE **********************************

- redesigned queue engine so that it supports ultra-reliable operations
  This resulted in a rewrite of large parts. The new capability can be
  used to build audit-grade systems on the basis of rsyslog.
- added $MainMsgQueueDequeueBatchSize and $ActionQueueDequeueBatchSize 
  configuration directives
- implemented a new transactional output module interface which provides
  superior performance (for databases potentially far superior performance)
- increased ompgsql performance by adapting to new transactional
  output module interface
---------------------------------------------------------------------------
Version 4.8.1  [v4-stable], 2011-09-??
- bugfix: $ActionExecOnlyOnce interval did not work properly
  Thanks to Tomas Heinrich for the patch
- bugfix: potential abort if ultra-large file io buffers are used and
  dynafile cache exhausts address space (primarily a problem on 32 bit
  platforms)
- bugfix: potential abort after reading invalid X.509 certificate
  closes: http://bugzilla.adiscon.com/show_bug.cgi?id=290
  Thanks to Tomas Heinrich for the patch.
- bugfix: potential fatal abort in omgssapi
  Thanks to Tomas Heinrich for the patch.
- added doc for omprog
- FQDN hostname for multihomed host was not always set to the correct name
  if multiple aliases existed. Thanks to Tomas Heinreich for the patch.
---------------------------------------------------------------------------
Version 4.8.0  [v4-stable] (rgerhards), 2011-09-07
***************************************************************************
* This is a new stable v4 version. It contains all fixes and enhancements *
* made during the 4.7.x phase as well as those listed below.              *
* Note: major new development to v4 is concluded  and will only be done   *
*       for custom projects.                                              *
***************************************************************************
There are no changes compared to 4.7.5, just a re-release with the new
version number as new v4-stable. The most important new feature is Solaris
support.
---------------------------------------------------------------------------
Version 4.7.5  [v4-beta], 2011-09-01
- bugfix/security: off-by-two bug in legacy syslog parser, CVE-2011-3200
- bugfix: potential misadressing in property replacer
- bugfix: The NUL-Byte for the syslogtag was not copied in MsgDup (msg.c)
---------------------------------------------------------------------------
Version 4.7.4  [v4-beta] (rgerhards), 2011-07-11
- added support for the ":omusrmsg:" syntax in configuring user messages
- added support for the ":omfile:" syntax in configuring user messages
- added $LocalHostName config directive
- bugfix: PRI was invalid on Solaris for message from local log socket
Version 4.7.3  [v4-devel] (rgerhards), 2010-11-25
- added omuxsock, which permits to write message to local Unix sockets
  this is the counterpart to imuxsock, enabling fast local forwarding
- added imptcp, a simplified, Linux-specific and potentielly fast
  syslog plain tcp input plugin (NOT supporting TLS!)
- bugfix: a couple of problems that imfile had on some platforms, namely
  Ubuntu (not their fault, but occured there)
- bugfix: imfile utilizes 32 bit to track offset. Most importantly,
  this problem can not experienced on Fedora 64 bit OS (which has
  64 bit long's!)
- added the $InputFilePersistStateInterval config directive to imfile
- changed imfile so that the state file is never deleted (makes imfile
  more robust in regard to fatal failures)
---------------------------------------------------------------------------
Version 4.7.2  [v4-devel] (rgerhards), 2010-05-03
- bugfix: problems with atomic operations emulaton
  replaced atomic operation emulation with new code. The previous code
  seemed to have some issue and also limited concurrency severely. The
  whole atomic operation emulation has been rewritten.
- added new $Sleep directive to hold processing for a couple of seconds
  during startup
- bugfix: programname filter in ! configuration can not be reset
  Thanks to Kiss Gabor for the patch.
---------------------------------------------------------------------------
Version 4.7.1  [v4-devel] (rgerhards), 2010-04-22
- Solaris support much improved -- was not truely usable in 4.7.0
  Solaris is no longer supported in imklog, but rather there is a new
  plugin imsolaris, which is used to pull local log sources on a Solaris
  machine.
- testbench improvement: Java is no longer needed for testing tool creation
---------------------------------------------------------------------------
Version 4.7.0  [v4-devel] (rgerhards), 2010-04-14
- new: support for Solaris added (but not yet the Solaris door API)
- added function getenv() to RainerScript
- added new config option $InputUnixListenSocketCreatePath
  to permit the auto-creation of pathes to additional log sockets. This
  turns out to be useful if they reside on temporary file systems and
  rsyslogd starts up before the daemons that create these sockets
  (rsyslogd always creates the socket itself if it does not exist).
- added $LogRSyslogStatusMessages configuration directive
  permitting to turn off rsyslog start/stop/HUP messages. See Debian
  ticket http://bugs.debian.org/cgi-bin/bugreport.cgi?bug=463793
- added new config directive $omfileForceChown to (try to) fix some broken
  system configs.
  See ticket for details: http://bugzilla.adiscon.com/show_bug.cgi?id=150
- added $EscapeControlCharacterTab config directive
  Thanks to Jonathan Bond-Caron for the patch.
- added option to use unlimited-size select() calls
  Thanks to varmjofekoj for the patch
- debugondemand mode caused backgrounding to fail - close to a bug, but I'd
  consider the ability to background in this mode a new feature...
- bugfix (kind of): check if TCP connection is still alive if using TLS
  Thanks to Jonathan Bond-Caron for the patch.
- imported changes from 4.5.7 and below
- bugfix: potential segfault when -p command line option was used
  Thanks for varmojfekoj for pointing me at this bug.
- imported changes from 4.5.6 and below
---------------------------------------------------------------------------
Version 4.6.8  [v4-stable] (rgerhards), 2011-09-01
- bugfix/security: off-by-two bug in legacy syslog parser, CVE-2011-3200
- bugfix: potential misadressing in property replacer
- bugfix: memcpy overflow can occur in allowed sender checking
  if a name is resolved to IPv4-mapped-on-IPv6 address
  Found by Ismail Dönmez at suse
- bugfix: The NUL-Byte for the syslogtag was not copied in MsgDup (msg.c)
---------------------------------------------------------------------------
Version 4.6.7  [v4-stable] (rgerhards), 2011-07-11
- added support for the ":omusrmsg:" syntax in configuring user messages
- added support for the ":omfile:" syntax for actions
---------------------------------------------------------------------------
Version 4.6.6  [v4-stable] (rgerhards), 2011-06-24
- bugfix: memory leak in imtcp & subsystems under some circumstances
  This leak is tied to error conditions which lead to incorrect cleanup
  of some data structures. [backport from v6, limited testing under v4]
- bugfix: invalid processing in QUEUE_FULL condition
  If the the multi-submit interface was used and a QUEUE_FULL condition
  occured, the failed message was properly destructed. However, the
  rest of the input batch, if it existed, was not processed. So this
  lead to potential loss of messages and a memory leak. The potential
  loss of messages was IMHO minor, because they would have been dropped
  in most cases due to the queue remaining full, but very few lucky ones
  from the batch may have made it. Anyhow, this has now been changed so
  that the rest of the batch is properly tried to be enqueued and, if
  not possible, destructed.
- bugfix: invalid storage type for config variables
- bugfix: stream driver mode was not correctly set on tcp ouput on big
  endian systems.
  thanks varmojfekoj for the patch
- bugfix: IPv6-address could not be specified in omrelp
  this was due to improper parsing of ":"
  closes: http://bugzilla.adiscon.com/show_bug.cgi?id=250
- bugfix: memory and file descriptor leak in stream processing
  Leaks could occur under some circumstances if the file stream handler
  errored out during the open call. Among others, this could cause very
  big memory leaks if there were a problem with unreadable disk queue
  files. In regard to the memory leak, this
  closes: http://bugzilla.adiscon.com/show_bug.cgi?id=256
- bugfix: imfile potentially duplicates lines
  This can happen when 0 bytes are read from the input file, and some
  writer appends data to the file BEFORE we check if a rollover happens.
  The check for rollover uses the inode and size as a criterion. So far,
  we checked for equality of sizes, which is not given in this scenario,
  but that does not indicate a rollover. From the source code comments:
     Note that when we check the size, we MUST NOT check for equality.
     The reason is that the file may have been written right after we
     did try to read (so the file size has increased). That is NOT in
     indicator of a rollover (this is an actual bug scenario we 
     experienced). So we need to check if the new size is smaller than
     what we already have seen!
  Also, under some circumstances an invalid truncation was detected. This
  code has now been removed, a file change (and thus resent) is only
  detected if the inode number changes.
- bugfix: a couple of problems that imfile had on some platforms, namely
  Ubuntu (not their fault, but occured there)
- bugfix: imfile utilizes 32 bit to track offset. Most importantly,
  this problem can not experienced on Fedora 64 bit OS (which has
  64 bit long's!)
- bugfix: abort if imfile reads file line of more than 64KiB
  Thanks to Peter Eisentraut for reporting and analysing this problem.
  bug tracker: http://bugzilla.adiscon.com/show_bug.cgi?id=221
- bugfix: omlibdbi did not use password from rsyslog.con
  closes: http://bugzilla.adiscon.com/show_bug.cgi?id=203
- bugfix: TCP connection invalidly aborted when messages needed to be
  discarded (due to QUEUE_FULL or similar problem)
- bugfix: a slightly more informative error message when a TCP
  connections is aborted
- bugfix: timestamp was incorrectly calculated for timezones with minute
  offset
  closes: http://bugzilla.adiscon.com/show_bug.cgi?id=271
- some improvements thanks to clang's static code analyzer
  o overall cleanup (mostly unnecessary writes and otherwise unused stuff)
  o bugfix: fixed a very remote problem in msg.c which could occur when
    running under extremely low memory conditions
---------------------------------------------------------------------------
Version 4.6.5  [v4-stable] (rgerhards), 2010-11-24
- bugfix(important): problem in TLS handling could cause rsyslog to loop
  in a tight loop, effectively disabling functionality and bearing the
  risk of unresponsiveness of the whole system.
  Bug tracker: http://bugzilla.adiscon.com/show_bug.cgi?id=194
---------------------------------------------------------------------------
Version 4.6.4  [v4-stable] (rgerhards), 2010-08-05
- bugfix: zero-sized (empty) messages were processed by imtcp
  they are now dropped as they always should have been
- bugfix: programname filter in ! configuration can not be reset
  Thanks to Kiss Gabor for the patch.
---------------------------------------------------------------------------
Version 4.6.3  [v4-stable] (rgerhards), 2010-07-07
- improvded testbench
  - added test with truly random data received via syslog to test
    robustness
  - added new configure option that permits to disable and enable an
    extended testbench
- bugfix: segfault on HUP when "HUPIsRestart" was set to "on"
  thanks varmojfekoj for the patch
- bugfix: default for $OMFileFlushOnTXEnd was wrong ("off").
  This, in default mode, caused buffered writing to be used, what
  means that it looked like no output were written or partial
  lines. Thanks to Michael Biebl for pointing out this bug.
- bugfix: testbench failed when not executed in UTC+1 timezone
  accidently, the time zone information was kept inside some
  to-be-checked-for responses
- temporary bugfix replaced by permanent one for
  message-induced off-by-one error (potential segfault) (see 4.6.2)
  The analysis has been completed and a better fix been crafted and 
  integrated.
- bugfix: the T/P/E config size specifiers did not work properly under
  all 32-bit platforms
- bugfix: local unix system log socket was deleted even when it was
  not configured
- some doc fixes; incorrect config samples could cause confusion
  thanks to Anthony Edwards for pointing the problems out
---------------------------------------------------------------------------
Version 4.6.2  [v4-stable] (rgerhards), 2010-03-26
- new feature: "." action type added to support writing files to relative
  pathes (this is primarily meant as a debug aid)
- added replacements for atomic instructions on systems that do not
  support them. [backport of Stefen Sledz' patch for v5)
- new feature: $OMFileAsyncWriting directive added
  it permits to specifiy if asynchronous writing should be done or not
- bugfix(temporary): message-induced off-by-one error (potential segfault)
  Some types of malformed messages could trigger an off-by-one error
  (for example, \0 or \n as the last character, and generally control
  character escaption is questionable). This is due to not strictly
  following a the \0 or string counted string paradigm (during the last
  optimization on the cstring class). As a temporary fix, we have 
  introduced a proper recalculation of the size. However, a final
  patch is expected in the future. See bug tracker for further details
  and when the final patch will be available:
  http://bugzilla.adiscon.com/show_bug.cgi?id=184
  Note that the current patch is considered sufficient to solve the
  situation, but it requires a bit more runtime than desirable.
- bugfix: potential segfault in dynafile cache
  This bug was triggered by an open failure. The the cache was full and
  a new entry needed to be placed inside it, a victim for eviction was
  selected. That victim was freed, then the open of the new file tried. If
  the open failed, the victim entry was still freed, and the function
  exited. However, on next invocation and cache search, the victim entry
  was used as if it were populated, most probably resulting in a segfault.
- bugfix: race condition during directory creation
  If multiple files try to create a directory at (almost) the same time,
  some of them may fail. This is a data race and also exists with other
  processes that may create the same directory. We do now check for this
  condition and gracefully handle it.
- bugfix: potential re-use of free()ed file stream object in omfile
  when dynaCache is enabled, the cache is full, a new entry needs to
  be allocated, thus the LRU discarded, then a new entry is opend and that
  fails. In that case, it looks like the discarded stream may be reused
  improperly (based on code analysis, test case and confirmation pending)
- added new property replacer option "date-rfc3164-buggyday" primarily
  to ease migration from syslog-ng. See property replacer doc for
  details. [backport from 5.5.3 because urgently needed by some]
- improved testbench
- bugfix: invalid buffer write in (file) stream class
  currently being accessed buffer could be overwritten with new data.
  While this probably did not cause access violations, it could case loss
  and/or duplication of some data (definitely a race with no deterministic
  outcome)
- bugfix: potential hang condition during filestream close
  predicate was not properly checked when waiting for the background file
  writer
- bugfix: improper synchronization when "$OMFileFlushOnTXEnd on" was used
  Internal data structures were not properly protected due to missing
  mutex calls.
- bugfix: potential data loss during file stream shutdown
- bugfix: potential problems during file stream shutdown
  The shutdown/close sequence was not clean, what potentially (but
  unlikely) could lead to some issues. We have not been able to describe
  any fatal cases, but there was some bug potential. Sequence has now
  been straighted out.
- bugfix: potential problem (loop, abort) when file write error occured
  When a write error occured in stream.c, variable iWritten had the error
  code but this was handled as if it were the actual number of bytes
  written. That was used in pointer arithmetic later on, and thus could
  lead to all sorts of problems. However, this could only happen if the
  error was EINTR or the file in question was a tty. All other cases were
  handled properly. Now, iWritten is reset to zero in such cases, resulting
  in proper retries.
- bugfix: $omfileFlushOnTXEnd was turned on when set to off and vice
  versa due to an invalid check
- bugfix: recent patch to fix small memory leak could cause invalid free.
  This could only happen during config file parsing.
- bugfix(minor): handling of extremely large strings in dbgprintf() fixed
  Previously, it could lead to garbagge output and, in extreme cases, also
  to segfaults. Note: this was a problem only when debug output was 
  actually enabled, so it caused no problem in production use.
- bugfix(minor): BSD_SO_COMPAT query function had some global vars not
  properly initialized. However, in practice the loader initializes them 
  with zero, the desired value, so there were no actual issue in almost 
  all cases.
---------------------------------------------------------------------------
Version 4.6.1  [v4-stable] (rgerhards), 2010-03-04
- re-enabled old pipe output (using new module ompipe, built-in) after
  some problems with pipes (and especially in regard to xconsole) were
  discovered. Thanks to Michael Biebl for reporting the issues.
- bugfix: potential problems with large file support could cause segfault
  ... and other weird problems. This seemed to affect 32bit-platforms
  only, but I can not totally outrule there were issues on other
  platforms as well. The previous code could cause system data types
  to be defined inconsistently, and that could lead to various 
  troubles. Special thanks go to the Mandriva team for identifying
  an initial problem, help discussing it and ultimately a fix they
  contributed.
- bugfix: fixed problem that caused compilation on FreeBSD 9.0 to fail.
  bugtracker: http://bugzilla.adiscon.com/show_bug.cgi?id=181
  Thanks to Christiano for reporting.
- bugfix: potential segfault in omfile when a dynafile open failed
  In that case, a partial cache entry was written, and some internal
  pointers (iCurrElt) not correctly updated. In the next iteration, that
  could lead to a segfault, especially if iCurrElt then points to the
  then-partial record. Not very likely, but could happen in practice.
- bugfix (theoretical): potential segfault in omfile under low memory
  condition. This is only a theoretical bug, because it would only 
  happen when strdup() fails to allocate memory - which is highly 
  unlikely and will probably lead to all other sorts of errors.
- bugfix: comment char ('#') in literal terminated script parsing
  and thus could not be used.
  but tracker: http://bugzilla.adiscon.com/show_bug.cgi?id=119
  [merged in from v3.22.2]
---------------------------------------------------------------------------
Version 4.6.0  [v4-stable] (rgerhards), 2010-02-24
***************************************************************************
* This is a new stable v4 version. It contains all fixes and enhancements *
* made during the 4.5.x phase as well as those listed below.              *
* Note: this version is scheduled to conclude the v4 development process. *
*       Do not expect any more new developments in v4. The focus is now   *
*       on v5 (what also means we have a single devel branch again).      *
*       ("development" means new feature development, bug fixes are of    *
*       course provided for v4-stable)                                    *
***************************************************************************
- improved testbench to contain samples for totally malformed messages
  which miss parts of the message content
- bugfix: some malformed messages could lead to a missing LF inside files
  or some other missing parts of the template content.
- bugfix: if a message ended immediately with a hostname, the hostname
  was mistakenly interpreted as TAG, and localhost be used as hostname
- bugfix: message without MSG part could case a segfault
  [backported from v5 commit 98d1ed504ec001728955a5bcd7916f64cd85f39f]
  This actually was a "recent" regression, but I did not realize that it
  was introduced by the performance optimization in v4-devel. Shame on
  me for having two devel versions at the same time...
---------------------------------------------------------------------------
Version 4.5.8  [v4-beta] (rgerhards), 2010-02-10
- enhanced doc for using PostgreSQL
  Thanks to Marc Schiffbauer for the new/updated doc
- bugfix: property replacer returned invalid parameters under some (unusual)
  conditions. In extreme cases, this could lead to garbled logs and/or
  a system failure.
- bugfix: invalid length returned (often) when using regular expressions
  inside the property replacer
- bugfix: submatch regex in property replacer did not honor "return 0 on
  no match" config case
- bugfix: imuxsock incorrectly stated inputname "imudp"
  Thanks to Ryan Lynch for reporting this.
- (slightly) enhanced support for FreeBSD by setting _PATH_MODDIR to
  the correct value on FreeBSD.
  Thanks to Cristiano for the patch.
- bugfix: -d did not enable display of debug messages
  regression from introduction of "debug on demand" mode
  Thanks to Michael Biebl for reporting this bug
- bugfix: blanks inside file names did not terminate file name parsing.
  This could reslult in the whole rest of a line (including comments)
  to be treated as file name in "write to file" actions.
  Thanks to Jack for reporting this issue.
- bugfix: rsyslog hang when writing to a named pipe which nobody was
  reading. Thanks to Michael Biebl for reporting this bug.
  Bugzilla entry: http://bugzilla.adiscon.com/show_bug.cgi?id=169
- bugfix: potential segfaults during queue shutdown
  (bugs require certain non-standard settings to appear)
  Thanks to varmojfekoj for the patch
---------------------------------------------------------------------------
Version 4.5.7  [v4-beta] (rgerhards), 2009-11-18
- added a so-called "On Demand Debug" mode, in which debug output can
  be generated only after the process has started, but not right from
  the beginning. This is assumed to be useful for hard-to-find bugs.
  Also improved the doc on the debug system.
- bugfix (kind of): check if TCP connection is still alive if using TLS
  Thanks to Jonathan Bond-Caron for the patch.
- bugfix: hostname accidently set to IP address for some message sources,
  for example imudp. Thanks to Anton for reporting this bug.
- bugfix [imported from 4.4.3]: $ActionExecOnlyOnceEveryInterval did
  not work.
---------------------------------------------------------------------------
Version 4.5.6  [v4-beta] (rgerhards), 2009-11-05
- bugfix: named pipes did no longer work (they always got an open error)
  this was a regression from the omfile rewrite in 4.5.0
- bugfix(minor): diag function returned wrong queue memeber count
  for the main queue if an active DA queue existed. This had no relevance
  to real deployments (assuming they are not running the debug/diagnostic
  module...), but sometimes caused grief and false alerts in the 
  testbench.
- included some important fixes from v4-stable:
  * bugfix: invalid handling of zero-sized messages
  * bugfix: zero-sized UDP messages are no longer processed
  * bugfix: random data could be appended to message
  * bugfix: reverse lookup reduction logic in imudp do DNS queries too often
- bugfix(testbench): testcase did not properly wait for rsyslod shutdown
  thus some unpredictable behavior and a false negative test result
  could occur. [BACKPORTED from v5]
- bugfix(testbench): sequence check was not always performed correctly,
  that could result in tests reporting success when they actually failed
---------------------------------------------------------------------------
Version 4.5.5  [v4-beta] (rgerhards), 2009-10-21
- added $InputTCPServerNotifyOnConnectionClose config directive
  see doc for details
- bugfix: debug string larger than 1K were improperly displayed. Max size
  is now 32K
- bugfix: invalid storage class selected for some size config parameters.
  This resulted in wrong values. The most prominent victim was the
  directory creation mode, which was set to zero in some cases. For 
  details, see related blog post:
  http://blog.gerhards.net/2009/10/another-note-on-hard-to-find-bugs.html
---------------------------------------------------------------------------
Version 4.5.4  [v4-beta] (rgerhards), 2009-09-29
- bugfix: potential segfault in stream writer on destruction
  Most severely affected omfile. The problem was that some buffers were
  freed before the asynchronous writer thread was shut down. So the
  writer thread accessed invalid data, which may even already be
  overwritten. Symptoms (with omfile) were segfaults, grabled data
  and files with random names placed around the file system (most
  prominently into the root directory). Special thanks to Aaron for
  helping to track this down.
- bugfix: potential race in object loader (obj.c) during use/release
  of object interface
- bugfixes: potential problems in out file zip writer. Problems could
  lead to abort and/or memory leak. The module is now hardened in a very
  conservative way, which is sub-optimal from a performance point of view.
  This should be improved if it has proven reliable in practice.
---------------------------------------------------------------------------
Version 4.5.3  [v4-beta] (rgerhards), 2009-09-17
- bugfix: repeated messages were incorrectly processed
  this could lead to loss of the repeated message content. As a side-
  effect, it could probably also be possible that some segfault occurs
  (quite unlikely). The root cause was that some counters introduced
  during the malloc optimizations were not properly duplicated in
  MsgDup(). Note that repeated message processing is not enabled
  by default.
- bugfix: message sanitation had some issues:
  - control character DEL was not properly escaped
  - NUL and LF characters were not properly stripped if no control
    character replacement was to be done
  - NUL characters in the message body were silently dropped (this was
    a regeression introduced by some of the recent optimizations)
- bugfix: strings improperly reused, resulting in some message properties
  be populated with strings from previous messages. This was caused by
  an improper predicate check. [backported from v5]
- fixed some minor portability issues
- bugfix: reverse lookup reduction logic in imudp do DNS queries too often
  [imported from 4.4.2]
---------------------------------------------------------------------------
Version 4.5.2  [v4-beta] (rgerhards), 2009-08-21
- legacy syslog parser changed so that it now accepts date stamps in
  wrong case. Some devices seem to create them and I do not see any harm
  in supporting that.
- added $InputTCPMaxListeners directive - permits to specify how many 
  TCP servers shall be possible (default is 20).
- bugfix: memory leak with some input modules. Those inputs that
  use parseAndSubmitMsg() leak two small memory blocks with every message.
  Typically, those process only relatively few messages, so the issue 
  does most probably not have any effect in practice.
- bugfix: if tcp listen port could not be created, no error message was
  emitted
- bugfix: potential segfault in output file writer (omfile)
  In async write mode, we use modular arithmetic to index the output
  buffer array. However, the counter variables accidently were signed,
  thus resulting in negative indizes after integer overflow. That in turn
  could lead to segfaults, but was depending on the memory layout of 
  the instance in question (which in turn depended on a number of
  variables, like compile settings but also configuration). The counters
  are now unsigned (as they always should have been) and so the dangling
  mis-indexing does no longer happen. This bug potentially affected all
  installations, even if only some may actually have seen a segfault.
- bugfix: hostnames with dashes in them were incorrectly treated as
  malformed, thus causing them to be treated as TAG (this was a regression
  introduced from the "rfc3164 strict" change in 4.5.0).
---------------------------------------------------------------------------
Version 4.5.1  [DEVEL] (rgerhards), 2009-07-15
- CONFIG CHANGE: $HUPisRestart default is now "off". We are doing this
  to support removal of restart-type HUP in v5.
- bugfix: fromhost-ip was sometimes truncated
- bugfix: potential segfault when zip-compressed syslog records were
  received (double free)
- bugfix: properties inputname, fromhost, fromhost-ip, msg were lost when
  working with disk queues
- performance enhancement: much faster, up to twice as fast (depending
  on configuration)
- bugfix: abort condition when RecvFrom was not set and message reduction
  was on. Happend e.g. with imuxsock.
- added $klogConsoleLogLevel directive which permits to set a new
  console log level while rsyslog is active
- bugfix: message could be truncated after TAG, often when forwarding
  This was a result of an internal processing error if maximum field
  sizes had been specified in the property replacer.
- added ability for the TCP output action to "rebind" its send socket after
  sending n messages (actually, it re-opens the connection, the name is 
  used because this is a concept very similiar to $ActionUDPRebindInterval).
  New config directive $ActionSendTCPRebindInterval added for the purpose.
  By default, rebinding is disabled. This is considered useful for load
  balancers.
- testbench improvements
---------------------------------------------------------------------------
Version 4.5.0  [DEVEL] (rgerhards), 2009-07-02
- activation order of inputs changed, they are now activated only after
  privileges are dropped. Thanks to Michael Terry for the patch.
- greatly improved performance
- greatly reduced memory requirements of msg object
  to around half of the previous demand. This means that more messages can
  be stored in core! Due to fewer cache misses, this also means some
  performance improvement.
- improved config error messages: now contain a copy of the config line
  that (most likely) caused the error
- reduced max value for $DynaFileCacheSize to 1,000 (the former maximum
  of 10,000 really made no sense, even 1,000 is very high, but we like
  to keep the user in control ;)).
- added capability to fsync() queue disk files for enhanced reliability
  (also add's speed, because you do no longer need to run the whole file
  system in sync mode)
- more strict parsing of the hostname in rfc3164 mode, hopefully
  removes false positives (but may cause some trouble with hostname
  parsing). For details, see this bug tracker:
  http://bugzilla.adiscon.com/show_bug.cgi?id=126
- omfile rewrite to natively support zip files (includes large extension
  of the stream class)
- added configuration commands (see doc for explanations)
  * $OMFileZipLevel
  * $OMFileIOBufferSize
  * $OMFileFlushOnTXEnd
  * $MainMsgQueueSyncQueueFiles
  * $ActionQueueSyncQueueFiles
- done some memory accesses explicitely atomic
- bugfix: subtle (and usually irrelevant) issue in timout processing
  timeout could be one second too early if nanoseconds wrapped
- set a more sensible timeout for shutdow, now 1.5 seconds to complete
  processing (this also removes those cases where the shutdown message
  was not written because the termination happened before it)
- internal bugfix: object pointer was only reset to NULL when an object
  was actually destructed. This most likely had no effect to existing code,
  but it may also have caused trouble in remote cases. Similarly, the fix
  may also cause trouble...
- bugfix: missing initialization during timestamp creation
  This could lead to timestamps written in the wrong format, but not to
  an abort
---------------------------------------------------------------------------
Version 4.4.3  [v4-stable] (rgerhards), 2009-10-??
- bugfix: several smaller bugs resolved after flexelint review
  Thanks to varmojfekoj for the patch.
- bugfix: $ActionExecOnlyOnceEveryInterval did not work.
  This was a regression from the time() optimizations done in v4.
  Bug tracker: http://bugzilla.adiscon.com/show_bug.cgi?id=143
  Thanks to Klaus Tachtler for reporting this bug.
- bugfix: potential segfault on queue shutdown
  Thanks to varmojfekoj for the patch.
- bugfix: potential hang condition on queue shutdown
  [imported from v3-stable]
- bugfix: segfault on startup when -q or -Q option was given
  [imported from v3-stable]
---------------------------------------------------------------------------
Version 4.4.2  [v4-stable] (rgerhards), 2009-10-09
- bugfix: invalid handling of zero-sized messages, could lead to mis-
  addressing and potential memory corruption/segfault
- bugfix: zero-sized UDP messages are no longer processed
  until now, they were forwarded to processing, but this makes no sense
  Also, it looks like the system seems to provide a zero return code
  on a UDP recvfrom() from time to time for some internal reasons. These
  "receives" are now silently ignored.
- bugfix: random data could be appended to message, possibly causing
  segfaults
- bugfix: reverse lookup reduction logic in imudp do DNS queries too often
  A comparison was done between the current and the former source address.
  However, this was done on the full sockaddr_storage structure and not
  on the host address only. This has now been changed for IPv4 and IPv6.
  The end result of this bug could be a higher UDP message loss rate than
  necessary (note that UDP message loss can not totally be avoided due
  to the UDP spec)
---------------------------------------------------------------------------
Version 4.4.1  [v4-stable] (rgerhards), 2009-09-02
- features requiring Java are automatically disabled if Java is not
  present (thanks to Michael Biebl for his help!)
- bugfix: invalid double-quoted PRI, among others in outgoing messages
  This causes grief with all receivers.
  Bug tracker: http://bugzilla.adiscon.com/show_bug.cgi?id=147
- bugfix: Java testing tools were required, even if testbench was disabled
  This resulted in build errors if no Java was present on the build system,
  even though none of the selected option actually required Java.
  (I forgot to backport a similar fix to newer releases).
- bugfix (backport): omfwd segfault
  Note that the orginal (higher version) patch states this happens only
  when debugging mode is turned on. That statement is wrong: if debug
  mode is turned off, the message is not being emitted, but the division
  by zero in the actual parameters still happens.
---------------------------------------------------------------------------
Version 4.4.0  [v4-stable] (rgerhards), 2009-08-21
- bugfix: stderr/stdout were not closed to be able to emit error messages,
  but this caused ssh sessions to hang. Now we close them after the 
  initial initialization. See forum thread:
  http://kb.monitorware.com/controlling-terminal-issues-t9875.html
- bugfix: sending syslog messages with zip compression did not work
---------------------------------------------------------------------------
Version 4.3.2  [v4-beta] (rgerhards), 2009-06-24
- removed long-obsoleted property UxTradMsg
- added a generic network stream server (in addition to rather specific
  syslog tcp server)
- added ability for the UDP output action to rebind its send socket after
  sending n messages. New config directive $ActionSendUDPRebindInterval
  added for the purpose. By default, rebinding is disabled. This is 
  considered useful for load balancers.
- bugfix: imdiag/imtcp had a race condition
- improved testbench (now much better code design and reuse)
- added config switch --enable-testbench=no to turn off testbench
---------------------------------------------------------------------------
Version 4.3.1  [DEVEL] (rgerhards), 2009-05-25
- added capability to run multiple tcp listeners (on different ports)
- performance enhancement: imtcp calls parser no longer on input thread
  but rather inside on of the potentially many main msg queue worker
  threads (an enhancement scheduled for all input plugins where this is
  possible)
- added $GenerateConfigGraph configuration command which can be used
  to generate nice-looking (and very informative) rsyslog configuration
  graphs.
- added $ActionName configuration directive (currently only used for
  graph generation, but may find other uses)
- improved doc
  * added (hopefully) easier to grasp queue explanation
- improved testbench
  * added tests for queue disk-only mode (checks disk queue logic)
- bugfix: light and full delay watermarks had invalid values, badly
  affecting performance for delayable inputs
- build system improvements - thanks to Michael Biebl
- added new testing module imdiag, which enables to talk to the 
  rsyslog core at runtime. The current implementation is only a 
  beginning, but can be expanded over time
---------------------------------------------------------------------------
Version 4.3.0  [DEVEL] (rgerhards), 2009-04-17
- new feature: new output plugin omprog, which permits to start program
  and feed it (via its stdin) with syslog messages. If the program
  terminates, it is restarted.
- improved internal handling of RainerScript functions, building the
  necessary plumbing to support more functions with decent runtime
  performance. This is also necessary towards the long-term goal
  of loadable library modules.
- added new RainerScript function "tolower"
- improved testbench
  * added tests for tcp-based reception
  * added tcp-load test (1000 connections, 20,000 messages)
- added $MaxOpenFiles configuration directive
- bugfix: solved potential memory leak in msg processing, could manifest
  itself in imtcp
- bugfix: ompgsql did not detect problems in sql command execution
  this could cause loss of messages. The handling was correct if the
  connection broke, but not if there was a problem with statement
  execution. The most probable case for such a case would be invalid
  sql inside the template, and this is now much easier to diagnose.
---------------------------------------------------------------------------
Version 4.2.0  [v4-stable] (rgerhards), 2009-06-23
- bugfix: light and full delay watermarks had invalid values, badly
  affecting performance for delayable inputs
- imported all patches from 3.22.1 as of today (see below)
- bugfix: compile problems in im3195
---------------------------------------------------------------------------
Version 4.1.7  [BETA] (rgerhards), 2009-04-22
- bugfix: $InputTCPMaxSessions config directive was accepted, but not
  honored. This resulted in a fixed upper limit of 200 connections.
- bugfix: the default for $DirCreateMode was 0644, and as such wrong.
  It has now been changed to 0700. For some background, please see
  http://lists.adiscon.net/pipermail/rsyslog/2009-April/001986.html
- bugfix: ompgsql did not detect problems in sql command execution
  this could cause loss of messages. The handling was correct if the
  connection broke, but not if there was a problem with statement
  execution. The most probable case for such a case would be invalid
  sql inside the template, and this is now much easier to diagnose.
---------------------------------------------------------------------------
Version 4.1.6  [DEVEL] (rgerhards), 2009-04-07
- added new "csv" property replacer options to enable simple creation
  of CSV-formatted outputs (format from RFC4180 is used)
- implemented function support in RainerScript. That means the engine
  parses and compile functions, as well as executes a few build-in
  ones. Dynamic loading and registration of functions is not yet
  supported - but we now have a good foundation to do that later on.
- implemented the strlen() RainerScript function
- added a template output module
- added -T rsyslogd command line option, enables to specify a directory
  where to chroot() into on startup. This is NOT a security feature but
  introduced to support testing. Thus, -T does not make sure chroot()
  is used in a secure way. (may be removed later)
- added omstdout module for testing purposes. Spits out all messages to
  stdout - no config option, no other features
- added a parser testing suite (still needs to be extended, but a good
  start)
- modified $ModLoad statement so that for modules whom's name starts with
  a dot, no path is prepended (this enables relative-pathes and should
  not break any valid current config)
- fixed a bug that caused action retries not to work correctly
  situation was only cleared by a restart
- bugfix: closed dynafile was potentially never written until another
  dynafile name was generated - potential loss of messages
- improved omfile so that it properly suspends itself if there is an
  i/o or file name generation error. This enables it to be used with
  the full high availability features of rsyslog's engine
- bugfix: fixed some segaults on Solaris, where vsprintf() does not
  check for NULL pointers
- improved performance of regexp-based filters
  Thanks to Arnaud Cornet for providing the idea and initial patch.
- added a new way how output plugins may be passed parameters. This is
  more effcient for some outputs. They new can receive fields not only
  as a single string but rather in an array where each string is seperated.
- added (some) developer documentation for output plugin interface
- bugfix: potential abort with DA queue after high watermark is reached
  There exists a race condition that can lead to a segfault. Thanks
  go to vbernetr, who performed the analysis and provided patch, which
  I only tweaked a very little bit.
- bugfix: imtcp did incorrectly parse hostname/tag
  Thanks to Luis Fernando Muñoz Mejías for the patch.
---------------------------------------------------------------------------
Version 4.1.5  [DEVEL] (rgerhards), 2009-03-11
- bugfix: parser did not correctly parse fields in UDP-received messages
- added ERE support in filter conditions
  new comparison operation "ereregex"
- added new config directive $RepeatedMsgContainsOriginalMsg so that the
  "last message repeated n times" messages, if generated, may
  have an alternate format that contains the message that is being repeated
---------------------------------------------------------------------------
Version 4.1.4  [DEVEL] (rgerhards), 2009-01-29
- bugfix: inconsistent use of mutex/atomic operations could cause segfault
  details are too many, for full analysis see blog post at:
  http://blog.gerhards.net/2009/01/rsyslog-data-race-analysis.html
- bugfix: unitialized mutex was used in msg.c:getPRI
  This was subtle, because getPRI is called as part of the debugging code
  (always executed) in syslogd.c:logmsg.
- bufgix: $PreserveFQDN was not properly handled for locally emitted
  messages
---------------------------------------------------------------------------
Version 4.1.3  [DEVEL] (rgerhards), 2008-12-17
- added $InputTCPServerAddtlFrameDelimiter config directive, which
  enables to specify an additional, non-standard message delimiter
  for processing plain tcp syslog. This is primarily a fix for the invalid
  framing used in Juniper's NetScreen products. Credit to forum user
  Arv for suggesting this solution.
- added $InputTCPServerInputName property, which enables a name to be
  specified that will be available during message processing in the
  inputname property. This is considered useful for logic that treats
  messages differently depending on which input received them.
- added $PreserveFQDN config file directive
  Enables to use FQDNs in sender names where the legacy default
  would have stripped the domain part.
  Thanks to BlinkMind, Inc. http://www.blinkmind.com for sponsoring this
  development.
- bugfix: imudp went into an endless loop under some circumstances
  (but could also leave it under some other circumstances...)
  Thanks to David Lang and speedfox for reporting this issue.
---------------------------------------------------------------------------
Version 4.1.2  [DEVEL] (rgerhards), 2008-12-04
- bugfix: code did not compile without zlib
- security bugfix: $AllowedSender was not honored, all senders were
  permitted instead (see http://www.rsyslog.com/Article322.phtml)
- security fix: imudp emitted a message when a non-permitted sender
  tried to send a message to it. This behaviour is operator-configurable.
  If enabled, a message was emitted each time. That way an attacker could
  effectively fill the disk via this facility. The message is now
  emitted only once in a minute (this currently is a hard-coded limit,
  if someone comes up with a good reason to make it configurable, we
  will probably do that).
- doc bugfix: typo in v3 compatibility document directive syntax
  thanks to Andrej for reporting
- imported other changes from 3.21.8 and 3.20.1 (see there)
---------------------------------------------------------------------------
Version 4.1.1  [DEVEL] (rgerhards), 2008-11-26
- added $PrivDropToGroup, $PrivDropToUser, $PrivDropToGroupID,
  $PrivDropToUserID config directives to enable dropping privileges.
  This is an effort to provide a security enhancement. For the limits of this
  approach, see http://wiki.rsyslog.com/index.php/Security
- re-enabled imklog to compile on FreeBSD (brought in from beta)
---------------------------------------------------------------------------
Version 4.1.0  [DEVEL] (rgerhards), 2008-11-18

********************************* WARNING *********************************
This version has a slightly different on-disk format for message entries.
As a consequence, old queue files being read by this version may have
an invalid output timestamp, which could result to some malfunction inside
the output driver. It is recommended to drain queues with the previous
version before switching to this one.
********************************* WARNING *********************************

- greatly enhanced performance when compared to v3.
- added configuration directive "HUPisRestart" which enables to configure
  HUP to be either a full restart or "just" a leightweight way to
  close open files.
- enhanced legacy syslog parser to detect year if part of the timestamp
  the format is based on what Cisco devices seem to emit.
- added a setting "$OptimizeForUniprocessor" to enable users to turn off
  pthread_yield calls which are counter-productive on multiprocessor 
  machines (but have been shown to be useful on uniprocessors)
- reordered imudp processing. Message parsing is now done as part of main
  message queue worker processing (was part of the input thread)
  This should also improve performance, as potentially more work is
  done in parallel.
- bugfix: compressed syslog messages could be slightly mis-uncompressed
  if the last byte of the compressed record was a NUL
- added $UDPServerTimeRequery option which enables to work with
  less acurate timestamps in favor of performance. This enables querying
  of the time only every n-th time if imudp is running in the tight
  receive loop (aka receiving messsages at a high rate)
- doc bugfix: queue doc had wrong parameter name for setting controlling
  worker thread shutdown period
- restructured rsyslog.conf documentation
- bugfix: memory leak in ompgsql
  Thanks to Ken for providing the patch
---------------------------------------------------------------------------
Version 3.22.4 [v3-stable] (rgerhards), 2010-??-??
- bugfix: action resume interval incorrectly handled, thus took longer to
  resume
- bugfix: cosmetic: proper constant used instead of number in open call
- bugfix: timestamp was incorrectly calculated for timezones with minute
  offset
  closes: http://bugzilla.adiscon.com/show_bug.cgi?id=271
- improved some code based on clang static analyzer results
- bugfix: potential misadressing in property replacer
---------------------------------------------------------------------------
Version 3.22.3 [v3-stable] (rgerhards), 2010-11-24
- bugfix(important): problem in TLS handling could cause rsyslog to loop
  in a tight loop, effectively disabling functionality and bearing the
  risk of unresponsiveness of the whole system.
  Bug tracker: http://bugzilla.adiscon.com/show_bug.cgi?id=194
---------------------------------------------------------------------------
Version 3.22.2 [v3-stable] (rgerhards), 2010-08-05
- bugfix: comment char ('#') in literal terminated script parsing
  and thus could not be used.
  but tracker: http://bugzilla.adiscon.com/show_bug.cgi?id=119
- enhance: imrelp now also provides remote peer's IP address 
  [if librelp != 1.0.0 is used]
- bugfix: sending syslog messages with zip compression did not work
- bugfix: potential hang condition on queue shutdown
- bugfix: segfault on startup when -q or -Q option was given
  bug tracker: http://bugzilla.adiscon.com/show_bug.cgi?id=157
  Thanks to Jonas Nogueira for reporting this bug.
- clarified use of $ActionsSendStreamDriver[AuthMode/PermittedPeers]
  in doc set (require TLS drivers)
- bugfix: $CreateDirs variable not properly initialized, default thus
  was random (but most often "on")
- bugfix: potential segfault when -p command line option was used
  thanks to varmojfekoj for pointing me at this bug
- bugfix: programname filter in ! configuration can not be reset
  Thanks to Kiss Gabor for the patch.
---------------------------------------------------------------------------
Version 3.22.1 [v3-stable] (rgerhards), 2009-07-02
- bugfix: invalid error message issued if $inlcudeConfig was on an empty
  set of files (e.g. *.conf, where none such files existed)
  thanks to Michael Biebl for reporting this bug
- bugfix: when run in foreground (but not in debug mode), a 
  debug message ("DoDie called") was emitted at shutdown. Removed.
  thanks to Michael Biebl for reporting this bug
- bugfix: some garbagge was emitted to stderr on shutdown. This
  garbage consisted of file names, which were written during 
  startup (key point: not a pointer error)
  thanks to Michael Biebl for reporting this bug
- bugfix: startup and shutdown message were emitted to stdout
  thanks to Michael Biebl for reporting this bug
- bugfix: error messages were not emitted to stderr in forked mode
  (stderr and stdo are now kept open across forks)
- bugfix: internal messages were emitted to whatever file had fd2 when
  rsyslogd ran in forked mode (as usual!)
  Thanks to varmojfekoj for the patch
- small enhancement: config validation run now exits with code 1 if an
  error is detected. This change is considered important but small enough
  to apply it directly to the stable version. [But it is a border case,
  the change requires more code than I had hoped. Thus I have NOT tried
  to actually catch all cases, this is left for the current devel
  releases, if necessary]
- bugfix: light and full delay watermarks had invalid values, badly
  affecting performance for delayable inputs
- bugfix: potential segfault issue when multiple $UDPServerRun directives
  are specified. Thanks to Michael Biebl for helping to debug this one.
- relaxed GnuTLS version requirement to 1.4.0 after confirmation from the
  field that this version is sufficient
- bugfix: parser did not properly handle empty structured data
- bugfix: invalid mutex release in msg.c (detected under thread debugger,
  seems not to have any impact on actual deployments)
---------------------------------------------------------------------------
Version 3.22.0 [v3-stable] (rgerhards), 2009-04-21
This is the first stable release that includes the full functionality
of the 3.21.x version tree.
- bugfix: $InputTCPMaxSessions config directive was accepted, but not
  honored. This resulted in a fixed upper limit of 200 connections.
- bugfix: the default for $DirCreateMode was 0644, and as such wrong.
  It has now been changed to 0700. For some background, please see
  http://lists.adiscon.net/pipermail/rsyslog/2009-April/001986.html
- bugfix: ompgsql did not detect problems in sql command execution
  this could cause loss of messages. The handling was correct if the
  connection broke, but not if there was a problem with statement
  execution. The most probable case for such a case would be invalid
  sql inside the template, and this is now much easier to diagnose.
---------------------------------------------------------------------------
Version 3.21.11 [BETA] (rgerhards), 2009-04-03
- build system improvements contributed by Michael Biebl - thx!
- all patches from 3.20.5 incorporated (see it's ChangeLog entry)
---------------------------------------------------------------------------
Version 3.21.10 [BETA] (rgerhards), 2009-02-02
- bugfix: inconsistent use of mutex/atomic operations could cause segfault
  details are too many, for full analysis see blog post at:
  http://blog.gerhards.net/2009/01/rsyslog-data-race-analysis.html
- the string "Do Die" was accidently emited upon exit in non-debug mode
  This has now been corrected. Thanks to varmojfekoj for the patch.
- some legacy options were not correctly processed.
  Thanks to varmojfekoj for the patch.
- doc bugfix: v3-compatiblity document had typo in config directive
  thanks to Andrej for reporting this
---------------------------------------------------------------------------
Version 3.21.9 [BETA] (rgerhards), 2008-12-04
- re-release of 3.21.8 with an additional fix, that could also lead
  to DoS; 3.21.8 has been removed from the official download archives
- security fix: imudp emitted a message when a non-permitted sender
  tried to send a message to it. This behaviour is operator-configurable.
  If enabled, a message was emitted each time. That way an attacker could
  effectively fill the disk via this facility. The message is now
  emitted only once in a minute (this currently is a hard-coded limit,
  if someone comes up with a good reason to make it configurable, we
  will probably do that).
---------------------------------------------------------------------------
Version 3.21.8  [BETA] (rgerhards), 2008-12-04
- bugfix: imklog did not compile on FreeBSD
- security bugfix: $AllowedSender was not honored, all senders were
  permitted instead (see http://www.rsyslog.com/Article322.phtml)
- merged in all other changes from 3.20.1 (see there)
---------------------------------------------------------------------------
Version 3.21.7  [BETA] (rgerhards), 2008-11-11
- this is the new beta branch, based on the former 3.21.6 devel
- new functionality: ZERO property replacer nomatch option (from v3-stable)
---------------------------------------------------------------------------
Version 3.21.6  [DEVEL] (rgerhards), 2008-10-22
- consolidated time calls during msg object creation, improves performance
  and consistency
- bugfix: solved a segfault condition
- bugfix: subsecond time properties generated by imfile, imklog and
  internal messages could be slightly inconsistent
- bugfix: (potentially big) memory leak on HUP if queues could not be
  drained before timeout - thanks to David Lang for pointing this out
- added capability to support multiple module search pathes. Thank
  to Marius Tomaschewski for providing the patch.
- bugfix: im3195 did no longer compile
- improved "make distcheck" by ensuring everything relevant is recompiled
---------------------------------------------------------------------------
Version 3.21.5  [DEVEL] (rgerhards), 2008-09-30
- performance optimization: unnecessary time() calls during message
  parsing removed - thanks to David Lang for his excellent performance
  analysis
- added new capability to property replacer: multiple immediately
  successive field delimiters are treated as a single one.
  Thanks to Zhuang Yuyao for the patch.
- added message property "inputname", which contains the name of the
  input (module) that generated it. Presence is depending on suport in
  each input module (else it is blank).
- added system property "$myhostname", which contains the name of the
  local host as it knows itself.
- imported a number of fixes and enhancements from the stable and
  devel branches, including a fix to a potential segfault on HUP
  when using UDP listners
- re-enabled gcc builtin atomic operations and added a proper
  ./configure check
- bugfix: potential race condition when adding messages to queue
  There was a wrong order of mutex lock operations. It is hard to
  believe that really caused problems, but in theory it could and with
  threading we often see that theory becomes practice if something is only
  used long enough on a fast enough machine with enough CPUs ;)
- cleaned up internal debug system code and made it behave better
  in regard to multi-threading
---------------------------------------------------------------------------
Version 3.21.4  [DEVEL] (rgerhards), 2008-09-04
- removed compile time fixed message size limit (was 2K), limit can now
  be set via $MaxMessageSize global config directive (finally gotten rid
  of MAXLINE ;))
- enhanced doc for $ActionExecOnlyEveryNthTimeTimeout
- integrated a number of patches from 3.18.4, namely
  - bugfix: order-of magnitude issue with base-10 size definitions
    in config file parser. Could lead to invalid sizes, constraints
    etc for e.g. queue files and any other object whose size was specified
    in base-10 entities. Did not apply to binary entities. Thanks to
    RB for finding this bug and providing a patch.
  - bugfix: action was not called when system time was set backwards
    (until the previous time was reached again). There are still some
    side-effects when time is rolled back (A time rollback is really a bad
    thing to do, ideally the OS should issue pseudo time (like NetWare did)
    when the user tries to roll back time). Thanks to varmojfekoj for this
    patch.
  - doc bugfix: rsyslog.conf man page improved and minor nit fixed
    thanks to Lukas Kuklinek for the patch.
---------------------------------------------------------------------------
Version 3.21.3  [DEVEL] (rgerhards), 2008-08-13
- added ability to specify flow control mode for imuxsock
- added ability to execute actions only after the n-th call of the action
  This also lead to the addition of two new config directives:
  $ActionExecOnlyEveryNthTime and $ActionExecOnlyEveryNthTimeTimeout
  This feature is useful, for example, for alerting: it permits you to
  send an alert only after at least n occurences of a specific message
  have been seen by rsyslogd. This protectes against false positives
  due to waiting for additional confirmation.
- bugfix: IPv6 addresses could not be specified in forwarding actions
  New syntax @[addr]:port introduced to enable that. Root problem was IPv6
  addresses contain colons.
- somewhat enhanced debugging messages
- imported from 3.18.3:
  - enhanced ommysql to support custom port to connect to server
    Port can be set via new $ActionOmmysqlServerPort config directive
    Note: this was a very minor change and thus deemed appropriate to be
    done in the stable release.
  - bugfix: misspelled config directive, previously was
    $MainMsgQueueWorkeTimeoutrThreadShutdown, is now
    $MainMsgQueueWorkerTimeoutThreadShutdown. Note that the misspelled
    directive is not preserved - if the misspelled directive was used
    (which I consider highly unlikely), the config file must be changed.
    Thanks to lperr for reporting the bug.
---------------------------------------------------------------------------
Version 3.21.2  [DEVEL] (rgerhards), 2008-08-04
- added $InputUnixListenSocketHostName config directive, which permits to
  override the hostname being used on a local unix socket. This is useful
  for differentiating "hosts" running in several jails. Feature was
  suggested by David Darville, thanks for the suggestion.
- enhanced ommail to support multiple email recipients. This is done by
  specifying $ActionMailTo multiple times. Note that this introduces a
  small incompatibility to previous config file syntax: the recipient
  list is now reset for each action (we honestly believe that will
  not cause any problem - apologies if it does).
- enhanced troubleshooting documentation
---------------------------------------------------------------------------
Version 3.21.1  [DEVEL] (rgerhards), 2008-07-30
- bugfix: no error was reported if the target of a $IncludeConfig
  could not be accessed.
- added testbed for common config errors
- added doc for -u option to rsyslogd man page
- enhanced config file checking - no active actions are detected
- added -N rsyslogd command line option for a config validation run
  (which does not execute actual syslogd code and does not interfere
  with a running instance)
- somewhat improved emergency configuration. It is now also selected
  if the config contains no active actions
- rsyslogd error messages are now reported to stderr by default. can be
  turned off by the new "$ErrorMessagesToStderr off" directive
 Thanks to HKS for suggesting the new features.
---------------------------------------------------------------------------
Version 3.21.0  [DEVEL] (rgerhards), 2008-07-18
- starts a new devel branch
- added a generic test driver for RainerScript plus some test cases
  to the testbench
- added a small diagnostic tool to obtain result of gethostname() API
- imported all changes from 3.18.1 until today (some quite important,
  see below)
---------------------------------------------------------------------------
Version 3.20.6 [v3-stable] (rgerhards), 2009-04-16
- this is the last v3-stable for the 3.20.x series
- bugfix: $InputTCPMaxSessions config directive was accepted, but not
  honored. This resulted in a fixed upper limit of 200 connections.
- bugfix: the default for $DirCreateMode was 0644, and as such wrong.
  It has now been changed to 0700. For some background, please see
  http://lists.adiscon.net/pipermail/rsyslog/2009-April/001986.html
---------------------------------------------------------------------------
Version 3.20.5 [v3-stable] (rgerhards), 2009-04-02
- bugfix: potential abort with DA queue after high watermark is reached
  There exists a race condition that can lead to a segfault. Thanks
  go to vbernetr, who performed the analysis and provided patch, which
  I only tweaked a very little bit.
- fixed bugs in RainerScript:
  o when converting a number and a string to a common type, both were 
    actually converted to the other variable's type.
  o the value of rsCStrConvertToNumber() was miscalculated.
  Thanks to varmojfekoj for the patch
- fixed a bug in configure.ac which resulted in problems with
  environment detection - thanks to Michael Biebl for the patch
- fixed a potential segfault problem in gssapi code
  thanks to varmojfekoj for the patch
- doc enhance: provide standard template for MySQL module and instructions
  on how to modify schema
---------------------------------------------------------------------------
Version 3.20.4 [v3-stable] (rgerhards), 2009-02-09
- bugfix: inconsistent use of mutex/atomic operations could cause segfault
  details are too many, for full analysis see blog post at:
  http://blog.gerhards.net/2009/01/rsyslog-data-race-analysis.html
- bugfix: invalid ./configure settings for RFC3195
  thanks to Michael Biebl for the patch
- bugfix: invalid mutex access in msg.c
- doc bugfix: dist tarball missed 2 files, had one extra file that no
  longer belongs into it. Thanks to Michael Biebl for pointing this out.
---------------------------------------------------------------------------
Version 3.20.3 [v3-stable] (rgerhards), 2009-01-19
- doc bugfix: v3-compatiblity document had typo in config directive
  thanks to Andrej for reporting this
- fixed a potential segfault condition with $AllowedSender directive
  On HUP, the root pointers were not properly cleaned up. Thanks to
  Michael Biebel, olgoat, and Juha Koho for reporting and analyzing
  the bug.
---------------------------------------------------------------------------
Version 3.20.2 [v3-stable] (rgerhards), 2008-12-04
- re-release of 3.20.1 with an additional fix, that could also lead
  to DoS; 3.20.1 has been removed from the official download archives
- security fix: imudp emitted a message when a non-permitted sender
  tried to send a message to it. This behaviour is operator-configurable.
  If enabled, a message was emitted each time. That way an attacker could
  effectively fill the disk via this facility. The message is now
  emitted only once in a minute (this currently is a hard-coded limit,
  if someone comes up with a good reason to make it configurable, we
  will probably do that).
---------------------------------------------------------------------------
Version 3.20.1 [v3-stable] (rgerhards), 2008-12-04
- security bugfix: $AllowedSender was not honored, all senders were
  permitted instead
- enhance: regex nomatch option "ZERO" has been added
  This allows to return the string 0 if a regular expression is
  not found. This is probably useful for storing numerical values into
  database columns.
- bugfix: memory leak in gtls netstream driver fixed
  memory was lost each time a TLS session was torn down. This could 
  result in a considerable memory leak if it happened quite frequently
  (potential system crash condition)
- doc update: documented how to specify multiple property replacer
  options + link to new online regex generator tool added
- minor bufgfix: very small memory leak in gtls netstream driver
  around a handful of bytes (< 20) for each HUP
- improved debug output for regular expressions inside property replacer
  RE's seem to be a big trouble spot and I would like to have more
  information inside the debug log. So I decided to add some additional
  debug strings permanently.
---------------------------------------------------------------------------
Version 3.20.0 [v3-stable] (rgerhards), 2008-11-05
- this is the inital release of the 3.19.x branch as a stable release
- bugfix: double-free in pctp netstream driver. Thank to varmojfeko
  for the patch
---------------------------------------------------------------------------
Version 3.19.12 [BETA] (rgerhards), 2008-10-16
- bugfix: subseconds where not correctly extracted from a timestamp
  if that timestamp did not contain any subsecond information (the
  resulting string was garbagge but should have been "0", what it
  now is).
- increased maximum size of a configuration statement to 4K (was 1K)
- imported all fixes from the stable branch (quite a lot)
- bugfix: (potentially big) memory leak on HUP if queues could not be
  drained before timeout - thanks to David Lang for pointing this out
---------------------------------------------------------------------------
Version 3.19.11 [BETA] (rgerhards), 2008-08-25
This is a refresh of the beta. No beta-specific fixes have been added.
- included fixes from v3-stable (most importantly 3.18.3)
---------------------------------------------------------------------------
Version 3.19.10 [BETA] (rgerhards), 2008-07-15
- start of a new beta branch based on former 3.19 devel branch
- bugfix: bad memory leak in disk-based queue modes
- bugfix: UDP syslog forwarding did not work on all platforms
  the ai_socktype was incorrectly set to 1. On some platforms, this
  lead to failing name resolution (e.g. FreeBSD 7). Thanks to HKS for
  reporting the bug.
- bugfix: priority was incorrectly calculated on FreeBSD 7,
  because the LOG_MAKEPRI() C macro has a different meaning there (it
  is just a simple addition of faciltity and severity). I have changed
  this to use own, consistent, code for PRI calculation. Thank to HKS
  for reporting this bug.
- bugfix (cosmetical): authorization was not checked when gtls handshake
  completed immediately. While this sounds scary, the situation can not
  happen in practice. We use non-blocking IO only for server-based gtls
  session setup. As TLS requires the exchange of multiple frames before
  the handshake completes, it simply is impossible to do this in one
  step. However, it is useful to have the code path correct even for 
  this case - otherwise, we may run into problems if the code is changed
  some time later (e.g. to use blocking sockets). Thanks to varmojfekoj
  for providing the patch.
- important queue bugfix from 3.18.1 imported (see below)
- cleanup of some debug messages
---------------------------------------------------------------------------
Version 3.19.9 (rgerhards), 2008-07-07
- added tutorial for creating a TLS-secured syslog infrastructure
- rewritten omusrmsg to no longer fork() a new process for sending messages
  this caused some problems with the threading model, e.g. zombies. Also,
  it was far less optimal than it is now.
- bugfix: machine certificate was required for client even in TLS anon mode
  Reference: http://bugzilla.adiscon.com/show_bug.cgi?id=85
  The fix also slightly improves performance by not storing certificates in
  client sessions when there is no need to do so.
- bugfix: RainerScript syntax error was not always detected
---------------------------------------------------------------------------
Version 3.19.8 (rgerhards), 2008-07-01
- bugfix: gtls module did not correctly handle EGAIN (and similar) recv()
  states. This has been fixed by introducing a new abstraction layer inside
  gtls.
- added (internal) error codes to error messages; added redirector to
  web description of error codes
  closes bug http://bugzilla.adiscon.com/show_bug.cgi?id=20
- disabled compile warnings caused by third-party libraries
- reduced number of compile warnings in gcc's -pedantic mode
- some minor documentation improvements
- included all fixes from beta 3.17.5
---------------------------------------------------------------------------
Version 3.19.7 (rgerhards), 2008-06-11
- added new property replacer option "date-subseconds" that enables
  to query just the subsecond part of a high-precision timestamp
- somewhat improved plain tcp syslog reliability by doing a connection
  check before sending. Credits to Martin Schuette for providing the
  idea. Details are available at
  http://blog.gerhards.net/2008/06/reliable-plain-tcp-syslog-once-again.html
- made rsyslog tickless in the (usual and default) case that repeated
  message reduction is turned off. More info:
  http://blog.gerhards.net/2008/06/coding-to-save-environment.html
- some build system cleanup, thanks to Michael Biebl
- bugfix: compile under (Free)BSD failed due to some invalid library
  definitions - this is fixed now. Thanks to Michael Biebl for the patch.
---------------------------------------------------------------------------
Version 3.19.6 (rgerhards), 2008-06-06
- enhanced property replacer to support multiple regex matches
- bugfix: part of permittedPeer structure was not correctly initialized
  thanks to varmojfekoj for spotting this
- bugfix: off-by-one bug during certificate check
- bugfix: removed some memory leaks in TLS code
---------------------------------------------------------------------------
Version 3.19.5 (rgerhards), 2008-05-30
- enabled Posix ERE expressions inside the property replacer
  (previously BRE was permitted only)
- provided ability to specify that a regular expression submatch shall
  be used inside the property replacer
- implemented in property replacer: if a regular expression does not match,
  it can now either return "**NO MATCH** (default, as before), a blank
  property or the full original property text
- enhanced property replacer to support multiple regex matches
---------------------------------------------------------------------------
Version 3.19.4 (rgerhards), 2008-05-27
- implemented x509/certvalid gtls auth mode
- implemented x509/name gtls auth mode (including wildcards)
- changed fingerprint gtls auth mode to new format fingerprint
- protected gtls error string function by a mutex. Without it, we
  could have a race condition in extreme cases. This was very remote,
  but now can no longer happen.
- changed config directive name to reflect different use
  $ActionSendStreamDriverCertFingerprint is now
  $ActionSendStreamDriverPermittedPeer and can be used both for
  fingerprint and name authentication (similar to the input side)
- bugfix: sender information (fromhost et al) was missing in imudp
  thanks to sandiso for reporting this bug
- this release fully inplements IETF's syslog-transport-tls-12 plus
  the latest text changes Joe Salowey provided via email. Not included
  is ipAddress subjectAltName authentication, which I think will be
  dropped from the draft. I don't think there is any real need for it.
This release also includes all bug fix up to today from the beta
and stable branches. Most importantly, this means the bugfix for
100% CPU utilization by imklog.
---------------------------------------------------------------------------
Version 3.19.3 (rgerhards), 2008-05-21
- added ability to authenticate the server against its certificate
  fingerprint
- added ability for client to provide its fingerprint
- added ability for server to obtain client cert's fingerprint
- bugfix: small mem leak in omfwd on exit (strmdriver name was not freed)
- bugfix: $ActionSendStreamDriver had no effect
- bugfix: default syslog port was no longer used if none was
  configured. Thanks to varmojfekoj for the patch
- bugfix: missing linker options caused build to fail on some
  systems. Thanks to Tiziano Mueller for the patch.
---------------------------------------------------------------------------
Version 3.19.2 (rgerhards), 2008-05-16
- bugfix: TCP input modules did incorrectly set fromhost property
  (always blank)
- bugfix: imklog did not set fromhost property
- added "fromhost-ip" property
  Note that adding this property changes the on-disk format for messages.
  However, that should not have any bad effect on existing spool files.
  But you will run into trouble if you create a spool file with this
  version and then try to process it with an older one (after a downgrade).
  Don't do that ;)
- added "RSYSLOG_DebugFormat" canned template
- bugfix: hostname and fromhost were swapped when a persisted message
  (in queued mode) was read in
- bugfix: lmtcpclt, lmtcpsrv and lmgssutil did all link to the static
  runtime library, resulting in a large size increase (and potential
  "interesting" effects). Thanks to Michael Biebel for reporting the size
  issue.
- bugfix: TLS server went into an endless loop in some situations.
  Thanks to Michael Biebl for reporting the problem.
- fixed potential segfault due to invalid call to cfsysline
  thanks to varmojfekoj for the patch
---------------------------------------------------------------------------
Version 3.19.1 (rgerhards), 2008-05-07
- configure help for --enable-gnutls wrong - said default is "yes" but
  default actually is "no" - thanks to darix for pointing this out
- file dirty.h was missing - thanks to darix for pointing this out
- bugfix: man files were not properly distributed - thanks to
  darix for reporting and to Michael Biebl for help with the fix
- some minor cleanup
---------------------------------------------------------------------------
Version 3.19.0 (rgerhards), 2008-05-06
- begins new devel branch version
- implemented TLS for plain tcp syslog (this is also the world's first
  implementation of IETF's upcoming syslog-transport-tls draft)
- partly rewritten and improved omfwd among others, now loads TCP
  code only if this is actually necessary
- split of a "runtime library" for rsyslog - this is not yet a clean
  model, because some modularization is still outstanding. In theory,
  this shall enable other utilities but rsyslogd to use the same
  runtime
- implemented im3195, the RFC3195 input as a plugin
- changed directory structure, files are now better organized
- a lot of cleanup in regard to modularization
- -c option no longer must be the first option - thanks to varmjofekoj
  for the patch
---------------------------------------------------------------------------
Version 3.18.7 (rgerhards), 2008-12-??
- bugfix: the default for $DirCreateMode was 0644, and as such wrong.
  It has now been changed to 0700. For some background, please see
  http://lists.adiscon.net/pipermail/rsyslog/2009-April/001986.html
- fixed a potential segfault condition with $AllowedSender directive
  On HUP, the root pointers were not properly cleaned up. Thanks to
  Michael Biebel, olgoat, and Juha Koho for reporting and analyzing
  the bug.
- some legacy options were not correctly processed.
  Thanks to varmojfekoj for the patch.
- doc bugfix: some spelling errors in man pages corrected. Thanks to
  Geoff Simmons for the patch.
---------------------------------------------------------------------------
Version 3.18.6 (rgerhards), 2008-12-08
- security bugfix: $AllowedSender was not honored, all senders were
  permitted instead (see http://www.rsyslog.com/Article322.phtml)
  (backport from v3-stable, v3.20.9)
- minor bugfix: dual close() call on tcp session closure
---------------------------------------------------------------------------
Version 3.18.5 (rgerhards), 2008-10-09
- bugfix: imudp input module could cause segfault on HUP
  It did not properly de-init a variable acting as a linked list head.
  That resulted in trying to access freed memory blocks after the HUP.
- bugfix:  rsyslogd could hang on HUP
  because getnameinfo() is not cancel-safe, but was not guarded against
  being cancelled. pthread_cancel() is routinely being called during
  HUP processing.
- bugfix[minor]: if queue size reached light_delay mark, enqueuing
  could potentially be blocked for a longer period of time, which
  was not the behaviour desired.
- doc bugfix: $ActionExecOnlyWhenPreviousIsSuspended was still misspelled
  as $...OnlyIfPrev... in some parts of the documentation. Thanks to 
  Lorenzo M. Catucci for reporting this bug.
- added doc on malformed messages, cause and how to work-around, to the
  doc set
- added doc on how to build from source repository
---------------------------------------------------------------------------
Version 3.18.4 (rgerhards), 2008-09-18
- bugfix: order-of magnitude issue with base-10 size definitions
  in config file parser. Could lead to invalid sizes, constraints
  etc for e.g. queue files and any other object whose size was specified
  in base-10 entities. Did not apply to binary entities. Thanks to
  RB for finding this bug and providing a patch.
- bugfix: action was not called when system time was set backwards
  (until the previous time was reached again). There are still some
  side-effects when time is rolled back (A time rollback is really a bad
  thing to do, ideally the OS should issue pseudo time (like NetWare did)
  when the user tries to roll back time). Thanks to varmojfekoj for this
  patch.
- doc bugfix: rsyslog.conf man page improved and minor nit fixed
  thanks to Lukas Kuklinek for the patch.
- bugfix: error code -2025 was used for two different errors. queue full
  is now -2074 and -2025 is unique again. (did cause no real problem
  except for troubleshooting)
- bugfix: default discard severity was incorrectly set to 4, which lead
  to discard-on-queue-full to be enabled by default. That could cause
  message loss where non was expected.  The default has now been changed
  to the correct value of 8, which disables the functionality. This
  problem applied both to the main message queue and the action queues.
  Thanks to Raoul Bhatia for pointing out this problem.
- bugfix: option value for legacy -a option could not be specified,
  resulting in strange operations. Thanks to Marius Tomaschewski
  for the patch.
- bugfix: colon after date should be ignored, but was not. This has
  now been corrected. Required change to the internal ParseTIMESTAMP3164()
  interface.
---------------------------------------------------------------------------
Version 3.18.3 (rgerhards), 2008-08-18
- bugfix: imfile could cause a segfault upon rsyslogd HUP and termination
  Thanks to lperr for an excellent bug report that helped detect this
  problem.
- enhanced ommysql to support custom port to connect to server
  Port can be set via new $ActionOmmysqlServerPort config directive
  Note: this was a very minor change and thus deemed appropriate to be
  done in the stable release.
- bugfix: misspelled config directive, previously was
  $MainMsgQueueWorkeTimeoutrThreadShutdown, is now
  $MainMsgQueueWorkerTimeoutThreadShutdown. Note that the misspelled
  directive is not preserved - if the misspelled directive was used
  (which I consider highly unlikely), the config file must be changed.
  Thanks to lperr for reporting the bug.
- disabled flow control for imuxsock, as it could cause system hangs
  under some circumstances. The devel (3.21.3 and above) will
  re-enable it and provide enhanced configurability to overcome the
  problems if they occur.
---------------------------------------------------------------------------
Version 3.18.2 (rgerhards), 2008-08-08
- merged in IPv6 forwarding address bugfix from v2-stable
---------------------------------------------------------------------------
Version 3.18.1 (rgerhards), 2008-07-21
- bugfix: potential segfault in creating message mutex in non-direct queue
  mode. rsyslogd segfaults on freeeBSD 7.0 (an potentially other platforms)
  if an action queue is running in any other mode than non-direct. The
  same problem can potentially be triggered by some main message queue
  settings. In any case, it will manifest during rsylog's startup. It is
  unlikely to happen after a successful startup (the only window of
  exposure may be a relatively seldom executed action running in queued
  mode). This has been corrected. Thank to HKS for point out the problem.
- bugfix: priority was incorrectly calculated on FreeBSD 7,
  because the LOG_MAKEPRI() C macro has a different meaning there (it
  is just a simple addition of faciltity and severity). I have changed
  this to use own, consistent, code for PRI calculation. [Backport from
  3.19.10]
- bugfix: remove PRI part from kernel message if it is present
  Thanks to Michael Biebl for reporting this bug
- bugfix: mark messages were not correctly written to text log files
  the markmessageinterval was not correctly propagated to all places
  where it was needed. This resulted in rsyslog using the default
  (20 minutes) in some code pathes, what looked to the user like mark
  messages were never written.
- added a new property replacer option "sp-if-no-1st-sp" to cover
  a problem with RFC 3164 based interpreation of tag separation. While
  it is a generic approach, it fixes a format problem introduced in
  3.18.0, where kernel messages no longer had a space after the tag.
  This is done by a modifcation of the default templates.
  Please note that this may affect some messages where there intentionally
  is no space between the tag and the first character of the message
  content. If so, this needs to be worked around via a specific
  template. However, we consider this scenario to be quite remote and,
  even if it exists, it is not expected that it will actually cause
  problems with log parsers (instead, we assume the new default template
  behaviour may fix previous problems with log parsers due to the 
  missing space).
- bugfix: imklog module was not correctly compiled for GNU/kFreeBSD.
  Thanks to Petr Salinger for the patch
- doc bugfix: property replacer options secpath-replace and
  secpath-drop were not documented
- doc bugfix: fixed some typos in rsyslog.conf man page
- fixed typo in source comment  - thanks to Rio Fujita
- some general cleanup (thanks to Michael Biebl)
---------------------------------------------------------------------------
Version 3.18.0 (rgerhards), 2008-07-11
- begun a new v3-stable based on former 3.17.4 beta plus patches to
  previous v3-stable
- bugfix in RainerScript: syntax error was not always detected
---------------------------------------------------------------------------
Version 3.17.5 (rgerhards), 2008-06-27
- added doc: howto set up a reliable connection to remote server via
  queued mode (and plain tcp protocol)
- bugfix: comments after actions were not properly treated. For some
  actions (e.g. forwarding), this could also lead to invalid configuration
---------------------------------------------------------------------------
Version 3.17.4 (rgerhards), 2008-06-16
- changed default for $KlogSymbolLookup to "off". The directive is
  also scheduled for removal in a later version. This was necessary
  because on kernels >= 2.6, the kernel does the symbol lookup itself. The
  imklog lookup logic then breaks the log message and makes it unusable.
---------------------------------------------------------------------------
Version 3.17.3 (rgerhards), 2008-05-28
- bugfix: imklog went into an endless loop if a PRI value was inside
  a kernel log message (unusual case under Linux, frequent under BSD)
---------------------------------------------------------------------------
Version 3.17.2 (rgerhards), 2008-05-04
- this version is the new beta, based on 3.17.1 devel feature set
- merged in imklog bug fix from v3-stable (3.16.1)
---------------------------------------------------------------------------
Version 3.17.1 (rgerhards), 2008-04-15
- removed dependency on MAXHOSTNAMELEN as much as it made sense.
  GNU/Hurd does not define it (because it has no limit), and we have taken
  care for cases where it is undefined now. However, some very few places
  remain where IMHO it currently is not worth fixing the code. If it is
  not defined, we have used a generous value of 1K, which is above IETF
  RFC's on hostname length at all. The memory consumption is no issue, as
  there are only a handful of this buffers allocated *per run* -- that's
  also the main reason why we consider it not worth to be fixed any further.
- enhanced legacy syslog parser to handle slightly malformed messages
  (with a space in front of the timestamp) - at least HP procurve is
  known to do that and I won't outrule that others also do it. The 
  change looks quite unintrusive and so we added it to the parser.
- implemented klogd functionality for BSD
- implemented high precision timestamps for the kernel log. Thanks to
  Michael Biebl for pointing out that the kernel log did not have them.
- provided ability to discard non-kernel messages if they are present
  in the kernel log (seems to happen on BSD)
- implemented $KLogInternalMsgFacility config directive
- implemented $KLogPermitNonKernelFacility config directive
Plus a number of bugfixes that were applied to v3-stable and beta
branches (not mentioned here in detail).
---------------------------------------------------------------------------
Version 3.17.0 (rgerhards), 2008-04-08
- added native ability to send mail messages
- removed no longer needed file relptuil.c/.h
- added $ActionExecOnlyOnceEveryInterval config directive
- bugfix: memory leaks in script engine
- bugfix: zero-length strings were not supported in object
  deserializer
- properties are now case-insensitive everywhere (script, filters,
  templates)
- added the capability to specify a processing (actually dequeue)
  timeframe with queues - so things can be configured to be done
  at off-peak hours
- We have removed the 32 character size limit (from RFC3164) on the
  tag. This had bad effects on existing envrionments, as sysklogd didn't
  obey it either (probably another bug in RFC3164...). We now receive
  the full size, but will modify the outputs so that only 32 characters
  max are used by default. If you need large tags in the output, you need
  to provide custom templates.
- changed command line processing. -v, -M, -c options are now parsed
  and processed before all other options. Inter-option dependencies
  have been relieved. Among others, permits to specify intial module
  load path via -M only (not the environment) which makes it much
  easier to work with non-standard module library locations. Thanks
  to varmojfekoj for suggesting this change. Matches bugzilla bug 55.
- bugfix: some messages were emited without hostname
Plus a number of bugfixes that were applied to v3-stable and beta
branches (not mentioned here in detail).
---------------------------------------------------------------------------
Version 3.16.3 (rgerhards), 2008-07-11
- updated information on rsyslog packages
- bugfix: memory leak in disk-based queue modes
---------------------------------------------------------------------------
Version 3.16.2 (rgerhards), 2008-06-25
- fixed potential segfault due to invalid call to cfsysline
  thanks to varmojfekoj for the patch
- bugfix: some whitespaces where incorrectly not ignored when parsing
  the config file. This is now corrected. Thanks to Michael Biebl for
  pointing out the problem.
---------------------------------------------------------------------------
Version 3.16.1 (rgerhards), 2008-05-02
- fixed a bug in imklog which lead to startup problems (including
  segfault) on some platforms under some circumsances. Thanks to
  Vieri for reporting this bug and helping to troubleshoot it.
---------------------------------------------------------------------------
Version 3.16.0 (rgerhards), 2008-04-24
- new v3-stable (3.16.x) based on beta 3.15.x (RELP support)
- bugfix: omsnmp had a too-small sized buffer for hostname+port. This
  could not lead to a segfault, as snprintf() was used, but could cause
  some trouble with extensively long hostnames.
- applied patch from Tiziano Müller to remove some compiler warnings
- added gssapi overview/howto thanks to Peter Vrabec
- changed some files to grant LGPLv3 extended persmissions on top of GPLv3
  this also is the first sign of something that will evolve into a
  well-defined "rsyslog runtime library"
---------------------------------------------------------------------------
Version 3.15.1 (rgerhards), 2008-04-11
- bugfix: some messages were emited without hostname
- disabled atomic operations for the time being because they introduce some
  cross-platform trouble - need to see how to fix this in the best 
  possible way
- bugfix: zero-length strings were not supported in object
  deserializer
- added librelp check via PKG_CHECK thanks to Michael Biebl's patch
- file relputil.c deleted, is not actually needed
- added more meaningful error messages to rsyslogd (when some errors
  happens during startup)
- bugfix: memory leaks in script engine
- bugfix: $hostname and $fromhost in RainerScript did not work
This release also includes all changes applied to the stable versions
up to today.
---------------------------------------------------------------------------
Version 3.15.0 (rgerhards), 2008-04-01
- major new feature: imrelp/omrelp support reliable delivery of syslog
  messages via the RELP protocol and librelp (http://www.librelp.com).
  Plain tcp syslog, so far the best reliability solution, can lose
  messages when something goes wrong or a peer goes down. With RELP,
  this can no longer happen. See imrelp.html for more details.
- bugfix: rsyslogd was no longer build by default; man pages are 
  only installed if corresponding option is selected. Thanks to
  Michael Biebl for pointing these problems out.
---------------------------------------------------------------------------
Version 3.14.2 (rgerhards), 2008-04-09
- bugfix: segfault with expression-based filters
- bugfix: omsnmp did not deref errmsg object on exit (no bad effects caused)
- some cleanup
- bugfix: imklog did not work well with kernel 2.6+. Thanks to Peter
  Vrabec for patching it based on the development in sysklogd - and thanks
  to the sysklogd project for upgrading klogd to support the new
  functionality
- some cleanup in imklog
- bugfix: potential segfault in imklog when kernel is compiled without
  /proc/kallsyms and the file System.map is missing. Thanks to
  Andrea Morandi for pointing it out and suggesting a fix.
- bugfixes, credits to varmojfekoj:
  * reset errno before printing a warning message
  * misspelled directive name in code processing legacy options
- bugfix: some legacy options not correctly interpreted - thanks to
  varmojfekoj for the patch
- improved detection of modules being loaded more than once
  thanks to varmojfekoj for the patch
---------------------------------------------------------------------------
Version 3.14.1 (rgerhards), 2008-04-04
- bugfix: some messages were emited without hostname
- bugfix: rsyslogd was no longer build by default; man pages are 
  only installed if corresponding option is selected. Thanks to
  Michael Biebl for pointing these problems out.
- bugfix: zero-length strings were not supported in object
  deserializer
- disabled atomic operations for this stable build as it caused
  platform problems
- bugfix: memory leaks in script engine
- bugfix: $hostname and $fromhost in RainerScript did not work
- bugfix: some memory leak when queue is runing in disk mode
- man pages improved thanks to varmofekoj and Peter Vrabec
- We have removed the 32 character size limit (from RFC3164) on the
  tag. This had bad effects on existing envrionments, as sysklogd didn't
  obey it either (probably another bug in RFC3164...). We now receive
  the full size, but will modify the outputs so that only 32 characters
  max are used by default. If you need large tags in the output, you need
  to provide custom templates.
- bugfix: some memory leak when queue is runing in disk mode
---------------------------------------------------------------------------
Version 3.14.0 (rgerhards), 2008-04-02
An interim version was accidently released to the web. It was named 3.14.0.
To avoid confusion, we have not assigned this version number to any
official release. If you happen to use 3.14.0, please update to 3.14.1.
---------------------------------------------------------------------------
Version 3.13.0-dev0 (rgerhards), 2008-03-31
- bugfix: accidently set debug option in 3.12.5 reset to production
  This option prevented dlclose() to be called. It had no real bad effects,
  as the modules were otherwise correctly deinitialized and dlopen()
  supports multiple opens of the same module without any memory footprint.
- removed --enable-mudflap, added --enable-valgrind ./configure setting
- bugfix: tcp receiver could segfault due to uninitialized variable
- docfix: queue doc had a wrong directive name that prevented max worker
  threads to be correctly set
- worked a bit on atomic memory operations to support problem-free
  threading (only at non-intrusive places)
- added a --enable/disable-rsyslogd configure option so that
  source-based packaging systems can build plugins without the need
  to compile rsyslogd
- some cleanup
- test of potential new version number scheme
---------------------------------------------------------------------------
Version 3.12.5 (rgerhards), 2008-03-28
- changed default for "last message repeated n times", which is now
  off by default
- implemented backward compatibility commandline option parsing
- automatically generated compatibility config lines are now also
  logged so that a user can diagnose problems with them
- added compatibility mode for -a, -o and -p options
- compatibility mode processing finished
- changed default file output format to include high-precision timestamps
- added a buid-in template for previous syslogd file format
- added new $ActionFileDefaultTemplate directive
- added support for high-precision timestamps when receiving legacy
  syslog messages
- added new $ActionForwardDefaultTemplate directive
- added new $ActionGSSForwardDefaultTemplate directive
- added build-in templates for easier configuration
- bugfix: fixed small memory leak in tcpclt.c
- bugfix: fixed small memory leak in template regular expressions
- bugfix: regular expressions inside property replacer did not work
  properly
- bugfix: QHOUR and HHOUR properties were wrongly calculated
- bugfix: fixed memory leaks in stream class and imfile
- bugfix: $ModDir did invalid bounds checking, potential overlow in
  dbgprintf() - thanks to varmojfekoj for the patch
- bugfix: -t and -g legacy options max number of sessions had a wrong
  and much too high value
---------------------------------------------------------------------------
Version 3.12.4 (rgerhards), 2008-03-25
- Greatly enhanced rsyslogd's file write performance by disabling
  file syncing capability of output modules by default. This
  feature is usually not required, not useful and an extreme performance
  hit (both to rsyslogd as well as the system at large). Unfortunately,
  most users enable it by default, because it was most intuitive to enable
  it in plain old sysklogd syslog.conf format. There is now the
  $ActionFileEnableSync config setting which must be enabled in order to
  support syncing. By default it is off. So even if the old-format config
  lines request syncing, it is not done unless explicitely enabled. I am
  sure this is a very useful change and not a risk at all. I need to think
  if I undo it under compatibility mode, but currently this does not
  happen (I fear a lot of lazy users will run rsyslogd in compatibility
  mode, again bringing up this performance problem...).
- added flow control options to other input sources
- added $HHOUR and $QHOUR system properties - can be used for half- and
  quarter-hour logfile rotation
- changed queue's discard severities default value to 8 (do not discard)
  to prevent unintentional message loss
- removed a no-longer needed callback from the output module 
  interface. Results in reduced code complexity.
- bugfix/doc: removed no longer supported -h option from man page
- bugfix: imklog leaked several hundered KB on each HUP. Thanks to
  varmojfekoj for the patch
- bugfix: potential segfault on module unload. Thanks to varmojfekoj for
  the patch
- bugfix: fixed some minor memory leaks
- bugfix: fixed some slightly invalid memory accesses
- bugfix: internally generated messages had "FROMHOST" property not set
---------------------------------------------------------------------------
Version 3.12.3 (rgerhards), 2008-03-18
- added advanced flow control for congestion cases (mode depending on message
  source and its capablity to be delayed without bad side effects)
- bugfix: $ModDir should not be reset on $ResetConfig - this can cause a lot
  of confusion and there is no real good reason to do so. Also conflicts with
  the new -M option and environment setting.
- bugfix: TCP and GSSAPI framing mode variable was uninitialized, leading to
  wrong framing (caused, among others, interop problems)
- bugfix: TCP (and GSSAPI) octet-counted frame did not work correctly in all
  situations. If the header was split across two packet reads, it was invalidly
  processed, causing loss or modification of messages.
- bugfix: memory leak in imfile
- bugfix: duplicate public symbol in omfwd and omgssapi could lead to
  segfault. thanks to varmojfekoj for the patch.
- bugfix: rsyslogd aborted on sigup - thanks to varmojfekoj for the patch
- some more internal cleanup ;)
- begun relp modules, but these are not functional yet
- Greatly enhanced rsyslogd's file write performance by disabling
  file syncing capability of output modules by default. This
  feature is usually not required, not useful and an extreme performance
  hit (both to rsyslogd as well as the system at large). Unfortunately,
  most users enable it by default, because it was most intuitive to enable
  it in plain old sysklogd syslog.conf format. There is now a new config
  setting which must be enabled in order to support syncing. By default it
  is off. So even if the old-format config lines request syncing, it is
  not done unless explicitely enabled. I am sure this is a very useful
  change and not a risk at all. I need to think if I undo it under
  compatibility mode, but currently this does not happen (I fear a lot of
  lazy users will run rsyslogd in compatibility mode, again bringing up
  this performance problem...).
---------------------------------------------------------------------------
Version 3.12.2 (rgerhards), 2008-03-13
- added RSYSLOGD_MODDIR environment variable
- added -M rsyslogd option (allows to specify module directory location)
- converted net.c into a loadable library plugin
- bugfix: debug module now survives unload of loadable module when
  printing out function call data
- bugfix: not properly initialized data could cause several segfaults if
  there were errors in the config file - thanks to varmojfekoj for the patch
- bugfix: rsyslogd segfaulted when imfile read an empty line - thanks
  to Johnny Tan for an excellent bug report
- implemented dynamic module unload capability (not visible to end user)
- some more internal cleanup
- bugfix: imgssapi segfaulted under some conditions; this fix is actually
  not just a fix but a change in the object model. Thanks to varmojfekoj
  for providing the bug report, an initial fix and lots of good discussion
  that lead to where we finally ended up.
- improved session recovery when outbound tcp connection breaks, reduces
  probability of message loss at the price of a highly unlikely potential
  (single) message duplication
---------------------------------------------------------------------------
Version 3.12.1 (rgerhards), 2008-03-06
- added library plugins, which can be automatically loaded
- bugfix: actions were not correctly retried; caused message loss
- changed module loader to automatically add ".so" suffix if not
  specified (over time, this shall also ease portability of config
  files)
- improved debugging support; debug runtime options can now be set via
  an environment variable
- bugfix: removed debugging code that I forgot to remove before releasing
  3.12.0 (does not cause harm and happened only during startup)
- added support for the MonitorWare syslog MIB to omsnmp
- internal code improvements (more code converted into classes)
- internal code reworking of the imtcp/imgssapi module
- added capability to ignore client-provided timestamp on unix sockets and
  made this mode the default; this was needed, as some programs (e.g. sshd)
  log with inconsistent timezone information, what messes up the local
  logs (which by default don't even contain time zone information). This
  seems to be consistent with what sysklogd did for the past four years.
  Alternate behaviour may be desirable if gateway-like processes send
  messages via the local log slot - in this case, it can be enabled
  via the $InputUnixListenSocketIgnoreMsgTimestamp and
  $SystemLogSocketIgnoreMsgTimestamp config directives
- added ability to compile on HP UX; verified that imudp worked on HP UX;
  however, we are still in need of people trying out rsyslogd on HP UX,
  so it can not yet be assumed it runs there
- improved session recovery when outbound tcp connection breaks, reduces
  probability of message loss at the price of a highly unlikely potential
  (single) message duplication
---------------------------------------------------------------------------
Version 3.12.0 (rgerhards), 2008-02-28
- added full expression support for filters; filters can now contain
  arbitrary complex boolean, string and arithmetic expressions
---------------------------------------------------------------------------
Version 3.11.6 (rgerhards), 2008-02-27
- bugfix: gssapi libraries were still linked to rsyslog core, what should
  no longer be necessary. Applied fix by Michael Biebl to solve this.
- enabled imgssapi to be loaded side-by-side with imtcp
- added InputGSSServerPermitPlainTCP config directive
- split imgssapi source code somewhat from imtcp
- bugfix: queue cancel cleanup handler could be called with
  invalid pointer if dequeue failed
- bugfix: rsyslogd segfaulted on second SIGHUP
  tracker: http://bugzilla.adiscon.com/show_bug.cgi?id=38
- improved stability of queue engine
- bugfix: queue disk file were not properly persisted when 
  immediately after closing an output file rsyslog was stopped
  or huped (the new output file open must NOT have happend at
  that point) - this lead to a sparse and invalid queue file
  which could cause several problems to the engine (unpredictable
  results). This situation should have happened only in very
  rare cases. tracker: http://bugzilla.adiscon.com/show_bug.cgi?id=40
- bugfix: during queue shutdown, an assert invalidly triggered when
  the primary queue's DA worker was terminated while the DA queue's
  regular worker was still executing. This could result in a segfault
  during shutdown.
  tracker: http://bugzilla.adiscon.com/show_bug.cgi?id=41
- bugfix: queue properties sizeOnDisk, bytesRead were persisted to 
  disk with wrong data type (long instead of int64) - could cause
  problems on 32 bit machines
- bugfix: queue aborted when it was shut down, DA-enabled, DA mode
  was just initiated but not fully initialized (a race condition)
- bugfix: imfile could abort under extreme stress conditions
  (when it was terminated before it could open all of its
  to be monitored files)
- applied patch from varmojfekoj to fix an issue with compatibility 
  mode and default module directories (many thanks!):
  I've also noticed a bug in the compatibility code; the problem is that 
  options are parsed before configuration file so options which need a 
  module to be loaded will currently ignore any $moddir directive. This 
  can be fixed by moving legacyOptsHook() after config file parsing. 
  (see the attached patch) This goes against the logical order of 
  processing, but the legacy options are only few and it doesn't seem to 
  be a problem.
- bugfix: object property deserializer did not handle negative numbers
---------------------------------------------------------------------------
Version 3.11.5 (rgerhards), 2008-02-25
- new imgssapi module, changed imtcp module - this enables to load/package
  GSSAPI support separately - thanks to varmojfekoj for the patch
- compatibility mode (the -c option series) is now at least partly
  completed - thanks to varmojfekoj for the patch
- documentation for imgssapi and imtcp added
- duplicate $ModLoad's for the same module are now detected and
  rejected -- thanks to varmojfekoj for the patch
---------------------------------------------------------------------------
Version 3.11.4 (rgerhards), 2008-02-21
- bugfix: debug.html was missing from release tarball - thanks to Michael
  Biebl for bringing this to my attention
- some internal cleanup on the stringbuf object calling interface
- general code cleanup and further modularization
- $MainMessageQueueDiscardSeverity can now also handle textual severities
  (previously only integers)
- bugfix: message object was not properly synchronized when the 
  main queue had a single thread and non-direct action queues were used
- some documentation improvements
---------------------------------------------------------------------------
Version 3.11.3 (rgerhards), 2008-02-18
- fixed a bug in imklog which lead to duplicate message content in
  kernel logs
- added support for better plugin handling in libdbi (we contributed
  a patch to do that, we just now need to wait for the next libdbi
  version)
- bugfix: fixed abort when invalid template was provided to an action
  bug http://bugzilla.adiscon.com/show_bug.cgi?id=4
- re-instantiated SIGUSR1 function; added SIGUSR2 to generate debug
  status output
- added some documentation on runtime-debug settings
- slightly improved man pages for novice users
---------------------------------------------------------------------------
Version 3.11.2 (rgerhards), 2008-02-15
- added the capability to monitor text files and process their content
  as syslog messages (including forwarding)
- added support for libdbi, a database abstraction layer. rsyslog now
  also supports the following databases via dbi drivers:
  * Firebird/Interbase
  * FreeTDS (access to MS SQL Server and Sybase)
  * SQLite/SQLite3
  * Ingres (experimental)
  * mSQL (experimental)
  * Oracle (experimental)
  Additional drivers may be provided by the libdbi-drivers project, which
  can be used by rsyslog as soon as they become available.
- removed some left-over unnecessary dbgprintf's (cluttered screen,
  cosmetic)
- doc bugfix: html documentation for omsnmp was missing
---------------------------------------------------------------------------
Version 3.11.1 (rgerhards), 2008-02-12
- SNMP trap sender added thanks to Andre Lorbach (omsnmp)
- added input-plugin interface specification in form of a (copy) template
  input module
- applied documentation fix by Michael Biebl -- many thanks!
- bugfix: immark did not have MARK flags set...
- added x-info field to rsyslogd startup/shutdown message. Hopefully
  points users to right location for further info (many don't even know
  they run rsyslog ;))
- bugfix: trailing ":" of tag was lost while parsing legacy syslog messages
  without timestamp - thanks to Anders Blomdell for providing a patch!
- fixed a bug in stringbuf.c related to STRINGBUF_TRIM_ALLOCSIZE, which
  wasn't supposed to be used with rsyslog. Put a warning message up that
  tells this feature is not tested and probably not worth the effort.
  Thanks to Anders Blomdell fro bringing this to our attention
- somewhat improved performance of string buffers
- fixed bug that caused invalid treatment of tabs (HT) in rsyslog.conf
- bugfix: setting for $EscapeCopntrolCharactersOnReceive was not 
  properly initialized
- clarified usage of space-cc property replacer option
- improved abort diagnostic handler
- some initial effort for malloc/free runtime debugging support
- bugfix: using dynafile actions caused rsyslogd abort
- fixed minor man errors thanks to Michael Biebl
---------------------------------------------------------------------------
Version 3.11.0 (rgerhards), 2008-01-31
- implemented queued actions
- implemented simple rate limiting for actions
- implemented deliberate discarding of lower priority messages over higher
  priority ones when a queue runs out of space
- implemented disk quotas for disk queues
- implemented the $ActionResumeRetryCount config directive
- added $ActionQueueFilename config directive
- added $ActionQueueSize config directive
- added $ActionQueueHighWaterMark config directive
- added $ActionQueueLowWaterMark config directive
- added $ActionQueueDiscardMark config directive
- added $ActionQueueDiscardSeverity config directive
- added $ActionQueueCheckpointInterval config directive
- added $ActionQueueType config directive
- added $ActionQueueWorkerThreads config directive
- added $ActionQueueTimeoutshutdown config directive
- added $ActionQueueTimeoutActionCompletion config directive
- added $ActionQueueTimeoutenQueue config directive
- added $ActionQueueTimeoutworkerThreadShutdown config directive
- added $ActionQueueWorkerThreadMinimumMessages config directive
- added $ActionQueueMaxFileSize config directive
- added $ActionQueueSaveonShutdown config directive
- addded $ActionQueueDequeueSlowdown config directive
- addded $MainMsgQueueDequeueSlowdown config directive
- bugfix: added forgotten docs to package
- improved debugging support
- fixed a bug that caused $MainMsgQueueCheckpointInterval to work incorrectly
- when a long-running action needs to be cancelled on shutdown, the message
  that was processed by it is now preserved. This finishes support for
  guaranteed delivery of messages (if the output supports it, of course)
- fixed bug in output module interface, see
  http://sourceforge.net/tracker/index.php?func=detail&aid=1881008&group_id=123448&atid=696552
- changed the ommysql output plugin so that the (lengthy) connection
  initialization now takes place in message processing. This works much
  better with the new queued action mode (fast startup)
- fixed a bug that caused a potential hang in file and fwd output module
  varmojfekoj provided the patch - many thanks!
- bugfixed stream class offset handling on 32bit platforms
---------------------------------------------------------------------------
Version 3.10.3 (rgerhards), 2008-01-28
- fixed a bug with standard template definitions (not a big deal) - thanks
  to varmojfekoj for spotting it
- run-time instrumentation added
- implemented disk-assisted queue mode, which enables on-demand disk
  spooling if the queue's in-memory queue is exhausted
- implemented a dynamic worker thread pool for processing incoming
  messages; workers are started and shut down as need arises
- implemented a run-time instrumentation debug package
- implemented the $MainMsgQueueSaveOnShutdown config directive
- implemented the $MainMsgQueueWorkerThreadMinimumMessages config directive
- implemented the $MainMsgQueueTimeoutWorkerThreadShutdown config directive
---------------------------------------------------------------------------
Version 3.10.2 (rgerhards), 2008-01-14
- added the ability to keep stop rsyslogd without the need to drain
  the main message queue. In disk queue mode, rsyslog continues to
  run from the point where it stopped. In case of a system failure, it
  continues to process messages from the last checkpoint.
- fixed a bug that caused a segfault on startup when no $WorkDir directive
  was specified in rsyslog.conf
- provided more fine-grain control over shutdown timeouts and added a
  way to specify the enqueue timeout when the main message queue is full
- implemented $MainMsgQueueCheckpointInterval config directive
- implemented $MainMsgQueueTimeoutActionCompletion config directive
- implemented $MainMsgQueueTimeoutEnqueue config directive
- implemented $MainMsgQueueTimeoutShutdown config directive
---------------------------------------------------------------------------
Version 3.10.1 (rgerhards), 2008-01-10
- implemented the "disk" queue mode. However, it currently is of very
  limited use, because it does not support persistence over rsyslogd
  runs. So when rsyslogd is stopped, the queue is drained just as with
  the in-memory queue modes. Persistent queues will be a feature of
  the next release.
- performance-optimized string class, should bring an overall improvement
- fixed a memory leak in imudp -- thanks to varmojfekoj for the patch
- fixed a race condition that could lead to a rsyslogd hang when during
  HUP or termination
- done some doc updates
- added $WorkDirectory config directive
- added $MainMsgQueueFileName config directive
- added $MainMsgQueueMaxFileSize config directive
---------------------------------------------------------------------------
Version 3.10.0 (rgerhards), 2008-01-07
- implemented input module interface and initial input modules
- enhanced threading for input modules (each on its own thread now)
- ability to bind UDP listeners to specific local interfaces/ports and
  ability to run multiple of them concurrently
- added ability to specify listen IP address for UDP syslog server
- license changed to GPLv3
- mark messages are now provided by loadble module immark
- rklogd is no longer provided. Its functionality has now been taken over
  by imklog, a loadable input module. This offers a much better integration
  into rsyslogd and makes sure that the kernel logger process is brought
  up and down at the appropriate times
- enhanced $IncludeConfig directive to support wildcard characters
  (thanks to Michael Biebl)
- all inputs are now implemented as loadable plugins
- enhanced threading model: each input module now runs on its own thread
- enhanced message queue which now supports different queueing methods
  (among others, this can be used for performance fine-tuning)
- added a large number of new configuration directives for the new
  input modules
- enhanced multi-threading utilizing a worker thread pool for the
  main message queue
- compilation without pthreads is no longer supported
- much cleaner code due to new objects and removal of single-threading
  mode
---------------------------------------------------------------------------
Version 2.0.8 V2-STABLE (rgerhards), 2008-??-??
- bugfix: ompgsql did not detect problems in sql command execution
  this could cause loss of messages. The handling was correct if the
  connection broke, but not if there was a problem with statement
  execution. The most probable case for such a case would be invalid
  sql inside the template, and this is now much easier to diagnose.
- doc bugfix: default for $DirCreateMode incorrectly stated
---------------------------------------------------------------------------
Version 2.0.7 V2-STABLE (rgerhards), 2008-04-14
- bugfix: the default for $DirCreateMode was 0644, and as such wrong.
  It has now been changed to 0700. For some background, please see
  http://lists.adiscon.net/pipermail/rsyslog/2009-April/001986.html
- bugfix: "$CreateDirs off" also disabled file creation
  Thanks to William Tisater for analyzing this bug and providing a patch.
  The actual code change is heavily based on William's patch.
- bugfix: memory leak in ompgsql
  Thanks to Ken for providing the patch
- bugfix: potential memory leak in msg.c
  This one did not surface yet and the issue was actually found due to
  a problem in v4 - but better fix it here, too
---------------------------------------------------------------------------
Version 2.0.6 V2-STABLE (rgerhards), 2008-08-07
- bugfix: memory leaks in rsyslogd, primarily in singlethread mode
  Thanks to Frederico Nunez for providing the fix
- bugfix: copy&paste error lead to dangling if - this caused a very minor
  issue with re-formatting a RFC3164 date when the message was invalidly
  formatted and had a colon immediately after the date. This was in the
  code for some years (even v1 had it) and I think it never had any
  effect at all in practice. Though, it should be fixed - but definitely
  nothing to worry about.
---------------------------------------------------------------------------
Version 2.0.6 V2-STABLE (rgerhards), 2008-08-07
- bugfix: IPv6 addresses could not be specified in forwarding actions
  New syntax @[addr]:port introduced to enable that. Root problem was IPv6
  addresses contain colons. (backport from 3.21.3)
---------------------------------------------------------------------------
Version 2.0.5 STABLE (rgerhards), 2008-05-15
- bugfix: regular expressions inside property replacer did not work
  properly
- adapted to liblogging 0.7.1+
---------------------------------------------------------------------------
Version 2.0.4 STABLE (rgerhards), 2008-03-27
- bugfix: internally generated messages had "FROMHOST" property not set
- bugfix: continue parsing if tag is oversize (discard oversize part) - thanks
  to mclaughlin77@gmail.com for the patch
- added $HHOUR and $QHOUR system properties - can be used for half- and
  quarter-hour logfile rotation
---------------------------------------------------------------------------
Version 2.0.3 STABLE (rgerhards), 2008-03-12
- bugfix: setting for $EscapeCopntrolCharactersOnReceive was not 
  properly initialized
- bugfix: resolved potential segfault condition on HUP (extremely
  unlikely to happen in practice), for details see tracker:
  http://bugzilla.adiscon.com/show_bug.cgi?id=38
- improved the man pages a bit - thanks to Michael Biebl for the patch
- bugfix: not properly initialized data could cause several segfaults if
  there were errors in the config file - thanks to varmojfekoj for the patch
---------------------------------------------------------------------------
Version 2.0.2 STABLE (rgerhards), 2008-02-12
- fixed a bug that could cause invalid string handling via strerror_r
  varmojfekoj provided the patch - many thanks!
- added x-info field to rsyslogd startup/shutdown message. Hopefully
  points users to right location for further info (many don't even know
  they run rsyslog ;))
- bugfix: suspended actions were not always properly resumed
  varmojfekoj provided the patch - many thanks!
- bugfix: errno could be changed during mark processing, leading to
  invalid error messages when processing inputs. Thank to varmojfekoj for
  pointing out this problem.
- bugfix: trailing ":" of tag was lost while parsing legacy syslog messages
  without timestamp - thanks to Anders Blomdell for providing a patch!
- bugfix (doc): misspelled config directive, invalid signal info
- applied some doc fixes from Michel Biebl and cleaned up some no longer
  needed files suggested by him
- cleaned up stringbuf.c to fix an annoyance reported by Anders Blomdell
- fixed bug that caused invalid treatment of tabs (HT) in rsyslog.conf
---------------------------------------------------------------------------
Version 2.0.1 STABLE (rgerhards), 2008-01-24
- fixed a bug in integer conversion - but this function was never called,
  so it is not really a useful bug fix ;)
- fixed a bug with standard template definitions (not a big deal) - thanks
  to varmojfekoj for spotting it
- fixed a bug that caused a potential hang in file and fwd output module
  varmojfekoj provided the patch - many thanks!
---------------------------------------------------------------------------
Version 2.0.0 STABLE (rgerhards), 2008-01-02
- re-release of 1.21.2 as STABLE with no modifications except some
  doc updates
---------------------------------------------------------------------------
Version 1.21.2 (rgerhards), 2007-12-28
- created a gss-api output module. This keeps GSS-API code and
  TCP/UDP code separated. It is also important for forward-
  compatibility with v3. Please note that this change breaks compatibility
  with config files created for 1.21.0 and 1.21.1 - this was considered
  acceptable.
- fixed an error in forwarding retry code (could lead to message corruption
  but surfaced very seldom)
- increased portability for older platforms (AI_NUMERICSERV moved)
- removed socket leak in omfwd.c
- cross-platform patch for GSS-API compile problem on some platforms
  thanks to darix for the patch!
---------------------------------------------------------------------------
Version 1.21.1 (rgerhards), 2007-12-23
- small doc fix for $IncludeConfig
- fixed a bug in llDestroy()
- bugfix: fixing memory leak when message queue is full and during
  parsing. Thanks to varmojfekoj for the patch.
- bugfix: when compiled without network support, unix sockets were
  not properply closed
- bugfix: memory leak in cfsysline.c/doGetWord() fixed
---------------------------------------------------------------------------
Version 1.21.0 (rgerhards), 2007-12-19
- GSS-API support for syslog/TCP connections was added. Thanks to
  varmojfekoj for providing the patch with this functionality
- code cleanup
- enhanced $IncludeConfig directive to support wildcard filenames
- changed some multithreading synchronization
---------------------------------------------------------------------------
Version 1.20.1 (rgerhards), 2007-12-12
- corrected a debug setting that survived release. Caused TCP connections
  to be retried unnecessarily often.
- When a hostname ACL was provided and DNS resolution for that name failed,
  ACL processing was stopped at that point. Thanks to mildew for the patch.
  Fedora Bugzilla: http://bugzilla.redhat.com/show_bug.cgi?id=395911
- fixed a potential race condition, see link for details:
  http://rgerhards.blogspot.com/2007/12/rsyslog-race-condition.html
  Note that the probability of problems from this bug was very remote
- fixed a memory leak that happend when PostgreSQL date formats were
  used
---------------------------------------------------------------------------
Version 1.20.0 (rgerhards), 2007-12-07
- an output module for postgres databases has been added. Thanks to
  sur5r for contributing this code
- unloading dynamic modules has been cleaned up, we now have a
  real implementation and not just a dummy "good enough for the time
  being".
- enhanced platform independence - thanks to Bartosz Kuzma and Michael
  Biebl for their very useful contributions
- some general code cleanup (including warnings on 64 platforms, only)
---------------------------------------------------------------------------
Version 1.19.12 (rgerhards), 2007-12-03
- cleaned up the build system (thanks to Michael Biebl for the patch)
- fixed a bug where ommysql was still not compiled with -pthread option
---------------------------------------------------------------------------
Version 1.19.11 (rgerhards), 2007-11-29
- applied -pthread option to build when building for multi-threading mode
  hopefully solves an issue with segfaulting
---------------------------------------------------------------------------
Version 1.19.10 (rgerhards), 2007-10-19
- introdcued the new ":modulename:" syntax for calling module actions
  in selector lines; modified ommysql to support it. This is primarily
  an aid for further modules and a prequisite to actually allow third
  party modules to be created.
- minor fix in slackware startup script, "-r 0" is now "-r0"
- updated rsyslogd doc set man page; now in html format
- undid creation of a separate thread for the main loop -- this did not
  turn out to be needed or useful, so reduce complexity once again.
- added doc fixes provided by Michael Biebl - thanks
---------------------------------------------------------------------------
Version 1.19.9 (rgerhards), 2007-10-12
- now packaging system which again contains all components in a single
  tarball
- modularized main() a bit more, resulting in less complex code
- experimentally added an additional thread - will see if that affects
  the segfault bug we experience on some platforms. Note that this change
  is scheduled to be removed again later.
---------------------------------------------------------------------------
Version 1.19.8 (rgerhards), 2007-09-27
- improved repeated message processing
- applied patch provided by varmojfekoj to support building ommysql
  in its own way (now also resides in a plugin subdirectory);
  ommysql is now a separate package
- fixed a bug in cvthname() that lead to message loss if part
  of the source hostname would have been dropped
- created some support for distributing ommysql together with the
  main rsyslog package. I need to re-think it in the future, but
  for the time being the current mode is best. I now simply include
  one additional tarball for ommysql inside the main distribution.
  I look forward to user feedback on how this should be done best. In the
  long term, a separate project should be spawend for ommysql, but I'd
  like to do that only after the plugin interface is fully stable (what
  it is not yet).
---------------------------------------------------------------------------
Version 1.19.7 (rgerhards), 2007-09-25
- added code to handle situations where senders send us messages ending with
  a NUL character. It is now simply removed. This also caused trailing LF
  reduction to fail, when it was followed by such a NUL. This is now also
  handled.
- replaced some non-thread-safe function calls by their thread-safe
  counterparts
- fixed a minor memory leak that occured when the %APPNAME% property was
  used (I think nobody used that in practice)
- fixed a bug that caused signal handlers in cvthname() not to be restored when
  a malicious pointer record was detected and processing of the message been
  stopped for that reason (this should be really rare and can not be related
  to the segfault bug we are hunting).
- fixed a bug in cvthname that lead to passing a wrong parameter - in
  practice, this had no impact.
- general code cleanup (e.g. compiler warnings, comments)
---------------------------------------------------------------------------
Version 1.19.6 (rgerhards), 2007-09-11
- applied patch by varmojfekoj to change signal handling to the new
  sigaction API set (replacing the depreciated signal() calls and its
  friends.
- fixed a bug that in --enable-debug mode caused an assertion when the
  discard action was used
- cleaned up compiler warnings
- applied patch by varmojfekoj to FIX a bug that could cause 
  segfaults if empty properties were processed using modifying
  options (e.g. space-cc, drop-cc)
- fixed man bug: rsyslogd supports -l option
---------------------------------------------------------------------------
Version 1.19.5 (rgerhards), 2007-09-07
- changed part of the CStr interface so that better error tracking
  is provided and the calling sequence is more intuitive (there were
  invalid calls based on a too-weired interface)
- (hopefully) fixed some remaining bugs rooted in wrong use of 
  the CStr class. These could lead to program abort.
- applied patch by varmojfekoj two fix two potential segfault situations
- added $ModDir config directive
- modified $ModLoad so that an absolute path may be specified as
  module name (e.g. /rsyslog/ommysql.so)
---------------------------------------------------------------------------
Version 1.19.4 (rgerhards/varmojfekoj), 2007-09-04
- fixed a number of small memory leaks - thanks varmojfekoj for patching
- fixed an issue with CString class that could lead to rsyslog abort
  in tplToString() - thanks varmojfekoj for patching
- added a man-version of the config file documenation - thanks to Michel
  Samia for providing the man file
- fixed bug: a template like this causes an infinite loop:
  $template opts,"%programname:::a,b%"
  thanks varmojfekoj for the patch
- fixed bug: case changing options crash freeing the string pointer
  because they modify it: $template opts2,"%programname::1:lowercase%"
  thanks varmojfekoj for the patch
---------------------------------------------------------------------------
Version 1.19.3 (mmeckelein/varmojfekoj), 2007-08-31
- small mem leak fixed (after calling parseSelectorAct) - Thx varmojkekoj
- documentation section "Regular File" und "Blocks" updated
- solved an issue with dynamic file generation - Once again many thanks
  to varmojfekoj
- the negative selector for program name filter (Blocks) does not work as
  expected - Thanks varmojfekoj for patching
- added forwarding information to sysklogd (requires special template)
  to config doc
---------------------------------------------------------------------------
Version 1.19.2 (mmeckelein/varmojfekoj), 2007-08-28
- a specifically formed message caused a segfault - Many thanks varmojfekoj
  for providing a patch
- a typo and a weird condition are fixed in msg.c - Thanks again
  varmojfekoj 
- on file creation the file was always owned by root:root. This is fixed
  now - Thanks ypsa for solving this issue
---------------------------------------------------------------------------
Version 1.19.1 (mmeckelein), 2007-08-22
- a bug that caused a high load when a TCP/UDP connection was closed is 
  fixed now - Thanks mildew for solving this issue
- fixed a bug which caused a segfault on reinit - Thx varmojfekoj for the
  patch
- changed the hardcoded module path "/lib/rsyslog" to $(pkglibdir) in order
  to avoid trouble e.g. on 64 bit platforms (/lib64) - many thanks Peter
  Vrabec and darix, both provided a patch for solving this issue
- enhanced the unloading of modules - thanks again varmojfekoj
- applied a patch from varmojfekoj which fixes various little things in
  MySQL output module
---------------------------------------------------------------------------
Version 1.19.0 (varmojfekoj/rgerhards), 2007-08-16
- integrated patch from varmojfekoj to make the mysql module a loadable one
  many thanks for the patch, MUCH appreciated
---------------------------------------------------------------------------
Version 1.18.2 (rgerhards), 2007-08-13
- fixed a bug in outchannel code that caused templates to be incorrectly
  parsed
- fixed a bug in ommysql that caused a wrong ";template" missing message
- added some code for unloading modules; not yet fully complete (and we do
  not yet have loadable modules, so this is no problem)
- removed debian subdirectory by request of a debian packager (this is a special
  subdir for debian and there is also no point in maintaining it when there
  is a debian package available - so I gladly did this) in some cases
- improved overall doc quality (some pages were quite old) and linked to
  more of the online resources.
- improved /contrib/delete_mysql script by adding a host option and some
  other minor modifications
---------------------------------------------------------------------------
Version 1.18.1 (rgerhards), 2007-08-08
- applied a patch from varmojfekoj which solved a potential segfault
  of rsyslogd on HUP
- applied patch from Michel Samia to fix compilation when the pthreads
  feature is disabled
- some code cleanup (moved action object to its own file set)
- add config directive $MainMsgQueueSize, which now allows to configure the
  queue size dynamically
- all compile-time settings are now shown in rsyslogd -v, not just the
  active ones
- enhanced performance a little bit more
- added config file directive $ActionResumeInterval
- fixed a bug that prevented compilation under debian sid
- added a contrib directory for user-contributed useful things
---------------------------------------------------------------------------
Version 1.18.0 (rgerhards), 2007-08-03
- rsyslog now supports fallback actions when an action did not work. This
  is a great feature e.g. for backup database servers or backup syslog
  servers
- modified rklogd to only change the console log level if -c is specified
- added feature to use multiple actions inside a single selector
- implemented $ActionExecOnlyWhenPreviousIsSuspended config directive
- error messages during startup are now spit out to the configured log
  destinations
---------------------------------------------------------------------------
Version 1.17.6 (rgerhards), 2007-08-01
- continued to work on output module modularization - basic stage of
  this work is now FINISHED
- fixed bug in OMSRcreate() - always returned SR_RET_OK
- fixed a bug that caused ommysql to always complain about missing
  templates
- fixed a mem leak in OMSRdestruct - freeing the object itself was
  forgotten - thanks to varmojfekoj for the patch
- fixed a memory leak in syslogd/init() that happend when the config
  file could not be read - thanks to varmojfekoj for the patch
- fixed insufficient memory allocation in addAction() and its helpers.
  The initial fix and idea was developed by mildew, I fine-tuned
  it a bit. Thanks a lot for the fix, I'd probably had pulled out my
  hair to find the bug...
- added output of config file line number when a parsing error occured
- fixed bug in objomsr.c that caused program to abort in debug mode with
  an invalid assertion (in some cases)
- fixed a typo that caused the default template for MySQL to be wrong.
  thanks to mildew for catching this.
- added configuration file command $DebugPrintModuleList and
  $DebugPrintCfSysLineHandlerList
- fixed an invalid value for the MARK timer - unfortunately, there was
  a testing aid left in place. This resulted in quite frequent MARK messages
- added $IncludeConfig config directive
- applied a patch from mildew to prevent rsyslogd from freezing under heavy
  load. This could happen when the queue was full. Now, we drop messages
  but rsyslogd remains active.
---------------------------------------------------------------------------
Version 1.17.5 (rgerhards), 2007-07-30
- continued to work on output module modularization
- fixed a missing file bug - thanks to Andrea Montanari for reporting
  this problem
- fixed a problem with shutting down the worker thread and freeing the
  selector_t list - this caused messages to be lost, because the
  message queue was not properly drained before the selectors got
  destroyed.
---------------------------------------------------------------------------
Version 1.17.4 (rgerhards), 2007-07-27
- continued to work on output module modularization
- fixed a situation where rsyslogd could create zombie processes
  thanks to mildew for the patch
- applied patch from Michel Samia to fix compilation when NOT
  compiled for pthreads
---------------------------------------------------------------------------
Version 1.17.3 (rgerhards), 2007-07-25
- continued working on output module modularization
- fixed a bug that caused rsyslogd to segfault on exit (and
  probably also on HUP), when there was an unsent message in a selector
  that required forwarding and the dns lookup failed for that selector
  (yes, it was pretty unlikely to happen;))
  thanks to varmojfekoj <varmojfekoj@gmail.com> for the patch
- fixed a memory leak in config file parsing and die()
  thanks to varmojfekoj <varmojfekoj@gmail.com> for the patch
- rsyslogd now checks on startup if it is capable to performa any work
  at all. If it cant, it complains and terminates
  thanks to Michel Samia for providing the patch!
- fixed a small memory leak when HUPing syslogd. The allowed sender
  list now gets freed. thanks to mildew for the patch.
- changed the way error messages in early startup are logged. They
  now do no longer use the syslogd code directly but are rather
  send to stderr.
---------------------------------------------------------------------------
Version 1.17.2 (rgerhards), 2007-07-23
- made the port part of the -r option optional. Needed for backward
  compatibility with sysklogd
- replaced system() calls with something more reasonable. Please note that
  this might break compatibility with some existing configuration files.
  We accept this in favour of the gained security.
- removed a memory leak that could occur if timegenerated was used in
  RFC 3164 format in templates
- did some preparation in msg.c for advanced multithreading - placed the
  hooks, but not yet any active code
- worked further on modularization
- added $ModLoad MySQL (dummy) config directive
- added DropTrailingLFOnReception config directive
---------------------------------------------------------------------------
Version 1.17.1 (rgerhards), 2007-07-20
- fixed a bug that caused make install to install rsyslogd and rklogd under
  the wrong names
- fixed bug that caused $AllowedSenders to handle IPv6 scopes incorrectly;
  also fixed but that could grabble $AllowedSender wildcards. Thanks to
  mildew@gmail.com for the patch
- minor code cleanup - thanks to Peter Vrabec for the patch
- fixed minimal memory leak on HUP (caused by templates)
  thanks to varmojfekoj <varmojfekoj@gmail.com> for the patch
- fixed another memory leak on HUPing and on exiting rsyslogd
  again thanks to varmojfekoj <varmojfekoj@gmail.com> for the patch
- code cleanup (removed compiler warnings)
- fixed portability bug in configure.ac - thanks to Bartosz Kuźma for patch
- moved msg object into its own file set
- added the capability to continue trying to write log files when the
  file system is full. Functionality based on patch by Martin Schulze
  to sysklogd package.
---------------------------------------------------------------------------
Version 1.17.0 (RGer), 2007-07-17
- added $RepeatedLineReduction config parameter
- added $EscapeControlCharactersOnReceive config parameter
- added $ControlCharacterEscapePrefix config parameter
- added $DirCreateMode config parameter
- added $CreateDirs config parameter
- added $DebugPrintTemplateList config parameter
- added $ResetConfigVariables config parameter
- added $FileOwner config parameter
- added $FileGroup config parameter
- added $DirOwner config parameter
- added $DirGroup config parameter
- added $FailOnChownFailure config parameter
- added regular expression support to the filter engine
  thanks to Michel Samia for providing the patch!
- enhanced $AllowedSender functionality. Credits to mildew@gmail.com for
  the patch doing that
  - added IPv6 support
  - allowed DNS hostnames
  - allowed DNS wildcard names
- added new option $DropMsgsWithMaliciousDnsPTRRecords
- added autoconf so that rfc3195d, rsyslogd and klogd are stored to /sbin
- added capability to auto-create directories with dynaFiles
---------------------------------------------------------------------------
Version 1.16.0 (RGer/Peter Vrabec), 2007-07-13 - The Friday, 13th Release ;)
- build system switched to autotools
- removed SYSV preprocessor macro use, replaced with autotools equivalents
- fixed a bug that caused rsyslogd to segfault when TCP listening was
  disabled and it terminated
- added new properties "syslogfacility-text" and "syslogseverity-text"
  thanks to varmojfekoj <varmojfekoj@gmail.com> for the patch
- added the -x option to disable hostname dns reslution
  thanks to varmojfekoj <varmojfekoj@gmail.com> for the patch
- begun to better modularize syslogd.c - this is an ongoing project; moved
  type definitions to a separate file
- removed some now-unused fields from struct filed
- move file size limit fields in struct field to the "right spot" (the file
  writing part of the union - f_un.f_file)
- subdirectories linux and solaris are no longer part of the distribution
  package. This is not because we cease support for them, but there are no
  longer any files in them after the move to autotools
---------------------------------------------------------------------------
Version 1.15.1 (RGer), 2007-07-10
- fixed a bug that caused a dynaFile selector to stall when there was
  an open error with one file 
- improved template processing for dynaFiles; templates are now only
  looked up during initialization - speeds up processing
- optimized memory layout in struct filed when compiled with MySQL
  support
- fixed a bug that caused compilation without SYSLOG_INET to fail
- re-enabled the "last message repeated n times" feature. This
  feature was not taken care of while rsyslogd evolved from sysklogd
  and it was more or less defunct. Now it is fully functional again.
- added system properties: $NOW, $YEAR, $MONTH, $DAY, $HOUR, $MINUTE
- fixed a bug in iovAsString() that caused a memory leak under stress
  conditions (most probably memory shortage). This was unlikely to
  ever happen, but it doesn't hurt doing it right
- cosmetic: defined type "uchar", change all unsigned chars to uchar
---------------------------------------------------------------------------
Version 1.15.0 (RGer), 2007-07-05
- added ability to dynamically generate file names based on templates
  and thus properties. This was a much-requested feature. It makes
  life easy when it e.g. comes to splitting files based on the sender
  address.
- added $umask and $FileCreateMode config file directives
- applied a patch from Bartosz Kuzma to compile cleanly under NetBSD
- checks for extra (unexpected) characters in system config file lines
  have been added
- added IPv6 documentation - was accidently missing from CVS
- begun to change char to unsigned char
---------------------------------------------------------------------------
Version 1.14.2 (RGer), 2007-07-03
** this release fixes all known nits with IPv6 **
- restored capability to do /etc/service lookup for "syslog"
  service when -r 0 was given
- documented IPv6 handling of syslog messages
- integrate patch from Bartosz Kuźma to make rsyslog compile under
  Solaris again (the patch replaced a strndup() call, which is not
  available under Solaris
- improved debug logging when waiting on select
- updated rsyslogd man page with new options (-46A)
---------------------------------------------------------------------------
Version 1.14.1 (RGer/Peter Vrabec), 2007-06-29
- added Peter Vrabec's patch for IPv6 TCP
- prefixed all messages send to stderr in rsyslogd with "rsyslogd: "
---------------------------------------------------------------------------
Version 1.14.0 (RGer/Peter Vrabec), 2007-06-28
- Peter Vrabec provided IPv6 for rsyslog, so we are now IPv6 enabled
  IPv6 Support is currently for UDP only, TCP is to come soon.
  AllowedSender configuration does not yet work for IPv6.
- fixed code in iovCreate() that broke C's strict aliasing rules 
- fixed some char/unsigned char differences that forced the compiler
  to spit out warning messages
- updated the Red Hat init script to fix a known issue (thanks to
  Peter Vrabec)
---------------------------------------------------------------------------
Version 1.13.5 (RGer), 2007-06-22
- made the TCP session limit configurable via command line switch
  now -t <port>,<max sessions>
- added man page for rklogd(8) (basically a copy from klogd, but now
  there is one...)
- fixed a bug that caused internal messages (e.g. rsyslogd startup) to
  appear without a tag.
- removed a minor memory leak that occurred when TAG processing requalified
  a HOSTNAME to be a TAG (and a TAG already was set).
- removed potential small memory leaks in MsgSet***() functions. There
  would be a leak if a property was re-set, something that happened
  extremely seldom.
---------------------------------------------------------------------------
Version 1.13.4 (RGer), 2007-06-18
- added a new property "PRI-text", which holds the PRI field in
  textual form (e.g. "syslog.info")
- added alias "syslogseverity" for "syslogpriority", which is a
  misleading property name that needs to stay for historical
  reasons (and backward-compatility)
- added doc on how to record PRI value in log file
- enhanced signal handling in klogd, including removal of an unsafe
  call to the logging system during signal handling
---------------------------------------------------------------------------
Version 1.13.3 (RGer), 2007-06-15
- create a version of syslog.c from scratch. This is now
  - highly optimized for rsyslog
  - removes an incompatible license problem as the original
    version had a BSD license with advertising clause
  - fixed in the regard that rklogd will continue to work when
    rsysogd has been restarted (the original version, as well
    as sysklogd, will remain silent then)
  - solved an issue with an extra NUL char at message end that the
    original version had
- applied some changes to klogd to care for the new interface
- fixed a bug in syslogd.c which prevented compiling under debian
---------------------------------------------------------------------------
Version 1.13.2 (RGer), 2007-06-13
- lib order in makefile patched to facilitate static linking - thanks
  to Bennett Todd for providing the patch
- Integrated a patch from Peter Vrabec (pvrabec@redheat.com):
  - added klogd under the name of rklogd (remove dependency on
    original sysklogd package
  - createDB.sql now in UTF
  - added additional config files for use on Red Hat
---------------------------------------------------------------------------
Version 1.13.1 (RGer), 2007-02-05
- changed the listen backlog limit to a more reasonable value based on
  the maximum number of TCP connections configurd (10% + 5) - thanks to Guy
  Standen for the hint (actually, the limit was 5 and that was a 
  left-over from early testing).
- fixed a bug in makefile which caused DB-support to be disabled when
  NETZIP support was enabled
- added the -e option to allow transmission of every message to remote
  hosts (effectively turns off duplicate message suppression)
- (somewhat) improved memory consumption when compiled with MySQL support
- looks like we fixed an incompatibility with MySQL 5.x and above software
  At least in one case, the remote server name was destroyed, leading to 
  a connection failure. The new, improved code does not have this issue and
  so we see this as solved (the new code is generally somewhat better, so
  there is a good chance we fixed this incompatibility).
---------------------------------------------------------------------------
Version 1.13.0 (RGer), 2006-12-19
- added '$' as ToPos proptery replacer specifier - means "up to the
  end of the string"
- property replacer option "escape-cc", "drop-cc" and "space-cc"  added
- changed the handling of \0 characters inside syslog messages. We now
  consistently escape them to "#000". This is somewhat recommended in
  the draft-ietf-syslog-protocol-19 draft. While the real recomendation
  is to not escape any characters at all, we can not do this without
  considerable modification of the code. So we escape it to "#000", which
  is consistent with a sample found in the Internet-draft.
- removed message glue logic (see printchopped() comment for details)
  Also caused removal of parts table and thus some improvements in
  memory usage.
- changed the default MAXLINE to 2048 to take care of recent syslog
  standardization efforts (can easily be changed in syslogd.c)
- added support for byte-counted TCP syslog messages (much like
  syslog-transport-tls-05 Internet Draft). This was necessary to
  support compression over TCP.
- added support for receiving compressed syslog messages
- added support for sending compressed syslog messages
- fixed a bug where the last message in a syslog/tcp stream was
  lost if it was not properly terminated by a LF character
---------------------------------------------------------------------------
Version 1.12.3 (RGer), 2006-10-04
- implemented some changes to support Solaris (but support is not
  yet complete)
- commented out (via #if 0) some methods that are currently not being use
  but should be kept for further us
- added (interim) -u 1 option to turn off hostname and tag parsing
- done some modifications to better support Fedora
- made the field delimiter inside property replace configurable via
  template
- fixed a bug in property replacer: if fields were used, the delimitor
  became part of the field. Up until now, this was barely noticable as 
  the delimiter as TAB only and thus invisible to a human. With other
  delimiters available now, it quickly showed up. This bug fix might cause
  some grief to existing installations if they used the extra TAB for
  whatever reasons - sorry folks... Anyhow, a solution is easy: just add
  a TAB character contstant into your template. Thus, there has no attempt
  been made to do this in a backwards-compatible way.
---------------------------------------------------------------------------
Version 1.12.2 (RGer), 2006-02-15
- fixed a bug in the RFC 3339 date formatter. An extra space was added
  after the actual timestamp
- added support for providing high-precision RFC3339 timestamps for
  (rsyslogd-)internally-generated messages
- very (!) experimental support for syslog-protocol internet draft
  added (the draft is experimental, the code is solid ;))
- added support for field-extracting in the property replacer
- enhanced the legacy-syslog parser so that it can interpret messages
  that do not contain a TIMESTAMP
- fixed a bug that caused the default socket (usually /dev/log) to be
  opened even when -o command line option was given
- fixed a bug in the Debian sample startup script - it caused rsyslogd
  to listen to remote requests, which it shouldn't by default
---------------------------------------------------------------------------
Version 1.12.1 (RGer), 2005-11-23
- made multithreading work with BSD. Some signal-handling needed to be
  restructured. Also, there might be a slight delay of up to 10 seconds
  when huping and terminating rsyslogd under BSD
- fixed a bug where a NULL-pointer was passed to printf() in logmsg().
- fixed a bug during "make install" where rc3195d was not installed
  Thanks to Bennett Todd for spotting this.
- fixed a bug where rsyslogd dumped core when no TAG was found in the
  received message
- enhanced message parser so that it can deal with missing hostnames
  in many cases (may not be totally fail-safe)
- fixed a bug where internally-generated messages did not have the correct
  TAG
---------------------------------------------------------------------------
Version 1.12.0 (RGer), 2005-10-26
- moved to a multi-threaded design. single-threading is still optionally
  available. Multi-threading is experimental!
- fixed a potential race condition. In the original code, marking was done
  by an alarm handler, which could lead to all sorts of bad things. This
  has been changed now. See comments in syslogd.c/domark() for details.
- improved debug output for property-based filters
- not a code change, but: I have checked all exit()s to make sure that
  none occurs once rsyslogd has started up. Even in unusual conditions
  (like low-memory conditions) rsyslogd somehow remains active. Of course,
  it might loose a message or two, but at least it does not abort and it
  can also recover when the condition no longer persists.
- fixed a bug that could cause loss of the last message received
  immediately before rsyslogd was terminated.
- added comments on thread-safety of global variables in syslogd.c
- fixed a small bug: spurios printf() when TCP syslog was used
- fixed a bug that causes rsyslogd to dump core on termination when one
  of the selector lines did not receive a message during the run (very
  unlikely)
- fixed an one-too-low memory allocation in the TCP sender. Could result
  in rsyslogd dumping core.
- fixed a bug with regular expression support (thanks to Andres Riancho)
- a little bit of code restructuring (especially main(), which was
  horribly large)
---------------------------------------------------------------------------
Version 1.11.1 (RGer), 2005-10-19
- support for BSD-style program name and host blocks
- added a new property "programname" that can be used in templates
- added ability to specify listen port for rfc3195d
- fixed a bug that rendered the "startswith" comparison operation
  unusable.
- changed more functions to "static" storage class to help compiler
  optimize (should have been static in the first place...)
- fixed a potential memory leak in the string buffer class destructor.
  As the destructur was previously never called, the leak did not actually
  appear.
- some internal restructuring in anticipation/preparation of minimal
  multi-threading support
- rsyslogd still shares some code with the sysklogd project. Some patches
  for this shared code have been brought over from the sysklogd CVS.
---------------------------------------------------------------------------
Version 1.11.0 (RGer), 2005-10-12
- support for receiving messages via RFC 3195; added rfc3195d for that
  purpose
- added an additional guard to prevent rsyslogd from aborting when the
  2gb file size limit is hit. While a user can configure rsyslogd to
  handle such situations, it would abort if that was not done AND large
  file support was not enabled (ok, this is hopefully an unlikely scenario)
- fixed a bug that caused additional Unix domain sockets to be incorrectly
  processed - could lead to message loss in extreme cases
---------------------------------------------------------------------------
Version 1.10.2 (RGer), 2005-09-27
- added comparison operations in property-based filters:
  * isequal
  * startswith
- added ability to negate all property-based filter comparison operations
  by adding a !-sign right in front of the operation name
- added the ability to specify remote senders for UDP and TCP
  received messages. Allows to block all but well-known hosts
- changed the $-config line directives to be case-INsensitive
- new command line option -w added: "do not display warnings if messages
  from disallowed senders are received"
- fixed a bug that caused rsyslogd to dump core when the compare value
  was not quoted in property-based filters
- fixed a bug in the new CStr compare function which lead to invalid
  results (fortunately, this function was not yet used widely)
- added better support for "debugging" rsyslog.conf property filters
  (only if -d switch is given)
- changed some function definitions to static, which eventually enables
  some compiler optimizations
- fixed a bug in MySQL code; when a SQL error occured, rsyslogd could
  run in a tight loop. This was due to invalid sequence of error reporting
  and is now fixed.
---------------------------------------------------------------------------
Version 1.10.1 (RGer), 2005-09-23
- added the ability to execute a shell script as an action.
  Thanks to Bjoern Kalkbrenner for providing the code!
- fixed a bug in the MySQL code; due to the bug the automatic one-time
  retry after an error did not happen - this lead to error message in
  cases where none should be seen (e.g. after a MySQL restart)
- fixed a security issue with SQL-escaping in conjunction with
  non-(SQL-)standard MySQL features.
---------------------------------------------------------------------------
Version 1.10.0 (RGer), 2005-09-20
  REMINDER: 1.10 is the first unstable version if the 1.x series!
- added the capability to filter on any property in selector lines
  (not just facility and priority)
- changed stringbuf into a new counted string class
- added support for a "discard" action. If a selector line with
  discard (~ character) is found, no selector lines *after* that
  line will be processed.
- thanks to Andres Riancho, regular expression support has been
  added to the template engine
- added the FROMHOST property in the template processor, which could
  previously not be obtained. Thanks to Cristian Testa for pointing
  this out and even providing a fix.
- added display of compile-time options to -v output
- performance improvement for production build - made some checks
  to happen only during debug mode
- fixed a problem with compiling on SUSE and - while doing so - removed
  the socket call to set SO_BSDCOMPAT in cases where it is obsolete.
---------------------------------------------------------------------------
Version 1.0.4 (RGer), 2006-02-01
- a small but important fix: the tcp receiver had two forgotten printf's
  in it that caused a lot of unnecessary output to stdout. This was
  important enough to justify a new release
---------------------------------------------------------------------------
Version 1.0.3 (RGer), 2005-11-14
- added an additional guard to prevent rsyslogd from aborting when the
  2gb file size limit is hit. While a user can configure rsyslogd to
  handle such situations, it would abort if that was not done AND large
  file support was not enabled (ok, this is hopefully an unlikely scenario)
- fixed a bug that caused additional Unix domain sockets to be incorrectly
  processed - could lead to message loss in extreme cases
- applied some patches available from the sysklogd project to code
  shared from there
- fixed a bug that causes rsyslogd to dump core on termination when one
  of the selector lines did not receive a message during the run (very
  unlikely)
- fixed an one-too-low memory allocation in the TCP sender. Could result
  in rsyslogd dumping core.
- fixed a bug in the TCP sender that caused the retry logic to fail
  after an error or receiver overrun
- fixed a bug in init() that could lead to dumping core
- fixed a bug that could lead to dumping core when no HOSTNAME or no TAG
  was present in the syslog message
---------------------------------------------------------------------------
Version 1.0.2 (RGer), 2005-10-05
- fixed an issue with MySQL error reporting. When an error occured,
  the MySQL driver went into an endless loop (at least in most cases).
---------------------------------------------------------------------------
Version 1.0.1 (RGer), 2005-09-23
- fixed a security issue with SQL-escaping in conjunction with
  non-(SQL-)standard MySQL features.
---------------------------------------------------------------------------
Version 1.0.0 (RGer), 2005-09-12
- changed install doc to cover daily cron scripts - a trouble source
- added rc script for slackware (provided by Chris Elvidge - thanks!) 
- fixed a really minor bug in usage() - the -r option was still
  reported as without the port parameter
---------------------------------------------------------------------------
Version 0.9.8 (RGer), 2005-09-05
- made startup and shutdown message more consistent and included the
  pid, so that they can be easier correlated. Used syslog-protocol
  structured data format for this purpose.
- improved config info in startup message, now tells not only
  if it is listening remote on udp, but also for tcp. Also includes
  the port numbers. The previous startup message was misleading, because
  it did not say "remote reception" if rsyslogd was only listening via
  tcp (but not via udp).
- added a "how can you help" document to the doc set
---------------------------------------------------------------------------
Version 0.9.7 (RGer), 2005-08-15
- some of the previous doc files (like INSTALL) did not properly
  reflect the changes to the build process and the new doc. Fixed
  that.
- changed syslogd.c so that when compiled without database support,
  an error message is displayed when a database action is detected
  in the config file (previously this was used as an user rule ;))
- fixed a bug in the os-specific Makefiles which caused MySQL
  support to not be compiled, even if selected
---------------------------------------------------------------------------
Version 0.9.6 (RGer), 2005-08-09
- greatly enhanced documentation. Now available in html format in
  the "doc" folder and FreeBSD. Finally includes an install howto.
- improved MySQL error messages a little - they now show up as log
  messages, too (formerly only in debug mode)
- added the ability to specify the listen port for udp syslog.
  WARNING: This introduces an incompatibility. Formerly, udp
  syslog was enabled by the -r command line option. Now, it is
  "-r [port]", which is consistent with the tcp listener. However,
  just -r will now return an error message.
- added sample startup scripts for Debian and FreeBSD
- added support for easy feature selection in the makefile. Un-
  fortunately, this also means I needed to spilt the make file
  for different OS and distros. There are some really bad syntax
  differences between FreeBSD and Linux make.
---------------------------------------------------------------------------
Version 0.9.5 (RGer), 2005-08-01
- the "semicolon bug" was actually not (fully) solved in 0.9.4. One
  part of the bug was solved, but another still existed. This one
  is fixed now, too.
- the "semicolon bug" actually turned out to be a more generic bug.
  It appeared whenever an invalid template name was given. With some
  selector actions, rsyslogd dumped core, with other it "just" had
  a small ressource leak with others all worked well. These anomalies
  are now fixed. Note that they only appeared during system initaliziation
  once the system was running, nothing bad happened.
- improved error reporting for template errors on startup. They are now
  shown on the console and the start-up tty. Formerly, they were only
  visible in debug mode.
- support for multiple instances of rsyslogd on a single machine added
- added new option "-o" --> omit local unix domain socket. This option
  enables rsyslogd NOT to listen to the local socket. This is most
  helpful when multiple instances of rsyslogd (or rsyslogd and another
  syslogd) shall run on a single system.
- added new option "-i <pidfile>" which allows to specify the pidfile.
  This is needed when multiple instances of rsyslogd are to be run.
- the new project home page is now online at www.rsyslog.com
---------------------------------------------------------------------------
Version 0.9.4 (RGer), 2005-07-25
- finally added the TCP sender. It now supports non-blocking mode, no
  longer disabling message reception during connect. As it is now, it
  is usable in production. The code could be more sophisticated, but
  I've kept it short in anticipation of the move to liblogging, which
  will lead to the removal of the code just written ;)
- the "exiting on signal..." message still had the "syslogd" name in 
  it. Changed this to "rsyslogd", as we do not have a large user base
  yet, this should pose no problem.
- fixed "the semiconlon" bug. rsyslogd dumped core if a write-db action
  was specified but no semicolon was given after the password (an empty
  template was ok, but the semicolon needed to be present).
- changed a default for traditional output format. During testing, it
  was seen that the timestamp written to file in default format was
  the time of message reception, not the time specified in the TIMESTAMP
  field of the message itself. Traditionally, the message TIMESTAMP is
  used and this has been changed now.
---------------------------------------------------------------------------
Version 0.9.3 (RGer), 2005-07-19
- fixed a bug in the message parser. In June, the RFC 3164 timestamp
  was not correctly parsed (yes, only in June and some other months,
  see the code comment to learn why...)
- added the ability to specify the destination port when forwarding
  syslog messages (both for TCP and UDP)
- added an very experimental TCP sender (activated by
  @@machine:port in config). This is not yet for production use. If
  the receiver is not alive, rsyslogd will wait quite some time until
  the connection request times out, which most probably leads to
  loss of incoming messages.

---------------------------------------------------------------------------
Version 0.9.2 (RGer), around 2005-07-06
- I intended to change the maxsupported message size to 32k to
  support IHE - but given the memory inefficiency in the usual use
  cases, I have not done this. I have, however, included very
  specific instructions on how to do this in the source code. I have
  also done some testing with 32k messages, so you can change the
  max size without taking too much risk.
- added a syslog/tcp receiver; we now can receive messages via
  plain tcp, but we can still send only via UDP. The syslog/tcp
  receiver is the primary enhancement of this release.
- slightly changed some error messages that contained a spurios \n at
  the end of the line (which gives empty lines in your log...)

---------------------------------------------------------------------------
Version 0.9.1 (RGer)
- fixed code so that it compiles without errors under FreeBSD
- removed now unused function "allocate_log()" from syslogd.c
- changed the make file so that it contains more defines for
  different environments (in the long term, we need a better
  system for disabling/enabling features...)
- changed some printf's printing off_t types to %lld and
  explicit (long long) casts. I tried to figure out the exact type,
  but did not succeed in this. In the worst case, ultra-large peta-
  byte files will now display funny informational messages on rollover,
  something I think we can live with for the neersion 3.11.2 (rgerhards), 2008-02-??
---------------------------------------------------------------------------
Version 3.11.1 (rgerhards), 2008-02-12
- SNMP trap sender added thanks to Andre Lorbach (omsnmp)
- added input-plugin interface specification in form of a (copy) template
  input module
- applied documentation fix by Michael Biebl -- many thanks!
- bugfix: immark did not have MARK flags set...
- added x-info field to rsyslogd startup/shutdown message. Hopefully
  points users to right location for further info (many don't even know
  they run rsyslog ;))
- bugfix: trailing ":" of tag was lost while parsing legacy syslog messages
  without timestamp - thanks to Anders Blomdell for providing a patch!
- fixed a bug in stringbuf.c related to STRINGBUF_TRIM_ALLOCSIZE, which
  wasn't supposed to be used with rsyslog. Put a warning message up that
  tells this feature is not tested and probably not worth the effort.
  Thanks to Anders Blomdell fro bringing this to our attention
- somewhat improved performance of string buffers
- fixed bug that caused invalid treatment of tabs (HT) in rsyslog.conf
- bugfix: setting for $EscapeCopntrolCharactersOnReceive was not 
  properly initialized
- clarified usage of space-cc property replacer option
- improved abort diagnostic handler
- some initial effort for malloc/free runtime debugging support
- bugfix: using dynafile actions caused rsyslogd abort
- fixed minor man errors thanks to Michael Biebl
---------------------------------------------------------------------------
Version 3.11.0 (rgerhards), 2008-01-31
- implemented queued actions
- implemented simple rate limiting for actions
- implemented deliberate discarding of lower priority messages over higher
  priority ones when a queue runs out of space
- implemented disk quotas for disk queues
- implemented the $ActionResumeRetryCount config directive
- added $ActionQueueFilename config directive
- added $ActionQueueSize config directive
- added $ActionQueueHighWaterMark config directive
- added $ActionQueueLowWaterMark config directive
- added $ActionQueueDiscardMark config directive
- added $ActionQueueDiscardSeverity config directive
- added $ActionQueueCheckpointInterval config directive
- added $ActionQueueType config directive
- added $ActionQueueWorkerThreads config directive
- added $ActionQueueTimeoutshutdown config directive
- added $ActionQueueTimeoutActionCompletion config directive
- added $ActionQueueTimeoutenQueue config directive
- added $ActionQueueTimeoutworkerThreadShutdown config directive
- added $ActionQueueWorkerThreadMinimumMessages config directive
- added $ActionQueueMaxFileSize config directive
- added $ActionQueueSaveonShutdown config directive
- addded $ActionQueueDequeueSlowdown config directive
- addded $MainMsgQueueDequeueSlowdown config directive
- bugfix: added forgotten docs to package
- improved debugging support
- fixed a bug that caused $MainMsgQueueCheckpointInterval to work incorrectly
- when a long-running action needs to be cancelled on shutdown, the message
  that was processed by it is now preserved. This finishes support for
  guaranteed delivery of messages (if the output supports it, of course)
- fixed bug in output module interface, see
  http://sourceforge.net/tracker/index.php?func=detail&aid=1881008&group_id=123448&atid=696552
- changed the ommysql output plugin so that the (lengthy) connection
  initialization now takes place in message processing. This works much
  better with the new queued action mode (fast startup)
- fixed a bug that caused a potential hang in file and fwd output module
  varmojfekoj provided the patch - many thanks!
- bugfixed stream class offset handling on 32bit platforms
---------------------------------------------------------------------------
Version 3.10.3 (rgerhards), 2008-01-28
- fixed a bug with standard template definitions (not a big deal) - thanks
  to varmojfekoj for spotting it
- run-time instrumentation added
- implemented disk-assisted queue mode, which enables on-demand disk
  spooling if the queue's in-memory queue is exhausted
- implemented a dynamic worker thread pool for processing incoming
  messages; workers are started and shut down as need arises
- implemented a run-time instrumentation debug package
- implemented the $MainMsgQueueSaveOnShutdown config directive
- implemented the $MainMsgQueueWorkerThreadMinimumMessages config directive
- implemented the $MainMsgQueueTimeoutWorkerThreadShutdown config directive
---------------------------------------------------------------------------
Version 3.10.2 (rgerhards), 2008-01-14
- added the ability to keep stop rsyslogd without the need to drain
  the main message queue. In disk queue mode, rsyslog continues to
  run from the point where it stopped. In case of a system failure, it
  continues to process messages from the last checkpoint.
- fixed a bug that caused a segfault on startup when no $WorkDir directive
  was specified in rsyslog.conf
- provided more fine-grain control over shutdown timeouts and added a
  way to specify the enqueue timeout when the main message queue is full
- implemented $MainMsgQueueCheckpointInterval config directive
- implemented $MainMsgQueueTimeoutActionCompletion config directive
- implemented $MainMsgQueueTimeoutEnqueue config directive
- implemented $MainMsgQueueTimeoutShutdown config directive
---------------------------------------------------------------------------
Version 3.10.1 (rgerhards), 2008-01-10
- implemented the "disk" queue mode. However, it currently is of very
  limited use, because it does not support persistence over rsyslogd
  runs. So when rsyslogd is stopped, the queue is drained just as with
  the in-memory queue modes. Persistent queues will be a feature of
  the next release.
- performance-optimized string class, should bring an overall improvement
- fixed a memory leak in imudp -- thanks to varmojfekoj for the patch
- fixed a race condition that could lead to a rsyslogd hang when during
  HUP or termination
- done some doc updates
- added $WorkDirectory config directive
- added $MainMsgQueueFileName config directive
- added $MainMsgQueueMaxFileSize config directive
---------------------------------------------------------------------------
Version 3.10.0 (rgerhards), 2008-01-07
- implemented input module interface and initial input modules
- enhanced threading for input modules (each on its own thread now)
- ability to bind UDP listeners to specific local interfaces/ports and
  ability to run multiple of them concurrently
- added ability to specify listen IP address for UDP syslog server
- license changed to GPLv3
- mark messages are now provided by loadble module immark
- rklogd is no longer provided. Its functionality has now been taken over
  by imklog, a loadable input module. This offers a much better integration
  into rsyslogd and makes sure that the kernel logger process is brought
  up and down at the appropriate times
- enhanced $IncludeConfig directive to support wildcard characters
  (thanks to Michael Biebl)
- all inputs are now implemented as loadable plugins
- enhanced threading model: each input module now runs on its own thread
- enhanced message queue which now supports different queueing methods
  (among others, this can be used for performance fine-tuning)
- added a large number of new configuration directives for the new
  input modules
- enhanced multi-threading utilizing a worker thread pool for the
  main message queue
- compilation without pthreads is no longer supported
- much cleaner code due to new objects and removal of single-threading
  mode
---------------------------------------------------------------------------
Version 2.0.1 STABLE (rgerhards), 2008-01-24
- fixed a bug in integer conversion - but this function was never called,
  so it is not really a useful bug fix ;)
- fixed a bug with standard template definitions (not a big deal) - thanks
  to varmojfekoj for spotting it
- fixed a bug that caused a potential hang in file and fwd output module
  varmojfekoj provided the patch - many thanks!
---------------------------------------------------------------------------
Version 2.0.0 STABLE (rgerhards), 2008-01-02
- re-release of 1.21.2 as STABLE with no modifications except some
  doc updates
---------------------------------------------------------------------------
Version 1.21.2 (rgerhards), 2007-12-28
- created a gss-api output module. This keeps GSS-API code and
  TCP/UDP code separated. It is also important for forward-
  compatibility with v3. Please note that this change breaks compatibility
  with config files created for 1.21.0 and 1.21.1 - this was considered
  acceptable.
- fixed an error in forwarding retry code (could lead to message corruption
  but surfaced very seldom)
- increased portability for older platforms (AI_NUMERICSERV moved)
- removed socket leak in omfwd.c
- cross-platform patch for GSS-API compile problem on some platforms
  thanks to darix for the patch!
---------------------------------------------------------------------------
Version 1.21.1 (rgerhards), 2007-12-23
- small doc fix for $IncludeConfig
- fixed a bug in llDestroy()
- bugfix: fixing memory leak when message queue is full and during
  parsing. Thanks to varmojfekoj for the patch.
- bugfix: when compiled without network support, unix sockets were
  not properply closed
- bugfix: memory leak in cfsysline.c/doGetWord() fixed
---------------------------------------------------------------------------
Version 1.21.0 (rgerhards), 2007-12-19
- GSS-API support for syslog/TCP connections was added. Thanks to
  varmojfekoj for providing the patch with this functionality
- code cleanup
- enhanced $IncludeConfig directive to support wildcard filenames
- changed some multithreading synchronization
---------------------------------------------------------------------------
Version 1.20.1 (rgerhards), 2007-12-12
- corrected a debug setting that survived release. Caused TCP connections
  to be retried unnecessarily often.
- When a hostname ACL was provided and DNS resolution for that name failed,
  ACL processing was stopped at that point. Thanks to mildew for the patch.
  Fedora Bugzilla: http://bugzilla.redhat.com/show_bug.cgi?id=395911
- fixed a potential race condition, see link for details:
  http://rgerhards.blogspot.com/2007/12/rsyslog-race-condition.html
  Note that the probability of problems from this bug was very remote
- fixed a memory leak that happend when PostgreSQL date formats were
  used
---------------------------------------------------------------------------
Version 1.20.0 (rgerhards), 2007-12-07
- an output module for postgres databases has been added. Thanks to
  sur5r for contributing this code
- unloading dynamic modules has been cleaned up, we now have a
  real implementation and not just a dummy "good enough for the time
  being".
- enhanced platform independence - thanks to Bartosz Kuzma and Michael
  Biebl for their very useful contributions
- some general code cleanup (including warnings on 64 platforms, only)
---------------------------------------------------------------------------
Version 1.19.12 (rgerhards), 2007-12-03
- cleaned up the build system (thanks to Michael Biebl for the patch)
- fixed a bug where ommysql was still not compiled with -pthread option
---------------------------------------------------------------------------
Version 1.19.11 (rgerhards), 2007-11-29
- applied -pthread option to build when building for multi-threading mode
  hopefully solves an issue with segfaulting
---------------------------------------------------------------------------
Version 1.19.10 (rgerhards), 2007-10-19
- introdcued the new ":modulename:" syntax for calling module actions
  in selector lines; modified ommysql to support it. This is primarily
  an aid for further modules and a prequisite to actually allow third
  party modules to be created.
- minor fix in slackware startup script, "-r 0" is now "-r0"
- updated rsyslogd doc set man page; now in html format
- undid creation of a separate thread for the main loop -- this did not
  turn out to be needed or useful, so reduce complexity once again.
- added doc fixes provided by Michael Biebl - thanks
---------------------------------------------------------------------------
Version 1.19.9 (rgerhards), 2007-10-12
- now packaging system which again contains all components in a single
  tarball
- modularized main() a bit more, resulting in less complex code
- experimentally added an additional thread - will see if that affects
  the segfault bug we experience on some platforms. Note that this change
  is scheduled to be removed again later.
---------------------------------------------------------------------------
Version 1.19.8 (rgerhards), 2007-09-27
- improved repeated message processing
- applied patch provided by varmojfekoj to support building ommysql
  in its own way (now also resides in a plugin subdirectory);
  ommysql is now a separate package
- fixed a bug in cvthname() that lead to message loss if part
  of the source hostname would have been dropped
- created some support for distributing ommysql together with the
  main rsyslog package. I need to re-think it in the future, but
  for the time being the current mode is best. I now simply include
  one additional tarball for ommysql inside the main distribution.
  I look forward to user feedback on how this should be done best. In the
  long term, a separate project should be spawend for ommysql, but I'd
  like to do that only after the plugin interface is fully stable (what
  it is not yet).
---------------------------------------------------------------------------
Version 1.19.7 (rgerhards), 2007-09-25
- added code to handle situations where senders send us messages ending with
  a NUL character. It is now simply removed. This also caused trailing LF
  reduction to fail, when it was followed by such a NUL. This is now also
  handled.
- replaced some non-thread-safe function calls by their thread-safe
  counterparts
- fixed a minor memory leak that occured when the %APPNAME% property was
  used (I think nobody used that in practice)
- fixed a bug that caused signal handlers in cvthname() not to be restored when
  a malicious pointer record was detected and processing of the message been
  stopped for that reason (this should be really rare and can not be related
  to the segfault bug we are hunting).
- fixed a bug in cvthname that lead to passing a wrong parameter - in
  practice, this had no impact.
- general code cleanup (e.g. compiler warnings, comments)
---------------------------------------------------------------------------
Version 1.19.6 (rgerhards), 2007-09-11
- applied patch by varmojfekoj to change signal handling to the new
  sigaction API set (replacing the depreciated signal() calls and its
  friends.
- fixed a bug that in --enable-debug mode caused an assertion when the
  discard action was used
- cleaned up compiler warnings
- applied patch by varmojfekoj to FIX a bug that could cause 
  segfaults if empty properties were processed using modifying
  options (e.g. space-cc, drop-cc)
- fixed man bug: rsyslogd supports -l option
---------------------------------------------------------------------------
Version 1.19.5 (rgerhards), 2007-09-07
- changed part of the CStr interface so that better error tracking
  is provided and the calling sequence is more intuitive (there were
  invalid calls based on a too-weired interface)
- (hopefully) fixed some remaining bugs rooted in wrong use of 
  the CStr class. These could lead to program abort.
- applied patch by varmojfekoj two fix two potential segfault situations
- added $ModDir config directive
- modified $ModLoad so that an absolute path may be specified as
  module name (e.g. /rsyslog/ommysql.so)
---------------------------------------------------------------------------
Version 1.19.4 (rgerhards/varmojfekoj), 2007-09-04
- fixed a number of small memory leaks - thanks varmojfekoj for patching
- fixed an issue with CString class that could lead to rsyslog abort
  in tplToString() - thanks varmojfekoj for patching
- added a man-version of the config file documenation - thanks to Michel
  Samia for providing the man file
- fixed bug: a template like this causes an infinite loop:
  $template opts,"%programname:::a,b%"
  thanks varmojfekoj for the patch
- fixed bug: case changing options crash freeing the string pointer
  because they modify it: $template opts2,"%programname::1:lowercase%"
  thanks varmojfekoj for the patch
---------------------------------------------------------------------------
Version 1.19.3 (mmeckelein/varmojfekoj), 2007-08-31
- small mem leak fixed (after calling parseSelectorAct) - Thx varmojkekoj
- documentation section "Regular File" und "Blocks" updated
- solved an issue with dynamic file generation - Once again many thanks
  to varmojfekoj
- the negative selector for program name filter (Blocks) does not work as
  expected - Thanks varmojfekoj for patching
- added forwarding information to sysklogd (requires special template)
  to config doc
---------------------------------------------------------------------------
Version 1.19.2 (mmeckelein/varmojfekoj), 2007-08-28
- a specifically formed message caused a segfault - Many thanks varmojfekoj
  for providing a patch
- a typo and a weird condition are fixed in msg.c - Thanks again
  varmojfekoj 
- on file creation the file was always owned by root:root. This is fixed
  now - Thanks ypsa for solving this issue
---------------------------------------------------------------------------
Version 1.19.1 (mmeckelein), 2007-08-22
- a bug that caused a high load when a TCP/UDP connection was closed is 
  fixed now - Thanks mildew for solving this issue
- fixed a bug which caused a segfault on reinit - Thx varmojfekoj for the
  patch
- changed the hardcoded module path "/lib/rsyslog" to $(pkglibdir) in order
  to avoid trouble e.g. on 64 bit platforms (/lib64) - many thanks Peter
  Vrabec and darix, both provided a patch for solving this issue
- enhanced the unloading of modules - thanks again varmojfekoj
- applied a patch from varmojfekoj which fixes various little things in
  MySQL output module
---------------------------------------------------------------------------
Version 1.19.0 (varmojfekoj/rgerhards), 2007-08-16
- integrated patch from varmojfekoj to make the mysql module a loadable one
  many thanks for the patch, MUCH appreciated
---------------------------------------------------------------------------
Version 1.18.2 (rgerhards), 2007-08-13
- fixed a bug in outchannel code that caused templates to be incorrectly
  parsed
- fixed a bug in ommysql that caused a wrong ";template" missing message
- added some code for unloading modules; not yet fully complete (and we do
  not yet have loadable modules, so this is no problem)
- removed debian subdirectory by request of a debian packager (this is a special
  subdir for debian and there is also no point in maintaining it when there
  is a debian package available - so I gladly did this) in some cases
- improved overall doc quality (some pages were quite old) and linked to
  more of the online resources.
- improved /contrib/delete_mysql script by adding a host option and some
  other minor modifications
---------------------------------------------------------------------------
Version 1.18.1 (rgerhards), 2007-08-08
- applied a patch from varmojfekoj which solved a potential segfault
  of rsyslogd on HUP
- applied patch from Michel Samia to fix compilation when the pthreads
  feature is disabled
- some code cleanup (moved action object to its own file set)
- add config directive $MainMsgQueueSize, which now allows to configure the
  queue size dynamically
- all compile-time settings are now shown in rsyslogd -v, not just the
  active ones
- enhanced performance a little bit more
- added config file directive $ActionResumeInterval
- fixed a bug that prevented compilation under debian sid
- added a contrib directory for user-contributed useful things
---------------------------------------------------------------------------
Version 1.18.0 (rgerhards), 2007-08-03
- rsyslog now supports fallback actions when an action did not work. This
  is a great feature e.g. for backup database servers or backup syslog
  servers
- modified rklogd to only change the console log level if -c is specified
- added feature to use multiple actions inside a single selector
- implemented $ActionExecOnlyWhenPreviousIsSuspended config directive
- error messages during startup are now spit out to the configured log
  destinations
---------------------------------------------------------------------------
Version 1.17.6 (rgerhards), 2007-08-01
- continued to work on output module modularization - basic stage of
  this work is now FINISHED
- fixed bug in OMSRcreate() - always returned SR_RET_OK
- fixed a bug that caused ommysql to always complain about missing
  templates
- fixed a mem leak in OMSRdestruct - freeing the object itself was
  forgotten - thanks to varmojfekoj for the patch
- fixed a memory leak in syslogd/init() that happend when the config
  file could not be read - thanks to varmojfekoj for the patch
- fixed insufficient memory allocation in addAction() and its helpers.
  The initial fix and idea was developed by mildew, I fine-tuned
  it a bit. Thanks a lot for the fix, I'd probably had pulled out my
  hair to find the bug...
- added output of config file line number when a parsing error occured
- fixed bug in objomsr.c that caused program to abort in debug mode with
  an invalid assertion (in some cases)
- fixed a typo that caused the default template for MySQL to be wrong.
  thanks to mildew for catching this.
- added configuration file command $DebugPrintModuleList and
  $DebugPrintCfSysLineHandlerList
- fixed an invalid value for the MARK timer - unfortunately, there was
  a testing aid left in place. This resulted in quite frequent MARK messages
- added $IncludeConfig config directive
- applied a patch from mildew to prevent rsyslogd from freezing under heavy
  load. This could happen when the queue was full. Now, we drop messages
  but rsyslogd remains active.
---------------------------------------------------------------------------
Version 1.17.5 (rgerhards), 2007-07-30
- continued to work on output module modularization
- fixed a missing file bug - thanks to Andrea Montanari for reporting
  this problem
- fixed a problem with shutting down the worker thread and freeing the
  selector_t list - this caused messages to be lost, because the
  message queue was not properly drained before the selectors got
  destroyed.
---------------------------------------------------------------------------
Version 1.17.4 (rgerhards), 2007-07-27
- continued to work on output module modularization
- fixed a situation where rsyslogd could create zombie processes
  thanks to mildew for the patch
- applied patch from Michel Samia to fix compilation when NOT
  compiled for pthreads
---------------------------------------------------------------------------
Version 1.17.3 (rgerhards), 2007-07-25
- continued working on output module modularization
- fixed a bug that caused rsyslogd to segfault on exit (and
  probably also on HUP), when there was an unsent message in a selector
  that required forwarding and the dns lookup failed for that selector
  (yes, it was pretty unlikely to happen;))
  thanks to varmojfekoj <varmojfekoj@gmail.com> for the patch
- fixed a memory leak in config file parsing and die()
  thanks to varmojfekoj <varmojfekoj@gmail.com> for the patch
- rsyslogd now checks on startup if it is capable to performa any work
  at all. If it cant, it complains and terminates
  thanks to Michel Samia for providing the patch!
- fixed a small memory leak when HUPing syslogd. The allowed sender
  list now gets freed. thanks to mildew for the patch.
- changed the way error messages in early startup are logged. They
  now do no longer use the syslogd code directly but are rather
  send to stderr.
---------------------------------------------------------------------------
Version 1.17.2 (rgerhards), 2007-07-23
- made the port part of the -r option optional. Needed for backward
  compatibility with sysklogd
- replaced system() calls with something more reasonable. Please note that
  this might break compatibility with some existing configuration files.
  We accept this in favour of the gained security.
- removed a memory leak that could occur if timegenerated was used in
  RFC 3164 format in templates
- did some preparation in msg.c for advanced multithreading - placed the
  hooks, but not yet any active code
- worked further on modularization
- added $ModLoad MySQL (dummy) config directive
- added DropTrailingLFOnReception config directive
---------------------------------------------------------------------------
Version 1.17.1 (rgerhards), 2007-07-20
- fixed a bug that caused make install to install rsyslogd and rklogd under
  the wrong names
- fixed bug that caused $AllowedSenders to handle IPv6 scopes incorrectly;
  also fixed but that could grabble $AllowedSender wildcards. Thanks to
  mildew@gmail.com for the patch
- minor code cleanup - thanks to Peter Vrabec for the patch
- fixed minimal memory leak on HUP (caused by templates)
  thanks to varmojfekoj <varmojfekoj@gmail.com> for the patch
- fixed another memory leak on HUPing and on exiting rsyslogd
  again thanks to varmojfekoj <varmojfekoj@gmail.com> for the patch
- code cleanup (removed compiler warnings)
- fixed portability bug in configure.ac - thanks to Bartosz Kuźma for patch
- moved msg object into its own file set
- added the capability to continue trying to write log files when the
  file system is full. Functionality based on patch by Martin Schulze
  to sysklogd package.
---------------------------------------------------------------------------
Version 1.17.0 (RGer), 2007-07-17
- added $RepeatedLineReduction config parameter
- added $EscapeControlCharactersOnReceive config parameter
- added $ControlCharacterEscapePrefix config parameter
- added $DirCreateMode config parameter
- added $CreateDirs config parameter
- added $DebugPrintTemplateList config parameter
- added $ResetConfigVariables config parameter
- added $FileOwner config parameter
- added $FileGroup config parameter
- added $DirOwner config parameter
- added $DirGroup config parameter
- added $FailOnChownFailure config parameter
- added regular expression support to the filter engine
  thanks to Michel Samia for providing the patch!
- enhanced $AllowedSender functionality. Credits to mildew@gmail.com for
  the patch doing that
  - added IPv6 support
  - allowed DNS hostnames
  - allowed DNS wildcard names
- added new option $DropMsgsWithMaliciousDnsPTRRecords
- added autoconf so that rfc3195d, rsyslogd and klogd are stored to /sbin
- added capability to auto-create directories with dynaFiles
---------------------------------------------------------------------------
Version 1.16.0 (RGer/Peter Vrabec), 2007-07-13 - The Friday, 13th Release ;)
- build system switched to autotools
- removed SYSV preprocessor macro use, replaced with autotools equivalents
- fixed a bug that caused rsyslogd to segfault when TCP listening was
  disabled and it terminated
- added new properties "syslogfacility-text" and "syslogseverity-text"
  thanks to varmojfekoj <varmojfekoj@gmail.com> for the patch
- added the -x option to disable hostname dns reslution
  thanks to varmojfekoj <varmojfekoj@gmail.com> for the patch
- begun to better modularize syslogd.c - this is an ongoing project; moved
  type definitions to a separate file
- removed some now-unused fields from struct filed
- move file size limit fields in struct field to the "right spot" (the file
  writing part of the union - f_un.f_file)
- subdirectories linux and solaris are no longer part of the distribution
  package. This is not because we cease support for them, but there are no
  longer any files in them after the move to autotools
---------------------------------------------------------------------------
Version 1.15.1 (RGer), 2007-07-10
- fixed a bug that caused a dynaFile selector to stall when there was
  an open error with one file 
- improved template processing for dynaFiles; templates are now only
  looked up during initialization - speeds up processing
- optimized memory layout in struct filed when compiled with MySQL
  support
- fixed a bug that caused compilation without SYSLOG_INET to fail
- re-enabled the "last message repeated n times" feature. This
  feature was not taken care of while rsyslogd evolved from sysklogd
  and it was more or less defunct. Now it is fully functional again.
- added system properties: $NOW, $YEAR, $MONTH, $DAY, $HOUR, $MINUTE
- fixed a bug in iovAsString() that caused a memory leak under stress
  conditions (most probably memory shortage). This was unlikely to
  ever happen, but it doesn't hurt doing it right
- cosmetic: defined type "uchar", change all unsigned chars to uchar
---------------------------------------------------------------------------
Version 1.15.0 (RGer), 2007-07-05
- added ability to dynamically generate file names based on templates
  and thus properties. This was a much-requested feature. It makes
  life easy when it e.g. comes to splitting files based on the sender
  address.
- added $umask and $FileCreateMode config file directives
- applied a patch from Bartosz Kuzma to compile cleanly under NetBSD
- checks for extra (unexpected) characters in system config file lines
  have been added
- added IPv6 documentation - was accidently missing from CVS
- begun to change char to unsigned char
---------------------------------------------------------------------------
Version 1.14.2 (RGer), 2007-07-03
** this release fixes all known nits with IPv6 **
- restored capability to do /etc/service lookup for "syslog"
  service when -r 0 was given
- documented IPv6 handling of syslog messages
- integrate patch from Bartosz Kuźma to make rsyslog compile under
  Solaris again (the patch replaced a strndup() call, which is not
  available under Solaris
- improved debug logging when waiting on select
- updated rsyslogd man page with new options (-46A)
---------------------------------------------------------------------------
Version 1.14.1 (RGer/Peter Vrabec), 2007-06-29
- added Peter Vrabec's patch for IPv6 TCP
- prefixed all messages send to stderr in rsyslogd with "rsyslogd: "
---------------------------------------------------------------------------
Version 1.14.0 (RGer/Peter Vrabec), 2007-06-28
- Peter Vrabec provided IPv6 for rsyslog, so we are now IPv6 enabled
  IPv6 Support is currently for UDP only, TCP is to come soon.
  AllowedSender configuration does not yet work for IPv6.
- fixed code in iovCreate() that broke C's strict aliasing rules 
- fixed some char/unsigned char differences that forced the compiler
  to spit out warning messages
- updated the Red Hat init script to fix a known issue (thanks to
  Peter Vrabec)
---------------------------------------------------------------------------
Version 1.13.5 (RGer), 2007-06-22
- made the TCP session limit configurable via command line switch
  now -t <port>,<max sessions>
- added man page for rklogd(8) (basically a copy from klogd, but now
  there is one...)
- fixed a bug that caused internal messages (e.g. rsyslogd startup) to
  appear without a tag.
- removed a minor memory leak that occurred when TAG processing requalified
  a HOSTNAME to be a TAG (and a TAG already was set).
- removed potential small memory leaks in MsgSet***() functions. There
  would be a leak if a property was re-set, something that happened
  extremely seldom.
---------------------------------------------------------------------------
Version 1.13.4 (RGer), 2007-06-18
- added a new property "PRI-text", which holds the PRI field in
  textual form (e.g. "syslog.info")
- added alias "syslogseverity" for "syslogpriority", which is a
  misleading property name that needs to stay for historical
  reasons (and backward-compatility)
- added doc on how to record PRI value in log file
- enhanced signal handling in klogd, including removal of an unsafe
  call to the logging system during signal handling
---------------------------------------------------------------------------
Version 1.13.3 (RGer), 2007-06-15
- create a version of syslog.c from scratch. This is now
  - highly optimized for rsyslog
  - removes an incompatible license problem as the original
    version had a BSD license with advertising clause
  - fixed in the regard that rklogd will continue to work when
    rsysogd has been restarted (the original version, as well
    as sysklogd, will remain silent then)
  - solved an issue with an extra NUL char at message end that the
    original version had
- applied some changes to klogd to care for the new interface
- fixed a bug in syslogd.c which prevented compiling under debian
---------------------------------------------------------------------------
Version 1.13.2 (RGer), 2007-06-13
- lib order in makefile patched to facilitate static linking - thanks
  to Bennett Todd for providing the patch
- Integrated a patch from Peter Vrabec (pvrabec@redheat.com):
  - added klogd under the name of rklogd (remove dependency on
    original sysklogd package
  - createDB.sql now in UTF
  - added additional config files for use on Red Hat
---------------------------------------------------------------------------
Version 1.13.1 (RGer), 2007-02-05
- changed the listen backlog limit to a more reasonable value based on
  the maximum number of TCP connections configurd (10% + 5) - thanks to Guy
  Standen for the hint (actually, the limit was 5 and that was a 
  left-over from early testing).
- fixed a bug in makefile which caused DB-support to be disabled when
  NETZIP support was enabled
- added the -e option to allow transmission of every message to remote
  hosts (effectively turns off duplicate message suppression)
- (somewhat) improved memory consumption when compiled with MySQL support
- looks like we fixed an incompatibility with MySQL 5.x and above software
  At least in one case, the remote server name was destroyed, leading to 
  a connection failure. The new, improved code does not have this issue and
  so we see this as solved (the new code is generally somewhat better, so
  there is a good chance we fixed this incompatibility).
---------------------------------------------------------------------------
Version 1.13.0 (RGer), 2006-12-19
- added '$' as ToPos proptery replacer specifier - means "up to the
  end of the string"
- property replacer option "escape-cc", "drop-cc" and "space-cc"  added
- changed the handling of \0 characters inside syslog messages. We now
  consistently escape them to "#000". This is somewhat recommended in
  the draft-ietf-syslog-protocol-19 draft. While the real recomendation
  is to not escape any characters at all, we can not do this without
  considerable modification of the code. So we escape it to "#000", which
  is consistent with a sample found in the Internet-draft.
- removed message glue logic (see printchopped() comment for details)
  Also caused removal of parts table and thus some improvements in
  memory usage.
- changed the default MAXLINE to 2048 to take care of recent syslog
  standardization efforts (can easily be changed in syslogd.c)
- added support for byte-counted TCP syslog messages (much like
  syslog-transport-tls-05 Internet Draft). This was necessary to
  support compression over TCP.
- added support for receiving compressed syslog messages
- added support for sending compressed syslog messages
- fixed a bug where the last message in a syslog/tcp stream was
  lost if it was not properly terminated by a LF character
---------------------------------------------------------------------------
Version 1.12.3 (RGer), 2006-10-04
- implemented some changes to support Solaris (but support is not
  yet complete)
- commented out (via #if 0) some methods that are currently not being use
  but should be kept for further us
- added (interim) -u 1 option to turn off hostname and tag parsing
- done some modifications to better support Fedora
- made the field delimiter inside property replace configurable via
  template
- fixed a bug in property replacer: if fields were used, the delimitor
  became part of the field. Up until now, this was barely noticable as 
  the delimiter as TAB only and thus invisible to a human. With other
  delimiters available now, it quickly showed up. This bug fix might cause
  some grief to existing installations if they used the extra TAB for
  whatever reasons - sorry folks... Anyhow, a solution is easy: just add
  a TAB character contstant into your template. Thus, there has no attempt
  been made to do this in a backwards-compatible way.
---------------------------------------------------------------------------
Version 1.12.2 (RGer), 2006-02-15
- fixed a bug in the RFC 3339 date formatter. An extra space was added
  after the actual timestamp
- added support for providing high-precision RFC3339 timestamps for
  (rsyslogd-)internally-generated messages
- very (!) experimental support for syslog-protocol internet draft
  added (the draft is experimental, the code is solid ;))
- added support for field-extracting in the property replacer
- enhanced the legacy-syslog parser so that it can interpret messages
  that do not contain a TIMESTAMP
- fixed a bug that caused the default socket (usually /dev/log) to be
  opened even when -o command line option was given
- fixed a bug in the Debian sample startup script - it caused rsyslogd
  to listen to remote requests, which it shouldn't by default
---------------------------------------------------------------------------
Version 1.12.1 (RGer), 2005-11-23
- made multithreading work with BSD. Some signal-handling needed to be
  restructured. Also, there might be a slight delay of up to 10 seconds
  when huping and terminating rsyslogd under BSD
- fixed a bug where a NULL-pointer was passed to printf() in logmsg().
- fixed a bug during "make install" where rc3195d was not installed
  Thanks to Bennett Todd for spotting this.
- fixed a bug where rsyslogd dumped core when no TAG was found in the
  received message
- enhanced message parser so that it can deal with missing hostnames
  in many cases (may not be totally fail-safe)
- fixed a bug where internally-generated messages did not have the correct
  TAG
---------------------------------------------------------------------------
Version 1.12.0 (RGer), 2005-10-26
- moved to a multi-threaded design. single-threading is still optionally
  available. Multi-threading is experimental!
- fixed a potential race condition. In the original code, marking was done
  by an alarm handler, which could lead to all sorts of bad things. This
  has been changed now. See comments in syslogd.c/domark() for details.
- improved debug output for property-based filters
- not a code change, but: I have checked all exit()s to make sure that
  none occurs once rsyslogd has started up. Even in unusual conditions
  (like low-memory conditions) rsyslogd somehow remains active. Of course,
  it might loose a message or two, but at least it does not abort and it
  can also recover when the condition no longer persists.
- fixed a bug that could cause loss of the last message received
  immediately before rsyslogd was terminated.
- added comments on thread-safety of global variables in syslogd.c
- fixed a small bug: spurios printf() when TCP syslog was used
- fixed a bug that causes rsyslogd to dump core on termination when one
  of the selector lines did not receive a message during the run (very
  unlikely)
- fixed an one-too-low memory allocation in the TCP sender. Could result
  in rsyslogd dumping core.
- fixed a bug with regular expression support (thanks to Andres Riancho)
- a little bit of code restructuring (especially main(), which was
  horribly large)
---------------------------------------------------------------------------
Version 1.11.1 (RGer), 2005-10-19
- support for BSD-style program name and host blocks
- added a new property "programname" that can be used in templates
- added ability to specify listen port for rfc3195d
- fixed a bug that rendered the "startswith" comparison operation
  unusable.
- changed more functions to "static" storage class to help compiler
  optimize (should have been static in the first place...)
- fixed a potential memory leak in the string buffer class destructor.
  As the destructur was previously never called, the leak did not actually
  appear.
- some internal restructuring in anticipation/preparation of minimal
  multi-threading support
- rsyslogd still shares some code with the sysklogd project. Some patches
  for this shared code have been brought over from the sysklogd CVS.
---------------------------------------------------------------------------
Version 1.11.0 (RGer), 2005-10-12
- support for receiving messages via RFC 3195; added rfc3195d for that
  purpose
- added an additional guard to prevent rsyslogd from aborting when the
  2gb file size limit is hit. While a user can configure rsyslogd to
  handle such situations, it would abort if that was not done AND large
  file support was not enabled (ok, this is hopefully an unlikely scenario)
- fixed a bug that caused additional Unix domain sockets to be incorrectly
  processed - could lead to message loss in extreme cases
---------------------------------------------------------------------------
Version 1.10.2 (RGer), 2005-09-27
- added comparison operations in property-based filters:
  * isequal
  * startswith
- added ability to negate all property-based filter comparison operations
  by adding a !-sign right in front of the operation name
- added the ability to specify remote senders for UDP and TCP
  received messages. Allows to block all but well-known hosts
- changed the $-config line directives to be case-INsensitive
- new command line option -w added: "do not display warnings if messages
  from disallowed senders are received"
- fixed a bug that caused rsyslogd to dump core when the compare value
  was not quoted in property-based filters
- fixed a bug in the new CStr compare function which lead to invalid
  results (fortunately, this function was not yet used widely)
- added better support for "debugging" rsyslog.conf property filters
  (only if -d switch is given)
- changed some function definitions to static, which eventually enables
  some compiler optimizations
- fixed a bug in MySQL code; when a SQL error occured, rsyslogd could
  run in a tight loop. This was due to invalid sequence of error reporting
  and is now fixed.
---------------------------------------------------------------------------
Version 1.10.1 (RGer), 2005-09-23
- added the ability to execute a shell script as an action.
  Thanks to Bjoern Kalkbrenner for providing the code!
- fixed a bug in the MySQL code; due to the bug the automatic one-time
  retry after an error did not happen - this lead to error message in
  cases where none should be seen (e.g. after a MySQL restart)
- fixed a security issue with SQL-escaping in conjunction with
  non-(SQL-)standard MySQL features.
---------------------------------------------------------------------------
Version 1.10.0 (RGer), 2005-09-20
  REMINDER: 1.10 is the first unstable version if the 1.x series!
- added the capability to filter on any property in selector lines
  (not just facility and priority)
- changed stringbuf into a new counted string class
- added support for a "discard" action. If a selector line with
  discard (~ character) is found, no selector lines *after* that
  line will be processed.
- thanks to Andres Riancho, regular expression support has been
  added to the template engine
- added the FROMHOST property in the template processor, which could
  previously not be obtained. Thanks to Cristian Testa for pointing
  this out and even providing a fix.
- added display of compile-time options to -v output
- performance improvement for production build - made some checks
  to happen only during debug mode
- fixed a problem with compiling on SUSE and - while doing so - removed
  the socket call to set SO_BSDCOMPAT in cases where it is obsolete.
---------------------------------------------------------------------------
Version 1.0.4 (RGer), 2006-02-01
- a small but important fix: the tcp receiver had two forgotten printf's
  in it that caused a lot of unnecessary output to stdout. This was
  important enough to justify a new release
---------------------------------------------------------------------------
Version 1.0.3 (RGer), 2005-11-14
- added an additional guard to prevent rsyslogd from aborting when the
  2gb file size limit is hit. While a user can configure rsyslogd to
  handle such situations, it would abort if that was not done AND large
  file support was not enabled (ok, this is hopefully an unlikely scenario)
- fixed a bug that caused additional Unix domain sockets to be incorrectly
  processed - could lead to message loss in extreme cases
- applied some patches available from the sysklogd project to code
  shared from there
- fixed a bug that causes rsyslogd to dump core on termination when one
  of the selector lines did not receive a message during the run (very
  unlikely)
- fixed an one-too-low memory allocation in the TCP sender. Could result
  in rsyslogd dumping core.
- fixed a bug in the TCP sender that caused the retry logic to fail
  after an error or receiver overrun
- fixed a bug in init() that could lead to dumping core
- fixed a bug that could lead to dumping core when no HOSTNAME or no TAG
  was present in the syslog message
---------------------------------------------------------------------------
Version 1.0.2 (RGer), 2005-10-05
- fixed an issue with MySQL error reporting. When an error occured,
  the MySQL driver went into an endless loop (at least in most cases).
---------------------------------------------------------------------------
Version 1.0.1 (RGer), 2005-09-23
- fixed a security issue with SQL-escaping in conjunction with
  non-(SQL-)standard MySQL features.
---------------------------------------------------------------------------
Version 1.0.0 (RGer), 2005-09-12
- changed install doc to cover daily cron scripts - a trouble source
- added rc script for slackware (provided by Chris Elvidge - thanks!) 
- fixed a really minor bug in usage() - the -r option was still
  reported as without the port parameter
---------------------------------------------------------------------------
Version 0.9.8 (RGer), 2005-09-05
- made startup and shutdown message more consistent and included the
  pid, so that they can be easier correlated. Used syslog-protocol
  structured data format for this purpose.
- improved config info in startup message, now tells not only
  if it is listening remote on udp, but also for tcp. Also includes
  the port numbers. The previous startup message was misleading, because
  it did not say "remote reception" if rsyslogd was only listening via
  tcp (but not via udp).
- added a "how can you help" document to the doc set
---------------------------------------------------------------------------
Version 0.9.7 (RGer), 2005-08-15
- some of the previous doc files (like INSTALL) did not properly
  reflect the changes to the build process and the new doc. Fixed
  that.
- changed syslogd.c so that when compiled without database support,
  an error message is displayed when a database action is detected
  in the config file (previously this was used as an user rule ;))
- fixed a bug in the os-specific Makefiles which caused MySQL
  support to not be compiled, even if selected
---------------------------------------------------------------------------
Version 0.9.6 (RGer), 2005-08-09
- greatly enhanced documentation. Now available in html format in
  the "doc" folder and FreeBSD. Finally includes an install howto.
- improved MySQL error messages a little - they now show up as log
  messages, too (formerly only in debug mode)
- added the ability to specify the listen port for udp syslog.
  WARNING: This introduces an incompatibility. Formerly, udp
  syslog was enabled by the -r command line option. Now, it is
  "-r [port]", which is consistent with the tcp listener. However,
  just -r will now return an error message.
- added sample startup scripts for Debian and FreeBSD
- added support for easy feature selection in the makefile. Un-
  fortunately, this also means I needed to spilt the make file
  for different OS and distros. There are some really bad syntax
  differences between FreeBSD and Linux make.
---------------------------------------------------------------------------
Version 0.9.5 (RGer), 2005-08-01
- the "semicolon bug" was actually not (fully) solved in 0.9.4. One
  part of the bug was solved, but another still existed. This one
  is fixed now, too.
- the "semicolon bug" actually turned out to be a more generic bug.
  It appeared whenever an invalid template name was given. With some
  selector actions, rsyslogd dumped core, with other it "just" had
  a small ressource leak with others all worked well. These anomalies
  are now fixed. Note that they only appeared during system initaliziation
  once the system was running, nothing bad happened.
- improved error reporting for template errors on startup. They are now
  shown on the console and the start-up tty. Formerly, they were only
  visible in debug mode.
- support for multiple instances of rsyslogd on a single machine added
- added new option "-o" --> omit local unix domain socket. This option
  enables rsyslogd NOT to listen to the local socket. This is most
  helpful when multiple instances of rsyslogd (or rsyslogd and another
  syslogd) shall run on a single system.
- added new option "-i <pidfile>" which allows to specify the pidfile.
  This is needed when multiple instances of rsyslogd are to be run.
- the new project home page is now online at www.rsyslog.com
---------------------------------------------------------------------------
Version 0.9.4 (RGer), 2005-07-25
- finally added the TCP sender. It now supports non-blocking mode, no
  longer disabling message reception during connect. As it is now, it
  is usable in production. The code could be more sophisticated, but
  I've kept it short in anticipation of the move to liblogging, which
  will lead to the removal of the code just written ;)
- the "exiting on signal..." message still had the "syslogd" name in 
  it. Changed this to "rsyslogd", as we do not have a large user base
  yet, this should pose no problem.
- fixed "the semiconlon" bug. rsyslogd dumped core if a write-db action
  was specified but no semicolon was given after the password (an empty
  template was ok, but the semicolon needed to be present).
- changed a default for traditional output format. During testing, it
  was seen that the timestamp written to file in default format was
  the time of message reception, not the time specified in the TIMESTAMP
  field of the message itself. Traditionally, the message TIMESTAMP is
  used and this has been changed now.
---------------------------------------------------------------------------
Version 0.9.3 (RGer), 2005-07-19
- fixed a bug in the message parser. In June, the RFC 3164 timestamp
  was not correctly parsed (yes, only in June and some other months,
  see the code comment to learn why...)
- added the ability to specify the destination port when forwarding
  syslog messages (both for TCP and UDP)
- added an very experimental TCP sender (activated by
  @@machine:port in config). This is not yet for production use. If
  the receiver is not alive, rsyslogd will wait quite some time until
  the connection request times out, which most probably leads to
  loss of incoming messages.

---------------------------------------------------------------------------
Version 0.9.2 (RGer), around 2005-07-06
- I intended to change the maxsupported message size to 32k to
  support IHE - but given the memory inefficiency in the usual use
  cases, I have not done this. I have, however, included very
  specific instructions on how to do this in the source code. I have
  also done some testing with 32k messages, so you can change the
  max size without taking too much risk.
- added a syslog/tcp receiver; we now can receive messages via
  plain tcp, but we can still send only via UDP. The syslog/tcp
  receiver is the primary enhancement of this release.
- slightly changed some error messages that contained a spurios \n at
  the end of the line (which gives empty lines in your log...)

---------------------------------------------------------------------------
Version 0.9.1 (RGer)
- fixed code so that it compiles without errors under FreeBSD
- removed now unused function "allocate_log()" from syslogd.c
- changed the make file so that it contains more defines for
  different environments (in the long term, we need a better
  system for disabling/enabling features...)
- changed some printf's printing off_t types to %lld and
  explicit (long long) casts. I tried to figure out the exact type,
  but did not succeed in this. In the worst case, ultra-large peta-
  byte files will now display funny informational messages on rollover,
  something I think we can live with for the neersion 3.11.2 (rgerhards), 2008-02-??
---------------------------------------------------------------------------
Version 3.11.1 (rgerhards), 2008-02-12
- SNMP trap sender added thanks to Andre Lorbach (omsnmp)
- added input-plugin interface specification in form of a (copy) template
  input module
- applied documentation fix by Michael Biebl -- many thanks!
- bugfix: immark did not have MARK flags set...
- added x-info field to rsyslogd startup/shutdown message. Hopefully
  points users to right location for further info (many don't even know
  they run rsyslog ;))
- bugfix: trailing ":" of tag was lost while parsing legacy syslog messages
  without timestamp - thanks to Anders Blomdell for providing a patch!
- fixed a bug in stringbuf.c related to STRINGBUF_TRIM_ALLOCSIZE, which
  wasn't supposed to be used with rsyslog. Put a warning message up that
  tells this feature is not tested and probably not worth the effort.
  Thanks to Anders Blomdell fro bringing this to our attention
- somewhat improved performance of string buffers
- fixed bug that caused invalid treatment of tabs (HT) in rsyslog.conf
- bugfix: setting for $EscapeCopntrolCharactersOnReceive was not 
  properly initialized
- clarified usage of space-cc property replacer option
- improved abort diagnostic handler
- some initial effort for malloc/free runtime debugging support
- bugfix: using dynafile actions caused rsyslogd abort
- fixed minor man errors thanks to Michael Biebl
---------------------------------------------------------------------------
Version 3.11.0 (rgerhards), 2008-01-31
- implemented queued actions
- implemented simple rate limiting for actions
- implemented deliberate discarding of lower priority messages over higher
  priority ones when a queue runs out of space
- implemented disk quotas for disk queues
- implemented the $ActionResumeRetryCount config directive
- added $ActionQueueFilename config directive
- added $ActionQueueSize config directive
- added $ActionQueueHighWaterMark config directive
- added $ActionQueueLowWaterMark config directive
- added $ActionQueueDiscardMark config directive
- added $ActionQueueDiscardSeverity config directive
- added $ActionQueueCheckpointInterval config directive
- added $ActionQueueType config directive
- added $ActionQueueWorkerThreads config directive
- added $ActionQueueTimeoutshutdown config directive
- added $ActionQueueTimeoutActionCompletion config directive
- added $ActionQueueTimeoutenQueue config directive
- added $ActionQueueTimeoutworkerThreadShutdown config directive
- added $ActionQueueWorkerThreadMinimumMessages config directive
- added $ActionQueueMaxFileSize config directive
- added $ActionQueueSaveonShutdown config directive
- addded $ActionQueueDequeueSlowdown config directive
- addded $MainMsgQueueDequeueSlowdown config directive
- bugfix: added forgotten docs to package
- improved debugging support
- fixed a bug that caused $MainMsgQueueCheckpointInterval to work incorrectly
- when a long-running action needs to be cancelled on shutdown, the message
  that was processed by it is now preserved. This finishes support for
  guaranteed delivery of messages (if the output supports it, of course)
- fixed bug in output module interface, see
  http://sourceforge.net/tracker/index.php?func=detail&aid=1881008&group_id=123448&atid=696552
- changed the ommysql output plugin so that the (lengthy) connection
  initialization now takes place in message processing. This works much
  better with the new queued action mode (fast startup)
- fixed a bug that caused a potential hang in file and fwd output module
  varmojfekoj provided the patch - many thanks!
- bugfixed stream class offset handling on 32bit platforms
---------------------------------------------------------------------------
Version 3.10.3 (rgerhards), 2008-01-28
- fixed a bug with standard template definitions (not a big deal) - thanks
  to varmojfekoj for spotting it
- run-time instrumentation added
- implemented disk-assisted queue mode, which enables on-demand disk
  spooling if the queue's in-memory queue is exhausted
- implemented a dynamic worker thread pool for processing incoming
  messages; workers are started and shut down as need arises
- implemented a run-time instrumentation debug package
- implemented the $MainMsgQueueSaveOnShutdown config directive
- implemented the $MainMsgQueueWorkerThreadMinimumMessages config directive
- implemented the $MainMsgQueueTimeoutWorkerThreadShutdown config directive
---------------------------------------------------------------------------
Version 3.10.2 (rgerhards), 2008-01-14
- added the ability to keep stop rsyslogd without the need to drain
  the main message queue. In disk queue mode, rsyslog continues to
  run from the point where it stopped. In case of a system failure, it
  continues to process messages from the last checkpoint.
- fixed a bug that caused a segfault on startup when no $WorkDir directive
  was specified in rsyslog.conf
- provided more fine-grain control over shutdown timeouts and added a
  way to specify the enqueue timeout when the main message queue is full
- implemented $MainMsgQueueCheckpointInterval config directive
- implemented $MainMsgQueueTimeoutActionCompletion config directive
- implemented $MainMsgQueueTimeoutEnqueue config directive
- implemented $MainMsgQueueTimeoutShutdown config directive
---------------------------------------------------------------------------
Version 3.10.1 (rgerhards), 2008-01-10
- implemented the "disk" queue mode. However, it currently is of very
  limited use, because it does not support persistence over rsyslogd
  runs. So when rsyslogd is stopped, the queue is drained just as with
  the in-memory queue modes. Persistent queues will be a feature of
  the next release.
- performance-optimized string class, should bring an overall improvement
- fixed a memory leak in imudp -- thanks to varmojfekoj for the patch
- fixed a race condition that could lead to a rsyslogd hang when during
  HUP or termination
- done some doc updates
- added $WorkDirectory config directive
- added $MainMsgQueueFileName config directive
- added $MainMsgQueueMaxFileSize config directive
---------------------------------------------------------------------------
Version 3.10.0 (rgerhards), 2008-01-07
- implemented input module interface and initial input modules
- enhanced threading for input modules (each on its own thread now)
- ability to bind UDP listeners to specific local interfaces/ports and
  ability to run multiple of them concurrently
- added ability to specify listen IP address for UDP syslog server
- license changed to GPLv3
- mark messages are now provided by loadble module immark
- rklogd is no longer provided. Its functionality has now been taken over
  by imklog, a loadable input module. This offers a much better integration
  into rsyslogd and makes sure that the kernel logger process is brought
  up and down at the appropriate times
- enhanced $IncludeConfig directive to support wildcard characters
  (thanks to Michael Biebl)
- all inputs are now implemented as loadable plugins
- enhanced threading model: each input module now runs on its own thread
- enhanced message queue which now supports different queueing methods
  (among others, this can be used for performance fine-tuning)
- added a large number of new configuration directives for the new
  input modules
- enhanced multi-threading utilizing a worker thread pool for the
  main message queue
- compilation without pthreads is no longer supported
- much cleaner code due to new objects and removal of single-threading
  mode
---------------------------------------------------------------------------
Version 2.0.1 STABLE (rgerhards), 2008-01-24
- fixed a bug in integer conversion - but this function was never called,
  so it is not really a useful bug fix ;)
- fixed a bug with standard template definitions (not a big deal) - thanks
  to varmojfekoj for spotting it
- fixed a bug that caused a potential hang in file and fwd output module
  varmojfekoj provided the patch - many thanks!
---------------------------------------------------------------------------
Version 2.0.0 STABLE (rgerhards), 2008-01-02
- re-release of 1.21.2 as STABLE with no modifications except some
  doc updates
---------------------------------------------------------------------------
Version 1.21.2 (rgerhards), 2007-12-28
- created a gss-api output module. This keeps GSS-API code and
  TCP/UDP code separated. It is also important for forward-
  compatibility with v3. Please note that this change breaks compatibility
  with config files created for 1.21.0 and 1.21.1 - this was considered
  acceptable.
- fixed an error in forwarding retry code (could lead to message corruption
  but surfaced very seldom)
- increased portability for older platforms (AI_NUMERICSERV moved)
- removed socket leak in omfwd.c
- cross-platform patch for GSS-API compile problem on some platforms
  thanks to darix for the patch!
---------------------------------------------------------------------------
Version 1.21.1 (rgerhards), 2007-12-23
- small doc fix for $IncludeConfig
- fixed a bug in llDestroy()
- bugfix: fixing memory leak when message queue is full and during
  parsing. Thanks to varmojfekoj for the patch.
- bugfix: when compiled without network support, unix sockets were
  not properply closed
- bugfix: memory leak in cfsysline.c/doGetWord() fixed
---------------------------------------------------------------------------
Version 1.21.0 (rgerhards), 2007-12-19
- GSS-API support for syslog/TCP connections was added. Thanks to
  varmojfekoj for providing the patch with this functionality
- code cleanup
- enhanced $IncludeConfig directive to support wildcard filenames
- changed some multithreading synchronization
---------------------------------------------------------------------------
Version 1.20.1 (rgerhards), 2007-12-12
- corrected a debug setting that survived release. Caused TCP connections
  to be retried unnecessarily often.
- When a hostname ACL was provided and DNS resolution for that name failed,
  ACL processing was stopped at that point. Thanks to mildew for the patch.
  Fedora Bugzilla: http://bugzilla.redhat.com/show_bug.cgi?id=395911
- fixed a potential race condition, see link for details:
  http://rgerhards.blogspot.com/2007/12/rsyslog-race-condition.html
  Note that the probability of problems from this bug was very remote
- fixed a memory leak that happend when PostgreSQL date formats were
  used
---------------------------------------------------------------------------
Version 1.20.0 (rgerhards), 2007-12-07
- an output module for postgres databases has been added. Thanks to
  sur5r for contributing this code
- unloading dynamic modules has been cleaned up, we now have a
  real implementation and not just a dummy "good enough for the time
  being".
- enhanced platform independence - thanks to Bartosz Kuzma and Michael
  Biebl for their very useful contributions
- some general code cleanup (including warnings on 64 platforms, only)
---------------------------------------------------------------------------
Version 1.19.12 (rgerhards), 2007-12-03
- cleaned up the build system (thanks to Michael Biebl for the patch)
- fixed a bug where ommysql was still not compiled with -pthread option
---------------------------------------------------------------------------
Version 1.19.11 (rgerhards), 2007-11-29
- applied -pthread option to build when building for multi-threading mode
  hopefully solves an issue with segfaulting
---------------------------------------------------------------------------
Version 1.19.10 (rgerhards), 2007-10-19
- introdcued the new ":modulename:" syntax for calling module actions
  in selector lines; modified ommysql to support it. This is primarily
  an aid for further modules and a prequisite to actually allow third
  party modules to be created.
- minor fix in slackware startup script, "-r 0" is now "-r0"
- updated rsyslogd doc set man page; now in html format
- undid creation of a separate thread for the main loop -- this did not
  turn out to be needed or useful, so reduce complexity once again.
- added doc fixes provided by Michael Biebl - thanks
---------------------------------------------------------------------------
Version 1.19.9 (rgerhards), 2007-10-12
- now packaging system which again contains all components in a single
  tarball
- modularized main() a bit more, resulting in less complex code
- experimentally added an additional thread - will see if that affects
  the segfault bug we experience on some platforms. Note that this change
  is scheduled to be removed again later.
---------------------------------------------------------------------------
Version 1.19.8 (rgerhards), 2007-09-27
- improved repeated message processing
- applied patch provided by varmojfekoj to support building ommysql
  in its own way (now also resides in a plugin subdirectory);
  ommysql is now a separate package
- fixed a bug in cvthname() that lead to message loss if part
  of the source hostname would have been dropped
- created some support for distributing ommysql together with the
  main rsyslog package. I need to re-think it in the future, but
  for the time being the current mode is best. I now simply include
  one additional tarball for ommysql inside the main distribution.
  I look forward to user feedback on how this should be done best. In the
  long term, a separate project should be spawend for ommysql, but I'd
  like to do that only after the plugin interface is fully stable (what
  it is not yet).
---------------------------------------------------------------------------
Version 1.19.7 (rgerhards), 2007-09-25
- added code to handle situations where senders send us messages ending with
  a NUL character. It is now simply removed. This also caused trailing LF
  reduction to fail, when it was followed by such a NUL. This is now also
  handled.
- replaced some non-thread-safe function calls by their thread-safe
  counterparts
- fixed a minor memory leak that occured when the %APPNAME% property was
  used (I think nobody used that in practice)
- fixed a bug that caused signal handlers in cvthname() not to be restored when
  a malicious pointer record was detected and processing of the message been
  stopped for that reason (this should be really rare and can not be related
  to the segfault bug we are hunting).
- fixed a bug in cvthname that lead to passing a wrong parameter - in
  practice, this had no impact.
- general code cleanup (e.g. compiler warnings, comments)
---------------------------------------------------------------------------
Version 1.19.6 (rgerhards), 2007-09-11
- applied patch by varmojfekoj to change signal handling to the new
  sigaction API set (replacing the depreciated signal() calls and its
  friends.
- fixed a bug that in --enable-debug mode caused an assertion when the
  discard action was used
- cleaned up compiler warnings
- applied patch by varmojfekoj to FIX a bug that could cause 
  segfaults if empty properties were processed using modifying
  options (e.g. space-cc, drop-cc)
- fixed man bug: rsyslogd supports -l option
---------------------------------------------------------------------------
Version 1.19.5 (rgerhards), 2007-09-07
- changed part of the CStr interface so that better error tracking
  is provided and the calling sequence is more intuitive (there were
  invalid calls based on a too-weired interface)
- (hopefully) fixed some remaining bugs rooted in wrong use of 
  the CStr class. These could lead to program abort.
- applied patch by varmojfekoj two fix two potential segfault situations
- added $ModDir config directive
- modified $ModLoad so that an absolute path may be specified as
  module name (e.g. /rsyslog/ommysql.so)
---------------------------------------------------------------------------
Version 1.19.4 (rgerhards/varmojfekoj), 2007-09-04
- fixed a number of small memory leaks - thanks varmojfekoj for patching
- fixed an issue with CString class that could lead to rsyslog abort
  in tplToString() - thanks varmojfekoj for patching
- added a man-version of the config file documenation - thanks to Michel
  Samia for providing the man file
- fixed bug: a template like this causes an infinite loop:
  $template opts,"%programname:::a,b%"
  thanks varmojfekoj for the patch
- fixed bug: case changing options crash freeing the string pointer
  because they modify it: $template opts2,"%programname::1:lowercase%"
  thanks varmojfekoj for the patch
---------------------------------------------------------------------------
Version 1.19.3 (mmeckelein/varmojfekoj), 2007-08-31
- small mem leak fixed (after calling parseSelectorAct) - Thx varmojkekoj
- documentation section "Regular File" und "Blocks" updated
- solved an issue with dynamic file generation - Once again many thanks
  to varmojfekoj
- the negative selector for program name filter (Blocks) does not work as
  expected - Thanks varmojfekoj for patching
- added forwarding information to sysklogd (requires special template)
  to config doc
---------------------------------------------------------------------------
Version 1.19.2 (mmeckelein/varmojfekoj), 2007-08-28
- a specifically formed message caused a segfault - Many thanks varmojfekoj
  for providing a patch
- a typo and a weird condition are fixed in msg.c - Thanks again
  varmojfekoj 
- on file creation the file was always owned by root:root. This is fixed
  now - Thanks ypsa for solving this issue
---------------------------------------------------------------------------
Version 1.19.1 (mmeckelein), 2007-08-22
- a bug that caused a high load when a TCP/UDP connection was closed is 
  fixed now - Thanks mildew for solving this issue
- fixed a bug which caused a segfault on reinit - Thx varmojfekoj for the
  patch
- changed the hardcoded module path "/lib/rsyslog" to $(pkglibdir) in order
  to avoid trouble e.g. on 64 bit platforms (/lib64) - many thanks Peter
  Vrabec and darix, both provided a patch for solving this issue
- enhanced the unloading of modules - thanks again varmojfekoj
- applied a patch from varmojfekoj which fixes various little things in
  MySQL output module
---------------------------------------------------------------------------
Version 1.19.0 (varmojfekoj/rgerhards), 2007-08-16
- integrated patch from varmojfekoj to make the mysql module a loadable one
  many thanks for the patch, MUCH appreciated
---------------------------------------------------------------------------
Version 1.18.2 (rgerhards), 2007-08-13
- fixed a bug in outchannel code that caused templates to be incorrectly
  parsed
- fixed a bug in ommysql that caused a wrong ";template" missing message
- added some code for unloading modules; not yet fully complete (and we do
  not yet have loadable modules, so this is no problem)
- removed debian subdirectory by request of a debian packager (this is a special
  subdir for debian and there is also no point in maintaining it when there
  is a debian package available - so I gladly did this) in some cases
- improved overall doc quality (some pages were quite old) and linked to
  more of the online resources.
- improved /contrib/delete_mysql script by adding a host option and some
  other minor modifications
---------------------------------------------------------------------------
Version 1.18.1 (rgerhards), 2007-08-08
- applied a patch from varmojfekoj which solved a potential segfault
  of rsyslogd on HUP
- applied patch from Michel Samia to fix compilation when the pthreads
  feature is disabled
- some code cleanup (moved action object to its own file set)
- add config directive $MainMsgQueueSize, which now allows to configure the
  queue size dynamically
- all compile-time settings are now shown in rsyslogd -v, not just the
  active ones
- enhanced performance a little bit more
- added config file directive $ActionResumeInterval
- fixed a bug that prevented compilation under debian sid
- added a contrib directory for user-contributed useful things
---------------------------------------------------------------------------
Version 1.18.0 (rgerhards), 2007-08-03
- rsyslog now supports fallback actions when an action did not work. This
  is a great feature e.g. for backup database servers or backup syslog
  servers
- modified rklogd to only change the console log level if -c is specified
- added feature to use multiple actions inside a single selector
- implemented $ActionExecOnlyWhenPreviousIsSuspended config directive
- error messages during startup are now spit out to the configured log
  destinations
---------------------------------------------------------------------------
Version 1.17.6 (rgerhards), 2007-08-01
- continued to work on output module modularization - basic stage of
  this work is now FINISHED
- fixed bug in OMSRcreate() - always returned SR_RET_OK
- fixed a bug that caused ommysql to always complain about missing
  templates
- fixed a mem leak in OMSRdestruct - freeing the object itself was
  forgotten - thanks to varmojfekoj for the patch
- fixed a memory leak in syslogd/init() that happend when the config
  file could not be read - thanks to varmojfekoj for the patch
- fixed insufficient memory allocation in addAction() and its helpers.
  The initial fix and idea was developed by mildew, I fine-tuned
  it a bit. Thanks a lot for the fix, I'd probably had pulled out my
  hair to find the bug...
- added output of config file line number when a parsing error occured
- fixed bug in objomsr.c that caused program to abort in debug mode with
  an invalid assertion (in some cases)
- fixed a typo that caused the default template for MySQL to be wrong.
  thanks to mildew for catching this.
- added configuration file command $DebugPrintModuleList and
  $DebugPrintCfSysLineHandlerList
- fixed an invalid value for the MARK timer - unfortunately, there was
  a testing aid left in place. This resulted in quite frequent MARK messages
- added $IncludeConfig config directive
- applied a patch from mildew to prevent rsyslogd from freezing under heavy
  load. This could happen when the queue was full. Now, we drop messages
  but rsyslogd remains active.
---------------------------------------------------------------------------
Version 1.17.5 (rgerhards), 2007-07-30
- continued to work on output module modularization
- fixed a missing file bug - thanks to Andrea Montanari for reporting
  this problem
- fixed a problem with shutting down the worker thread and freeing the
  selector_t list - this caused messages to be lost, because the
  message queue was not properly drained before the selectors got
  destroyed.
---------------------------------------------------------------------------
Version 1.17.4 (rgerhards), 2007-07-27
- continued to work on output module modularization
- fixed a situation where rsyslogd could create zombie processes
  thanks to mildew for the patch
- applied patch from Michel Samia to fix compilation when NOT
  compiled for pthreads
---------------------------------------------------------------------------
Version 1.17.3 (rgerhards), 2007-07-25
- continued working on output module modularization
- fixed a bug that caused rsyslogd to segfault on exit (and
  probably also on HUP), when there was an unsent message in a selector
  that required forwarding and the dns lookup failed for that selector
  (yes, it was pretty unlikely to happen;))
  thanks to varmojfekoj <varmojfekoj@gmail.com> for the patch
- fixed a memory leak in config file parsing and die()
  thanks to varmojfekoj <varmojfekoj@gmail.com> for the patch
- rsyslogd now checks on startup if it is capable to performa any work
  at all. If it cant, it complains and terminates
  thanks to Michel Samia for providing the patch!
- fixed a small memory leak when HUPing syslogd. The allowed sender
  list now gets freed. thanks to mildew for the patch.
- changed the way error messages in early startup are logged. They
  now do no longer use the syslogd code directly but are rather
  send to stderr.
---------------------------------------------------------------------------
Version 1.17.2 (rgerhards), 2007-07-23
- made the port part of the -r option optional. Needed for backward
  compatibility with sysklogd
- replaced system() calls with something more reasonable. Please note that
  this might break compatibility with some existing configuration files.
  We accept this in favour of the gained security.
- removed a memory leak that could occur if timegenerated was used in
  RFC 3164 format in templates
- did some preparation in msg.c for advanced multithreading - placed the
  hooks, but not yet any active code
- worked further on modularization
- added $ModLoad MySQL (dummy) config directive
- added DropTrailingLFOnReception config directive
---------------------------------------------------------------------------
Version 1.17.1 (rgerhards), 2007-07-20
- fixed a bug that caused make install to install rsyslogd and rklogd under
  the wrong names
- fixed bug that caused $AllowedSenders to handle IPv6 scopes incorrectly;
  also fixed but that could grabble $AllowedSender wildcards. Thanks to
  mildew@gmail.com for the patch
- minor code cleanup - thanks to Peter Vrabec for the patch
- fixed minimal memory leak on HUP (caused by templates)
  thanks to varmojfekoj <varmojfekoj@gmail.com> for the patch
- fixed another memory leak on HUPing and on exiting rsyslogd
  again thanks to varmojfekoj <varmojfekoj@gmail.com> for the patch
- code cleanup (removed compiler warnings)
- fixed portability bug in configure.ac - thanks to Bartosz Kuźma for patch
- moved msg object into its own file set
- added the capability to continue trying to write log files when the
  file system is full. Functionality based on patch by Martin Schulze
  to sysklogd package.
---------------------------------------------------------------------------
Version 1.17.0 (RGer), 2007-07-17
- added $RepeatedLineReduction config parameter
- added $EscapeControlCharactersOnReceive config parameter
- added $ControlCharacterEscapePrefix config parameter
- added $DirCreateMode config parameter
- added $CreateDirs config parameter
- added $DebugPrintTemplateList config parameter
- added $ResetConfigVariables config parameter
- added $FileOwner config parameter
- added $FileGroup config parameter
- added $DirOwner config parameter
- added $DirGroup config parameter
- added $FailOnChownFailure config parameter
- added regular expression support to the filter engine
  thanks to Michel Samia for providing the patch!
- enhanced $AllowedSender functionality. Credits to mildew@gmail.com for
  the patch doing that
  - added IPv6 support
  - allowed DNS hostnames
  - allowed DNS wildcard names
- added new option $DropMsgsWithMaliciousDnsPTRRecords
- added autoconf so that rfc3195d, rsyslogd and klogd are stored to /sbin
- added capability to auto-create directories with dynaFiles
---------------------------------------------------------------------------
Version 1.16.0 (RGer/Peter Vrabec), 2007-07-13 - The Friday, 13th Release ;)
- build system switched to autotools
- removed SYSV preprocessor macro use, replaced with autotools equivalents
- fixed a bug that caused rsyslogd to segfault when TCP listening was
  disabled and it terminated
- added new properties "syslogfacility-text" and "syslogseverity-text"
  thanks to varmojfekoj <varmojfekoj@gmail.com> for the patch
- added the -x option to disable hostname dns reslution
  thanks to varmojfekoj <varmojfekoj@gmail.com> for the patch
- begun to better modularize syslogd.c - this is an ongoing project; moved
  type definitions to a separate file
- removed some now-unused fields from struct filed
- move file size limit fields in struct field to the "right spot" (the file
  writing part of the union - f_un.f_file)
- subdirectories linux and solaris are no longer part of the distribution
  package. This is not because we cease support for them, but there are no
  longer any files in them after the move to autotools
---------------------------------------------------------------------------
Version 1.15.1 (RGer), 2007-07-10
- fixed a bug that caused a dynaFile selector to stall when there was
  an open error with one file 
- improved template processing for dynaFiles; templates are now only
  looked up during initialization - speeds up processing
- optimized memory layout in struct filed when compiled with MySQL
  support
- fixed a bug that caused compilation without SYSLOG_INET to fail
- re-enabled the "last message repeated n times" feature. This
  feature was not taken care of while rsyslogd evolved from sysklogd
  and it was more or less defunct. Now it is fully functional again.
- added system properties: $NOW, $YEAR, $MONTH, $DAY, $HOUR, $MINUTE
- fixed a bug in iovAsString() that caused a memory leak under stress
  conditions (most probably memory shortage). This was unlikely to
  ever happen, but it doesn't hurt doing it right
- cosmetic: defined type "uchar", change all unsigned chars to uchar
---------------------------------------------------------------------------
Version 1.15.0 (RGer), 2007-07-05
- added ability to dynamically generate file names based on templates
  and thus properties. This was a much-requested feature. It makes
  life easy when it e.g. comes to splitting files based on the sender
  address.
- added $umask and $FileCreateMode config file directives
- applied a patch from Bartosz Kuzma to compile cleanly under NetBSD
- checks for extra (unexpected) characters in system config file lines
  have been added
- added IPv6 documentation - was accidently missing from CVS
- begun to change char to unsigned char
---------------------------------------------------------------------------
Version 1.14.2 (RGer), 2007-07-03
** this release fixes all known nits with IPv6 **
- restored capability to do /etc/service lookup for "syslog"
  service when -r 0 was given
- documented IPv6 handling of syslog messages
- integrate patch from Bartosz Kuźma to make rsyslog compile under
  Solaris again (the patch replaced a strndup() call, which is not
  available under Solaris
- improved debug logging when waiting on select
- updated rsyslogd man page with new options (-46A)
---------------------------------------------------------------------------
Version 1.14.1 (RGer/Peter Vrabec), 2007-06-29
- added Peter Vrabec's patch for IPv6 TCP
- prefixed all messages send to stderr in rsyslogd with "rsyslogd: "
---------------------------------------------------------------------------
Version 1.14.0 (RGer/Peter Vrabec), 2007-06-28
- Peter Vrabec provided IPv6 for rsyslog, so we are now IPv6 enabled
  IPv6 Support is currently for UDP only, TCP is to come soon.
  AllowedSender configuration does not yet work for IPv6.
- fixed code in iovCreate() that broke C's strict aliasing rules 
- fixed some char/unsigned char differences that forced the compiler
  to spit out warning messages
- updated the Red Hat init script to fix a known issue (thanks to
  Peter Vrabec)
---------------------------------------------------------------------------
Version 1.13.5 (RGer), 2007-06-22
- made the TCP session limit configurable via command line switch
  now -t <port>,<max sessions>
- added man page for rklogd(8) (basically a copy from klogd, but now
  there is one...)
- fixed a bug that caused internal messages (e.g. rsyslogd startup) to
  appear without a tag.
- removed a minor memory leak that occurred when TAG processing requalified
  a HOSTNAME to be a TAG (and a TAG already was set).
- removed potential small memory leaks in MsgSet***() functions. There
  would be a leak if a property was re-set, something that happened
  extremely seldom.
---------------------------------------------------------------------------
Version 1.13.4 (RGer), 2007-06-18
- added a new property "PRI-text", which holds the PRI field in
  textual form (e.g. "syslog.info")
- added alias "syslogseverity" for "syslogpriority", which is a
  misleading property name that needs to stay for historical
  reasons (and backward-compatility)
- added doc on how to record PRI value in log file
- enhanced signal handling in klogd, including removal of an unsafe
  call to the logging system during signal handling
---------------------------------------------------------------------------
Version 1.13.3 (RGer), 2007-06-15
- create a version of syslog.c from scratch. This is now
  - highly optimized for rsyslog
  - removes an incompatible license problem as the original
    version had a BSD license with advertising clause
  - fixed in the regard that rklogd will continue to work when
    rsysogd has been restarted (the original version, as well
    as sysklogd, will remain silent then)
  - solved an issue with an extra NUL char at message end that the
    original version had
- applied some changes to klogd to care for the new interface
- fixed a bug in syslogd.c which prevented compiling under debian
---------------------------------------------------------------------------
Version 1.13.2 (RGer), 2007-06-13
- lib order in makefile patched to facilitate static linking - thanks
  to Bennett Todd for providing the patch
- Integrated a patch from Peter Vrabec (pvrabec@redheat.com):
  - added klogd under the name of rklogd (remove dependency on
    original sysklogd package
  - createDB.sql now in UTF
  - added additional config files for use on Red Hat
---------------------------------------------------------------------------
Version 1.13.1 (RGer), 2007-02-05
- changed the listen backlog limit to a more reasonable value based on
  the maximum number of TCP connections configurd (10% + 5) - thanks to Guy
  Standen for the hint (actually, the limit was 5 and that was a 
  left-over from early testing).
- fixed a bug in makefile which caused DB-support to be disabled when
  NETZIP support was enabled
- added the -e option to allow transmission of every message to remote
  hosts (effectively turns off duplicate message suppression)
- (somewhat) improved memory consumption when compiled with MySQL support
- looks like we fixed an incompatibility with MySQL 5.x and above software
  At least in one case, the remote server name was destroyed, leading to 
  a connection failure. The new, improved code does not have this issue and
  so we see this as solved (the new code is generally somewhat better, so
  there is a good chance we fixed this incompatibility).
---------------------------------------------------------------------------
Version 1.13.0 (RGer), 2006-12-19
- added '$' as ToPos proptery replacer specifier - means "up to the
  end of the string"
- property replacer option "escape-cc", "drop-cc" and "space-cc"  added
- changed the handling of \0 characters inside syslog messages. We now
  consistently escape them to "#000". This is somewhat recommended in
  the draft-ietf-syslog-protocol-19 draft. While the real recomendation
  is to not escape any characters at all, we can not do this without
  considerable modification of the code. So we escape it to "#000", which
  is consistent with a sample found in the Internet-draft.
- removed message glue logic (see printchopped() comment for details)
  Also caused removal of parts table and thus some improvements in
  memory usage.
- changed the default MAXLINE to 2048 to take care of recent syslog
  standardization efforts (can easily be changed in syslogd.c)
- added support for byte-counted TCP syslog messages (much like
  syslog-transport-tls-05 Internet Draft). This was necessary to
  support compression over TCP.
- added support for receiving compressed syslog messages
- added support for sending compressed syslog messages
- fixed a bug where the last message in a syslog/tcp stream was
  lost if it was not properly terminated by a LF character
---------------------------------------------------------------------------
Version 1.12.3 (RGer), 2006-10-04
- implemented some changes to support Solaris (but support is not
  yet complete)
- commented out (via #if 0) some methods that are currently not being use
  but should be kept for further us
- added (interim) -u 1 option to turn off hostname and tag parsing
- done some modifications to better support Fedora
- made the field delimiter inside property replace configurable via
  template
- fixed a bug in property replacer: if fields were used, the delimitor
  became part of the field. Up until now, this was barely noticable as 
  the delimiter as TAB only and thus invisible to a human. With other
  delimiters available now, it quickly showed up. This bug fix might cause
  some grief to existing installations if they used the extra TAB for
  whatever reasons - sorry folks... Anyhow, a solution is easy: just add
  a TAB character contstant into your template. Thus, there has no attempt
  been made to do this in a backwards-compatible way.
---------------------------------------------------------------------------
Version 1.12.2 (RGer), 2006-02-15
- fixed a bug in the RFC 3339 date formatter. An extra space was added
  after the actual timestamp
- added support for providing high-precision RFC3339 timestamps for
  (rsyslogd-)internally-generated messages
- very (!) experimental support for syslog-protocol internet draft
  added (the draft is experimental, the code is solid ;))
- added support for field-extracting in the property replacer
- enhanced the legacy-syslog parser so that it can interpret messages
  that do not contain a TIMESTAMP
- fixed a bug that caused the default socket (usually /dev/log) to be
  opened even when -o command line option was given
- fixed a bug in the Debian sample startup script - it caused rsyslogd
  to listen to remote requests, which it shouldn't by default
---------------------------------------------------------------------------
Version 1.12.1 (RGer), 2005-11-23
- made multithreading work with BSD. Some signal-handling needed to be
  restructured. Also, there might be a slight delay of up to 10 seconds
  when huping and terminating rsyslogd under BSD
- fixed a bug where a NULL-pointer was passed to printf() in logmsg().
- fixed a bug during "make install" where rc3195d was not installed
  Thanks to Bennett Todd for spotting this.
- fixed a bug where rsyslogd dumped core when no TAG was found in the
  received message
- enhanced message parser so that it can deal with missing hostnames
  in many cases (may not be totally fail-safe)
- fixed a bug where internally-generated messages did not have the correct
  TAG
---------------------------------------------------------------------------
Version 1.12.0 (RGer), 2005-10-26
- moved to a multi-threaded design. single-threading is still optionally
  available. Multi-threading is experimental!
- fixed a potential race condition. In the original code, marking was done
  by an alarm handler, which could lead to all sorts of bad things. This
  has been changed now. See comments in syslogd.c/domark() for details.
- improved debug output for property-based filters
- not a code change, but: I have checked all exit()s to make sure that
  none occurs once rsyslogd has started up. Even in unusual conditions
  (like low-memory conditions) rsyslogd somehow remains active. Of course,
  it might loose a message or two, but at least it does not abort and it
  can also recover when the condition no longer persists.
- fixed a bug that could cause loss of the last message received
  immediately before rsyslogd was terminated.
- added comments on thread-safety of global variables in syslogd.c
- fixed a small bug: spurios printf() when TCP syslog was used
- fixed a bug that causes rsyslogd to dump core on termination when one
  of the selector lines did not receive a message during the run (very
  unlikely)
- fixed an one-too-low memory allocation in the TCP sender. Could result
  in rsyslogd dumping core.
- fixed a bug with regular expression support (thanks to Andres Riancho)
- a little bit of code restructuring (especially main(), which was
  horribly large)
---------------------------------------------------------------------------
Version 1.11.1 (RGer), 2005-10-19
- support for BSD-style program name and host blocks
- added a new property "programname" that can be used in templates
- added ability to specify listen port for rfc3195d
- fixed a bug that rendered the "startswith" comparison operation
  unusable.
- changed more functions to "static" storage class to help compiler
  optimize (should have been static in the first place...)
- fixed a potential memory leak in the string buffer class destructor.
  As the destructur was previously never called, the leak did not actually
  appear.
- some internal restructuring in anticipation/preparation of minimal
  multi-threading support
- rsyslogd still shares some code with the sysklogd project. Some patches
  for this shared code have been brought over from the sysklogd CVS.
---------------------------------------------------------------------------
Version 1.11.0 (RGer), 2005-10-12
- support for receiving messages via RFC 3195; added rfc3195d for that
  purpose
- added an additional guard to prevent rsyslogd from aborting when the
  2gb file size limit is hit. While a user can configure rsyslogd to
  handle such situations, it would abort if that was not done AND large
  file support was not enabled (ok, this is hopefully an unlikely scenario)
- fixed a bug that caused additional Unix domain sockets to be incorrectly
  processed - could lead to message loss in extreme cases
---------------------------------------------------------------------------
Version 1.10.2 (RGer), 2005-09-27
- added comparison operations in property-based filters:
  * isequal
  * startswith
- added ability to negate all property-based filter comparison operations
  by adding a !-sign right in front of the operation name
- added the ability to specify remote senders for UDP and TCP
  received messages. Allows to block all but well-known hosts
- changed the $-config line directives to be case-INsensitive
- new command line option -w added: "do not display warnings if messages
  from disallowed senders are received"
- fixed a bug that caused rsyslogd to dump core when the compare value
  was not quoted in property-based filters
- fixed a bug in the new CStr compare function which lead to invalid
  results (fortunately, this function was not yet used widely)
- added better support for "debugging" rsyslog.conf property filters
  (only if -d switch is given)
- changed some function definitions to static, which eventually enables
  some compiler optimizations
- fixed a bug in MySQL code; when a SQL error occured, rsyslogd could
  run in a tight loop. This was due to invalid sequence of error reporting
  and is now fixed.
---------------------------------------------------------------------------
Version 1.10.1 (RGer), 2005-09-23
- added the ability to execute a shell script as an action.
  Thanks to Bjoern Kalkbrenner for providing the code!
- fixed a bug in the MySQL code; due to the bug the automatic one-time
  retry after an error did not happen - this lead to error message in
  cases where none should be seen (e.g. after a MySQL restart)
- fixed a security issue with SQL-escaping in conjunction with
  non-(SQL-)standard MySQL features.
---------------------------------------------------------------------------
Version 1.10.0 (RGer), 2005-09-20
  REMINDER: 1.10 is the first unstable version if the 1.x series!
- added the capability to filter on any property in selector lines
  (not just facility and priority)
- changed stringbuf into a new counted string class
- added support for a "discard" action. If a selector line with
  discard (~ character) is found, no selector lines *after* that
  line will be processed.
- thanks to Andres Riancho, regular expression support has been
  added to the template engine
- added the FROMHOST property in the template processor, which could
  previously not be obtained. Thanks to Cristian Testa for pointing
  this out and even providing a fix.
- added display of compile-time options to -v output
- performance improvement for production build - made some checks
  to happen only during debug mode
- fixed a problem with compiling on SUSE and - while doing so - removed
  the socket call to set SO_BSDCOMPAT in cases where it is obsolete.
---------------------------------------------------------------------------
Version 1.0.4 (RGer), 2006-02-01
- a small but important fix: the tcp receiver had two forgotten printf's
  in it that caused a lot of unnecessary output to stdout. This was
  important enough to justify a new release
---------------------------------------------------------------------------
Version 1.0.3 (RGer), 2005-11-14
- added an additional guard to prevent rsyslogd from aborting when the
  2gb file size limit is hit. While a user can configure rsyslogd to
  handle such situations, it would abort if that was not done AND large
  file support was not enabled (ok, this is hopefully an unlikely scenario)
- fixed a bug that caused additional Unix domain sockets to be incorrectly
  processed - could lead to message loss in extreme cases
- applied some patches available from the sysklogd project to code
  shared from there
- fixed a bug that causes rsyslogd to dump core on termination when one
  of the selector lines did not receive a message during the run (very
  unlikely)
- fixed an one-too-low memory allocation in the TCP sender. Could result
  in rsyslogd dumping core.
- fixed a bug in the TCP sender that caused the retry logic to fail
  after an error or receiver overrun
- fixed a bug in init() that could lead to dumping core
- fixed a bug that could lead to dumping core when no HOSTNAME or no TAG
  was present in the syslog message
---------------------------------------------------------------------------
Version 1.0.2 (RGer), 2005-10-05
- fixed an issue with MySQL error reporting. When an error occured,
  the MySQL driver went into an endless loop (at least in most cases).
---------------------------------------------------------------------------
Version 1.0.1 (RGer), 2005-09-23
- fixed a security issue with SQL-escaping in conjunction with
  non-(SQL-)standard MySQL features.
---------------------------------------------------------------------------
Version 1.0.0 (RGer), 2005-09-12
- changed install doc to cover daily cron scripts - a trouble source
- added rc script for slackware (provided by Chris Elvidge - thanks!) 
- fixed a really minor bug in usage() - the -r option was still
  reported as without the port parameter
---------------------------------------------------------------------------
Version 0.9.8 (RGer), 2005-09-05
- made startup and shutdown message more consistent and included the
  pid, so that they can be easier correlated. Used syslog-protocol
  structured data format for this purpose.
- improved config info in startup message, now tells not only
  if it is listening remote on udp, but also for tcp. Also includes
  the port numbers. The previous startup message was misleading, because
  it did not say "remote reception" if rsyslogd was only listening via
  tcp (but not via udp).
- added a "how can you help" document to the doc set
---------------------------------------------------------------------------
Version 0.9.7 (RGer), 2005-08-15
- some of the previous doc files (like INSTALL) did not properly
  reflect the changes to the build process and the new doc. Fixed
  that.
- changed syslogd.c so that when compiled without database support,
  an error message is displayed when a database action is detected
  in the config file (previously this was used as an user rule ;))
- fixed a bug in the os-specific Makefiles which caused MySQL
  support to not be compiled, even if selected
---------------------------------------------------------------------------
Version 0.9.6 (RGer), 2005-08-09
- greatly enhanced documentation. Now available in html format in
  the "doc" folder and FreeBSD. Finally includes an install howto.
- improved MySQL error messages a little - they now show up as log
  messages, too (formerly only in debug mode)
- added the ability to specify the listen port for udp syslog.
  WARNING: This introduces an incompatibility. Formerly, udp
  syslog was enabled by the -r command line option. Now, it is
  "-r [port]", which is consistent with the tcp listener. However,
  just -r will now return an error message.
- added sample startup scripts for Debian and FreeBSD
- added support for easy feature selection in the makefile. Un-
  fortunately, this also means I needed to spilt the make file
  for different OS and distros. There are some really bad syntax
  differences between FreeBSD and Linux make.
---------------------------------------------------------------------------
Version 0.9.5 (RGer), 2005-08-01
- the "semicolon bug" was actually not (fully) solved in 0.9.4. One
  part of the bug was solved, but another still existed. This one
  is fixed now, too.
- the "semicolon bug" actually turned out to be a more generic bug.
  It appeared whenever an invalid template name was given. With some
  selector actions, rsyslogd dumped core, with other it "just" had
  a small ressource leak with others all worked well. These anomalies
  are now fixed. Note that they only appeared during system initaliziation
  once the system was running, nothing bad happened.
- improved error reporting for template errors on startup. They are now
  shown on the console and the start-up tty. Formerly, they were only
  visible in debug mode.
- support for multiple instances of rsyslogd on a single machine added
- added new option "-o" --> omit local unix domain socket. This option
  enables rsyslogd NOT to listen to the local socket. This is most
  helpful when multiple instances of rsyslogd (or rsyslogd and another
  syslogd) shall run on a single system.
- added new option "-i <pidfile>" which allows to specify the pidfile.
  This is needed when multiple instances of rsyslogd are to be run.
- the new project home page is now online at www.rsyslog.com
---------------------------------------------------------------------------
Version 0.9.4 (RGer), 2005-07-25
- finally added the TCP sender. It now supports non-blocking mode, no
  longer disabling message reception during connect. As it is now, it
  is usable in production. The code could be more sophisticated, but
  I've kept it short in anticipation of the move to liblogging, which
  will lead to the removal of the code just written ;)
- the "exiting on signal..." message still had the "syslogd" name in 
  it. Changed this to "rsyslogd", as we do not have a large user base
  yet, this should pose no problem.
- fixed "the semiconlon" bug. rsyslogd dumped core if a write-db action
  was specified but no semicolon was given after the password (an empty
  template was ok, but the semicolon needed to be present).
- changed a default for traditional output format. During testing, it
  was seen that the timestamp written to file in default format was
  the time of message reception, not the time specified in the TIMESTAMP
  field of the message itself. Traditionally, the message TIMESTAMP is
  used and this has been changed now.
---------------------------------------------------------------------------
Version 0.9.3 (RGer), 2005-07-19
- fixed a bug in the message parser. In June, the RFC 3164 timestamp
  was not correctly parsed (yes, only in June and some other months,
  see the code comment to learn why...)
- added the ability to specify the destination port when forwarding
  syslog messages (both for TCP and UDP)
- added an very experimental TCP sender (activated by
  @@machine:port in config). This is not yet for production use. If
  the receiver is not alive, rsyslogd will wait quite some time until
  the connection request times out, which most probably leads to
  loss of incoming messages.

---------------------------------------------------------------------------
Version 0.9.2 (RGer), around 2005-07-06
- I intended to change the maxsupported message size to 32k to
  support IHE - but given the memory inefficiency in the usual use
  cases, I have not done this. I have, however, included very
  specific instructions on how to do this in the source code. I have
  also done some testing with 32k messages, so you can change the
  max size without taking too much risk.
- added a syslog/tcp receiver; we now can receive messages via
  plain tcp, but we can still send only via UDP. The syslog/tcp
  receiver is the primary enhancement of this release.
- slightly changed some error messages that contained a spurios \n at
  the end of the line (which gives empty lines in your log...)

---------------------------------------------------------------------------
Version 0.9.1 (RGer)
- fixed code so that it compiles without errors under FreeBSD
- removed now unused function "allocate_log()" from syslogd.c
- changed the make file so that it contains more defines for
  different environments (in the long term, we need a better
  system for disabling/enabling features...)
- changed some printf's printing off_t types to %lld and
  explicit (long long) casts. I tried to figure out the exact type,
  but did not succeed in this. In the worst case, ultra-large peta-
  byte files will now display funny informational messages on rollover,
  something I think we can live with for the next 10 years or so...

---------------------------------------------------------------------------
Version 0.9.0 (RGer)
- changed the filed structure to be a linked list. Previously, it
  was a table - well, for non-SYSV it was defined as linked list,
  but from what I see that code did no longer work after my
  modifications. I am now using a linked list in general because
  that is needed for other upcoming modifications.
- fixed a bug that caused rsyslogd not to listen to anything if
  the configuration file could not be read
- pervious versions disabled network logging (send/receive) if
  syslog/udp port was not in /etc/services. Now defaulting to
  port 514 in this case.
- internal error messages are now supported up to 256 bytes
- error message seen during config file read are now also displayed
  to the attached tty and not only the console
- changed some error messages during init to be sent to the console
  and/or emergency log. Previously, they were only seen if the
  -d (debug) option was present on the command line.
- fixed the "2gb file issue on 32bit systems". If a file grew to
  more than 2gb, the syslogd was aborted with "file size exceeded". 
  Now, defines have been added according to
  http://www.daimi.au.dk/~kasperd/comp.os.linux.development.faq.html#LARGEFILE
  Testing revealed that they work ;)
  HOWEVER, if your file system, glibc, kernel, whatever does not
  support files larger 2gb, you need to set a file size limit with
  the new output channel mechanism.
- updated man pages to reflect the changes

---------------------------------------------------------------------------
Version 0.8.4

- improved -d debug output (removed developer-only content)
- now compiles under FreeBSD and NetBSD (only quick testing done on NetBSD)
---------------------------------------------------------------------------
Version 0.8.3

- security model in "make install" changed
- minor doc updates
---------------------------------------------------------------------------
Version 0.8.2

- added man page for rsyslog.conf and rsyslogd
- gave up on the concept of rsyslog being a "drop in" replacement
  for syslogd. Now, the user installs rsyslogd and also needs to
  adjust his system settings to this specifically. This also lead
  to these changes:
  * changed Makefile so that install now installs rsyslogd instead
    of dealing with syslogd
  * changed the default config file name to rsyslog.conf
---------------------------------------------------------------------------
Version 0.8.1

- fixed a nasty memory leak (probably not the last one with this release)
- some enhancements to Makefile as suggested by Bennett Todd
- syslogd-internal messages (like restart) were missing the hostname
  this has been corrected
---------------------------------------------------------------------------
Version 0.8.0

Initial testing release. Based on the sysklogd package. Thanks to the
sysklogd maintainers for all their good work!
---------------------------------------------------------------------------

----------------------------------------------------------------------
The following comments were left in the syslogd source. While they provide
not too much detail, the help to date when Rainer started work on the
project (which was 2003, now even surprising for Rainer himself ;)).
 * \author Rainer Gerhards <rgerhards@adiscon.com>
 * \date 2003-10-17
 *       Some initial modifications on the sysklogd package to support
 *       liblogging. These have actually not yet been merged to the
 *       source you see currently (but they hopefully will)
 *
 * \date 2004-10-28
 *       Restarted the modifications of sysklogd. This time, we
 *       focus on a simpler approach first. The initial goal is to
 *       provide MySQL database support (so that syslogd can log
 *       to the database).
----------------------------------------------------------------------
The following comments are from the stock syslogd.c source. They provide
some insight into what happened to the source before we forked
rsyslogd. However, much of the code already has been replaced and more
is to be replaced. So over time, these comments become less valuable.
I have moved them out of the syslogd.c file to shrink it, especially
as a lot of them do no longer apply. For historical reasons and
understanding of how the daemon evolved, they are probably still
helpful.
 * Author: Eric Allman
 * extensive changes by Ralph Campbell
 * more extensive changes by Eric Allman (again)
 *
 * Steve Lord:	Fix UNIX domain socket code, added linux kernel logging
 *		change defines to
 *		SYSLOG_INET	- listen on a UDP socket
 *		SYSLOG_UNIXAF	- listen on unix domain socket
 *		SYSLOG_KERNEL	- listen to linux kernel
 *
 * Mon Feb 22 09:55:42 CST 1993:  Dr. Wettstein
 * 	Additional modifications to the source.  Changed priority scheme
 *	to increase the level of configurability.  In its stock configuration
 *	syslogd no longer logs all messages of a certain priority and above
 *	to a log file.  The * wildcard is supported to specify all priorities.
 *	Note that this is a departure from the BSD standard.
 *
 *	Syslogd will now listen to both the inetd and the unixd socket.  The
 *	strategy is to allow all local programs to direct their output to
 *	syslogd through the unixd socket while the program listens to the
 *	inetd socket to get messages forwarded from other hosts.
 *
 * Fri Mar 12 16:55:33 CST 1993:  Dr. Wettstein
 *	Thanks to Stephen Tweedie (dcs.ed.ac.uk!sct) for helpful bug-fixes
 *	and an enlightened commentary on the prioritization problem.
 *
 *	Changed the priority scheme so that the default behavior mimics the
 *	standard BSD.  In this scenario all messages of a specified priority
 *	and above are logged.
 *
 *	Add the ability to specify a wildcard (=) as the first character
 *	of the priority name.  Doing this specifies that ONLY messages with
 *	this level of priority are to be logged.  For example:
 *
 *		*.=debug			/usr/adm/debug
 *
 *	Would log only messages with a priority of debug to the /usr/adm/debug
 *	file.
 *
 *	Providing an * as the priority specifies that all messages are to be
 *	logged.  Note that this case is degenerate with specifying a priority
 *	level of debug.  The wildcard * was retained because I believe that
 *	this is more intuitive.
 *
 * Thu Jun 24 11:34:13 CDT 1993:  Dr. Wettstein
 *	Modified sources to incorporate changes in libc4.4.  Messages from
 *	syslog are now null-terminated, syslogd code now parses messages
 *	based on this termination scheme.  Linux as of libc4.4 supports the
 *	fsync system call.  Modified code to fsync after all writes to
 *	log files.
 *
 * Sat Dec 11 11:59:43 CST 1993:  Dr. Wettstein
 *	Extensive changes to the source code to allow compilation with no
 *	complaints with -Wall.
 *
 *	Reorganized the facility and priority name arrays so that they
 *	compatible with the syslog.h source found in /usr/include/syslog.h.
 *	NOTE that this should really be changed.  The reason I do not
 *	allow the use of the values defined in syslog.h is on account of
 *	the extensions made to allow the wildcard character in the
 *	priority field.  To fix this properly one should malloc an array,
 *	copy the contents of the array defined by syslog.h and then
 *	make whatever modifications that are desired.  Next round.
 *
 * Thu Jan  6 12:07:36 CST 1994:  Dr. Wettstein
 *	Added support for proper decomposition and re-assembly of
 *	fragment messages on UNIX domain sockets.  Lack of this capability
 *	was causing 'partial' messages to be output.  Since facility and
 *	priority information is encoded as a leader on the messages this
 *	was causing lines to be placed in erroneous files.
 *
 *	Also added a patch from Shane Alderton (shane@ion.apana.org.au) to
 *	correct a problem with syslogd dumping core when an attempt was made
 *	to write log messages to a logged-on user.  Thank you.
 *
 *	Many thanks to Juha Virtanen (jiivee@hut.fi) for a series of
 *	interchanges which lead to the fixing of problems with messages set
 *	to priorities of none and emerg.  Also thanks to Juha for a patch
 *	to exclude users with a class of LOGIN from receiving messages.
 *
 *	Shane Alderton provided an additional patch to fix zombies which
 *	were conceived when messages were written to multiple users.
 *
 * Mon Feb  6 09:57:10 CST 1995:  Dr. Wettstein
 *	Patch to properly reset the single priority message flag.  Thanks
 *	to Christopher Gori for spotting this bug and forwarding a patch.
 *
 * Wed Feb 22 15:38:31 CST 1995:  Dr. Wettstein
 *	Added version information to startup messages.
 *
 *	Added defines so that paths to important files are taken from
 *	the definitions in paths.h.  Hopefully this will insure that
 *	everything follows the FSSTND standards.  Thanks to Chris Metcalf
 *	for a set of patches to provide this functionality.  Also thanks
 *	Elias Levy for prompting me to get these into the sources.
 *
 * Wed Jul 26 18:57:23 MET DST 1995:  Martin Schulze
 *	Linux' gethostname only returns the hostname and not the fqdn as
 *	expected in the code. But if you call hostname with an fqdn then
 *	gethostname will return an fqdn, so we have to mention that. This
 *	has been changed.
 *
 *	The 'LocalDomain' and the hostname of a remote machine is
 *	converted to lower case, because the original caused some
 *	inconsistency, because the (at least my) nameserver did respond an
 *	fqdn containing of upper- _and_ lowercase letters while
 *	'LocalDomain' consisted only of lowercase letters and that didn't
 *	match.
 *
 * Sat Aug  5 18:59:15 MET DST 1995:  Martin Schulze
 *	Now no messages that were received from any remote host are sent
 *	out to another. At my domain this missing feature caused ugly
 *	syslog-loops, sometimes.
 *
 *	Remember that no message is sent out. I can't figure out any
 *	scenario where it might be useful to change this behavior and to
 *	send out messages to other hosts than the one from which we
 *	received the message, but I might be shortsighted. :-/
 *
 * Thu Aug 10 19:01:08 MET DST 1995:  Martin Schulze
 *	Added my pidfile.[ch] to it to perform a better handling with
 *	pidfiles. Now both, syslogd and klogd, can only be started
 *	once. They check the pidfile.
 *
 * Sun Aug 13 19:01:41 MET DST 1995:  Martin Schulze
 *	Add an addition to syslog.conf's interpretation. If a priority
 *	begins with an exclamation mark ('!') the normal interpretation
 *	of the priority is inverted: ".!*" is the same as ".none", ".!=info"
 *	don't logs the info priority, ".!crit" won't log any message with
 *	the priority crit or higher. For example:
 *
 *		mail.*;mail.!=info		/usr/adm/mail
 *
 *	Would log all messages of the facility mail except those with
 *	the priority info to /usr/adm/mail. This makes the syslogd
 *	much more flexible.
 *
 *	Defined TABLE_ALLPRI=255 and changed some occurrences.
 *
 * Sat Aug 19 21:40:13 MET DST 1995:  Martin Schulze
 *	Making the table of facilities and priorities while in debug
 *	mode more readable.
 *
 *	If debugging is turned on, printing the whole table of
 *	facilities and priorities every hexadecimal or 'X' entry is
 *	now 2 characters wide.
 *
 *	The number of the entry is prepended to each line of
 *	facilities and priorities, and F_UNUSED lines are not shown
 *	anymore.
 *
 *	Corrected some #ifdef SYSV's.
 *
 * Mon Aug 21 22:10:35 MET DST 1995:  Martin Schulze
 *	Corrected a strange behavior during parsing of configuration
 *	file. The original BSD syslogd doesn't understand spaces as
 *	separators between specifier and action. This syslogd now
 *	understands them. The old behavior caused some confusion over
 *	the Linux community.
 *
 * Thu Oct 19 00:02:07 MET 1995:  Martin Schulze
 *	The default behavior has changed for security reasons. The
 *	syslogd will not receive any remote message unless you turn
 *	reception on with the "-r" option.
 *
 *	Not defining SYSLOG_INET will result in not doing any network
 *	activity, i.e. not sending or receiving messages.  I changed
 *	this because the old idea is implemented with the "-r" option
 *	and the old thing didn't work anyway.
 *
 * Thu Oct 26 13:14:06 MET 1995:  Martin Schulze
 *	Added another logfile type F_FORW_UNKN.  The problem I ran into
 *	was a name server that runs on my machine and a forwarder of
 *	kern.crit to another host.  The hosts address can only be
 *	fetched using the nameserver.  But named is started after
 *	syslogd, so syslogd complained.
 *
 *	This logfile type will retry to get the address of the
 *	hostname ten times and then complain.  This should be enough to
 *	get the named up and running during boot sequence.
 *
 * Fri Oct 27 14:08:15 1995:  Dr. Wettstein
 *	Changed static array of logfiles to a dynamic array. This
 *	can grow during process.
 *
 * Fri Nov 10 23:08:18 1995:  Martin Schulze
 *	Inserted a new tabular sys_h_errlist that contains plain text
 *	for error codes that are returned from the net subsystem and
 *	stored in h_errno. I have also changed some wrong lookups to
 *	sys_errlist.
 *
 * Wed Nov 22 22:32:55 1995:  Martin Schulze
 *	Added the fabulous strip-domain feature that allows us to
 *	strip off (several) domain names from the fqdn and only log
 *	the simple hostname. This is useful if you're in a LAN that
 *	has a central log server and also different domains.
 *
 *	I have also also added the -l switch do define hosts as
 *	local. These will get logged with their simple hostname, too.
 *
 * Thu Nov 23 19:02:56 MET DST 1995:  Martin Schulze
 *	Added the possibility to omit fsyncing of logfiles after every
 *	write. This will give some performance back if you have
 *	programs that log in a very verbose manner (like innd or
 *	smartlist). Thanks to Stephen R. van den Berg <srb@cuci.nl>
 *	for the idea.
 *
 * Thu Jan 18 11:14:36 CST 1996:  Dr. Wettstein
 *	Added patche from beta-testers to stop compile error.  Also
 *	added removal of pid file as part of termination cleanup.
 *
 * Wed Feb 14 12:42:09 CST 1996:  Dr. Wettstein
 *	Allowed forwarding of messages received from remote hosts to
 *	be controlled by a command-line switch.  Specifying -h allows
 *	forwarding.  The default behavior is to disable forwarding of
 *	messages which were received from a remote host.
 *
 *	Parent process of syslogd does not exit until child process has
 *	finished initialization process.  This allows rc.* startup to
 *	pause until syslogd facility is up and operating.
 *
 *	Re-arranged the select code to move UNIX domain socket accepts
 *	to be processed later.  This was a contributed change which
 *	has been proposed to correct the delays sometimes encountered
 *	when syslogd starts up.
 *
 *	Minor code cleanups.
 *
 * Thu May  2 15:15:33 CDT 1996:  Dr. Wettstein
 *	Fixed bug in init function which resulted in file descripters
 *	being orphaned when syslogd process was re-initialized with SIGHUP
 *	signal.  Thanks to Edvard Tuinder
 *	(Edvard.Tuinder@praseodymium.cistron.nl) for putting me on the
 *	trail of this bug.  I am amazed that we didn't catch this one
 *	before now.
 *
 * Tue May 14 00:03:35 MET DST 1996:  Martin Schulze
 *	Corrected a mistake that causes the syslogd to stop logging at
 *	some virtual consoles under Linux. This was caused by checking
 *	the wrong error code. Thanks to Michael Nonweiler
 *	<mrn20@hermes.cam.ac.uk> for sending me a patch.
 *
 * Mon May 20 13:29:32 MET DST 1996:  Miquel van Smoorenburg <miquels@cistron.nl>
 *	Added continuation line supported and fixed a bug in
 *	the init() code.
 *
 * Tue May 28 00:58:45 MET DST 1996:  Martin Schulze
 *	Corrected behaviour of blocking pipes - i.e. the whole system
 *	hung.  Michael Nonweiler <mrn20@hermes.cam.ac.uk> has sent us
 *	a patch to correct this.  A new logfile type F_PIPE has been
 *	introduced.
 *
 * Mon Feb 3 10:12:15 MET DST 1997:  Martin Schulze
 *	Corrected behaviour of logfiles if the file can't be opened.
 *	There was a bug that causes syslogd to try to log into non
 *	existing files which ate cpu power.
 *
 * Sun Feb 9 03:22:12 MET DST 1997:  Martin Schulze
 *	Modified syslogd.c to not kill itself which confuses bash 2.0.
 *
 * Mon Feb 10 00:09:11 MET DST 1997:  Martin Schulze
 *	Improved debug code to decode the numeric facility/priority
 *	pair into textual information.
 *
 * Tue Jun 10 12:35:10 MET DST 1997:  Martin Schulze
 *	Corrected freeing of logfiles.  Thanks to Jos Vos <jos@xos.nl>
 *	for reporting the bug and sending an idea to fix the problem.
 *
 * Tue Jun 10 12:51:41 MET DST 1997:  Martin Schulze
 *	Removed sleep(10) from parent process.  This has caused a slow
 *	startup in former times - and I don't see any reason for this.
 *
 * Sun Jun 15 16:23:29 MET DST 1997: Michael Alan Dorman
 *	Some more glibc patches made by <mdorman@debian.org>.
 *
 * Thu Jan  1 16:04:52 CET 1998: Martin Schulze <joey@infodrom.north.de
 *	Applied patch from Herbert Thielen <Herbert.Thielen@lpr.e-technik.tu-muenchen.de>.
 *	This included some balance parentheses for emacs and a bug in
 *	the exclamation mark handling.
 *
 *	Fixed small bug which caused syslogd to write messages to the
 *	wrong logfile under some very rare conditions.  Thanks to
 *	Herbert Xu <herbert@gondor.apana.org.au> for fiddling this out.
 *
 * Thu Jan  8 22:46:35 CET 1998: Martin Schulze <joey@infodrom.north.de>
 *	Reworked one line of the above patch as it prevented syslogd
 *	from binding the socket with the result that no messages were
 *	forwarded to other hosts.
 *
 * Sat Jan 10 01:33:06 CET 1998: Martin Schulze <joey@infodrom.north.de>
 *	Fixed small bugs in F_FORW_UNKN meachanism.  Thanks to Torsten
 *	Neumann <torsten@londo.rhein-main.de> for pointing me to it.
 *
 * Mon Jan 12 19:50:58 CET 1998: Martin Schulze <joey@infodrom.north.de>
 *	Modified debug output concerning remote receiption.
 *
 * Mon Feb 23 23:32:35 CET 1998: Topi Miettinen <Topi.Miettinen@ml.tele.fi>
 *	Re-worked handling of Unix and UDP sockets to support closing /
 *	opening of them in order to have it open only if it is needed
 *	either for forwarding to a remote host or by receiption from
 *	the network.
 *
 * Wed Feb 25 10:54:09 CET 1998: Martin Schulze <joey@infodrom.north.de>
 *	Fixed little comparison mistake that prevented the MARK
 *	feature to work properly.
 *
 * Wed Feb 25 13:21:44 CET 1998: Martin Schulze <joey@infodrom.north.de>
 *	Corrected Topi's patch as it prevented forwarding during
 *	startup due to an unknown LogPort.
 *
 * Sat Oct 10 20:01:48 CEST 1998: Martin Schulze <joey@infodrom.north.de>
 *	Added support for TESTING define which will turn syslogd into
 *	stdio-mode used for debugging.
 *
 * Sun Oct 11 20:16:59 CEST 1998: Martin Schulze <joey@infodrom.north.de>
 *	Reworked the initialization/fork code.  Now the parent
 *	process activates a signal handler which the daughter process
 *	will raise if it is initialized.  Only after that one the
 *	parent process may exit.  Otherwise klogd might try to flush
 *	its log cache while syslogd can't receive the messages yet.
 *
 * Mon Oct 12 13:30:35 CEST 1998: Martin Schulze <joey@infodrom.north.de>
 *	Redirected some error output with regard to argument parsing to
 *	stderr.
 *
 * Mon Oct 12 14:02:51 CEST 1998: Martin Schulze <joey@infodrom.north.de>
 *	Applied patch provided vom Topi Miettinen with regard to the
 *	people from OpenBSD.  This provides the additional '-a'
 *	argument used for specifying additional UNIX domain sockets to
 *	listen to.  This is been used with chroot()'ed named's for
 *	example.  See for http://www.psionic.com/papers/dns.html
 *
 * Mon Oct 12 18:29:44 CEST 1998: Martin Schulze <joey@infodrom.north.de>
 *	Added `ftp' facility which was introduced in glibc version 2.
 *	It's #ifdef'ed so won't harm with older libraries.
 *
 * Mon Oct 12 19:59:21 MET DST 1998: Martin Schulze <joey@infodrom.north.de>
 *	Code cleanups with regard to bsd -> posix transition and
 *	stronger security (buffer length checking).  Thanks to Topi
 *	Miettinen <tom@medialab.sonera.net>
 *	. index() --> strchr()
 *	. sprintf() --> snprintf()
 *	. bcopy() --> memcpy()
 *	. bzero() --> memset()
 *	. UNAMESZ --> UT_NAMESIZE
 *	. sys_errlist --> strerror()
 *
 * Mon Oct 12 20:22:59 CEST 1998: Martin Schulze <joey@infodrom.north.de>
 *	Added support for setutent()/getutent()/endutend() instead of
 *	binary reading the UTMP file.  This is the the most portable
 *	way.  This allows /var/run/utmp format to change, even to a
 *	real database or utmp daemon. Also if utmp file locking is
 *	implemented in libc, syslog will use it immediately.  Thanks
 *	to Topi Miettinen <tom@medialab.sonera.net>.
 *
 * Mon Oct 12 20:49:18 MET DST 1998: Martin Schulze <joey@infodrom.north.de>
 *	Avoid logging of SIGCHLD when syslogd is in the process of
 *	exiting and closing its files.  Again thanks to Topi.
 *
 * Mon Oct 12 22:18:34 CEST 1998: Martin Schulze <joey@infodrom.north.de>
 *	Modified printline() to support 8bit characters - such as
 *	russion letters.  Thanks to Vladas Lapinskas <lapinskas@mail.iae.lt>.
 *
 * Sat Nov 14 02:29:37 CET 1998: Martin Schulze <joey@infodrom.north.de>
 *	``-m 0'' now turns of MARK logging entirely.
 *
 * Tue Jan 19 01:04:18 MET 1999: Martin Schulze <joey@infodrom.north.de>
 *	Finally fixed an error with `-a' processing, thanks to Topi
 *	Miettinen <tom@medialab.sonera.net>.
 *
 * Sun May 23 10:08:53 CEST 1999: Martin Schulze <joey@infodrom.north.de>
 *	Removed superflous call to utmpname().  The path to the utmp
 *	file is defined in the used libc and should not be hardcoded
 *	into the syslogd binary referring the system it was compiled on.
 *
 * Sun Sep 17 20:45:33 CEST 2000: Martin Schulze <joey@infodrom.ffis.de>
 *	Fixed some bugs in printline() code that did not escape
 *	control characters '\177' through '\237' and contained a
 *	single-byte buffer overflow.  Thanks to Solar Designer
 *	<solar@false.com>.
 *
 * Sun Sep 17 21:26:16 CEST 2000: Martin Schulze <joey@infodrom.ffis.de>
 *	Don't close open sockets upon reload.  Thanks to Bill
 *	Nottingham.
 *
 * Mon Sep 18 09:10:47 CEST 2000: Martin Schulze <joey@infodrom.ffis.de>
 *	Fixed bug in printchopped() that caused syslogd to emit
 *	kern.emerg messages when splitting long lines.  Thanks to
 *	Daniel Jacobowitz <dan@debian.org> for the fix.
 *
 * Mon Sep 18 15:33:26 CEST 2000: Martin Schulze <joey@infodrom.ffis.de>
 *	Removed unixm/unix domain sockets and switch to Datagram Unix
 *	Sockets.  This should remove one possibility to play DoS with
 *	syslogd.  Thanks to Olaf Kirch <okir@caldera.de> for the patch.
 *
 * Sun Mar 11 20:23:44 CET 2001: Martin Schulze <joey@infodrom.ffis.de>
 *	Don't return a closed fd if `-a' is called with a wrong path.
 *	Thanks to Bill Nottingham <notting@redhat.com> for providing
 *	a patch.<|MERGE_RESOLUTION|>--- conflicted
+++ resolved
@@ -1,5 +1,4 @@
 ---------------------------------------------------------------------------
-<<<<<<< HEAD
 Version 6.3.7  [DEVEL] 2011-0?-??
 - removed imtemplate/omtemplate template modules, as this was waste of time
   The actual input/output modules are better copy templates. Instead, the
@@ -441,10 +440,7 @@
   affected directive was: $ActionExecOnlyWhenPreviousIsSuspended on
   closes: http://bugzilla.adiscon.com/show_bug.cgi?id=236
 ---------------------------------------------------------------------------
-Version 5.8.7  [V5-stable] 2011-??-??
-=======
 Version 5.8.7  [V5-stable] 2012-01-17
->>>>>>> 92f7e549
 - bugfix: instabilities when using RFC5424 header fields
   Thanks to Kaiwang Chen for the patch
 - bugfix: imuxsock did truncate part of received message if it did not
