---------------------------------------------------------------------------
Version 5.3.2  [DEVEL] (rgerhards), 2009-10-??
<<<<<<< HEAD
- simplified and thus speeded up the queue engine, also fixed some
  potential race conditions (in very unusual shutdown conditions)
  along the way. The threading model has seriously changes, so there may
  be some regressions.
=======
<<<<<<< HEAD:ChangeLog
>>>>>>> e005c556
- enhanced omfile to support transactional interface. This will increase
  performance in many cases.
- added multi-ruleset support to imudp
- re-enabled input thread termination handling that does avoid thread
  cancellation where possible. This provides a more reliable mode of
  rsyslogd termination (canceling threads my result in not properly
  freed resouces and potential later hangs, even though we perform
  proper cancel handling in our code). This is part of an effort to
  reduce thread cancellation as much as possible in rsyslog.
  NOTE: the code previously written code for this functionality had a
  subtle race condition. The new code solves that.
- enhanced immark to support non-cancel input module termination
- improved imudp so that epoll can be used in more environments,
  fixed potential compile time problem if EPOLL_CLOEXEC is not available.
- some cleanup/slight improvement:
  * changed imuxsock to no longer use deprecated submitAndParseMsg() IF
  * changed submitAndParseMsg() interface to be a wrapper around the new
    way of message creation/submission. This enables older plugins to be
    used together with the new interface. The removal also enables us to
    drop a lot of duplicate code, reducing complexity and increasing
    maintainability.
- bugfix: potential segfault on messages with empty MSG part. This was a
  recently introduced regression.
- bugfix: debug string larger than 1K were improperly displayed. Max size
  is now 32K, and if a string is even longer it is meaningful truncated.
---------------------------------------------------------------------------
Version 5.3.1  [DEVEL] (rgerhards), 2009-10-05
- added $AbortOnUncleanConfig directive - permits to prevent startup when
  there are problems with the configuration file. See it's doc for
  details.
- included some important fixes from v4-stable:
  * bugfix: invalid handling of zero-sized messages
  * bugfix: zero-sized UDP messages are no longer processed
  * bugfix: random data could be appended to message
  * bugfix: reverse lookup reduction logic in imudp do DNS queries too often
- bugfixes imported from 4.5.4:
  * bugfix: potential segfault in stream writer on destruction
  * bugfix: potential race in object loader (obj.c) during use/release
  * bugfixes: potential problems in out file zip writer
---------------------------------------------------------------------------
Version 5.3.0  [DEVEL] (rgerhards), 2009-09-14
- begun to add simple GUI programs to gain insight into running rsyslogd
  instances and help setup and troubleshooting (active via the
  --enable-gui ./configure switch)
- changed imudp to utilize epoll(), where available. This shall provide
  slightly better performance (just slightly because we called select()
  rather infrequently on a busy system)
---------------------------------------------------------------------------
Version 5.1.6  [v5-beta] (rgerhards), 2009-09-??
- feature imports from v4.5.6
- bugfix: potential race condition when queue worker threads were
  terminated
- bugfix: solved potential (temporary) stall of messages when the queue was
  almost empty and few new data added (caused testbench to sometimes hang!)
- fixed some race condition in testbench
- added more elaborate diagnostics to parts of the testbench
- bugfixes imported from 4.5.4:
  * bugfix: potential segfault in stream writer on destruction
  * bugfix: potential race in object loader (obj.c) during use/release
  * bugfixes: potential problems in out file zip writer
- included some important fixes from 4.4.2:
  * bugfix: invalid handling of zero-sized messages
  * bugfix: zero-sized UDP messages are no longer processed
  * bugfix: random data could be appended to message
  * bugfix: reverse lookup reduction logic in imudp do DNS queries too often
---------------------------------------------------------------------------
Version 5.1.5  [v5-beta] (rgerhards), 2009-09-11
- added new config option $ActionWriteAllMarkMessages
  this option permites to process mark messages under all circumstances,
  even if an action was recently called. This can be useful to use mark
  messages as a kind of heartbeat.
- added new config option $InputUnixListenSocketCreatePath
  to permit the auto-creation of pathes to additional log sockets. This
  turns out to be useful if they reside on temporary file systems and
  rsyslogd starts up before the daemons that create these sockets
  (rsyslogd always creates the socket itself if it does not exist).
- added $LogRSyslogStatusMessages configuration directive
  permitting to turn off rsyslog start/stop/HUP messages. See Debian
  ticket http://bugs.debian.org/cgi-bin/bugreport.cgi?bug=463793
- bugfix: hostnames with dashes in them were incorrectly treated as
  malformed, thus causing them to be treated as TAG (this was a regression
  introduced from the "rfc3164 strict" change in 4.5.0). Testbench has been
  updated to include a smaple message with a hostname containing a dash.
- bugfix: strings improperly reused, resulting in some message properties
  be populated with strings from previous messages. This was caused by
  an improper predicate check.
- added new config directive $omfileForceChown [import from 4.7.0]
---------------------------------------------------------------------------
Version 5.1.4  [DEVEL] (rgerhards), 2009-08-20
- legacy syslog parser changed so that it now accepts date stamps in
  wrong case. Some devices seem to create them and I do not see any harm
  in supporting that.
- added $InputTCPMaxListeners directive - permits to specify how many 
  TCP servers shall be possible (default is 20).
- bugfix: memory leak with some input modules. Those inputs that
  use parseAndSubmitMsg() leak two small memory blocks with every message.
  Typically, those process only relatively few messages, so the issue 
  does most probably not have any effect in practice.
- bugfix: if tcp listen port could not be created, no error message was
  emitted
- bugfix: discard action did not work (did not discard messages)
- bugfix: discard action caused segfault
- bugfix: potential segfault in output file writer (omfile)
  In async write mode, we use modular arithmetic to index the output
  buffer array. However, the counter variables accidently were signed,
  thus resulting in negative indizes after integer overflow. That in turn
  could lead to segfaults, but was depending on the memory layout of 
  the instance in question (which in turn depended on a number of
  variables, like compile settings but also configuration). The counters
  are now unsigned (as they always should have been) and so the dangling
  mis-indexing does no longer happen. This bug potentially affected all
  installations, even if only some may actually have seen a segfault.
---------------------------------------------------------------------------
Version 5.1.3  [DEVEL] (rgerhards), 2009-07-28
- architecture change: queue now always has at least one worker thread
  if not running in direct mode. Previous versions could run without 
  any active workers. This simplifies the code at a very small expense.
  See v5 compatibility note document for more in-depth discussion.
- enhance: UDP spoofing supported via new output module omudpspoof
  See the omudpspoof documentation for details and samples
- bugfix: message could be truncated after TAG, often when forwarding
  This was a result of an internal processing error if maximum field
  sizes had been specified in the property replacer.
- bugfix: minor static memory leak while reading configuration
  did NOT leak based on message volume
- internal: added ability to terminate input modules not via pthread_cancel
  but an alternate approach via pthread_kill. This is somewhat safer as we
  do not need to think about the cancel-safeness of all libraries we use.
  However, not all inputs can easily supported, so this now is a feature
  that can be requested by the input module (the most important ones
  request it).
---------------------------------------------------------------------------
Version 5.1.2  [DEVEL] (rgerhards), 2009-07-08
- bugfix: properties inputname, fromhost, fromhost-ip, msg were lost when
  working with disk queues
- some performance enhancements
- bugfix: abort condition when RecvFrom was not set and message reduction
  was on. Happend e.g. with imuxsock.
- added $klogConsoleLogLevel directive which permits to set a new
  console log level while rsyslog is active
- some internal code cleanup
---------------------------------------------------------------------------
Version 5.1.1  [DEVEL] (rgerhards), 2009-07-03
- bugfix: huge memory leak in queue engine (made rsyslogd unusable in
  production). Occured if at least one queue was in direct mode 
  (the default for action queues)
- imported many performance optimizations from v4-devel (4.5.0)
- bugfix: subtle (and usually irrelevant) issue in timout processing
  timeout could be one second too early if nanoseconds wrapped
- set a more sensible timeout for shutdow, now 1.5 seconds to complete
  processing (this also removes those cases where the shutdown message
  was not written because the termination happened before it)
---------------------------------------------------------------------------
Version 5.1.0  [DEVEL] (rgerhards), 2009-05-29

*********************************** NOTE **********************************
The v5 versions of rsyslog feature a greatly redesigned queue engine. The
major theme for the v5 release is twofold:

a) greatly improved performance
b) enable audit-grade processing

Here, audit-grade processing means that rsyslog, if used together with
audit-grade transports and configured correctly, will never lose messages
that already have been acknowledged, not even in fatal failure cases like
sudden loss of power.

Note that large parts of rsyslog's important core components have been
restructured to support these design goals. As such, early versions of
the engine will probably be less stable than the v3/v4 engine.

Also note that the initial versions do not cover all and everything. As
usual, the code will evolve toward the final goal as version numbers
increase.
*********************************** NOTE **********************************

- redesigned queue engine so that it supports ultra-reliable operations
  This resulted in a rewrite of large parts. The new capability can be
  used to build audit-grade systems on the basis of rsyslog.
- added $MainMsgQueueDequeueBatchSize and $ActionQueueDequeueBatchSize 
  configuration directives
- implemented a new transactional output module interface which provides
  superior performance (for databases potentially far superior performance)
- increased ompgsql performance by adapting to new transactional
  output module interface
---------------------------------------------------------------------------
Version 4.7.0  [v4-devel] (rgerhards), 2009-09-??
- added new config option $InputUnixListenSocketCreatePath
  to permit the auto-creation of pathes to additional log sockets. This
  turns out to be useful if they reside on temporary file systems and
  rsyslogd starts up before the daemons that create these sockets
  (rsyslogd always creates the socket itself if it does not exist).
- added $LogRSyslogStatusMessages configuration directive
  permitting to turn off rsyslog start/stop/HUP messages. See Debian
  ticket http://bugs.debian.org/cgi-bin/bugreport.cgi?bug=463793
- added new config directive $omfileForceChown to (try to) fix some broken
  system configs.
  See ticket for details: http://bugzilla.adiscon.com/show_bug.cgi?id=150
- imported changes from 4.5.6 and below
---------------------------------------------------------------------------
Version 4.5.6  [v4-beta] (rgerhards), 2009-09-??
- bugfix(minor): diag function returned wrong queue memeber count
  for the main queue if an active DA queue existed. This had no relevance
  to real deployments (assuming they are not running the debug/diagnostic
  module...), but sometimes caused grief and false alerts in the 
  testbench.
- included some important fixes from v4-stable:
  * bugfix: invalid handling of zero-sized messages
  * bugfix: zero-sized UDP messages are no longer processed
  * bugfix: random data could be appended to message
  * bugfix: reverse lookup reduction logic in imudp do DNS queries too often
---------------------------------------------------------------------------
Version 4.5.5  [v4-beta] (rgerhards), 2009-09-??
- added $InputTCPServerNotifyOnConnectionClose config directive
  see doc for details
- bugfix: debug string larger than 1K were improperly displayed. Max size
  is now 32K
- bugfix: invalid storage class selected for some size config parameters.
  This resulted in wrong values. The most prominent victim was the
  directory creation mode, which was set to zero in some cases. For 
  details, see related blog post:
  http://blog.gerhards.net/2009/10/another-note-on-hard-to-find-bugs.html
---------------------------------------------------------------------------
Version 4.5.4  [v4-beta] (rgerhards), 2009-09-29
- bugfix: potential segfault in stream writer on destruction
  Most severely affected omfile. The problem was that some buffers were
  freed before the asynchronous writer thread was shut down. So the
  writer thread accessed invalid data, which may even already be
  overwritten. Symptoms (with omfile) were segfaults, grabled data
  and files with random names placed around the file system (most
  prominently into the root directory). Special thanks to Aaron for
  helping to track this down.
- bugfix: potential race in object loader (obj.c) during use/release
  of object interface
- bugfixes: potential problems in out file zip writer. Problems could
  lead to abort and/or memory leak. The module is now hardened in a very
  conservative way, which is sub-optimal from a performance point of view.
  This should be improved if it has proven reliable in practice.
---------------------------------------------------------------------------
Version 4.5.3  [v4-beta] (rgerhards), 2009-09-17
- bugfix: repeated messages were incorrectly processed
  this could lead to loss of the repeated message content. As a side-
  effect, it could probably also be possible that some segfault occurs
  (quite unlikely). The root cause was that some counters introduced
  during the malloc optimizations were not properly duplicated in
  MsgDup(). Note that repeated message processing is not enabled
  by default.
- bugfix: message sanitation had some issues:
  - control character DEL was not properly escaped
  - NUL and LF characters were not properly stripped if no control
    character replacement was to be done
  - NUL characters in the message body were silently dropped (this was
    a regeression introduced by some of the recent optimizations)
- bugfix: strings improperly reused, resulting in some message properties
  be populated with strings from previous messages. This was caused by
  an improper predicate check. [backported from v5]
- fixed some minor portability issues
- bugfix: reverse lookup reduction logic in imudp do DNS queries too often
  [imported from 4.4.2]
---------------------------------------------------------------------------
Version 4.5.2  [v4-beta] (rgerhards), 2009-08-21
- legacy syslog parser changed so that it now accepts date stamps in
  wrong case. Some devices seem to create them and I do not see any harm
  in supporting that.
- added $InputTCPMaxListeners directive - permits to specify how many 
  TCP servers shall be possible (default is 20).
- bugfix: memory leak with some input modules. Those inputs that
  use parseAndSubmitMsg() leak two small memory blocks with every message.
  Typically, those process only relatively few messages, so the issue 
  does most probably not have any effect in practice.
- bugfix: if tcp listen port could not be created, no error message was
  emitted
- bugfix: potential segfault in output file writer (omfile)
  In async write mode, we use modular arithmetic to index the output
  buffer array. However, the counter variables accidently were signed,
  thus resulting in negative indizes after integer overflow. That in turn
  could lead to segfaults, but was depending on the memory layout of 
  the instance in question (which in turn depended on a number of
  variables, like compile settings but also configuration). The counters
  are now unsigned (as they always should have been) and so the dangling
  mis-indexing does no longer happen. This bug potentially affected all
  installations, even if only some may actually have seen a segfault.
- bugfix: hostnames with dashes in them were incorrectly treated as
  malformed, thus causing them to be treated as TAG (this was a regression
  introduced from the "rfc3164 strict" change in 4.5.0).
---------------------------------------------------------------------------
Version 4.5.1  [DEVEL] (rgerhards), 2009-07-15
- CONFIG CHANGE: $HUPisRestart default is now "off". We are doing this
  to support removal of restart-type HUP in v5.
- bugfix: fromhost-ip was sometimes truncated
- bugfix: potential segfault when zip-compressed syslog records were
  received (double free)
- bugfix: properties inputname, fromhost, fromhost-ip, msg were lost when
  working with disk queues
- performance enhancement: much faster, up to twice as fast (depending
  on configuration)
- bugfix: abort condition when RecvFrom was not set and message reduction
  was on. Happend e.g. with imuxsock.
- added $klogConsoleLogLevel directive which permits to set a new
  console log level while rsyslog is active
- bugfix: message could be truncated after TAG, often when forwarding
  This was a result of an internal processing error if maximum field
  sizes had been specified in the property replacer.
- added ability for the TCP output action to "rebind" its send socket after
  sending n messages (actually, it re-opens the connection, the name is 
  used because this is a concept very similiar to $ActionUDPRebindInterval).
  New config directive $ActionSendTCPRebindInterval added for the purpose.
  By default, rebinding is disabled. This is considered useful for load
  balancers.
- testbench improvements
---------------------------------------------------------------------------
Version 4.5.0  [DEVEL] (rgerhards), 2009-07-02
- activation order of inputs changed, they are now activated only after
  privileges are dropped. Thanks to Michael Terry for the patch.
- greatly improved performance
- greatly reduced memory requirements of msg object
  to around half of the previous demand. This means that more messages can
  be stored in core! Due to fewer cache misses, this also means some
  performance improvement.
- improved config error messages: now contain a copy of the config line
  that (most likely) caused the error
- reduced max value for $DynaFileCacheSize to 1,000 (the former maximum
  of 10,000 really made no sense, even 1,000 is very high, but we like
  to keep the user in control ;)).
- added capability to fsync() queue disk files for enhanced reliability
  (also add's speed, because you do no longer need to run the whole file
  system in sync mode)
- more strict parsing of the hostname in rfc3164 mode, hopefully
  removes false positives (but may cause some trouble with hostname
  parsing). For details, see this bug tracker:
  http://bugzilla.adiscon.com/show_bug.cgi?id=126
- added configuration commands (see doc for explanations)
  * $OMFileZipLevel
  * $OMFileIOBufferSize
  * $OMFileFlushOnTXEnd
  * $MainMsgQueueSyncQueueFiles
  * $ActionQueueSyncQueueFiles
- done some memory accesses explicitely atomic
- bugfix: subtle (and usually irrelevant) issue in timout processing
  timeout could be one second too early if nanoseconds wrapped
- set a more sensible timeout for shutdow, now 1.5 seconds to complete
  processing (this also removes those cases where the shutdown message
  was not written because the termination happened before it)
- internal bugfix: object pointer was only reset to NULL when an object
  was actually destructed. This most likely had no effect to existing code,
  but it may also have caused trouble in remote cases. Similarly, the fix
  may also cause trouble...
- bugfix: missing initialization during timestamp creation
  This could lead to timestamps written in the wrong format, but not to
  an abort
---------------------------------------------------------------------------
Version 4.4.2  [v4-stable] (rgerhards), 2009-09-??
- bugfix: invalid handling of zero-sized messages, could lead to mis-
  addressing and potential memory corruption/segfault
- bugfix: zero-sized UDP messages are no longer processed
  until now, they were forwarded to processing, but this makes no sense
  Also, it looks like the system seems to provide a zero return code
  on a UDP recvfrom() from time to time for some internal reasons. These
  "receives" are now silently ignored.
- bugfix: random data could be appended to message, possibly causing
  segfaults
- bugfix: reverse lookup reduction logic in imudp do DNS queries too often
  A comparison was done between the current and the former source address.
  However, this was done on the full sockaddr_storage structure and not
  on the host address only. This has now been changed for IPv4 and IPv6.
  The end result of this bug could be a higher UDP message loss rate than
  necessary (note that UDP message loss can not totally be avoided due
  to the UDP spec)
---------------------------------------------------------------------------
Version 4.4.1  [v4-stable] (rgerhards), 2009-09-02
- features requiring Java are automatically disabled if Java is not
  present (thanks to Michael Biebl for his help!)
- bugfix: invalid double-quoted PRI, among others in outgoing messages
  This causes grief with all receivers.
  Bug tracker: http://bugzilla.adiscon.com/show_bug.cgi?id=147
- bugfix: Java testing tools were required, even if testbench was disabled
  This resulted in build errors if no Java was present on the build system,
  even though none of the selected option actually required Java.
  (I forgot to backport a similar fix to newer releases).
- bugfix (backport): omfwd segfault
  Note that the orginal (higher version) patch states this happens only
  when debugging mode is turned on. That statement is wrong: if debug
  mode is turned off, the message is not being emitted, but the division
  by zero in the actual parameters still happens.
---------------------------------------------------------------------------
Version 4.4.0  [v4-stable] (rgerhards), 2009-08-21
- bugfix: stderr/stdout were not closed to be able to emit error messages,
  but this caused ssh sessions to hang. Now we close them after the 
  initial initialization. See forum thread:
  http://kb.monitorware.com/controlling-terminal-issues-t9875.html
- bugfix: sending syslog messages with zip compression did not work
---------------------------------------------------------------------------
Version 4.3.2  [v4-beta] (rgerhards), 2009-06-24
- removed long-obsoleted property UxTradMsg
- added a generic network stream server (in addition to rather specific
  syslog tcp server)
- added ability for the UDP output action to rebind its send socket after
  sending n messages. New config directive $ActionSendUDPRebindInterval
  added for the purpose. By default, rebinding is disabled. This is 
  considered useful for load balancers.
- bugfix: imdiag/imtcp had a race condition
- improved testbench (now much better code design and reuse)
- added config switch --enable-testbench=no to turn off testbench
---------------------------------------------------------------------------
Version 4.3.1  [DEVEL] (rgerhards), 2009-05-25
- added capability to run multiple tcp listeners (on different ports)
- performance enhancement: imtcp calls parser no longer on input thread
  but rather inside on of the potentially many main msg queue worker
  threads (an enhancement scheduled for all input plugins where this is
  possible)
- added $GenerateConfigGraph configuration command which can be used
  to generate nice-looking (and very informative) rsyslog configuration
  graphs.
- added $ActionName configuration directive (currently only used for
  graph generation, but may find other uses)
- improved doc
  * added (hopefully) easier to grasp queue explanation
- improved testbench
  * added tests for queue disk-only mode (checks disk queue logic)
- bugfix: light and full delay watermarks had invalid values, badly
  affecting performance for delayable inputs
- build system improvements - thanks to Michael Biebl
- added new testing module imdiag, which enables to talk to the 
  rsyslog core at runtime. The current implementation is only a 
  beginning, but can be expanded over time
---------------------------------------------------------------------------
Version 4.3.0  [DEVEL] (rgerhards), 2009-04-17
- new feature: new output plugin omprog, which permits to start program
  and feed it (via its stdin) with syslog messages. If the program
  terminates, it is restarted.
- improved internal handling of RainerScript functions, building the
  necessary plumbing to support more functions with decent runtime
  performance. This is also necessary towards the long-term goal
  of loadable library modules.
- added new RainerScript function "tolower"
- improved testbench
  * added tests for tcp-based reception
  * added tcp-load test (1000 connections, 20,000 messages)
- added $MaxOpenFiles configuration directive
- bugfix: solved potential memory leak in msg processing, could manifest
  itself in imtcp
- bugfix: ompgsql did not detect problems in sql command execution
  this could cause loss of messages. The handling was correct if the
  connection broke, but not if there was a problem with statement
  execution. The most probable case for such a case would be invalid
  sql inside the template, and this is now much easier to diagnose.
---------------------------------------------------------------------------
Version 4.2.0  [v4-stable] (rgerhards), 2009-06-23
- bugfix: light and full delay watermarks had invalid values, badly
  affecting performance for delayable inputs
- imported all patches from 3.22.1 as of today (see below)
- bugfix: compile problems in im3195
---------------------------------------------------------------------------
Version 4.1.7  [BETA] (rgerhards), 2009-04-22
- bugfix: $InputTCPMaxSessions config directive was accepted, but not
  honored. This resulted in a fixed upper limit of 200 connections.
- bugfix: the default for $DirCreateMode was 0644, and as such wrong.
  It has now been changed to 0700. For some background, please see
  http://lists.adiscon.net/pipermail/rsyslog/2009-April/001986.html
- bugfix: ompgsql did not detect problems in sql command execution
  this could cause loss of messages. The handling was correct if the
  connection broke, but not if there was a problem with statement
  execution. The most probable case for such a case would be invalid
  sql inside the template, and this is now much easier to diagnose.
---------------------------------------------------------------------------
Version 4.1.6  [DEVEL] (rgerhards), 2009-04-07
- added new "csv" property replacer options to enable simple creation
  of CSV-formatted outputs (format from RFC4180 is used)
- implemented function support in RainerScript. That means the engine
  parses and compile functions, as well as executes a few build-in
  ones. Dynamic loading and registration of functions is not yet
  supported - but we now have a good foundation to do that later on.
- implemented the strlen() RainerScript function
- added a template output module
- added -T rsyslogd command line option, enables to specify a directory
  where to chroot() into on startup. This is NOT a security feature but
  introduced to support testing. Thus, -T does not make sure chroot()
  is used in a secure way. (may be removed later)
- added omstdout module for testing purposes. Spits out all messages to
  stdout - no config option, no other features
- added a parser testing suite (still needs to be extended, but a good
  start)
- modified $ModLoad statement so that for modules whom's name starts with
  a dot, no path is prepended (this enables relative-pathes and should
  not break any valid current config)
- fixed a bug that caused action retries not to work correctly
  situation was only cleared by a restart
- bugfix: closed dynafile was potentially never written until another
  dynafile name was generated - potential loss of messages
- improved omfile so that it properly suspends itself if there is an
  i/o or file name generation error. This enables it to be used with
  the full high availability features of rsyslog's engine
- bugfix: fixed some segaults on Solaris, where vsprintf() does not
  check for NULL pointers
- improved performance of regexp-based filters
  Thanks to Arnaud Cornet for providing the idea and initial patch.
- added a new way how output plugins may be passed parameters. This is
  more effcient for some outputs. They new can receive fields not only
  as a single string but rather in an array where each string is seperated.
- added (some) developer documentation for output plugin interface
- bugfix: potential abort with DA queue after high watermark is reached
  There exists a race condition that can lead to a segfault. Thanks
  go to vbernetr, who performed the analysis and provided patch, which
  I only tweaked a very little bit.
- bugfix: imtcp did incorrectly parse hostname/tag
  Thanks to Luis Fernando Muñoz Mejías for the patch.
---------------------------------------------------------------------------
Version 4.1.5  [DEVEL] (rgerhards), 2009-03-11
- bugfix: parser did not correctly parse fields in UDP-received messages
- added ERE support in filter conditions
  new comparison operation "ereregex"
- added new config directive $RepeatedMsgContainsOriginalMsg so that the
  "last message repeated n times" messages, if generated, may
  have an alternate format that contains the message that is being repeated
---------------------------------------------------------------------------
Version 4.1.4  [DEVEL] (rgerhards), 2009-01-29
- bugfix: inconsistent use of mutex/atomic operations could cause segfault
  details are too many, for full analysis see blog post at:
  http://blog.gerhards.net/2009/01/rsyslog-data-race-analysis.html
- bugfix: unitialized mutex was used in msg.c:getPRI
  This was subtle, because getPRI is called as part of the debugging code
  (always executed) in syslogd.c:logmsg.
- bufgix: $PreserveFQDN was not properly handled for locally emitted
  messages
---------------------------------------------------------------------------
Version 4.1.3  [DEVEL] (rgerhards), 2008-12-17
- added $InputTCPServerAddtlFrameDelimiter config directive, which
  enables to specify an additional, non-standard message delimiter
  for processing plain tcp syslog. This is primarily a fix for the invalid
  framing used in Juniper's NetScreen products. Credit to forum user
  Arv for suggesting this solution.
- added $InputTCPServerInputName property, which enables a name to be
  specified that will be available during message processing in the
  inputname property. This is considered useful for logic that treats
  messages differently depending on which input received them.
- added $PreserveFQDN config file directive
  Enables to use FQDNs in sender names where the legacy default
  would have stripped the domain part.
  Thanks to BlinkMind, Inc. http://www.blinkmind.com for sponsoring this
  development.
- bugfix: imudp went into an endless loop under some circumstances
  (but could also leave it under some other circumstances...)
  Thanks to David Lang and speedfox for reporting this issue.
---------------------------------------------------------------------------
Version 4.1.2  [DEVEL] (rgerhards), 2008-12-04
- bugfix: code did not compile without zlib
- security bugfix: $AllowedSender was not honored, all senders were
  permitted instead (see http://www.rsyslog.com/Article322.phtml)
- security fix: imudp emitted a message when a non-permitted sender
  tried to send a message to it. This behaviour is operator-configurable.
  If enabled, a message was emitted each time. That way an attacker could
  effectively fill the disk via this facility. The message is now
  emitted only once in a minute (this currently is a hard-coded limit,
  if someone comes up with a good reason to make it configurable, we
  will probably do that).
- doc bugfix: typo in v3 compatibility document directive syntax
  thanks to Andrej for reporting
- imported other changes from 3.21.8 and 3.20.1 (see there)
---------------------------------------------------------------------------
Version 4.1.1  [DEVEL] (rgerhards), 2008-11-26
- added $PrivDropToGroup, $PrivDropToUser, $PrivDropToGroupID,
  $PrivDropToUserID config directives to enable dropping privileges.
  This is an effort to provide a security enhancement. For the limits of this
  approach, see http://wiki.rsyslog.com/index.php/Security
- re-enabled imklog to compile on FreeBSD (brought in from beta)
---------------------------------------------------------------------------
Version 4.1.0  [DEVEL] (rgerhards), 2008-11-18

********************************* WARNING *********************************
This version has a slightly different on-disk format for message entries.
As a consequence, old queue files being read by this version may have
an invalid output timestamp, which could result to some malfunction inside
the output driver. It is recommended to drain queues with the previous
version before switching to this one.
********************************* WARNING *********************************

- greatly enhanced performance when compared to v3.
- added configuration directive "HUPisRestart" which enables to configure
  HUP to be either a full restart or "just" a leightweight way to
  close open files.
- enhanced legacy syslog parser to detect year if part of the timestamp
  the format is based on what Cisco devices seem to emit.
- added a setting "$OptimizeForUniprocessor" to enable users to turn off
  pthread_yield calls which are counter-productive on multiprocessor 
  machines (but have been shown to be useful on uniprocessors)
- reordered imudp processing. Message parsing is now done as part of main
  message queue worker processing (was part of the input thread)
  This should also improve performance, as potentially more work is
  done in parallel.
- bugfix: compressed syslog messages could be slightly mis-uncompressed
  if the last byte of the compressed record was a NUL
- added $UDPServerTimeRequery option which enables to work with
  less acurate timestamps in favor of performance. This enables querying
  of the time only every n-th time if imudp is running in the tight
  receive loop (aka receiving messsages at a high rate)
- doc bugfix: queue doc had wrong parameter name for setting controlling
  worker thread shutdown period
- restructured rsyslog.conf documentation
- bugfix: memory leak in ompgsql
  Thanks to Ken for providing the patch
---------------------------------------------------------------------------
Version 3.22.2 [v3-stable] (rgerhards), 2009-07-??
- enhance: imrelp now also provides remote peer's IP address 
  [if librelp != 1.0.0 is used]
- bugfix: sending syslog messages with zip compression did not work
- clarified use of $ActionsSendStreamDriver[AuthMode/PermittedPeers]
  in doc set (require TLS drivers)
---------------------------------------------------------------------------
Version 3.22.1 [v3-stable] (rgerhards), 2009-07-02
- bugfix: invalid error message issued if $inlcudeConfig was on an empty
  set of files (e.g. *.conf, where none such files existed)
  thanks to Michael Biebl for reporting this bug
- bugfix: when run in foreground (but not in debug mode), a 
  debug message ("DoDie called") was emitted at shutdown. Removed.
  thanks to Michael Biebl for reporting this bug
- bugfix: some garbagge was emitted to stderr on shutdown. This
  garbage consisted of file names, which were written during 
  startup (key point: not a pointer error)
  thanks to Michael Biebl for reporting this bug
- bugfix: startup and shutdown message were emitted to stdout
  thanks to Michael Biebl for reporting this bug
- bugfix: error messages were not emitted to stderr in forked mode
  (stderr and stdo are now kept open across forks)
- bugfix: internal messages were emitted to whatever file had fd2 when
  rsyslogd ran in forked mode (as usual!)
  Thanks to varmojfekoj for the patch
- small enhancement: config validation run now exits with code 1 if an
  error is detected. This change is considered important but small enough
  to apply it directly to the stable version. [But it is a border case,
  the change requires more code than I had hoped. Thus I have NOT tried
  to actually catch all cases, this is left for the current devel
  releases, if necessary]
- bugfix: light and full delay watermarks had invalid values, badly
  affecting performance for delayable inputs
- bugfix: potential segfault issue when multiple $UDPServerRun directives
  are specified. Thanks to Michael Biebl for helping to debug this one.
- relaxed GnuTLS version requirement to 1.4.0 after confirmation from the
  field that this version is sufficient
- bugfix: parser did not properly handle empty structured data
- bugfix: invalid mutex release in msg.c (detected under thread debugger,
  seems not to have any impact on actual deployments)
---------------------------------------------------------------------------
Version 3.22.0 [v3-stable] (rgerhards), 2009-04-21
This is the first stable release that includes the full functionality
of the 3.21.x version tree.
- bugfix: $InputTCPMaxSessions config directive was accepted, but not
  honored. This resulted in a fixed upper limit of 200 connections.
- bugfix: the default for $DirCreateMode was 0644, and as such wrong.
  It has now been changed to 0700. For some background, please see
  http://lists.adiscon.net/pipermail/rsyslog/2009-April/001986.html
- bugfix: ompgsql did not detect problems in sql command execution
  this could cause loss of messages. The handling was correct if the
  connection broke, but not if there was a problem with statement
  execution. The most probable case for such a case would be invalid
  sql inside the template, and this is now much easier to diagnose.
---------------------------------------------------------------------------
Version 3.21.11 [BETA] (rgerhards), 2009-04-03
- build system improvements contributed by Michael Biebl - thx!
- all patches from 3.20.5 incorporated (see it's ChangeLog entry)
---------------------------------------------------------------------------
Version 3.21.10 [BETA] (rgerhards), 2009-02-02
- bugfix: inconsistent use of mutex/atomic operations could cause segfault
  details are too many, for full analysis see blog post at:
  http://blog.gerhards.net/2009/01/rsyslog-data-race-analysis.html
- the string "Do Die" was accidently emited upon exit in non-debug mode
  This has now been corrected. Thanks to varmojfekoj for the patch.
- some legacy options were not correctly processed.
  Thanks to varmojfekoj for the patch.
- doc bugfix: v3-compatiblity document had typo in config directive
  thanks to Andrej for reporting this
---------------------------------------------------------------------------
Version 3.21.9 [BETA] (rgerhards), 2008-12-04
- re-release of 3.21.8 with an additional fix, that could also lead
  to DoS; 3.21.8 has been removed from the official download archives
- security fix: imudp emitted a message when a non-permitted sender
  tried to send a message to it. This behaviour is operator-configurable.
  If enabled, a message was emitted each time. That way an attacker could
  effectively fill the disk via this facility. The message is now
  emitted only once in a minute (this currently is a hard-coded limit,
  if someone comes up with a good reason to make it configurable, we
  will probably do that).
---------------------------------------------------------------------------
Version 3.21.8  [BETA] (rgerhards), 2008-12-04
- bugfix: imklog did not compile on FreeBSD
- security bugfix: $AllowedSender was not honored, all senders were
  permitted instead (see http://www.rsyslog.com/Article322.phtml)
- merged in all other changes from 3.20.1 (see there)
---------------------------------------------------------------------------
Version 3.21.7  [BETA] (rgerhards), 2008-11-11
- this is the new beta branch, based on the former 3.21.6 devel
- new functionality: ZERO property replacer nomatch option (from v3-stable)
---------------------------------------------------------------------------
Version 3.21.6  [DEVEL] (rgerhards), 2008-10-22
- consolidated time calls during msg object creation, improves performance
  and consistency
- bugfix: solved a segfault condition
- bugfix: subsecond time properties generated by imfile, imklog and
  internal messages could be slightly inconsistent
- bugfix: (potentially big) memory leak on HUP if queues could not be
  drained before timeout - thanks to David Lang for pointing this out
- added capability to support multiple module search pathes. Thank
  to Marius Tomaschewski for providing the patch.
- bugfix: im3195 did no longer compile
- improved "make distcheck" by ensuring everything relevant is recompiled
---------------------------------------------------------------------------
Version 3.21.5  [DEVEL] (rgerhards), 2008-09-30
- performance optimization: unnecessary time() calls during message
  parsing removed - thanks to David Lang for his excellent performance
  analysis
- added new capability to property replacer: multiple immediately
  successive field delimiters are treated as a single one.
  Thanks to Zhuang Yuyao for the patch.
- added message property "inputname", which contains the name of the
  input (module) that generated it. Presence is depending on suport in
  each input module (else it is blank).
- added system property "$myhostname", which contains the name of the
  local host as it knows itself.
- imported a number of fixes and enhancements from the stable and
  devel branches, including a fix to a potential segfault on HUP
  when using UDP listners
- re-enabled gcc builtin atomic operations and added a proper
  ./configure check
- bugfix: potential race condition when adding messages to queue
  There was a wrong order of mutex lock operations. It is hard to
  believe that really caused problems, but in theory it could and with
  threading we often see that theory becomes practice if something is only
  used long enough on a fast enough machine with enough CPUs ;)
- cleaned up internal debug system code and made it behave better
  in regard to multi-threading
---------------------------------------------------------------------------
Version 3.21.4  [DEVEL] (rgerhards), 2008-09-04
- removed compile time fixed message size limit (was 2K), limit can now
  be set via $MaxMessageSize global config directive (finally gotten rid
  of MAXLINE ;))
- enhanced doc for $ActionExecOnlyEveryNthTimeTimeout
- integrated a number of patches from 3.18.4, namely
  - bugfix: order-of magnitude issue with base-10 size definitions
    in config file parser. Could lead to invalid sizes, constraints
    etc for e.g. queue files and any other object whose size was specified
    in base-10 entities. Did not apply to binary entities. Thanks to
    RB for finding this bug and providing a patch.
  - bugfix: action was not called when system time was set backwards
    (until the previous time was reached again). There are still some
    side-effects when time is rolled back (A time rollback is really a bad
    thing to do, ideally the OS should issue pseudo time (like NetWare did)
    when the user tries to roll back time). Thanks to varmojfekoj for this
    patch.
  - doc bugfix: rsyslog.conf man page improved and minor nit fixed
    thanks to Lukas Kuklinek for the patch.
---------------------------------------------------------------------------
Version 3.21.3  [DEVEL] (rgerhards), 2008-08-13
- added ability to specify flow control mode for imuxsock
- added ability to execute actions only after the n-th call of the action
  This also lead to the addition of two new config directives:
  $ActionExecOnlyEveryNthTime and $ActionExecOnlyEveryNthTimeTimeout
  This feature is useful, for example, for alerting: it permits you to
  send an alert only after at least n occurences of a specific message
  have been seen by rsyslogd. This protectes against false positives
  due to waiting for additional confirmation.
- bugfix: IPv6 addresses could not be specified in forwarding actions
  New syntax @[addr]:port introduced to enable that. Root problem was IPv6
  addresses contain colons.
- somewhat enhanced debugging messages
- imported from 3.18.3:
  - enhanced ommysql to support custom port to connect to server
    Port can be set via new $ActionOmmysqlServerPort config directive
    Note: this was a very minor change and thus deemed appropriate to be
    done in the stable release.
  - bugfix: misspelled config directive, previously was
    $MainMsgQueueWorkeTimeoutrThreadShutdown, is now
    $MainMsgQueueWorkerTimeoutThreadShutdown. Note that the misspelled
    directive is not preserved - if the misspelled directive was used
    (which I consider highly unlikely), the config file must be changed.
    Thanks to lperr for reporting the bug.
---------------------------------------------------------------------------
Version 3.21.2  [DEVEL] (rgerhards), 2008-08-04
- added $InputUnixListenSocketHostName config directive, which permits to
  override the hostname being used on a local unix socket. This is useful
  for differentiating "hosts" running in several jails. Feature was
  suggested by David Darville, thanks for the suggestion.
- enhanced ommail to support multiple email recipients. This is done by
  specifying $ActionMailTo multiple times. Note that this introduces a
  small incompatibility to previous config file syntax: the recipient
  list is now reset for each action (we honestly believe that will
  not cause any problem - apologies if it does).
- enhanced troubleshooting documentation
---------------------------------------------------------------------------
Version 3.21.1  [DEVEL] (rgerhards), 2008-07-30
- bugfix: no error was reported if the target of a $IncludeConfig
  could not be accessed.
- added testbed for common config errors
- added doc for -u option to rsyslogd man page
- enhanced config file checking - no active actions are detected
- added -N rsyslogd command line option for a config validation run
  (which does not execute actual syslogd code and does not interfere
  with a running instance)
- somewhat improved emergency configuration. It is now also selected
  if the config contains no active actions
- rsyslogd error messages are now reported to stderr by default. can be
  turned off by the new "$ErrorMessagesToStderr off" directive
 Thanks to HKS for suggesting the new features.
---------------------------------------------------------------------------
Version 3.21.0  [DEVEL] (rgerhards), 2008-07-18
- starts a new devel branch
- added a generic test driver for RainerScript plus some test cases
  to the testbench
- added a small diagnostic tool to obtain result of gethostname() API
- imported all changes from 3.18.1 until today (some quite important,
  see below)
---------------------------------------------------------------------------
Version 3.20.6 [v3-stable] (rgerhards), 2009-04-16
- this is the last v3-stable for the 3.20.x series
- bugfix: $InputTCPMaxSessions config directive was accepted, but not
  honored. This resulted in a fixed upper limit of 200 connections.
- bugfix: the default for $DirCreateMode was 0644, and as such wrong.
  It has now been changed to 0700. For some background, please see
  http://lists.adiscon.net/pipermail/rsyslog/2009-April/001986.html
---------------------------------------------------------------------------
Version 3.20.5 [v3-stable] (rgerhards), 2009-04-02
- bugfix: potential abort with DA queue after high watermark is reached
  There exists a race condition that can lead to a segfault. Thanks
  go to vbernetr, who performed the analysis and provided patch, which
  I only tweaked a very little bit.
- fixed bugs in RainerScript:
  o when converting a number and a string to a common type, both were 
    actually converted to the other variable's type.
  o the value of rsCStrConvertToNumber() was miscalculated.
  Thanks to varmojfekoj for the patch
- fixed a bug in configure.ac which resulted in problems with
  environment detection - thanks to Michael Biebl for the patch
- fixed a potential segfault problem in gssapi code
  thanks to varmojfekoj for the patch
- doc enhance: provide standard template for MySQL module and instructions
  on how to modify schema
---------------------------------------------------------------------------
Version 3.20.4 [v3-stable] (rgerhards), 2009-02-09
- bugfix: inconsistent use of mutex/atomic operations could cause segfault
  details are too many, for full analysis see blog post at:
  http://blog.gerhards.net/2009/01/rsyslog-data-race-analysis.html
- bugfix: invalid ./configure settings for RFC3195
  thanks to Michael Biebl for the patch
- bugfix: invalid mutex access in msg.c
- doc bugfix: dist tarball missed 2 files, had one extra file that no
  longer belongs into it. Thanks to Michael Biebl for pointing this out.
---------------------------------------------------------------------------
Version 3.20.3 [v3-stable] (rgerhards), 2009-01-19
- doc bugfix: v3-compatiblity document had typo in config directive
  thanks to Andrej for reporting this
- fixed a potential segfault condition with $AllowedSender directive
  On HUP, the root pointers were not properly cleaned up. Thanks to
  Michael Biebel, olgoat, and Juha Koho for reporting and analyzing
  the bug.
---------------------------------------------------------------------------
Version 3.20.2 [v3-stable] (rgerhards), 2008-12-04
- re-release of 3.20.1 with an additional fix, that could also lead
  to DoS; 3.20.1 has been removed from the official download archives
- security fix: imudp emitted a message when a non-permitted sender
  tried to send a message to it. This behaviour is operator-configurable.
  If enabled, a message was emitted each time. That way an attacker could
  effectively fill the disk via this facility. The message is now
  emitted only once in a minute (this currently is a hard-coded limit,
  if someone comes up with a good reason to make it configurable, we
  will probably do that).
---------------------------------------------------------------------------
Version 3.20.1 [v3-stable] (rgerhards), 2008-12-04
- security bugfix: $AllowedSender was not honored, all senders were
  permitted instead
- enhance: regex nomatch option "ZERO" has been added
  This allows to return the string 0 if a regular expression is
  not found. This is probably useful for storing numerical values into
  database columns.
- bugfix: memory leak in gtls netstream driver fixed
  memory was lost each time a TLS session was torn down. This could 
  result in a considerable memory leak if it happened quite frequently
  (potential system crash condition)
- doc update: documented how to specify multiple property replacer
  options + link to new online regex generator tool added
- minor bufgfix: very small memory leak in gtls netstream driver
  around a handful of bytes (< 20) for each HUP
- improved debug output for regular expressions inside property replacer
  RE's seem to be a big trouble spot and I would like to have more
  information inside the debug log. So I decided to add some additional
  debug strings permanently.
---------------------------------------------------------------------------
Version 3.20.0 [v3-stable] (rgerhards), 2008-11-05
- this is the inital release of the 3.19.x branch as a stable release
- bugfix: double-free in pctp netstream driver. Thank to varmojfeko
  for the patch
---------------------------------------------------------------------------
Version 3.19.12 [BETA] (rgerhards), 2008-10-16
- bugfix: subseconds where not correctly extracted from a timestamp
  if that timestamp did not contain any subsecond information (the
  resulting string was garbagge but should have been "0", what it
  now is).
- increased maximum size of a configuration statement to 4K (was 1K)
- imported all fixes from the stable branch (quite a lot)
- bugfix: (potentially big) memory leak on HUP if queues could not be
  drained before timeout - thanks to David Lang for pointing this out
---------------------------------------------------------------------------
Version 3.19.11 [BETA] (rgerhards), 2008-08-25
This is a refresh of the beta. No beta-specific fixes have been added.
- included fixes from v3-stable (most importantly 3.18.3)
---------------------------------------------------------------------------
Version 3.19.10 [BETA] (rgerhards), 2008-07-15
- start of a new beta branch based on former 3.19 devel branch
- bugfix: bad memory leak in disk-based queue modes
- bugfix: UDP syslog forwarding did not work on all platforms
  the ai_socktype was incorrectly set to 1. On some platforms, this
  lead to failing name resolution (e.g. FreeBSD 7). Thanks to HKS for
  reporting the bug.
- bugfix: priority was incorrectly calculated on FreeBSD 7,
  because the LOG_MAKEPRI() C macro has a different meaning there (it
  is just a simple addition of faciltity and severity). I have changed
  this to use own, consistent, code for PRI calculation. Thank to HKS
  for reporting this bug.
- bugfix (cosmetical): authorization was not checked when gtls handshake
  completed immediately. While this sounds scary, the situation can not
  happen in practice. We use non-blocking IO only for server-based gtls
  session setup. As TLS requires the exchange of multiple frames before
  the handshake completes, it simply is impossible to do this in one
  step. However, it is useful to have the code path correct even for 
  this case - otherwise, we may run into problems if the code is changed
  some time later (e.g. to use blocking sockets). Thanks to varmojfekoj
  for providing the patch.
- important queue bugfix from 3.18.1 imported (see below)
- cleanup of some debug messages
---------------------------------------------------------------------------
Version 3.19.9 (rgerhards), 2008-07-07
- added tutorial for creating a TLS-secured syslog infrastructure
- rewritten omusrmsg to no longer fork() a new process for sending messages
  this caused some problems with the threading model, e.g. zombies. Also,
  it was far less optimal than it is now.
- bugfix: machine certificate was required for client even in TLS anon mode
  Reference: http://bugzilla.adiscon.com/show_bug.cgi?id=85
  The fix also slightly improves performance by not storing certificates in
  client sessions when there is no need to do so.
- bugfix: RainerScript syntax error was not always detected
---------------------------------------------------------------------------
Version 3.19.8 (rgerhards), 2008-07-01
- bugfix: gtls module did not correctly handle EGAIN (and similar) recv()
  states. This has been fixed by introducing a new abstraction layer inside
  gtls.
- added (internal) error codes to error messages; added redirector to
  web description of error codes
  closes bug http://bugzilla.adiscon.com/show_bug.cgi?id=20
- disabled compile warnings caused by third-party libraries
- reduced number of compile warnings in gcc's -pedantic mode
- some minor documentation improvements
- included all fixes from beta 3.17.5
---------------------------------------------------------------------------
Version 3.19.7 (rgerhards), 2008-06-11
- added new property replacer option "date-subseconds" that enables
  to query just the subsecond part of a high-precision timestamp
- somewhat improved plain tcp syslog reliability by doing a connection
  check before sending. Credits to Martin Schuette for providing the
  idea. Details are available at
  http://blog.gerhards.net/2008/06/reliable-plain-tcp-syslog-once-again.html
- made rsyslog tickless in the (usual and default) case that repeated
  message reduction is turned off. More info:
  http://blog.gerhards.net/2008/06/coding-to-save-environment.html
- some build system cleanup, thanks to Michael Biebl
- bugfix: compile under (Free)BSD failed due to some invalid library
  definitions - this is fixed now. Thanks to Michael Biebl for the patch.
---------------------------------------------------------------------------
Version 3.19.6 (rgerhards), 2008-06-06
- enhanced property replacer to support multiple regex matches
- bugfix: part of permittedPeer structure was not correctly initialized
  thanks to varmojfekoj for spotting this
- bugfix: off-by-one bug during certificate check
- bugfix: removed some memory leaks in TLS code
---------------------------------------------------------------------------
Version 3.19.5 (rgerhards), 2008-05-30
- enabled Posix ERE expressions inside the property replacer
  (previously BRE was permitted only)
- provided ability to specify that a regular expression submatch shall
  be used inside the property replacer
- implemented in property replacer: if a regular expression does not match,
  it can now either return "**NO MATCH** (default, as before), a blank
  property or the full original property text
- enhanced property replacer to support multiple regex matches
---------------------------------------------------------------------------
Version 3.19.4 (rgerhards), 2008-05-27
- implemented x509/certvalid gtls auth mode
- implemented x509/name gtls auth mode (including wildcards)
- changed fingerprint gtls auth mode to new format fingerprint
- protected gtls error string function by a mutex. Without it, we
  could have a race condition in extreme cases. This was very remote,
  but now can no longer happen.
- changed config directive name to reflect different use
  $ActionSendStreamDriverCertFingerprint is now
  $ActionSendStreamDriverPermittedPeer and can be used both for
  fingerprint and name authentication (similar to the input side)
- bugfix: sender information (fromhost et al) was missing in imudp
  thanks to sandiso for reporting this bug
- this release fully inplements IETF's syslog-transport-tls-12 plus
  the latest text changes Joe Salowey provided via email. Not included
  is ipAddress subjectAltName authentication, which I think will be
  dropped from the draft. I don't think there is any real need for it.
This release also includes all bug fix up to today from the beta
and stable branches. Most importantly, this means the bugfix for
100% CPU utilization by imklog.
---------------------------------------------------------------------------
Version 3.19.3 (rgerhards), 2008-05-21
- added ability to authenticate the server against its certificate
  fingerprint
- added ability for client to provide its fingerprint
- added ability for server to obtain client cert's fingerprint
- bugfix: small mem leak in omfwd on exit (strmdriver name was not freed)
- bugfix: $ActionSendStreamDriver had no effect
- bugfix: default syslog port was no longer used if none was
  configured. Thanks to varmojfekoj for the patch
- bugfix: missing linker options caused build to fail on some
  systems. Thanks to Tiziano Mueller for the patch.
---------------------------------------------------------------------------
Version 3.19.2 (rgerhards), 2008-05-16
- bugfix: TCP input modules did incorrectly set fromhost property
  (always blank)
- bugfix: imklog did not set fromhost property
- added "fromhost-ip" property
  Note that adding this property changes the on-disk format for messages.
  However, that should not have any bad effect on existing spool files.
  But you will run into trouble if you create a spool file with this
  version and then try to process it with an older one (after a downgrade).
  Don't do that ;)
- added "RSYSLOG_DebugFormat" canned template
- bugfix: hostname and fromhost were swapped when a persisted message
  (in queued mode) was read in
- bugfix: lmtcpclt, lmtcpsrv and lmgssutil did all link to the static
  runtime library, resulting in a large size increase (and potential
  "interesting" effects). Thanks to Michael Biebel for reporting the size
  issue.
- bugfix: TLS server went into an endless loop in some situations.
  Thanks to Michael Biebl for reporting the problem.
- fixed potential segfault due to invalid call to cfsysline
  thanks to varmojfekoj for the patch
---------------------------------------------------------------------------
Version 3.19.1 (rgerhards), 2008-05-07
- configure help for --enable-gnutls wrong - said default is "yes" but
  default actually is "no" - thanks to darix for pointing this out
- file dirty.h was missing - thanks to darix for pointing this out
- bugfix: man files were not properly distributed - thanks to
  darix for reporting and to Michael Biebl for help with the fix
- some minor cleanup
---------------------------------------------------------------------------
Version 3.19.0 (rgerhards), 2008-05-06
- begins new devel branch version
- implemented TLS for plain tcp syslog (this is also the world's first
  implementation of IETF's upcoming syslog-transport-tls draft)
- partly rewritten and improved omfwd among others, now loads TCP
  code only if this is actually necessary
- split of a "runtime library" for rsyslog - this is not yet a clean
  model, because some modularization is still outstanding. In theory,
  this shall enable other utilities but rsyslogd to use the same
  runtime
- implemented im3195, the RFC3195 input as a plugin
- changed directory structure, files are now better organized
- a lot of cleanup in regard to modularization
- -c option no longer must be the first option - thanks to varmjofekoj
  for the patch
---------------------------------------------------------------------------
Version 3.18.7 (rgerhards), 2008-12-??
- bugfix: the default for $DirCreateMode was 0644, and as such wrong.
  It has now been changed to 0700. For some background, please see
  http://lists.adiscon.net/pipermail/rsyslog/2009-April/001986.html
- fixed a potential segfault condition with $AllowedSender directive
  On HUP, the root pointers were not properly cleaned up. Thanks to
  Michael Biebel, olgoat, and Juha Koho for reporting and analyzing
  the bug.
- some legacy options were not correctly processed.
  Thanks to varmojfekoj for the patch.
- doc bugfix: some spelling errors in man pages corrected. Thanks to
  Geoff Simmons for the patch.
---------------------------------------------------------------------------
Version 3.18.6 (rgerhards), 2008-12-08
- security bugfix: $AllowedSender was not honored, all senders were
  permitted instead (see http://www.rsyslog.com/Article322.phtml)
  (backport from v3-stable, v3.20.9)
- minor bugfix: dual close() call on tcp session closure
---------------------------------------------------------------------------
Version 3.18.5 (rgerhards), 2008-10-09
- bugfix: imudp input module could cause segfault on HUP
  It did not properly de-init a variable acting as a linked list head.
  That resulted in trying to access freed memory blocks after the HUP.
- bugfix:  rsyslogd could hang on HUP
  because getnameinfo() is not cancel-safe, but was not guarded against
  being cancelled. pthread_cancel() is routinely being called during
  HUP processing.
- bugfix[minor]: if queue size reached light_delay mark, enqueuing
  could potentially be blocked for a longer period of time, which
  was not the behaviour desired.
- doc bugfix: $ActionExecOnlyWhenPreviousIsSuspended was still misspelled
  as $...OnlyIfPrev... in some parts of the documentation. Thanks to 
  Lorenzo M. Catucci for reporting this bug.
- added doc on malformed messages, cause and how to work-around, to the
  doc set
- added doc on how to build from source repository
---------------------------------------------------------------------------
Version 3.18.4 (rgerhards), 2008-09-18
- bugfix: order-of magnitude issue with base-10 size definitions
  in config file parser. Could lead to invalid sizes, constraints
  etc for e.g. queue files and any other object whose size was specified
  in base-10 entities. Did not apply to binary entities. Thanks to
  RB for finding this bug and providing a patch.
- bugfix: action was not called when system time was set backwards
  (until the previous time was reached again). There are still some
  side-effects when time is rolled back (A time rollback is really a bad
  thing to do, ideally the OS should issue pseudo time (like NetWare did)
  when the user tries to roll back time). Thanks to varmojfekoj for this
  patch.
- doc bugfix: rsyslog.conf man page improved and minor nit fixed
  thanks to Lukas Kuklinek for the patch.
- bugfix: error code -2025 was used for two different errors. queue full
  is now -2074 and -2025 is unique again. (did cause no real problem
  except for troubleshooting)
- bugfix: default discard severity was incorrectly set to 4, which lead
  to discard-on-queue-full to be enabled by default. That could cause
  message loss where non was expected.  The default has now been changed
  to the correct value of 8, which disables the functionality. This
  problem applied both to the main message queue and the action queues.
  Thanks to Raoul Bhatia for pointing out this problem.
- bugfix: option value for legacy -a option could not be specified,
  resulting in strange operations. Thanks to Marius Tomaschewski
  for the patch.
- bugfix: colon after date should be ignored, but was not. This has
  now been corrected. Required change to the internal ParseTIMESTAMP3164()
  interface.
---------------------------------------------------------------------------
Version 3.18.3 (rgerhards), 2008-08-18
- bugfix: imfile could cause a segfault upon rsyslogd HUP and termination
  Thanks to lperr for an excellent bug report that helped detect this
  problem.
- enhanced ommysql to support custom port to connect to server
  Port can be set via new $ActionOmmysqlServerPort config directive
  Note: this was a very minor change and thus deemed appropriate to be
  done in the stable release.
- bugfix: misspelled config directive, previously was
  $MainMsgQueueWorkeTimeoutrThreadShutdown, is now
  $MainMsgQueueWorkerTimeoutThreadShutdown. Note that the misspelled
  directive is not preserved - if the misspelled directive was used
  (which I consider highly unlikely), the config file must be changed.
  Thanks to lperr for reporting the bug.
- disabled flow control for imuxsock, as it could cause system hangs
  under some circumstances. The devel (3.21.3 and above) will
  re-enable it and provide enhanced configurability to overcome the
  problems if they occur.
---------------------------------------------------------------------------
Version 3.18.2 (rgerhards), 2008-08-08
- merged in IPv6 forwarding address bugfix from v2-stable
---------------------------------------------------------------------------
Version 3.18.1 (rgerhards), 2008-07-21
- bugfix: potential segfault in creating message mutex in non-direct queue
  mode. rsyslogd segfaults on freeeBSD 7.0 (an potentially other platforms)
  if an action queue is running in any other mode than non-direct. The
  same problem can potentially be triggered by some main message queue
  settings. In any case, it will manifest during rsylog's startup. It is
  unlikely to happen after a successful startup (the only window of
  exposure may be a relatively seldom executed action running in queued
  mode). This has been corrected. Thank to HKS for point out the problem.
- bugfix: priority was incorrectly calculated on FreeBSD 7,
  because the LOG_MAKEPRI() C macro has a different meaning there (it
  is just a simple addition of faciltity and severity). I have changed
  this to use own, consistent, code for PRI calculation. [Backport from
  3.19.10]
- bugfix: remove PRI part from kernel message if it is present
  Thanks to Michael Biebl for reporting this bug
- bugfix: mark messages were not correctly written to text log files
  the markmessageinterval was not correctly propagated to all places
  where it was needed. This resulted in rsyslog using the default
  (20 minutes) in some code pathes, what looked to the user like mark
  messages were never written.
- added a new property replacer option "sp-if-no-1st-sp" to cover
  a problem with RFC 3164 based interpreation of tag separation. While
  it is a generic approach, it fixes a format problem introduced in
  3.18.0, where kernel messages no longer had a space after the tag.
  This is done by a modifcation of the default templates.
  Please note that this may affect some messages where there intentionally
  is no space between the tag and the first character of the message
  content. If so, this needs to be worked around via a specific
  template. However, we consider this scenario to be quite remote and,
  even if it exists, it is not expected that it will actually cause
  problems with log parsers (instead, we assume the new default template
  behaviour may fix previous problems with log parsers due to the 
  missing space).
- bugfix: imklog module was not correctly compiled for GNU/kFreeBSD.
  Thanks to Petr Salinger for the patch
- doc bugfix: property replacer options secpath-replace and
  secpath-drop were not documented
- doc bugfix: fixed some typos in rsyslog.conf man page
- fixed typo in source comment  - thanks to Rio Fujita
- some general cleanup (thanks to Michael Biebl)
---------------------------------------------------------------------------
Version 3.18.0 (rgerhards), 2008-07-11
- begun a new v3-stable based on former 3.17.4 beta plus patches to
  previous v3-stable
- bugfix in RainerScript: syntax error was not always detected
---------------------------------------------------------------------------
Version 3.17.5 (rgerhards), 2008-06-27
- added doc: howto set up a reliable connection to remote server via
  queued mode (and plain tcp protocol)
- bugfix: comments after actions were not properly treated. For some
  actions (e.g. forwarding), this could also lead to invalid configuration
---------------------------------------------------------------------------
Version 3.17.4 (rgerhards), 2008-06-16
- changed default for $KlogSymbolLookup to "off". The directive is
  also scheduled for removal in a later version. This was necessary
  because on kernels >= 2.6, the kernel does the symbol lookup itself. The
  imklog lookup logic then breaks the log message and makes it unusable.
---------------------------------------------------------------------------
Version 3.17.3 (rgerhards), 2008-05-28
- bugfix: imklog went into an endless loop if a PRI value was inside
  a kernel log message (unusual case under Linux, frequent under BSD)
---------------------------------------------------------------------------
Version 3.17.2 (rgerhards), 2008-05-04
- this version is the new beta, based on 3.17.1 devel feature set
- merged in imklog bug fix from v3-stable (3.16.1)
---------------------------------------------------------------------------
Version 3.17.1 (rgerhards), 2008-04-15
- removed dependency on MAXHOSTNAMELEN as much as it made sense.
  GNU/Hurd does not define it (because it has no limit), and we have taken
  care for cases where it is undefined now. However, some very few places
  remain where IMHO it currently is not worth fixing the code. If it is
  not defined, we have used a generous value of 1K, which is above IETF
  RFC's on hostname length at all. The memory consumption is no issue, as
  there are only a handful of this buffers allocated *per run* -- that's
  also the main reason why we consider it not worth to be fixed any further.
- enhanced legacy syslog parser to handle slightly malformed messages
  (with a space in front of the timestamp) - at least HP procurve is
  known to do that and I won't outrule that others also do it. The 
  change looks quite unintrusive and so we added it to the parser.
- implemented klogd functionality for BSD
- implemented high precision timestamps for the kernel log. Thanks to
  Michael Biebl for pointing out that the kernel log did not have them.
- provided ability to discard non-kernel messages if they are present
  in the kernel log (seems to happen on BSD)
- implemented $KLogInternalMsgFacility config directive
- implemented $KLogPermitNonKernelFacility config directive
Plus a number of bugfixes that were applied to v3-stable and beta
branches (not mentioned here in detail).
---------------------------------------------------------------------------
Version 3.17.0 (rgerhards), 2008-04-08
- added native ability to send mail messages
- removed no longer needed file relptuil.c/.h
- added $ActionExecOnlyOnceEveryInterval config directive
- bugfix: memory leaks in script engine
- bugfix: zero-length strings were not supported in object
  deserializer
- properties are now case-insensitive everywhere (script, filters,
  templates)
- added the capability to specify a processing (actually dequeue)
  timeframe with queues - so things can be configured to be done
  at off-peak hours
- We have removed the 32 character size limit (from RFC3164) on the
  tag. This had bad effects on existing envrionments, as sysklogd didn't
  obey it either (probably another bug in RFC3164...). We now receive
  the full size, but will modify the outputs so that only 32 characters
  max are used by default. If you need large tags in the output, you need
  to provide custom templates.
- changed command line processing. -v, -M, -c options are now parsed
  and processed before all other options. Inter-option dependencies
  have been relieved. Among others, permits to specify intial module
  load path via -M only (not the environment) which makes it much
  easier to work with non-standard module library locations. Thanks
  to varmojfekoj for suggesting this change. Matches bugzilla bug 55.
- bugfix: some messages were emited without hostname
Plus a number of bugfixes that were applied to v3-stable and beta
branches (not mentioned here in detail).
---------------------------------------------------------------------------
Version 3.16.3 (rgerhards), 2008-07-11
- updated information on rsyslog packages
- bugfix: memory leak in disk-based queue modes
---------------------------------------------------------------------------
Version 3.16.2 (rgerhards), 2008-06-25
- fixed potential segfault due to invalid call to cfsysline
  thanks to varmojfekoj for the patch
- bugfix: some whitespaces where incorrectly not ignored when parsing
  the config file. This is now corrected. Thanks to Michael Biebl for
  pointing out the problem.
---------------------------------------------------------------------------
Version 3.16.1 (rgerhards), 2008-05-02
- fixed a bug in imklog which lead to startup problems (including
  segfault) on some platforms under some circumsances. Thanks to
  Vieri for reporting this bug and helping to troubleshoot it.
---------------------------------------------------------------------------
Version 3.16.0 (rgerhards), 2008-04-24
- new v3-stable (3.16.x) based on beta 3.15.x (RELP support)
- bugfix: omsnmp had a too-small sized buffer for hostname+port. This
  could not lead to a segfault, as snprintf() was used, but could cause
  some trouble with extensively long hostnames.
- applied patch from Tiziano Müller to remove some compiler warnings
- added gssapi overview/howto thanks to Peter Vrabec
- changed some files to grant LGPLv3 extended persmissions on top of GPLv3
  this also is the first sign of something that will evolve into a
  well-defined "rsyslog runtime library"
---------------------------------------------------------------------------
Version 3.15.1 (rgerhards), 2008-04-11
- bugfix: some messages were emited without hostname
- disabled atomic operations for the time being because they introduce some
  cross-platform trouble - need to see how to fix this in the best 
  possible way
- bugfix: zero-length strings were not supported in object
  deserializer
- added librelp check via PKG_CHECK thanks to Michael Biebl's patch
- file relputil.c deleted, is not actually needed
- added more meaningful error messages to rsyslogd (when some errors
  happens during startup)
- bugfix: memory leaks in script engine
- bugfix: $hostname and $fromhost in RainerScript did not work
This release also includes all changes applied to the stable versions
up to today.
---------------------------------------------------------------------------
Version 3.15.0 (rgerhards), 2008-04-01
- major new feature: imrelp/omrelp support reliable delivery of syslog
  messages via the RELP protocol and librelp (http://www.librelp.com).
  Plain tcp syslog, so far the best reliability solution, can lose
  messages when something goes wrong or a peer goes down. With RELP,
  this can no longer happen. See imrelp.html for more details.
- bugfix: rsyslogd was no longer build by default; man pages are 
  only installed if corresponding option is selected. Thanks to
  Michael Biebl for pointing these problems out.
---------------------------------------------------------------------------
Version 3.14.2 (rgerhards), 2008-04-09
- bugfix: segfault with expression-based filters
- bugfix: omsnmp did not deref errmsg object on exit (no bad effects caused)
- some cleanup
- bugfix: imklog did not work well with kernel 2.6+. Thanks to Peter
  Vrabec for patching it based on the development in sysklogd - and thanks
  to the sysklogd project for upgrading klogd to support the new
  functionality
- some cleanup in imklog
- bugfix: potential segfault in imklog when kernel is compiled without
  /proc/kallsyms and the file System.map is missing. Thanks to
  Andrea Morandi for pointing it out and suggesting a fix.
- bugfixes, credits to varmojfekoj:
  * reset errno before printing a warning message
  * misspelled directive name in code processing legacy options
- bugfix: some legacy options not correctly interpreted - thanks to
  varmojfekoj for the patch
- improved detection of modules being loaded more than once
  thanks to varmojfekoj for the patch
---------------------------------------------------------------------------
Version 3.14.1 (rgerhards), 2008-04-04
- bugfix: some messages were emited without hostname
- bugfix: rsyslogd was no longer build by default; man pages are 
  only installed if corresponding option is selected. Thanks to
  Michael Biebl for pointing these problems out.
- bugfix: zero-length strings were not supported in object
  deserializer
- disabled atomic operations for this stable build as it caused
  platform problems
- bugfix: memory leaks in script engine
- bugfix: $hostname and $fromhost in RainerScript did not work
- bugfix: some memory leak when queue is runing in disk mode
- man pages improved thanks to varmofekoj and Peter Vrabec
- We have removed the 32 character size limit (from RFC3164) on the
  tag. This had bad effects on existing envrionments, as sysklogd didn't
  obey it either (probably another bug in RFC3164...). We now receive
  the full size, but will modify the outputs so that only 32 characters
  max are used by default. If you need large tags in the output, you need
  to provide custom templates.
- bugfix: some memory leak when queue is runing in disk mode
---------------------------------------------------------------------------
Version 3.14.0 (rgerhards), 2008-04-02
An interim version was accidently released to the web. It was named 3.14.0.
To avoid confusion, we have not assigned this version number to any
official release. If you happen to use 3.14.0, please update to 3.14.1.
---------------------------------------------------------------------------
Version 3.13.0-dev0 (rgerhards), 2008-03-31
- bugfix: accidently set debug option in 3.12.5 reset to production
  This option prevented dlclose() to be called. It had no real bad effects,
  as the modules were otherwise correctly deinitialized and dlopen()
  supports multiple opens of the same module without any memory footprint.
- removed --enable-mudflap, added --enable-valgrind ./configure setting
- bugfix: tcp receiver could segfault due to uninitialized variable
- docfix: queue doc had a wrong directive name that prevented max worker
  threads to be correctly set
- worked a bit on atomic memory operations to support problem-free
  threading (only at non-intrusive places)
- added a --enable/disable-rsyslogd configure option so that
  source-based packaging systems can build plugins without the need
  to compile rsyslogd
- some cleanup
- test of potential new version number scheme
---------------------------------------------------------------------------
Version 3.12.5 (rgerhards), 2008-03-28
- changed default for "last message repeated n times", which is now
  off by default
- implemented backward compatibility commandline option parsing
- automatically generated compatibility config lines are now also
  logged so that a user can diagnose problems with them
- added compatibility mode for -a, -o and -p options
- compatibility mode processing finished
- changed default file output format to include high-precision timestamps
- added a buid-in template for previous syslogd file format
- added new $ActionFileDefaultTemplate directive
- added support for high-precision timestamps when receiving legacy
  syslog messages
- added new $ActionForwardDefaultTemplate directive
- added new $ActionGSSForwardDefaultTemplate directive
- added build-in templates for easier configuration
- bugfix: fixed small memory leak in tcpclt.c
- bugfix: fixed small memory leak in template regular expressions
- bugfix: regular expressions inside property replacer did not work
  properly
- bugfix: QHOUR and HHOUR properties were wrongly calculated
- bugfix: fixed memory leaks in stream class and imfile
- bugfix: $ModDir did invalid bounds checking, potential overlow in
  dbgprintf() - thanks to varmojfekoj for the patch
- bugfix: -t and -g legacy options max number of sessions had a wrong
  and much too high value
---------------------------------------------------------------------------
Version 3.12.4 (rgerhards), 2008-03-25
- Greatly enhanced rsyslogd's file write performance by disabling
  file syncing capability of output modules by default. This
  feature is usually not required, not useful and an extreme performance
  hit (both to rsyslogd as well as the system at large). Unfortunately,
  most users enable it by default, because it was most intuitive to enable
  it in plain old sysklogd syslog.conf format. There is now the
  $ActionFileEnableSync config setting which must be enabled in order to
  support syncing. By default it is off. So even if the old-format config
  lines request syncing, it is not done unless explicitely enabled. I am
  sure this is a very useful change and not a risk at all. I need to think
  if I undo it under compatibility mode, but currently this does not
  happen (I fear a lot of lazy users will run rsyslogd in compatibility
  mode, again bringing up this performance problem...).
- added flow control options to other input sources
- added $HHOUR and $QHOUR system properties - can be used for half- and
  quarter-hour logfile rotation
- changed queue's discard severities default value to 8 (do not discard)
  to prevent unintentional message loss
- removed a no-longer needed callback from the output module 
  interface. Results in reduced code complexity.
- bugfix/doc: removed no longer supported -h option from man page
- bugfix: imklog leaked several hundered KB on each HUP. Thanks to
  varmojfekoj for the patch
- bugfix: potential segfault on module unload. Thanks to varmojfekoj for
  the patch
- bugfix: fixed some minor memory leaks
- bugfix: fixed some slightly invalid memory accesses
- bugfix: internally generated messages had "FROMHOST" property not set
---------------------------------------------------------------------------
Version 3.12.3 (rgerhards), 2008-03-18
- added advanced flow control for congestion cases (mode depending on message
  source and its capablity to be delayed without bad side effects)
- bugfix: $ModDir should not be reset on $ResetConfig - this can cause a lot
  of confusion and there is no real good reason to do so. Also conflicts with
  the new -M option and environment setting.
- bugfix: TCP and GSSAPI framing mode variable was uninitialized, leading to
  wrong framing (caused, among others, interop problems)
- bugfix: TCP (and GSSAPI) octet-counted frame did not work correctly in all
  situations. If the header was split across two packet reads, it was invalidly
  processed, causing loss or modification of messages.
- bugfix: memory leak in imfile
- bugfix: duplicate public symbol in omfwd and omgssapi could lead to
  segfault. thanks to varmojfekoj for the patch.
- bugfix: rsyslogd aborted on sigup - thanks to varmojfekoj for the patch
- some more internal cleanup ;)
- begun relp modules, but these are not functional yet
- Greatly enhanced rsyslogd's file write performance by disabling
  file syncing capability of output modules by default. This
  feature is usually not required, not useful and an extreme performance
  hit (both to rsyslogd as well as the system at large). Unfortunately,
  most users enable it by default, because it was most intuitive to enable
  it in plain old sysklogd syslog.conf format. There is now a new config
  setting which must be enabled in order to support syncing. By default it
  is off. So even if the old-format config lines request syncing, it is
  not done unless explicitely enabled. I am sure this is a very useful
  change and not a risk at all. I need to think if I undo it under
  compatibility mode, but currently this does not happen (I fear a lot of
  lazy users will run rsyslogd in compatibility mode, again bringing up
  this performance problem...).
---------------------------------------------------------------------------
Version 3.12.2 (rgerhards), 2008-03-13
- added RSYSLOGD_MODDIR environment variable
- added -M rsyslogd option (allows to specify module directory location)
- converted net.c into a loadable library plugin
- bugfix: debug module now survives unload of loadable module when
  printing out function call data
- bugfix: not properly initialized data could cause several segfaults if
  there were errors in the config file - thanks to varmojfekoj for the patch
- bugfix: rsyslogd segfaulted when imfile read an empty line - thanks
  to Johnny Tan for an excellent bug report
- implemented dynamic module unload capability (not visible to end user)
- some more internal cleanup
- bugfix: imgssapi segfaulted under some conditions; this fix is actually
  not just a fix but a change in the object model. Thanks to varmojfekoj
  for providing the bug report, an initial fix and lots of good discussion
  that lead to where we finally ended up.
- improved session recovery when outbound tcp connection breaks, reduces
  probability of message loss at the price of a highly unlikely potential
  (single) message duplication
---------------------------------------------------------------------------
Version 3.12.1 (rgerhards), 2008-03-06
- added library plugins, which can be automatically loaded
- bugfix: actions were not correctly retried; caused message loss
- changed module loader to automatically add ".so" suffix if not
  specified (over time, this shall also ease portability of config
  files)
- improved debugging support; debug runtime options can now be set via
  an environment variable
- bugfix: removed debugging code that I forgot to remove before releasing
  3.12.0 (does not cause harm and happened only during startup)
- added support for the MonitorWare syslog MIB to omsnmp
- internal code improvements (more code converted into classes)
- internal code reworking of the imtcp/imgssapi module
- added capability to ignore client-provided timestamp on unix sockets and
  made this mode the default; this was needed, as some programs (e.g. sshd)
  log with inconsistent timezone information, what messes up the local
  logs (which by default don't even contain time zone information). This
  seems to be consistent with what sysklogd did for the past four years.
  Alternate behaviour may be desirable if gateway-like processes send
  messages via the local log slot - in this case, it can be enabled
  via the $InputUnixListenSocketIgnoreMsgTimestamp and
  $SystemLogSocketIgnoreMsgTimestamp config directives
- added ability to compile on HP UX; verified that imudp worked on HP UX;
  however, we are still in need of people trying out rsyslogd on HP UX,
  so it can not yet be assumed it runs there
- improved session recovery when outbound tcp connection breaks, reduces
  probability of message loss at the price of a highly unlikely potential
  (single) message duplication
---------------------------------------------------------------------------
Version 3.12.0 (rgerhards), 2008-02-28
- added full expression support for filters; filters can now contain
  arbitrary complex boolean, string and arithmetic expressions
---------------------------------------------------------------------------
Version 3.11.6 (rgerhards), 2008-02-27
- bugfix: gssapi libraries were still linked to rsyslog core, what should
  no longer be necessary. Applied fix by Michael Biebl to solve this.
- enabled imgssapi to be loaded side-by-side with imtcp
- added InputGSSServerPermitPlainTCP config directive
- split imgssapi source code somewhat from imtcp
- bugfix: queue cancel cleanup handler could be called with
  invalid pointer if dequeue failed
- bugfix: rsyslogd segfaulted on second SIGHUP
  tracker: http://bugzilla.adiscon.com/show_bug.cgi?id=38
- improved stability of queue engine
- bugfix: queue disk file were not properly persisted when 
  immediately after closing an output file rsyslog was stopped
  or huped (the new output file open must NOT have happend at
  that point) - this lead to a sparse and invalid queue file
  which could cause several problems to the engine (unpredictable
  results). This situation should have happened only in very
  rare cases. tracker: http://bugzilla.adiscon.com/show_bug.cgi?id=40
- bugfix: during queue shutdown, an assert invalidly triggered when
  the primary queue's DA worker was terminated while the DA queue's
  regular worker was still executing. This could result in a segfault
  during shutdown.
  tracker: http://bugzilla.adiscon.com/show_bug.cgi?id=41
- bugfix: queue properties sizeOnDisk, bytesRead were persisted to 
  disk with wrong data type (long instead of int64) - could cause
  problems on 32 bit machines
- bugfix: queue aborted when it was shut down, DA-enabled, DA mode
  was just initiated but not fully initialized (a race condition)
- bugfix: imfile could abort under extreme stress conditions
  (when it was terminated before it could open all of its
  to be monitored files)
- applied patch from varmojfekoj to fix an issue with compatibility 
  mode and default module directories (many thanks!):
  I've also noticed a bug in the compatibility code; the problem is that 
  options are parsed before configuration file so options which need a 
  module to be loaded will currently ignore any $moddir directive. This 
  can be fixed by moving legacyOptsHook() after config file parsing. 
  (see the attached patch) This goes against the logical order of 
  processing, but the legacy options are only few and it doesn't seem to 
  be a problem.
- bugfix: object property deserializer did not handle negative numbers
---------------------------------------------------------------------------
Version 3.11.5 (rgerhards), 2008-02-25
- new imgssapi module, changed imtcp module - this enables to load/package
  GSSAPI support separately - thanks to varmojfekoj for the patch
- compatibility mode (the -c option series) is now at least partly
  completed - thanks to varmojfekoj for the patch
- documentation for imgssapi and imtcp added
- duplicate $ModLoad's for the same module are now detected and
  rejected -- thanks to varmojfekoj for the patch
---------------------------------------------------------------------------
Version 3.11.4 (rgerhards), 2008-02-21
- bugfix: debug.html was missing from release tarball - thanks to Michael
  Biebl for bringing this to my attention
- some internal cleanup on the stringbuf object calling interface
- general code cleanup and further modularization
- $MainMessageQueueDiscardSeverity can now also handle textual severities
  (previously only integers)
- bugfix: message object was not properly synchronized when the 
  main queue had a single thread and non-direct action queues were used
- some documentation improvements
---------------------------------------------------------------------------
Version 3.11.3 (rgerhards), 2008-02-18
- fixed a bug in imklog which lead to duplicate message content in
  kernel logs
- added support for better plugin handling in libdbi (we contributed
  a patch to do that, we just now need to wait for the next libdbi
  version)
- bugfix: fixed abort when invalid template was provided to an action
  bug http://bugzilla.adiscon.com/show_bug.cgi?id=4
- re-instantiated SIGUSR1 function; added SIGUSR2 to generate debug
  status output
- added some documentation on runtime-debug settings
- slightly improved man pages for novice users
---------------------------------------------------------------------------
Version 3.11.2 (rgerhards), 2008-02-15
- added the capability to monitor text files and process their content
  as syslog messages (including forwarding)
- added support for libdbi, a database abstraction layer. rsyslog now
  also supports the following databases via dbi drivers:
  * Firebird/Interbase
  * FreeTDS (access to MS SQL Server and Sybase)
  * SQLite/SQLite3
  * Ingres (experimental)
  * mSQL (experimental)
  * Oracle (experimental)
  Additional drivers may be provided by the libdbi-drivers project, which
  can be used by rsyslog as soon as they become available.
- removed some left-over unnecessary dbgprintf's (cluttered screen,
  cosmetic)
- doc bugfix: html documentation for omsnmp was missing
---------------------------------------------------------------------------
Version 3.11.1 (rgerhards), 2008-02-12
- SNMP trap sender added thanks to Andre Lorbach (omsnmp)
- added input-plugin interface specification in form of a (copy) template
  input module
- applied documentation fix by Michael Biebl -- many thanks!
- bugfix: immark did not have MARK flags set...
- added x-info field to rsyslogd startup/shutdown message. Hopefully
  points users to right location for further info (many don't even know
  they run rsyslog ;))
- bugfix: trailing ":" of tag was lost while parsing legacy syslog messages
  without timestamp - thanks to Anders Blomdell for providing a patch!
- fixed a bug in stringbuf.c related to STRINGBUF_TRIM_ALLOCSIZE, which
  wasn't supposed to be used with rsyslog. Put a warning message up that
  tells this feature is not tested and probably not worth the effort.
  Thanks to Anders Blomdell fro bringing this to our attention
- somewhat improved performance of string buffers
- fixed bug that caused invalid treatment of tabs (HT) in rsyslog.conf
- bugfix: setting for $EscapeCopntrolCharactersOnReceive was not 
  properly initialized
- clarified usage of space-cc property replacer option
- improved abort diagnostic handler
- some initial effort for malloc/free runtime debugging support
- bugfix: using dynafile actions caused rsyslogd abort
- fixed minor man errors thanks to Michael Biebl
---------------------------------------------------------------------------
Version 3.11.0 (rgerhards), 2008-01-31
- implemented queued actions
- implemented simple rate limiting for actions
- implemented deliberate discarding of lower priority messages over higher
  priority ones when a queue runs out of space
- implemented disk quotas for disk queues
- implemented the $ActionResumeRetryCount config directive
- added $ActionQueueFilename config directive
- added $ActionQueueSize config directive
- added $ActionQueueHighWaterMark config directive
- added $ActionQueueLowWaterMark config directive
- added $ActionQueueDiscardMark config directive
- added $ActionQueueDiscardSeverity config directive
- added $ActionQueueCheckpointInterval config directive
- added $ActionQueueType config directive
- added $ActionQueueWorkerThreads config directive
- added $ActionQueueTimeoutshutdown config directive
- added $ActionQueueTimeoutActionCompletion config directive
- added $ActionQueueTimeoutenQueue config directive
- added $ActionQueueTimeoutworkerThreadShutdown config directive
- added $ActionQueueWorkerThreadMinimumMessages config directive
- added $ActionQueueMaxFileSize config directive
- added $ActionQueueSaveonShutdown config directive
- addded $ActionQueueDequeueSlowdown config directive
- addded $MainMsgQueueDequeueSlowdown config directive
- bugfix: added forgotten docs to package
- improved debugging support
- fixed a bug that caused $MainMsgQueueCheckpointInterval to work incorrectly
- when a long-running action needs to be cancelled on shutdown, the message
  that was processed by it is now preserved. This finishes support for
  guaranteed delivery of messages (if the output supports it, of course)
- fixed bug in output module interface, see
  http://sourceforge.net/tracker/index.php?func=detail&aid=1881008&group_id=123448&atid=696552
- changed the ommysql output plugin so that the (lengthy) connection
  initialization now takes place in message processing. This works much
  better with the new queued action mode (fast startup)
- fixed a bug that caused a potential hang in file and fwd output module
  varmojfekoj provided the patch - many thanks!
- bugfixed stream class offset handling on 32bit platforms
---------------------------------------------------------------------------
Version 3.10.3 (rgerhards), 2008-01-28
- fixed a bug with standard template definitions (not a big deal) - thanks
  to varmojfekoj for spotting it
- run-time instrumentation added
- implemented disk-assisted queue mode, which enables on-demand disk
  spooling if the queue's in-memory queue is exhausted
- implemented a dynamic worker thread pool for processing incoming
  messages; workers are started and shut down as need arises
- implemented a run-time instrumentation debug package
- implemented the $MainMsgQueueSaveOnShutdown config directive
- implemented the $MainMsgQueueWorkerThreadMinimumMessages config directive
- implemented the $MainMsgQueueTimeoutWorkerThreadShutdown config directive
---------------------------------------------------------------------------
Version 3.10.2 (rgerhards), 2008-01-14
- added the ability to keep stop rsyslogd without the need to drain
  the main message queue. In disk queue mode, rsyslog continues to
  run from the point where it stopped. In case of a system failure, it
  continues to process messages from the last checkpoint.
- fixed a bug that caused a segfault on startup when no $WorkDir directive
  was specified in rsyslog.conf
- provided more fine-grain control over shutdown timeouts and added a
  way to specify the enqueue timeout when the main message queue is full
- implemented $MainMsgQueueCheckpointInterval config directive
- implemented $MainMsgQueueTimeoutActionCompletion config directive
- implemented $MainMsgQueueTimeoutEnqueue config directive
- implemented $MainMsgQueueTimeoutShutdown config directive
---------------------------------------------------------------------------
Version 3.10.1 (rgerhards), 2008-01-10
- implemented the "disk" queue mode. However, it currently is of very
  limited use, because it does not support persistence over rsyslogd
  runs. So when rsyslogd is stopped, the queue is drained just as with
  the in-memory queue modes. Persistent queues will be a feature of
  the next release.
- performance-optimized string class, should bring an overall improvement
- fixed a memory leak in imudp -- thanks to varmojfekoj for the patch
- fixed a race condition that could lead to a rsyslogd hang when during
  HUP or termination
- done some doc updates
- added $WorkDirectory config directive
- added $MainMsgQueueFileName config directive
- added $MainMsgQueueMaxFileSize config directive
---------------------------------------------------------------------------
Version 3.10.0 (rgerhards), 2008-01-07
- implemented input module interface and initial input modules
- enhanced threading for input modules (each on its own thread now)
- ability to bind UDP listeners to specific local interfaces/ports and
  ability to run multiple of them concurrently
- added ability to specify listen IP address for UDP syslog server
- license changed to GPLv3
- mark messages are now provided by loadble module immark
- rklogd is no longer provided. Its functionality has now been taken over
  by imklog, a loadable input module. This offers a much better integration
  into rsyslogd and makes sure that the kernel logger process is brought
  up and down at the appropriate times
- enhanced $IncludeConfig directive to support wildcard characters
  (thanks to Michael Biebl)
- all inputs are now implemented as loadable plugins
- enhanced threading model: each input module now runs on its own thread
- enhanced message queue which now supports different queueing methods
  (among others, this can be used for performance fine-tuning)
- added a large number of new configuration directives for the new
  input modules
- enhanced multi-threading utilizing a worker thread pool for the
  main message queue
- compilation without pthreads is no longer supported
- much cleaner code due to new objects and removal of single-threading
  mode
---------------------------------------------------------------------------
Version 2.0.8 V2-STABLE (rgerhards), 2008-??-??
- bugfix: ompgsql did not detect problems in sql command execution
  this could cause loss of messages. The handling was correct if the
  connection broke, but not if there was a problem with statement
  execution. The most probable case for such a case would be invalid
  sql inside the template, and this is now much easier to diagnose.
- doc bugfix: default for $DirCreateMode incorrectly stated
---------------------------------------------------------------------------
Version 2.0.7 V2-STABLE (rgerhards), 2008-04-14
- bugfix: the default for $DirCreateMode was 0644, and as such wrong.
  It has now been changed to 0700. For some background, please see
  http://lists.adiscon.net/pipermail/rsyslog/2009-April/001986.html
- bugfix: "$CreateDirs off" also disabled file creation
  Thanks to William Tisater for analyzing this bug and providing a patch.
  The actual code change is heavily based on William's patch.
- bugfix: memory leak in ompgsql
  Thanks to Ken for providing the patch
- bugfix: potential memory leak in msg.c
  This one did not surface yet and the issue was actually found due to
  a problem in v4 - but better fix it here, too
---------------------------------------------------------------------------
Version 2.0.6 V2-STABLE (rgerhards), 2008-08-07
- bugfix: memory leaks in rsyslogd, primarily in singlethread mode
  Thanks to Frederico Nunez for providing the fix
- bugfix: copy&paste error lead to dangling if - this caused a very minor
  issue with re-formatting a RFC3164 date when the message was invalidly
  formatted and had a colon immediately after the date. This was in the
  code for some years (even v1 had it) and I think it never had any
  effect at all in practice. Though, it should be fixed - but definitely
  nothing to worry about.
---------------------------------------------------------------------------
Version 2.0.6 V2-STABLE (rgerhards), 2008-08-07
- bugfix: IPv6 addresses could not be specified in forwarding actions
  New syntax @[addr]:port introduced to enable that. Root problem was IPv6
  addresses contain colons. (backport from 3.21.3)
---------------------------------------------------------------------------
Version 2.0.5 STABLE (rgerhards), 2008-05-15
- bugfix: regular expressions inside property replacer did not work
  properly
- adapted to liblogging 0.7.1+
---------------------------------------------------------------------------
Version 2.0.4 STABLE (rgerhards), 2008-03-27
- bugfix: internally generated messages had "FROMHOST" property not set
- bugfix: continue parsing if tag is oversize (discard oversize part) - thanks
  to mclaughlin77@gmail.com for the patch
- added $HHOUR and $QHOUR system properties - can be used for half- and
  quarter-hour logfile rotation
---------------------------------------------------------------------------
Version 2.0.3 STABLE (rgerhards), 2008-03-12
- bugfix: setting for $EscapeCopntrolCharactersOnReceive was not 
  properly initialized
- bugfix: resolved potential segfault condition on HUP (extremely
  unlikely to happen in practice), for details see tracker:
  http://bugzilla.adiscon.com/show_bug.cgi?id=38
- improved the man pages a bit - thanks to Michael Biebl for the patch
- bugfix: not properly initialized data could cause several segfaults if
  there were errors in the config file - thanks to varmojfekoj for the patch
---------------------------------------------------------------------------
Version 2.0.2 STABLE (rgerhards), 2008-02-12
- fixed a bug that could cause invalid string handling via strerror_r
  varmojfekoj provided the patch - many thanks!
- added x-info field to rsyslogd startup/shutdown message. Hopefully
  points users to right location for further info (many don't even know
  they run rsyslog ;))
- bugfix: suspended actions were not always properly resumed
  varmojfekoj provided the patch - many thanks!
- bugfix: errno could be changed during mark processing, leading to
  invalid error messages when processing inputs. Thank to varmojfekoj for
  pointing out this problem.
- bugfix: trailing ":" of tag was lost while parsing legacy syslog messages
  without timestamp - thanks to Anders Blomdell for providing a patch!
- bugfix (doc): misspelled config directive, invalid signal info
- applied some doc fixes from Michel Biebl and cleaned up some no longer
  needed files suggested by him
- cleaned up stringbuf.c to fix an annoyance reported by Anders Blomdell
- fixed bug that caused invalid treatment of tabs (HT) in rsyslog.conf
---------------------------------------------------------------------------
Version 2.0.1 STABLE (rgerhards), 2008-01-24
- fixed a bug in integer conversion - but this function was never called,
  so it is not really a useful bug fix ;)
- fixed a bug with standard template definitions (not a big deal) - thanks
  to varmojfekoj for spotting it
- fixed a bug that caused a potential hang in file and fwd output module
  varmojfekoj provided the patch - many thanks!
---------------------------------------------------------------------------
Version 2.0.0 STABLE (rgerhards), 2008-01-02
- re-release of 1.21.2 as STABLE with no modifications except some
  doc updates
---------------------------------------------------------------------------
Version 1.21.2 (rgerhards), 2007-12-28
- created a gss-api output module. This keeps GSS-API code and
  TCP/UDP code separated. It is also important for forward-
  compatibility with v3. Please note that this change breaks compatibility
  with config files created for 1.21.0 and 1.21.1 - this was considered
  acceptable.
- fixed an error in forwarding retry code (could lead to message corruption
  but surfaced very seldom)
- increased portability for older platforms (AI_NUMERICSERV moved)
- removed socket leak in omfwd.c
- cross-platform patch for GSS-API compile problem on some platforms
  thanks to darix for the patch!
---------------------------------------------------------------------------
Version 1.21.1 (rgerhards), 2007-12-23
- small doc fix for $IncludeConfig
- fixed a bug in llDestroy()
- bugfix: fixing memory leak when message queue is full and during
  parsing. Thanks to varmojfekoj for the patch.
- bugfix: when compiled without network support, unix sockets were
  not properply closed
- bugfix: memory leak in cfsysline.c/doGetWord() fixed
---------------------------------------------------------------------------
Version 1.21.0 (rgerhards), 2007-12-19
- GSS-API support for syslog/TCP connections was added. Thanks to
  varmojfekoj for providing the patch with this functionality
- code cleanup
- enhanced $IncludeConfig directive to support wildcard filenames
- changed some multithreading synchronization
---------------------------------------------------------------------------
Version 1.20.1 (rgerhards), 2007-12-12
- corrected a debug setting that survived release. Caused TCP connections
  to be retried unnecessarily often.
- When a hostname ACL was provided and DNS resolution for that name failed,
  ACL processing was stopped at that point. Thanks to mildew for the patch.
  Fedora Bugzilla: http://bugzilla.redhat.com/show_bug.cgi?id=395911
- fixed a potential race condition, see link for details:
  http://rgerhards.blogspot.com/2007/12/rsyslog-race-condition.html
  Note that the probability of problems from this bug was very remote
- fixed a memory leak that happend when PostgreSQL date formats were
  used
---------------------------------------------------------------------------
Version 1.20.0 (rgerhards), 2007-12-07
- an output module for postgres databases has been added. Thanks to
  sur5r for contributing this code
- unloading dynamic modules has been cleaned up, we now have a
  real implementation and not just a dummy "good enough for the time
  being".
- enhanced platform independence - thanks to Bartosz Kuzma and Michael
  Biebl for their very useful contributions
- some general code cleanup (including warnings on 64 platforms, only)
---------------------------------------------------------------------------
Version 1.19.12 (rgerhards), 2007-12-03
- cleaned up the build system (thanks to Michael Biebl for the patch)
- fixed a bug where ommysql was still not compiled with -pthread option
---------------------------------------------------------------------------
Version 1.19.11 (rgerhards), 2007-11-29
- applied -pthread option to build when building for multi-threading mode
  hopefully solves an issue with segfaulting
---------------------------------------------------------------------------
Version 1.19.10 (rgerhards), 2007-10-19
- introdcued the new ":modulename:" syntax for calling module actions
  in selector lines; modified ommysql to support it. This is primarily
  an aid for further modules and a prequisite to actually allow third
  party modules to be created.
- minor fix in slackware startup script, "-r 0" is now "-r0"
- updated rsyslogd doc set man page; now in html format
- undid creation of a separate thread for the main loop -- this did not
  turn out to be needed or useful, so reduce complexity once again.
- added doc fixes provided by Michael Biebl - thanks
---------------------------------------------------------------------------
Version 1.19.9 (rgerhards), 2007-10-12
- now packaging system which again contains all components in a single
  tarball
- modularized main() a bit more, resulting in less complex code
- experimentally added an additional thread - will see if that affects
  the segfault bug we experience on some platforms. Note that this change
  is scheduled to be removed again later.
---------------------------------------------------------------------------
Version 1.19.8 (rgerhards), 2007-09-27
- improved repeated message processing
- applied patch provided by varmojfekoj to support building ommysql
  in its own way (now also resides in a plugin subdirectory);
  ommysql is now a separate package
- fixed a bug in cvthname() that lead to message loss if part
  of the source hostname would have been dropped
- created some support for distributing ommysql together with the
  main rsyslog package. I need to re-think it in the future, but
  for the time being the current mode is best. I now simply include
  one additional tarball for ommysql inside the main distribution.
  I look forward to user feedback on how this should be done best. In the
  long term, a separate project should be spawend for ommysql, but I'd
  like to do that only after the plugin interface is fully stable (what
  it is not yet).
---------------------------------------------------------------------------
Version 1.19.7 (rgerhards), 2007-09-25
- added code to handle situations where senders send us messages ending with
  a NUL character. It is now simply removed. This also caused trailing LF
  reduction to fail, when it was followed by such a NUL. This is now also
  handled.
- replaced some non-thread-safe function calls by their thread-safe
  counterparts
- fixed a minor memory leak that occured when the %APPNAME% property was
  used (I think nobody used that in practice)
- fixed a bug that caused signal handlers in cvthname() not to be restored when
  a malicious pointer record was detected and processing of the message been
  stopped for that reason (this should be really rare and can not be related
  to the segfault bug we are hunting).
- fixed a bug in cvthname that lead to passing a wrong parameter - in
  practice, this had no impact.
- general code cleanup (e.g. compiler warnings, comments)
---------------------------------------------------------------------------
Version 1.19.6 (rgerhards), 2007-09-11
- applied patch by varmojfekoj to change signal handling to the new
  sigaction API set (replacing the depreciated signal() calls and its
  friends.
- fixed a bug that in --enable-debug mode caused an assertion when the
  discard action was used
- cleaned up compiler warnings
- applied patch by varmojfekoj to FIX a bug that could cause 
  segfaults if empty properties were processed using modifying
  options (e.g. space-cc, drop-cc)
- fixed man bug: rsyslogd supports -l option
---------------------------------------------------------------------------
Version 1.19.5 (rgerhards), 2007-09-07
- changed part of the CStr interface so that better error tracking
  is provided and the calling sequence is more intuitive (there were
  invalid calls based on a too-weired interface)
- (hopefully) fixed some remaining bugs rooted in wrong use of 
  the CStr class. These could lead to program abort.
- applied patch by varmojfekoj two fix two potential segfault situations
- added $ModDir config directive
- modified $ModLoad so that an absolute path may be specified as
  module name (e.g. /rsyslog/ommysql.so)
---------------------------------------------------------------------------
Version 1.19.4 (rgerhards/varmojfekoj), 2007-09-04
- fixed a number of small memory leaks - thanks varmojfekoj for patching
- fixed an issue with CString class that could lead to rsyslog abort
  in tplToString() - thanks varmojfekoj for patching
- added a man-version of the config file documenation - thanks to Michel
  Samia for providing the man file
- fixed bug: a template like this causes an infinite loop:
  $template opts,"%programname:::a,b%"
  thanks varmojfekoj for the patch
- fixed bug: case changing options crash freeing the string pointer
  because they modify it: $template opts2,"%programname::1:lowercase%"
  thanks varmojfekoj for the patch
---------------------------------------------------------------------------
Version 1.19.3 (mmeckelein/varmojfekoj), 2007-08-31
- small mem leak fixed (after calling parseSelectorAct) - Thx varmojkekoj
- documentation section "Regular File" und "Blocks" updated
- solved an issue with dynamic file generation - Once again many thanks
  to varmojfekoj
- the negative selector for program name filter (Blocks) does not work as
  expected - Thanks varmojfekoj for patching
- added forwarding information to sysklogd (requires special template)
  to config doc
---------------------------------------------------------------------------
Version 1.19.2 (mmeckelein/varmojfekoj), 2007-08-28
- a specifically formed message caused a segfault - Many thanks varmojfekoj
  for providing a patch
- a typo and a weird condition are fixed in msg.c - Thanks again
  varmojfekoj 
- on file creation the file was always owned by root:root. This is fixed
  now - Thanks ypsa for solving this issue
---------------------------------------------------------------------------
Version 1.19.1 (mmeckelein), 2007-08-22
- a bug that caused a high load when a TCP/UDP connection was closed is 
  fixed now - Thanks mildew for solving this issue
- fixed a bug which caused a segfault on reinit - Thx varmojfekoj for the
  patch
- changed the hardcoded module path "/lib/rsyslog" to $(pkglibdir) in order
  to avoid trouble e.g. on 64 bit platforms (/lib64) - many thanks Peter
  Vrabec and darix, both provided a patch for solving this issue
- enhanced the unloading of modules - thanks again varmojfekoj
- applied a patch from varmojfekoj which fixes various little things in
  MySQL output module
---------------------------------------------------------------------------
Version 1.19.0 (varmojfekoj/rgerhards), 2007-08-16
- integrated patch from varmojfekoj to make the mysql module a loadable one
  many thanks for the patch, MUCH appreciated
---------------------------------------------------------------------------
Version 1.18.2 (rgerhards), 2007-08-13
- fixed a bug in outchannel code that caused templates to be incorrectly
  parsed
- fixed a bug in ommysql that caused a wrong ";template" missing message
- added some code for unloading modules; not yet fully complete (and we do
  not yet have loadable modules, so this is no problem)
- removed debian subdirectory by request of a debian packager (this is a special
  subdir for debian and there is also no point in maintaining it when there
  is a debian package available - so I gladly did this) in some cases
- improved overall doc quality (some pages were quite old) and linked to
  more of the online resources.
- improved /contrib/delete_mysql script by adding a host option and some
  other minor modifications
---------------------------------------------------------------------------
Version 1.18.1 (rgerhards), 2007-08-08
- applied a patch from varmojfekoj which solved a potential segfault
  of rsyslogd on HUP
- applied patch from Michel Samia to fix compilation when the pthreads
  feature is disabled
- some code cleanup (moved action object to its own file set)
- add config directive $MainMsgQueueSize, which now allows to configure the
  queue size dynamically
- all compile-time settings are now shown in rsyslogd -v, not just the
  active ones
- enhanced performance a little bit more
- added config file directive $ActionResumeInterval
- fixed a bug that prevented compilation under debian sid
- added a contrib directory for user-contributed useful things
---------------------------------------------------------------------------
Version 1.18.0 (rgerhards), 2007-08-03
- rsyslog now supports fallback actions when an action did not work. This
  is a great feature e.g. for backup database servers or backup syslog
  servers
- modified rklogd to only change the console log level if -c is specified
- added feature to use multiple actions inside a single selector
- implemented $ActionExecOnlyWhenPreviousIsSuspended config directive
- error messages during startup are now spit out to the configured log
  destinations
---------------------------------------------------------------------------
Version 1.17.6 (rgerhards), 2007-08-01
- continued to work on output module modularization - basic stage of
  this work is now FINISHED
- fixed bug in OMSRcreate() - always returned SR_RET_OK
- fixed a bug that caused ommysql to always complain about missing
  templates
- fixed a mem leak in OMSRdestruct - freeing the object itself was
  forgotten - thanks to varmojfekoj for the patch
- fixed a memory leak in syslogd/init() that happend when the config
  file could not be read - thanks to varmojfekoj for the patch
- fixed insufficient memory allocation in addAction() and its helpers.
  The initial fix and idea was developed by mildew, I fine-tuned
  it a bit. Thanks a lot for the fix, I'd probably had pulled out my
  hair to find the bug...
- added output of config file line number when a parsing error occured
- fixed bug in objomsr.c that caused program to abort in debug mode with
  an invalid assertion (in some cases)
- fixed a typo that caused the default template for MySQL to be wrong.
  thanks to mildew for catching this.
- added configuration file command $DebugPrintModuleList and
  $DebugPrintCfSysLineHandlerList
- fixed an invalid value for the MARK timer - unfortunately, there was
  a testing aid left in place. This resulted in quite frequent MARK messages
- added $IncludeConfig config directive
- applied a patch from mildew to prevent rsyslogd from freezing under heavy
  load. This could happen when the queue was full. Now, we drop messages
  but rsyslogd remains active.
---------------------------------------------------------------------------
Version 1.17.5 (rgerhards), 2007-07-30
- continued to work on output module modularization
- fixed a missing file bug - thanks to Andrea Montanari for reporting
  this problem
- fixed a problem with shutting down the worker thread and freeing the
  selector_t list - this caused messages to be lost, because the
  message queue was not properly drained before the selectors got
  destroyed.
---------------------------------------------------------------------------
Version 1.17.4 (rgerhards), 2007-07-27
- continued to work on output module modularization
- fixed a situation where rsyslogd could create zombie processes
  thanks to mildew for the patch
- applied patch from Michel Samia to fix compilation when NOT
  compiled for pthreads
---------------------------------------------------------------------------
Version 1.17.3 (rgerhards), 2007-07-25
- continued working on output module modularization
- fixed a bug that caused rsyslogd to segfault on exit (and
  probably also on HUP), when there was an unsent message in a selector
  that required forwarding and the dns lookup failed for that selector
  (yes, it was pretty unlikely to happen;))
  thanks to varmojfekoj <varmojfekoj@gmail.com> for the patch
- fixed a memory leak in config file parsing and die()
  thanks to varmojfekoj <varmojfekoj@gmail.com> for the patch
- rsyslogd now checks on startup if it is capable to performa any work
  at all. If it cant, it complains and terminates
  thanks to Michel Samia for providing the patch!
- fixed a small memory leak when HUPing syslogd. The allowed sender
  list now gets freed. thanks to mildew for the patch.
- changed the way error messages in early startup are logged. They
  now do no longer use the syslogd code directly but are rather
  send to stderr.
---------------------------------------------------------------------------
Version 1.17.2 (rgerhards), 2007-07-23
- made the port part of the -r option optional. Needed for backward
  compatibility with sysklogd
- replaced system() calls with something more reasonable. Please note that
  this might break compatibility with some existing configuration files.
  We accept this in favour of the gained security.
- removed a memory leak that could occur if timegenerated was used in
  RFC 3164 format in templates
- did some preparation in msg.c for advanced multithreading - placed the
  hooks, but not yet any active code
- worked further on modularization
- added $ModLoad MySQL (dummy) config directive
- added DropTrailingLFOnReception config directive
---------------------------------------------------------------------------
Version 1.17.1 (rgerhards), 2007-07-20
- fixed a bug that caused make install to install rsyslogd and rklogd under
  the wrong names
- fixed bug that caused $AllowedSenders to handle IPv6 scopes incorrectly;
  also fixed but that could grabble $AllowedSender wildcards. Thanks to
  mildew@gmail.com for the patch
- minor code cleanup - thanks to Peter Vrabec for the patch
- fixed minimal memory leak on HUP (caused by templates)
  thanks to varmojfekoj <varmojfekoj@gmail.com> for the patch
- fixed another memory leak on HUPing and on exiting rsyslogd
  again thanks to varmojfekoj <varmojfekoj@gmail.com> for the patch
- code cleanup (removed compiler warnings)
- fixed portability bug in configure.ac - thanks to Bartosz Kuźma for patch
- moved msg object into its own file set
- added the capability to continue trying to write log files when the
  file system is full. Functionality based on patch by Martin Schulze
  to sysklogd package.
---------------------------------------------------------------------------
Version 1.17.0 (RGer), 2007-07-17
- added $RepeatedLineReduction config parameter
- added $EscapeControlCharactersOnReceive config parameter
- added $ControlCharacterEscapePrefix config parameter
- added $DirCreateMode config parameter
- added $CreateDirs config parameter
- added $DebugPrintTemplateList config parameter
- added $ResetConfigVariables config parameter
- added $FileOwner config parameter
- added $FileGroup config parameter
- added $DirOwner config parameter
- added $DirGroup config parameter
- added $FailOnChownFailure config parameter
- added regular expression support to the filter engine
  thanks to Michel Samia for providing the patch!
- enhanced $AllowedSender functionality. Credits to mildew@gmail.com for
  the patch doing that
  - added IPv6 support
  - allowed DNS hostnames
  - allowed DNS wildcard names
- added new option $DropMsgsWithMaliciousDnsPTRRecords
- added autoconf so that rfc3195d, rsyslogd and klogd are stored to /sbin
- added capability to auto-create directories with dynaFiles
---------------------------------------------------------------------------
Version 1.16.0 (RGer/Peter Vrabec), 2007-07-13 - The Friday, 13th Release ;)
- build system switched to autotools
- removed SYSV preprocessor macro use, replaced with autotools equivalents
- fixed a bug that caused rsyslogd to segfault when TCP listening was
  disabled and it terminated
- added new properties "syslogfacility-text" and "syslogseverity-text"
  thanks to varmojfekoj <varmojfekoj@gmail.com> for the patch
- added the -x option to disable hostname dns reslution
  thanks to varmojfekoj <varmojfekoj@gmail.com> for the patch
- begun to better modularize syslogd.c - this is an ongoing project; moved
  type definitions to a separate file
- removed some now-unused fields from struct filed
- move file size limit fields in struct field to the "right spot" (the file
  writing part of the union - f_un.f_file)
- subdirectories linux and solaris are no longer part of the distribution
  package. This is not because we cease support for them, but there are no
  longer any files in them after the move to autotools
---------------------------------------------------------------------------
Version 1.15.1 (RGer), 2007-07-10
- fixed a bug that caused a dynaFile selector to stall when there was
  an open error with one file 
- improved template processing for dynaFiles; templates are now only
  looked up during initialization - speeds up processing
- optimized memory layout in struct filed when compiled with MySQL
  support
- fixed a bug that caused compilation without SYSLOG_INET to fail
- re-enabled the "last message repeated n times" feature. This
  feature was not taken care of while rsyslogd evolved from sysklogd
  and it was more or less defunct. Now it is fully functional again.
- added system properties: $NOW, $YEAR, $MONTH, $DAY, $HOUR, $MINUTE
- fixed a bug in iovAsString() that caused a memory leak under stress
  conditions (most probably memory shortage). This was unlikely to
  ever happen, but it doesn't hurt doing it right
- cosmetic: defined type "uchar", change all unsigned chars to uchar
---------------------------------------------------------------------------
Version 1.15.0 (RGer), 2007-07-05
- added ability to dynamically generate file names based on templates
  and thus properties. This was a much-requested feature. It makes
  life easy when it e.g. comes to splitting files based on the sender
  address.
- added $umask and $FileCreateMode config file directives
- applied a patch from Bartosz Kuzma to compile cleanly under NetBSD
- checks for extra (unexpected) characters in system config file lines
  have been added
- added IPv6 documentation - was accidently missing from CVS
- begun to change char to unsigned char
---------------------------------------------------------------------------
Version 1.14.2 (RGer), 2007-07-03
** this release fixes all known nits with IPv6 **
- restored capability to do /etc/service lookup for "syslog"
  service when -r 0 was given
- documented IPv6 handling of syslog messages
- integrate patch from Bartosz Kuźma to make rsyslog compile under
  Solaris again (the patch replaced a strndup() call, which is not
  available under Solaris
- improved debug logging when waiting on select
- updated rsyslogd man page with new options (-46A)
---------------------------------------------------------------------------
Version 1.14.1 (RGer/Peter Vrabec), 2007-06-29
- added Peter Vrabec's patch for IPv6 TCP
- prefixed all messages send to stderr in rsyslogd with "rsyslogd: "
---------------------------------------------------------------------------
Version 1.14.0 (RGer/Peter Vrabec), 2007-06-28
- Peter Vrabec provided IPv6 for rsyslog, so we are now IPv6 enabled
  IPv6 Support is currently for UDP only, TCP is to come soon.
  AllowedSender configuration does not yet work for IPv6.
- fixed code in iovCreate() that broke C's strict aliasing rules 
- fixed some char/unsigned char differences that forced the compiler
  to spit out warning messages
- updated the Red Hat init script to fix a known issue (thanks to
  Peter Vrabec)
---------------------------------------------------------------------------
Version 1.13.5 (RGer), 2007-06-22
- made the TCP session limit configurable via command line switch
  now -t <port>,<max sessions>
- added man page for rklogd(8) (basically a copy from klogd, but now
  there is one...)
- fixed a bug that caused internal messages (e.g. rsyslogd startup) to
  appear without a tag.
- removed a minor memory leak that occurred when TAG processing requalified
  a HOSTNAME to be a TAG (and a TAG already was set).
- removed potential small memory leaks in MsgSet***() functions. There
  would be a leak if a property was re-set, something that happened
  extremely seldom.
---------------------------------------------------------------------------
Version 1.13.4 (RGer), 2007-06-18
- added a new property "PRI-text", which holds the PRI field in
  textual form (e.g. "syslog.info")
- added alias "syslogseverity" for "syslogpriority", which is a
  misleading property name that needs to stay for historical
  reasons (and backward-compatility)
- added doc on how to record PRI value in log file
- enhanced signal handling in klogd, including removal of an unsafe
  call to the logging system during signal handling
---------------------------------------------------------------------------
Version 1.13.3 (RGer), 2007-06-15
- create a version of syslog.c from scratch. This is now
  - highly optimized for rsyslog
  - removes an incompatible license problem as the original
    version had a BSD license with advertising clause
  - fixed in the regard that rklogd will continue to work when
    rsysogd has been restarted (the original version, as well
    as sysklogd, will remain silent then)
  - solved an issue with an extra NUL char at message end that the
    original version had
- applied some changes to klogd to care for the new interface
- fixed a bug in syslogd.c which prevented compiling under debian
---------------------------------------------------------------------------
Version 1.13.2 (RGer), 2007-06-13
- lib order in makefile patched to facilitate static linking - thanks
  to Bennett Todd for providing the patch
- Integrated a patch from Peter Vrabec (pvrabec@redheat.com):
  - added klogd under the name of rklogd (remove dependency on
    original sysklogd package
  - createDB.sql now in UTF
  - added additional config files for use on Red Hat
---------------------------------------------------------------------------
Version 1.13.1 (RGer), 2007-02-05
- changed the listen backlog limit to a more reasonable value based on
  the maximum number of TCP connections configurd (10% + 5) - thanks to Guy
  Standen for the hint (actually, the limit was 5 and that was a 
  left-over from early testing).
- fixed a bug in makefile which caused DB-support to be disabled when
  NETZIP support was enabled
- added the -e option to allow transmission of every message to remote
  hosts (effectively turns off duplicate message suppression)
- (somewhat) improved memory consumption when compiled with MySQL support
- looks like we fixed an incompatibility with MySQL 5.x and above software
  At least in one case, the remote server name was destroyed, leading to 
  a connection failure. The new, improved code does not have this issue and
  so we see this as solved (the new code is generally somewhat better, so
  there is a good chance we fixed this incompatibility).
---------------------------------------------------------------------------
Version 1.13.0 (RGer), 2006-12-19
- added '$' as ToPos proptery replacer specifier - means "up to the
  end of the string"
- property replacer option "escape-cc", "drop-cc" and "space-cc"  added
- changed the handling of \0 characters inside syslog messages. We now
  consistently escape them to "#000". This is somewhat recommended in
  the draft-ietf-syslog-protocol-19 draft. While the real recomendation
  is to not escape any characters at all, we can not do this without
  considerable modification of the code. So we escape it to "#000", which
  is consistent with a sample found in the Internet-draft.
- removed message glue logic (see printchopped() comment for details)
  Also caused removal of parts table and thus some improvements in
  memory usage.
- changed the default MAXLINE to 2048 to take care of recent syslog
  standardization efforts (can easily be changed in syslogd.c)
- added support for byte-counted TCP syslog messages (much like
  syslog-transport-tls-05 Internet Draft). This was necessary to
  support compression over TCP.
- added support for receiving compressed syslog messages
- added support for sending compressed syslog messages
- fixed a bug where the last message in a syslog/tcp stream was
  lost if it was not properly terminated by a LF character
---------------------------------------------------------------------------
Version 1.12.3 (RGer), 2006-10-04
- implemented some changes to support Solaris (but support is not
  yet complete)
- commented out (via #if 0) some methods that are currently not being use
  but should be kept for further us
- added (interim) -u 1 option to turn off hostname and tag parsing
- done some modifications to better support Fedora
- made the field delimiter inside property replace configurable via
  template
- fixed a bug in property replacer: if fields were used, the delimitor
  became part of the field. Up until now, this was barely noticable as 
  the delimiter as TAB only and thus invisible to a human. With other
  delimiters available now, it quickly showed up. This bug fix might cause
  some grief to existing installations if they used the extra TAB for
  whatever reasons - sorry folks... Anyhow, a solution is easy: just add
  a TAB character contstant into your template. Thus, there has no attempt
  been made to do this in a backwards-compatible way.
---------------------------------------------------------------------------
Version 1.12.2 (RGer), 2006-02-15
- fixed a bug in the RFC 3339 date formatter. An extra space was added
  after the actual timestamp
- added support for providing high-precision RFC3339 timestamps for
  (rsyslogd-)internally-generated messages
- very (!) experimental support for syslog-protocol internet draft
  added (the draft is experimental, the code is solid ;))
- added support for field-extracting in the property replacer
- enhanced the legacy-syslog parser so that it can interpret messages
  that do not contain a TIMESTAMP
- fixed a bug that caused the default socket (usually /dev/log) to be
  opened even when -o command line option was given
- fixed a bug in the Debian sample startup script - it caused rsyslogd
  to listen to remote requests, which it shouldn't by default
---------------------------------------------------------------------------
Version 1.12.1 (RGer), 2005-11-23
- made multithreading work with BSD. Some signal-handling needed to be
  restructured. Also, there might be a slight delay of up to 10 seconds
  when huping and terminating rsyslogd under BSD
- fixed a bug where a NULL-pointer was passed to printf() in logmsg().
- fixed a bug during "make install" where rc3195d was not installed
  Thanks to Bennett Todd for spotting this.
- fixed a bug where rsyslogd dumped core when no TAG was found in the
  received message
- enhanced message parser so that it can deal with missing hostnames
  in many cases (may not be totally fail-safe)
- fixed a bug where internally-generated messages did not have the correct
  TAG
---------------------------------------------------------------------------
Version 1.12.0 (RGer), 2005-10-26
- moved to a multi-threaded design. single-threading is still optionally
  available. Multi-threading is experimental!
- fixed a potential race condition. In the original code, marking was done
  by an alarm handler, which could lead to all sorts of bad things. This
  has been changed now. See comments in syslogd.c/domark() for details.
- improved debug output for property-based filters
- not a code change, but: I have checked all exit()s to make sure that
  none occurs once rsyslogd has started up. Even in unusual conditions
  (like low-memory conditions) rsyslogd somehow remains active. Of course,
  it might loose a message or two, but at least it does not abort and it
  can also recover when the condition no longer persists.
- fixed a bug that could cause loss of the last message received
  immediately before rsyslogd was terminated.
- added comments on thread-safety of global variables in syslogd.c
- fixed a small bug: spurios printf() when TCP syslog was used
- fixed a bug that causes rsyslogd to dump core on termination when one
  of the selector lines did not receive a message during the run (very
  unlikely)
- fixed an one-too-low memory allocation in the TCP sender. Could result
  in rsyslogd dumping core.
- fixed a bug with regular expression support (thanks to Andres Riancho)
- a little bit of code restructuring (especially main(), which was
  horribly large)
---------------------------------------------------------------------------
Version 1.11.1 (RGer), 2005-10-19
- support for BSD-style program name and host blocks
- added a new property "programname" that can be used in templates
- added ability to specify listen port for rfc3195d
- fixed a bug that rendered the "startswith" comparison operation
  unusable.
- changed more functions to "static" storage class to help compiler
  optimize (should have been static in the first place...)
- fixed a potential memory leak in the string buffer class destructor.
  As the destructur was previously never called, the leak did not actually
  appear.
- some internal restructuring in anticipation/preparation of minimal
  multi-threading support
- rsyslogd still shares some code with the sysklogd project. Some patches
  for this shared code have been brought over from the sysklogd CVS.
---------------------------------------------------------------------------
Version 1.11.0 (RGer), 2005-10-12
- support for receiving messages via RFC 3195; added rfc3195d for that
  purpose
- added an additional guard to prevent rsyslogd from aborting when the
  2gb file size limit is hit. While a user can configure rsyslogd to
  handle such situations, it would abort if that was not done AND large
  file support was not enabled (ok, this is hopefully an unlikely scenario)
- fixed a bug that caused additional Unix domain sockets to be incorrectly
  processed - could lead to message loss in extreme cases
---------------------------------------------------------------------------
Version 1.10.2 (RGer), 2005-09-27
- added comparison operations in property-based filters:
  * isequal
  * startswith
- added ability to negate all property-based filter comparison operations
  by adding a !-sign right in front of the operation name
- added the ability to specify remote senders for UDP and TCP
  received messages. Allows to block all but well-known hosts
- changed the $-config line directives to be case-INsensitive
- new command line option -w added: "do not display warnings if messages
  from disallowed senders are received"
- fixed a bug that caused rsyslogd to dump core when the compare value
  was not quoted in property-based filters
- fixed a bug in the new CStr compare function which lead to invalid
  results (fortunately, this function was not yet used widely)
- added better support for "debugging" rsyslog.conf property filters
  (only if -d switch is given)
- changed some function definitions to static, which eventually enables
  some compiler optimizations
- fixed a bug in MySQL code; when a SQL error occured, rsyslogd could
  run in a tight loop. This was due to invalid sequence of error reporting
  and is now fixed.
---------------------------------------------------------------------------
Version 1.10.1 (RGer), 2005-09-23
- added the ability to execute a shell script as an action.
  Thanks to Bjoern Kalkbrenner for providing the code!
- fixed a bug in the MySQL code; due to the bug the automatic one-time
  retry after an error did not happen - this lead to error message in
  cases where none should be seen (e.g. after a MySQL restart)
- fixed a security issue with SQL-escaping in conjunction with
  non-(SQL-)standard MySQL features.
---------------------------------------------------------------------------
Version 1.10.0 (RGer), 2005-09-20
  REMINDER: 1.10 is the first unstable version if the 1.x series!
- added the capability to filter on any property in selector lines
  (not just facility and priority)
- changed stringbuf into a new counted string class
- added support for a "discard" action. If a selector line with
  discard (~ character) is found, no selector lines *after* that
  line will be processed.
- thanks to Andres Riancho, regular expression support has been
  added to the template engine
- added the FROMHOST property in the template processor, which could
  previously not be obtained. Thanks to Cristian Testa for pointing
  this out and even providing a fix.
- added display of compile-time options to -v output
- performance improvement for production build - made some checks
  to happen only during debug mode
- fixed a problem with compiling on SUSE and - while doing so - removed
  the socket call to set SO_BSDCOMPAT in cases where it is obsolete.
---------------------------------------------------------------------------
Version 1.0.4 (RGer), 2006-02-01
- a small but important fix: the tcp receiver had two forgotten printf's
  in it that caused a lot of unnecessary output to stdout. This was
  important enough to justify a new release
---------------------------------------------------------------------------
Version 1.0.3 (RGer), 2005-11-14
- added an additional guard to prevent rsyslogd from aborting when the
  2gb file size limit is hit. While a user can configure rsyslogd to
  handle such situations, it would abort if that was not done AND large
  file support was not enabled (ok, this is hopefully an unlikely scenario)
- fixed a bug that caused additional Unix domain sockets to be incorrectly
  processed - could lead to message loss in extreme cases
- applied some patches available from the sysklogd project to code
  shared from there
- fixed a bug that causes rsyslogd to dump core on termination when one
  of the selector lines did not receive a message during the run (very
  unlikely)
- fixed an one-too-low memory allocation in the TCP sender. Could result
  in rsyslogd dumping core.
- fixed a bug in the TCP sender that caused the retry logic to fail
  after an error or receiver overrun
- fixed a bug in init() that could lead to dumping core
- fixed a bug that could lead to dumping core when no HOSTNAME or no TAG
  was present in the syslog message
---------------------------------------------------------------------------
Version 1.0.2 (RGer), 2005-10-05
- fixed an issue with MySQL error reporting. When an error occured,
  the MySQL driver went into an endless loop (at least in most cases).
---------------------------------------------------------------------------
Version 1.0.1 (RGer), 2005-09-23
- fixed a security issue with SQL-escaping in conjunction with
  non-(SQL-)standard MySQL features.
---------------------------------------------------------------------------
Version 1.0.0 (RGer), 2005-09-12
- changed install doc to cover daily cron scripts - a trouble source
- added rc script for slackware (provided by Chris Elvidge - thanks!) 
- fixed a really minor bug in usage() - the -r option was still
  reported as without the port parameter
---------------------------------------------------------------------------
Version 0.9.8 (RGer), 2005-09-05
- made startup and shutdown message more consistent and included the
  pid, so that they can be easier correlated. Used syslog-protocol
  structured data format for this purpose.
- improved config info in startup message, now tells not only
  if it is listening remote on udp, but also for tcp. Also includes
  the port numbers. The previous startup message was misleading, because
  it did not say "remote reception" if rsyslogd was only listening via
  tcp (but not via udp).
- added a "how can you help" document to the doc set
---------------------------------------------------------------------------
Version 0.9.7 (RGer), 2005-08-15
- some of the previous doc files (like INSTALL) did not properly
  reflect the changes to the build process and the new doc. Fixed
  that.
- changed syslogd.c so that when compiled without database support,
  an error message is displayed when a database action is detected
  in the config file (previously this was used as an user rule ;))
- fixed a bug in the os-specific Makefiles which caused MySQL
  support to not be compiled, even if selected
---------------------------------------------------------------------------
Version 0.9.6 (RGer), 2005-08-09
- greatly enhanced documentation. Now available in html format in
  the "doc" folder and FreeBSD. Finally includes an install howto.
- improved MySQL error messages a little - they now show up as log
  messages, too (formerly only in debug mode)
- added the ability to specify the listen port for udp syslog.
  WARNING: This introduces an incompatibility. Formerly, udp
  syslog was enabled by the -r command line option. Now, it is
  "-r [port]", which is consistent with the tcp listener. However,
  just -r will now return an error message.
- added sample startup scripts for Debian and FreeBSD
- added support for easy feature selection in the makefile. Un-
  fortunately, this also means I needed to spilt the make file
  for different OS and distros. There are some really bad syntax
  differences between FreeBSD and Linux make.
---------------------------------------------------------------------------
Version 0.9.5 (RGer), 2005-08-01
- the "semicolon bug" was actually not (fully) solved in 0.9.4. One
  part of the bug was solved, but another still existed. This one
  is fixed now, too.
- the "semicolon bug" actually turned out to be a more generic bug.
  It appeared whenever an invalid template name was given. With some
  selector actions, rsyslogd dumped core, with other it "just" had
  a small ressource leak with others all worked well. These anomalies
  are now fixed. Note that they only appeared during system initaliziation
  once the system was running, nothing bad happened.
- improved error reporting for template errors on startup. They are now
  shown on the console and the start-up tty. Formerly, they were only
  visible in debug mode.
- support for multiple instances of rsyslogd on a single machine added
- added new option "-o" --> omit local unix domain socket. This option
  enables rsyslogd NOT to listen to the local socket. This is most
  helpful when multiple instances of rsyslogd (or rsyslogd and another
  syslogd) shall run on a single system.
- added new option "-i <pidfile>" which allows to specify the pidfile.
  This is needed when multiple instances of rsyslogd are to be run.
- the new project home page is now online at www.rsyslog.com
---------------------------------------------------------------------------
Version 0.9.4 (RGer), 2005-07-25
- finally added the TCP sender. It now supports non-blocking mode, no
  longer disabling message reception during connect. As it is now, it
  is usable in production. The code could be more sophisticated, but
  I've kept it short in anticipation of the move to liblogging, which
  will lead to the removal of the code just written ;)
- the "exiting on signal..." message still had the "syslogd" name in 
  it. Changed this to "rsyslogd", as we do not have a large user base
  yet, this should pose no problem.
- fixed "the semiconlon" bug. rsyslogd dumped core if a write-db action
  was specified but no semicolon was given after the password (an empty
  template was ok, but the semicolon needed to be present).
- changed a default for traditional output format. During testing, it
  was seen that the timestamp written to file in default format was
  the time of message reception, not the time specified in the TIMESTAMP
  field of the message itself. Traditionally, the message TIMESTAMP is
  used and this has been changed now.
---------------------------------------------------------------------------
Version 0.9.3 (RGer), 2005-07-19
- fixed a bug in the message parser. In June, the RFC 3164 timestamp
  was not correctly parsed (yes, only in June and some other months,
  see the code comment to learn why...)
- added the ability to specify the destination port when forwarding
  syslog messages (both for TCP and UDP)
- added an very experimental TCP sender (activated by
  @@machine:port in config). This is not yet for production use. If
  the receiver is not alive, rsyslogd will wait quite some time until
  the connection request times out, which most probably leads to
  loss of incoming messages.

---------------------------------------------------------------------------
Version 0.9.2 (RGer), around 2005-07-06
- I intended to change the maxsupported message size to 32k to
  support IHE - but given the memory inefficiency in the usual use
  cases, I have not done this. I have, however, included very
  specific instructions on how to do this in the source code. I have
  also done some testing with 32k messages, so you can change the
  max size without taking too much risk.
- added a syslog/tcp receiver; we now can receive messages via
  plain tcp, but we can still send only via UDP. The syslog/tcp
  receiver is the primary enhancement of this release.
- slightly changed some error messages that contained a spurios \n at
  the end of the line (which gives empty lines in your log...)

---------------------------------------------------------------------------
Version 0.9.1 (RGer)
- fixed code so that it compiles without errors under FreeBSD
- removed now unused function "allocate_log()" from syslogd.c
- changed the make file so that it contains more defines for
  different environments (in the long term, we need a better
  system for disabling/enabling features...)
- changed some printf's printing off_t types to %lld and
  explicit (long long) casts. I tried to figure out the exact type,
  but did not succeed in this. In the worst case, ultra-large peta-
  byte files will now display funny informational messages on rollover,
  something I think we can live with for the neersion 3.11.2 (rgerhards), 2008-02-??
---------------------------------------------------------------------------
Version 3.11.1 (rgerhards), 2008-02-12
- SNMP trap sender added thanks to Andre Lorbach (omsnmp)
- added input-plugin interface specification in form of a (copy) template
  input module
- applied documentation fix by Michael Biebl -- many thanks!
- bugfix: immark did not have MARK flags set...
- added x-info field to rsyslogd startup/shutdown message. Hopefully
  points users to right location for further info (many don't even know
  they run rsyslog ;))
- bugfix: trailing ":" of tag was lost while parsing legacy syslog messages
  without timestamp - thanks to Anders Blomdell for providing a patch!
- fixed a bug in stringbuf.c related to STRINGBUF_TRIM_ALLOCSIZE, which
  wasn't supposed to be used with rsyslog. Put a warning message up that
  tells this feature is not tested and probably not worth the effort.
  Thanks to Anders Blomdell fro bringing this to our attention
- somewhat improved performance of string buffers
- fixed bug that caused invalid treatment of tabs (HT) in rsyslog.conf
- bugfix: setting for $EscapeCopntrolCharactersOnReceive was not 
  properly initialized
- clarified usage of space-cc property replacer option
- improved abort diagnostic handler
- some initial effort for malloc/free runtime debugging support
- bugfix: using dynafile actions caused rsyslogd abort
- fixed minor man errors thanks to Michael Biebl
---------------------------------------------------------------------------
Version 3.11.0 (rgerhards), 2008-01-31
- implemented queued actions
- implemented simple rate limiting for actions
- implemented deliberate discarding of lower priority messages over higher
  priority ones when a queue runs out of space
- implemented disk quotas for disk queues
- implemented the $ActionResumeRetryCount config directive
- added $ActionQueueFilename config directive
- added $ActionQueueSize config directive
- added $ActionQueueHighWaterMark config directive
- added $ActionQueueLowWaterMark config directive
- added $ActionQueueDiscardMark config directive
- added $ActionQueueDiscardSeverity config directive
- added $ActionQueueCheckpointInterval config directive
- added $ActionQueueType config directive
- added $ActionQueueWorkerThreads config directive
- added $ActionQueueTimeoutshutdown config directive
- added $ActionQueueTimeoutActionCompletion config directive
- added $ActionQueueTimeoutenQueue config directive
- added $ActionQueueTimeoutworkerThreadShutdown config directive
- added $ActionQueueWorkerThreadMinimumMessages config directive
- added $ActionQueueMaxFileSize config directive
- added $ActionQueueSaveonShutdown config directive
- addded $ActionQueueDequeueSlowdown config directive
- addded $MainMsgQueueDequeueSlowdown config directive
- bugfix: added forgotten docs to package
- improved debugging support
- fixed a bug that caused $MainMsgQueueCheckpointInterval to work incorrectly
- when a long-running action needs to be cancelled on shutdown, the message
  that was processed by it is now preserved. This finishes support for
  guaranteed delivery of messages (if the output supports it, of course)
- fixed bug in output module interface, see
  http://sourceforge.net/tracker/index.php?func=detail&aid=1881008&group_id=123448&atid=696552
- changed the ommysql output plugin so that the (lengthy) connection
  initialization now takes place in message processing. This works much
  better with the new queued action mode (fast startup)
- fixed a bug that caused a potential hang in file and fwd output module
  varmojfekoj provided the patch - many thanks!
- bugfixed stream class offset handling on 32bit platforms
---------------------------------------------------------------------------
Version 3.10.3 (rgerhards), 2008-01-28
- fixed a bug with standard template definitions (not a big deal) - thanks
  to varmojfekoj for spotting it
- run-time instrumentation added
- implemented disk-assisted queue mode, which enables on-demand disk
  spooling if the queue's in-memory queue is exhausted
- implemented a dynamic worker thread pool for processing incoming
  messages; workers are started and shut down as need arises
- implemented a run-time instrumentation debug package
- implemented the $MainMsgQueueSaveOnShutdown config directive
- implemented the $MainMsgQueueWorkerThreadMinimumMessages config directive
- implemented the $MainMsgQueueTimeoutWorkerThreadShutdown config directive
---------------------------------------------------------------------------
Version 3.10.2 (rgerhards), 2008-01-14
- added the ability to keep stop rsyslogd without the need to drain
  the main message queue. In disk queue mode, rsyslog continues to
  run from the point where it stopped. In case of a system failure, it
  continues to process messages from the last checkpoint.
- fixed a bug that caused a segfault on startup when no $WorkDir directive
  was specified in rsyslog.conf
- provided more fine-grain control over shutdown timeouts and added a
  way to specify the enqueue timeout when the main message queue is full
- implemented $MainMsgQueueCheckpointInterval config directive
- implemented $MainMsgQueueTimeoutActionCompletion config directive
- implemented $MainMsgQueueTimeoutEnqueue config directive
- implemented $MainMsgQueueTimeoutShutdown config directive
---------------------------------------------------------------------------
Version 3.10.1 (rgerhards), 2008-01-10
- implemented the "disk" queue mode. However, it currently is of very
  limited use, because it does not support persistence over rsyslogd
  runs. So when rsyslogd is stopped, the queue is drained just as with
  the in-memory queue modes. Persistent queues will be a feature of
  the next release.
- performance-optimized string class, should bring an overall improvement
- fixed a memory leak in imudp -- thanks to varmojfekoj for the patch
- fixed a race condition that could lead to a rsyslogd hang when during
  HUP or termination
- done some doc updates
- added $WorkDirectory config directive
- added $MainMsgQueueFileName config directive
- added $MainMsgQueueMaxFileSize config directive
---------------------------------------------------------------------------
Version 3.10.0 (rgerhards), 2008-01-07
- implemented input module interface and initial input modules
- enhanced threading for input modules (each on its own thread now)
- ability to bind UDP listeners to specific local interfaces/ports and
  ability to run multiple of them concurrently
- added ability to specify listen IP address for UDP syslog server
- license changed to GPLv3
- mark messages are now provided by loadble module immark
- rklogd is no longer provided. Its functionality has now been taken over
  by imklog, a loadable input module. This offers a much better integration
  into rsyslogd and makes sure that the kernel logger process is brought
  up and down at the appropriate times
- enhanced $IncludeConfig directive to support wildcard characters
  (thanks to Michael Biebl)
- all inputs are now implemented as loadable plugins
- enhanced threading model: each input module now runs on its own thread
- enhanced message queue which now supports different queueing methods
  (among others, this can be used for performance fine-tuning)
- added a large number of new configuration directives for the new
  input modules
- enhanced multi-threading utilizing a worker thread pool for the
  main message queue
- compilation without pthreads is no longer supported
- much cleaner code due to new objects and removal of single-threading
  mode
---------------------------------------------------------------------------
Version 2.0.1 STABLE (rgerhards), 2008-01-24
- fixed a bug in integer conversion - but this function was never called,
  so it is not really a useful bug fix ;)
- fixed a bug with standard template definitions (not a big deal) - thanks
  to varmojfekoj for spotting it
- fixed a bug that caused a potential hang in file and fwd output module
  varmojfekoj provided the patch - many thanks!
---------------------------------------------------------------------------
Version 2.0.0 STABLE (rgerhards), 2008-01-02
- re-release of 1.21.2 as STABLE with no modifications except some
  doc updates
---------------------------------------------------------------------------
Version 1.21.2 (rgerhards), 2007-12-28
- created a gss-api output module. This keeps GSS-API code and
  TCP/UDP code separated. It is also important for forward-
  compatibility with v3. Please note that this change breaks compatibility
  with config files created for 1.21.0 and 1.21.1 - this was considered
  acceptable.
- fixed an error in forwarding retry code (could lead to message corruption
  but surfaced very seldom)
- increased portability for older platforms (AI_NUMERICSERV moved)
- removed socket leak in omfwd.c
- cross-platform patch for GSS-API compile problem on some platforms
  thanks to darix for the patch!
---------------------------------------------------------------------------
Version 1.21.1 (rgerhards), 2007-12-23
- small doc fix for $IncludeConfig
- fixed a bug in llDestroy()
- bugfix: fixing memory leak when message queue is full and during
  parsing. Thanks to varmojfekoj for the patch.
- bugfix: when compiled without network support, unix sockets were
  not properply closed
- bugfix: memory leak in cfsysline.c/doGetWord() fixed
---------------------------------------------------------------------------
Version 1.21.0 (rgerhards), 2007-12-19
- GSS-API support for syslog/TCP connections was added. Thanks to
  varmojfekoj for providing the patch with this functionality
- code cleanup
- enhanced $IncludeConfig directive to support wildcard filenames
- changed some multithreading synchronization
---------------------------------------------------------------------------
Version 1.20.1 (rgerhards), 2007-12-12
- corrected a debug setting that survived release. Caused TCP connections
  to be retried unnecessarily often.
- When a hostname ACL was provided and DNS resolution for that name failed,
  ACL processing was stopped at that point. Thanks to mildew for the patch.
  Fedora Bugzilla: http://bugzilla.redhat.com/show_bug.cgi?id=395911
- fixed a potential race condition, see link for details:
  http://rgerhards.blogspot.com/2007/12/rsyslog-race-condition.html
  Note that the probability of problems from this bug was very remote
- fixed a memory leak that happend when PostgreSQL date formats were
  used
---------------------------------------------------------------------------
Version 1.20.0 (rgerhards), 2007-12-07
- an output module for postgres databases has been added. Thanks to
  sur5r for contributing this code
- unloading dynamic modules has been cleaned up, we now have a
  real implementation and not just a dummy "good enough for the time
  being".
- enhanced platform independence - thanks to Bartosz Kuzma and Michael
  Biebl for their very useful contributions
- some general code cleanup (including warnings on 64 platforms, only)
---------------------------------------------------------------------------
Version 1.19.12 (rgerhards), 2007-12-03
- cleaned up the build system (thanks to Michael Biebl for the patch)
- fixed a bug where ommysql was still not compiled with -pthread option
---------------------------------------------------------------------------
Version 1.19.11 (rgerhards), 2007-11-29
- applied -pthread option to build when building for multi-threading mode
  hopefully solves an issue with segfaulting
---------------------------------------------------------------------------
Version 1.19.10 (rgerhards), 2007-10-19
- introdcued the new ":modulename:" syntax for calling module actions
  in selector lines; modified ommysql to support it. This is primarily
  an aid for further modules and a prequisite to actually allow third
  party modules to be created.
- minor fix in slackware startup script, "-r 0" is now "-r0"
- updated rsyslogd doc set man page; now in html format
- undid creation of a separate thread for the main loop -- this did not
  turn out to be needed or useful, so reduce complexity once again.
- added doc fixes provided by Michael Biebl - thanks
---------------------------------------------------------------------------
Version 1.19.9 (rgerhards), 2007-10-12
- now packaging system which again contains all components in a single
  tarball
- modularized main() a bit more, resulting in less complex code
- experimentally added an additional thread - will see if that affects
  the segfault bug we experience on some platforms. Note that this change
  is scheduled to be removed again later.
---------------------------------------------------------------------------
Version 1.19.8 (rgerhards), 2007-09-27
- improved repeated message processing
- applied patch provided by varmojfekoj to support building ommysql
  in its own way (now also resides in a plugin subdirectory);
  ommysql is now a separate package
- fixed a bug in cvthname() that lead to message loss if part
  of the source hostname would have been dropped
- created some support for distributing ommysql together with the
  main rsyslog package. I need to re-think it in the future, but
  for the time being the current mode is best. I now simply include
  one additional tarball for ommysql inside the main distribution.
  I look forward to user feedback on how this should be done best. In the
  long term, a separate project should be spawend for ommysql, but I'd
  like to do that only after the plugin interface is fully stable (what
  it is not yet).
---------------------------------------------------------------------------
Version 1.19.7 (rgerhards), 2007-09-25
- added code to handle situations where senders send us messages ending with
  a NUL character. It is now simply removed. This also caused trailing LF
  reduction to fail, when it was followed by such a NUL. This is now also
  handled.
- replaced some non-thread-safe function calls by their thread-safe
  counterparts
- fixed a minor memory leak that occured when the %APPNAME% property was
  used (I think nobody used that in practice)
- fixed a bug that caused signal handlers in cvthname() not to be restored when
  a malicious pointer record was detected and processing of the message been
  stopped for that reason (this should be really rare and can not be related
  to the segfault bug we are hunting).
- fixed a bug in cvthname that lead to passing a wrong parameter - in
  practice, this had no impact.
- general code cleanup (e.g. compiler warnings, comments)
---------------------------------------------------------------------------
Version 1.19.6 (rgerhards), 2007-09-11
- applied patch by varmojfekoj to change signal handling to the new
  sigaction API set (replacing the depreciated signal() calls and its
  friends.
- fixed a bug that in --enable-debug mode caused an assertion when the
  discard action was used
- cleaned up compiler warnings
- applied patch by varmojfekoj to FIX a bug that could cause 
  segfaults if empty properties were processed using modifying
  options (e.g. space-cc, drop-cc)
- fixed man bug: rsyslogd supports -l option
---------------------------------------------------------------------------
Version 1.19.5 (rgerhards), 2007-09-07
- changed part of the CStr interface so that better error tracking
  is provided and the calling sequence is more intuitive (there were
  invalid calls based on a too-weired interface)
- (hopefully) fixed some remaining bugs rooted in wrong use of 
  the CStr class. These could lead to program abort.
- applied patch by varmojfekoj two fix two potential segfault situations
- added $ModDir config directive
- modified $ModLoad so that an absolute path may be specified as
  module name (e.g. /rsyslog/ommysql.so)
---------------------------------------------------------------------------
Version 1.19.4 (rgerhards/varmojfekoj), 2007-09-04
- fixed a number of small memory leaks - thanks varmojfekoj for patching
- fixed an issue with CString class that could lead to rsyslog abort
  in tplToString() - thanks varmojfekoj for patching
- added a man-version of the config file documenation - thanks to Michel
  Samia for providing the man file
- fixed bug: a template like this causes an infinite loop:
  $template opts,"%programname:::a,b%"
  thanks varmojfekoj for the patch
- fixed bug: case changing options crash freeing the string pointer
  because they modify it: $template opts2,"%programname::1:lowercase%"
  thanks varmojfekoj for the patch
---------------------------------------------------------------------------
Version 1.19.3 (mmeckelein/varmojfekoj), 2007-08-31
- small mem leak fixed (after calling parseSelectorAct) - Thx varmojkekoj
- documentation section "Regular File" und "Blocks" updated
- solved an issue with dynamic file generation - Once again many thanks
  to varmojfekoj
- the negative selector for program name filter (Blocks) does not work as
  expected - Thanks varmojfekoj for patching
- added forwarding information to sysklogd (requires special template)
  to config doc
---------------------------------------------------------------------------
Version 1.19.2 (mmeckelein/varmojfekoj), 2007-08-28
- a specifically formed message caused a segfault - Many thanks varmojfekoj
  for providing a patch
- a typo and a weird condition are fixed in msg.c - Thanks again
  varmojfekoj 
- on file creation the file was always owned by root:root. This is fixed
  now - Thanks ypsa for solving this issue
---------------------------------------------------------------------------
Version 1.19.1 (mmeckelein), 2007-08-22
- a bug that caused a high load when a TCP/UDP connection was closed is 
  fixed now - Thanks mildew for solving this issue
- fixed a bug which caused a segfault on reinit - Thx varmojfekoj for the
  patch
- changed the hardcoded module path "/lib/rsyslog" to $(pkglibdir) in order
  to avoid trouble e.g. on 64 bit platforms (/lib64) - many thanks Peter
  Vrabec and darix, both provided a patch for solving this issue
- enhanced the unloading of modules - thanks again varmojfekoj
- applied a patch from varmojfekoj which fixes various little things in
  MySQL output module
---------------------------------------------------------------------------
Version 1.19.0 (varmojfekoj/rgerhards), 2007-08-16
- integrated patch from varmojfekoj to make the mysql module a loadable one
  many thanks for the patch, MUCH appreciated
---------------------------------------------------------------------------
Version 1.18.2 (rgerhards), 2007-08-13
- fixed a bug in outchannel code that caused templates to be incorrectly
  parsed
- fixed a bug in ommysql that caused a wrong ";template" missing message
- added some code for unloading modules; not yet fully complete (and we do
  not yet have loadable modules, so this is no problem)
- removed debian subdirectory by request of a debian packager (this is a special
  subdir for debian and there is also no point in maintaining it when there
  is a debian package available - so I gladly did this) in some cases
- improved overall doc quality (some pages were quite old) and linked to
  more of the online resources.
- improved /contrib/delete_mysql script by adding a host option and some
  other minor modifications
---------------------------------------------------------------------------
Version 1.18.1 (rgerhards), 2007-08-08
- applied a patch from varmojfekoj which solved a potential segfault
  of rsyslogd on HUP
- applied patch from Michel Samia to fix compilation when the pthreads
  feature is disabled
- some code cleanup (moved action object to its own file set)
- add config directive $MainMsgQueueSize, which now allows to configure the
  queue size dynamically
- all compile-time settings are now shown in rsyslogd -v, not just the
  active ones
- enhanced performance a little bit more
- added config file directive $ActionResumeInterval
- fixed a bug that prevented compilation under debian sid
- added a contrib directory for user-contributed useful things
---------------------------------------------------------------------------
Version 1.18.0 (rgerhards), 2007-08-03
- rsyslog now supports fallback actions when an action did not work. This
  is a great feature e.g. for backup database servers or backup syslog
  servers
- modified rklogd to only change the console log level if -c is specified
- added feature to use multiple actions inside a single selector
- implemented $ActionExecOnlyWhenPreviousIsSuspended config directive
- error messages during startup are now spit out to the configured log
  destinations
---------------------------------------------------------------------------
Version 1.17.6 (rgerhards), 2007-08-01
- continued to work on output module modularization - basic stage of
  this work is now FINISHED
- fixed bug in OMSRcreate() - always returned SR_RET_OK
- fixed a bug that caused ommysql to always complain about missing
  templates
- fixed a mem leak in OMSRdestruct - freeing the object itself was
  forgotten - thanks to varmojfekoj for the patch
- fixed a memory leak in syslogd/init() that happend when the config
  file could not be read - thanks to varmojfekoj for the patch
- fixed insufficient memory allocation in addAction() and its helpers.
  The initial fix and idea was developed by mildew, I fine-tuned
  it a bit. Thanks a lot for the fix, I'd probably had pulled out my
  hair to find the bug...
- added output of config file line number when a parsing error occured
- fixed bug in objomsr.c that caused program to abort in debug mode with
  an invalid assertion (in some cases)
- fixed a typo that caused the default template for MySQL to be wrong.
  thanks to mildew for catching this.
- added configuration file command $DebugPrintModuleList and
  $DebugPrintCfSysLineHandlerList
- fixed an invalid value for the MARK timer - unfortunately, there was
  a testing aid left in place. This resulted in quite frequent MARK messages
- added $IncludeConfig config directive
- applied a patch from mildew to prevent rsyslogd from freezing under heavy
  load. This could happen when the queue was full. Now, we drop messages
  but rsyslogd remains active.
---------------------------------------------------------------------------
Version 1.17.5 (rgerhards), 2007-07-30
- continued to work on output module modularization
- fixed a missing file bug - thanks to Andrea Montanari for reporting
  this problem
- fixed a problem with shutting down the worker thread and freeing the
  selector_t list - this caused messages to be lost, because the
  message queue was not properly drained before the selectors got
  destroyed.
---------------------------------------------------------------------------
Version 1.17.4 (rgerhards), 2007-07-27
- continued to work on output module modularization
- fixed a situation where rsyslogd could create zombie processes
  thanks to mildew for the patch
- applied patch from Michel Samia to fix compilation when NOT
  compiled for pthreads
---------------------------------------------------------------------------
Version 1.17.3 (rgerhards), 2007-07-25
- continued working on output module modularization
- fixed a bug that caused rsyslogd to segfault on exit (and
  probably also on HUP), when there was an unsent message in a selector
  that required forwarding and the dns lookup failed for that selector
  (yes, it was pretty unlikely to happen;))
  thanks to varmojfekoj <varmojfekoj@gmail.com> for the patch
- fixed a memory leak in config file parsing and die()
  thanks to varmojfekoj <varmojfekoj@gmail.com> for the patch
- rsyslogd now checks on startup if it is capable to performa any work
  at all. If it cant, it complains and terminates
  thanks to Michel Samia for providing the patch!
- fixed a small memory leak when HUPing syslogd. The allowed sender
  list now gets freed. thanks to mildew for the patch.
- changed the way error messages in early startup are logged. They
  now do no longer use the syslogd code directly but are rather
  send to stderr.
---------------------------------------------------------------------------
Version 1.17.2 (rgerhards), 2007-07-23
- made the port part of the -r option optional. Needed for backward
  compatibility with sysklogd
- replaced system() calls with something more reasonable. Please note that
  this might break compatibility with some existing configuration files.
  We accept this in favour of the gained security.
- removed a memory leak that could occur if timegenerated was used in
  RFC 3164 format in templates
- did some preparation in msg.c for advanced multithreading - placed the
  hooks, but not yet any active code
- worked further on modularization
- added $ModLoad MySQL (dummy) config directive
- added DropTrailingLFOnReception config directive
---------------------------------------------------------------------------
Version 1.17.1 (rgerhards), 2007-07-20
- fixed a bug that caused make install to install rsyslogd and rklogd under
  the wrong names
- fixed bug that caused $AllowedSenders to handle IPv6 scopes incorrectly;
  also fixed but that could grabble $AllowedSender wildcards. Thanks to
  mildew@gmail.com for the patch
- minor code cleanup - thanks to Peter Vrabec for the patch
- fixed minimal memory leak on HUP (caused by templates)
  thanks to varmojfekoj <varmojfekoj@gmail.com> for the patch
- fixed another memory leak on HUPing and on exiting rsyslogd
  again thanks to varmojfekoj <varmojfekoj@gmail.com> for the patch
- code cleanup (removed compiler warnings)
- fixed portability bug in configure.ac - thanks to Bartosz Kuźma for patch
- moved msg object into its own file set
- added the capability to continue trying to write log files when the
  file system is full. Functionality based on patch by Martin Schulze
  to sysklogd package.
---------------------------------------------------------------------------
Version 1.17.0 (RGer), 2007-07-17
- added $RepeatedLineReduction config parameter
- added $EscapeControlCharactersOnReceive config parameter
- added $ControlCharacterEscapePrefix config parameter
- added $DirCreateMode config parameter
- added $CreateDirs config parameter
- added $DebugPrintTemplateList config parameter
- added $ResetConfigVariables config parameter
- added $FileOwner config parameter
- added $FileGroup config parameter
- added $DirOwner config parameter
- added $DirGroup config parameter
- added $FailOnChownFailure config parameter
- added regular expression support to the filter engine
  thanks to Michel Samia for providing the patch!
- enhanced $AllowedSender functionality. Credits to mildew@gmail.com for
  the patch doing that
  - added IPv6 support
  - allowed DNS hostnames
  - allowed DNS wildcard names
- added new option $DropMsgsWithMaliciousDnsPTRRecords
- added autoconf so that rfc3195d, rsyslogd and klogd are stored to /sbin
- added capability to auto-create directories with dynaFiles
---------------------------------------------------------------------------
Version 1.16.0 (RGer/Peter Vrabec), 2007-07-13 - The Friday, 13th Release ;)
- build system switched to autotools
- removed SYSV preprocessor macro use, replaced with autotools equivalents
- fixed a bug that caused rsyslogd to segfault when TCP listening was
  disabled and it terminated
- added new properties "syslogfacility-text" and "syslogseverity-text"
  thanks to varmojfekoj <varmojfekoj@gmail.com> for the patch
- added the -x option to disable hostname dns reslution
  thanks to varmojfekoj <varmojfekoj@gmail.com> for the patch
- begun to better modularize syslogd.c - this is an ongoing project; moved
  type definitions to a separate file
- removed some now-unused fields from struct filed
- move file size limit fields in struct field to the "right spot" (the file
  writing part of the union - f_un.f_file)
- subdirectories linux and solaris are no longer part of the distribution
  package. This is not because we cease support for them, but there are no
  longer any files in them after the move to autotools
---------------------------------------------------------------------------
Version 1.15.1 (RGer), 2007-07-10
- fixed a bug that caused a dynaFile selector to stall when there was
  an open error with one file 
- improved template processing for dynaFiles; templates are now only
  looked up during initialization - speeds up processing
- optimized memory layout in struct filed when compiled with MySQL
  support
- fixed a bug that caused compilation without SYSLOG_INET to fail
- re-enabled the "last message repeated n times" feature. This
  feature was not taken care of while rsyslogd evolved from sysklogd
  and it was more or less defunct. Now it is fully functional again.
- added system properties: $NOW, $YEAR, $MONTH, $DAY, $HOUR, $MINUTE
- fixed a bug in iovAsString() that caused a memory leak under stress
  conditions (most probably memory shortage). This was unlikely to
  ever happen, but it doesn't hurt doing it right
- cosmetic: defined type "uchar", change all unsigned chars to uchar
---------------------------------------------------------------------------
Version 1.15.0 (RGer), 2007-07-05
- added ability to dynamically generate file names based on templates
  and thus properties. This was a much-requested feature. It makes
  life easy when it e.g. comes to splitting files based on the sender
  address.
- added $umask and $FileCreateMode config file directives
- applied a patch from Bartosz Kuzma to compile cleanly under NetBSD
- checks for extra (unexpected) characters in system config file lines
  have been added
- added IPv6 documentation - was accidently missing from CVS
- begun to change char to unsigned char
---------------------------------------------------------------------------
Version 1.14.2 (RGer), 2007-07-03
** this release fixes all known nits with IPv6 **
- restored capability to do /etc/service lookup for "syslog"
  service when -r 0 was given
- documented IPv6 handling of syslog messages
- integrate patch from Bartosz Kuźma to make rsyslog compile under
  Solaris again (the patch replaced a strndup() call, which is not
  available under Solaris
- improved debug logging when waiting on select
- updated rsyslogd man page with new options (-46A)
---------------------------------------------------------------------------
Version 1.14.1 (RGer/Peter Vrabec), 2007-06-29
- added Peter Vrabec's patch for IPv6 TCP
- prefixed all messages send to stderr in rsyslogd with "rsyslogd: "
---------------------------------------------------------------------------
Version 1.14.0 (RGer/Peter Vrabec), 2007-06-28
- Peter Vrabec provided IPv6 for rsyslog, so we are now IPv6 enabled
  IPv6 Support is currently for UDP only, TCP is to come soon.
  AllowedSender configuration does not yet work for IPv6.
- fixed code in iovCreate() that broke C's strict aliasing rules 
- fixed some char/unsigned char differences that forced the compiler
  to spit out warning messages
- updated the Red Hat init script to fix a known issue (thanks to
  Peter Vrabec)
---------------------------------------------------------------------------
Version 1.13.5 (RGer), 2007-06-22
- made the TCP session limit configurable via command line switch
  now -t <port>,<max sessions>
- added man page for rklogd(8) (basically a copy from klogd, but now
  there is one...)
- fixed a bug that caused internal messages (e.g. rsyslogd startup) to
  appear without a tag.
- removed a minor memory leak that occurred when TAG processing requalified
  a HOSTNAME to be a TAG (and a TAG already was set).
- removed potential small memory leaks in MsgSet***() functions. There
  would be a leak if a property was re-set, something that happened
  extremely seldom.
---------------------------------------------------------------------------
Version 1.13.4 (RGer), 2007-06-18
- added a new property "PRI-text", which holds the PRI field in
  textual form (e.g. "syslog.info")
- added alias "syslogseverity" for "syslogpriority", which is a
  misleading property name that needs to stay for historical
  reasons (and backward-compatility)
- added doc on how to record PRI value in log file
- enhanced signal handling in klogd, including removal of an unsafe
  call to the logging system during signal handling
---------------------------------------------------------------------------
Version 1.13.3 (RGer), 2007-06-15
- create a version of syslog.c from scratch. This is now
  - highly optimized for rsyslog
  - removes an incompatible license problem as the original
    version had a BSD license with advertising clause
  - fixed in the regard that rklogd will continue to work when
    rsysogd has been restarted (the original version, as well
    as sysklogd, will remain silent then)
  - solved an issue with an extra NUL char at message end that the
    original version had
- applied some changes to klogd to care for the new interface
- fixed a bug in syslogd.c which prevented compiling under debian
---------------------------------------------------------------------------
Version 1.13.2 (RGer), 2007-06-13
- lib order in makefile patched to facilitate static linking - thanks
  to Bennett Todd for providing the patch
- Integrated a patch from Peter Vrabec (pvrabec@redheat.com):
  - added klogd under the name of rklogd (remove dependency on
    original sysklogd package
  - createDB.sql now in UTF
  - added additional config files for use on Red Hat
---------------------------------------------------------------------------
Version 1.13.1 (RGer), 2007-02-05
- changed the listen backlog limit to a more reasonable value based on
  the maximum number of TCP connections configurd (10% + 5) - thanks to Guy
  Standen for the hint (actually, the limit was 5 and that was a 
  left-over from early testing).
- fixed a bug in makefile which caused DB-support to be disabled when
  NETZIP support was enabled
- added the -e option to allow transmission of every message to remote
  hosts (effectively turns off duplicate message suppression)
- (somewhat) improved memory consumption when compiled with MySQL support
- looks like we fixed an incompatibility with MySQL 5.x and above software
  At least in one case, the remote server name was destroyed, leading to 
  a connection failure. The new, improved code does not have this issue and
  so we see this as solved (the new code is generally somewhat better, so
  there is a good chance we fixed this incompatibility).
---------------------------------------------------------------------------
Version 1.13.0 (RGer), 2006-12-19
- added '$' as ToPos proptery replacer specifier - means "up to the
  end of the string"
- property replacer option "escape-cc", "drop-cc" and "space-cc"  added
- changed the handling of \0 characters inside syslog messages. We now
  consistently escape them to "#000". This is somewhat recommended in
  the draft-ietf-syslog-protocol-19 draft. While the real recomendation
  is to not escape any characters at all, we can not do this without
  considerable modification of the code. So we escape it to "#000", which
  is consistent with a sample found in the Internet-draft.
- removed message glue logic (see printchopped() comment for details)
  Also caused removal of parts table and thus some improvements in
  memory usage.
- changed the default MAXLINE to 2048 to take care of recent syslog
  standardization efforts (can easily be changed in syslogd.c)
- added support for byte-counted TCP syslog messages (much like
  syslog-transport-tls-05 Internet Draft). This was necessary to
  support compression over TCP.
- added support for receiving compressed syslog messages
- added support for sending compressed syslog messages
- fixed a bug where the last message in a syslog/tcp stream was
  lost if it was not properly terminated by a LF character
---------------------------------------------------------------------------
Version 1.12.3 (RGer), 2006-10-04
- implemented some changes to support Solaris (but support is not
  yet complete)
- commented out (via #if 0) some methods that are currently not being use
  but should be kept for further us
- added (interim) -u 1 option to turn off hostname and tag parsing
- done some modifications to better support Fedora
- made the field delimiter inside property replace configurable via
  template
- fixed a bug in property replacer: if fields were used, the delimitor
  became part of the field. Up until now, this was barely noticable as 
  the delimiter as TAB only and thus invisible to a human. With other
  delimiters available now, it quickly showed up. This bug fix might cause
  some grief to existing installations if they used the extra TAB for
  whatever reasons - sorry folks... Anyhow, a solution is easy: just add
  a TAB character contstant into your template. Thus, there has no attempt
  been made to do this in a backwards-compatible way.
---------------------------------------------------------------------------
Version 1.12.2 (RGer), 2006-02-15
- fixed a bug in the RFC 3339 date formatter. An extra space was added
  after the actual timestamp
- added support for providing high-precision RFC3339 timestamps for
  (rsyslogd-)internally-generated messages
- very (!) experimental support for syslog-protocol internet draft
  added (the draft is experimental, the code is solid ;))
- added support for field-extracting in the property replacer
- enhanced the legacy-syslog parser so that it can interpret messages
  that do not contain a TIMESTAMP
- fixed a bug that caused the default socket (usually /dev/log) to be
  opened even when -o command line option was given
- fixed a bug in the Debian sample startup script - it caused rsyslogd
  to listen to remote requests, which it shouldn't by default
---------------------------------------------------------------------------
Version 1.12.1 (RGer), 2005-11-23
- made multithreading work with BSD. Some signal-handling needed to be
  restructured. Also, there might be a slight delay of up to 10 seconds
  when huping and terminating rsyslogd under BSD
- fixed a bug where a NULL-pointer was passed to printf() in logmsg().
- fixed a bug during "make install" where rc3195d was not installed
  Thanks to Bennett Todd for spotting this.
- fixed a bug where rsyslogd dumped core when no TAG was found in the
  received message
- enhanced message parser so that it can deal with missing hostnames
  in many cases (may not be totally fail-safe)
- fixed a bug where internally-generated messages did not have the correct
  TAG
---------------------------------------------------------------------------
Version 1.12.0 (RGer), 2005-10-26
- moved to a multi-threaded design. single-threading is still optionally
  available. Multi-threading is experimental!
- fixed a potential race condition. In the original code, marking was done
  by an alarm handler, which could lead to all sorts of bad things. This
  has been changed now. See comments in syslogd.c/domark() for details.
- improved debug output for property-based filters
- not a code change, but: I have checked all exit()s to make sure that
  none occurs once rsyslogd has started up. Even in unusual conditions
  (like low-memory conditions) rsyslogd somehow remains active. Of course,
  it might loose a message or two, but at least it does not abort and it
  can also recover when the condition no longer persists.
- fixed a bug that could cause loss of the last message received
  immediately before rsyslogd was terminated.
- added comments on thread-safety of global variables in syslogd.c
- fixed a small bug: spurios printf() when TCP syslog was used
- fixed a bug that causes rsyslogd to dump core on termination when one
  of the selector lines did not receive a message during the run (very
  unlikely)
- fixed an one-too-low memory allocation in the TCP sender. Could result
  in rsyslogd dumping core.
- fixed a bug with regular expression support (thanks to Andres Riancho)
- a little bit of code restructuring (especially main(), which was
  horribly large)
---------------------------------------------------------------------------
Version 1.11.1 (RGer), 2005-10-19
- support for BSD-style program name and host blocks
- added a new property "programname" that can be used in templates
- added ability to specify listen port for rfc3195d
- fixed a bug that rendered the "startswith" comparison operation
  unusable.
- changed more functions to "static" storage class to help compiler
  optimize (should have been static in the first place...)
- fixed a potential memory leak in the string buffer class destructor.
  As the destructur was previously never called, the leak did not actually
  appear.
- some internal restructuring in anticipation/preparation of minimal
  multi-threading support
- rsyslogd still shares some code with the sysklogd project. Some patches
  for this shared code have been brought over from the sysklogd CVS.
---------------------------------------------------------------------------
Version 1.11.0 (RGer), 2005-10-12
- support for receiving messages via RFC 3195; added rfc3195d for that
  purpose
- added an additional guard to prevent rsyslogd from aborting when the
  2gb file size limit is hit. While a user can configure rsyslogd to
  handle such situations, it would abort if that was not done AND large
  file support was not enabled (ok, this is hopefully an unlikely scenario)
- fixed a bug that caused additional Unix domain sockets to be incorrectly
  processed - could lead to message loss in extreme cases
---------------------------------------------------------------------------
Version 1.10.2 (RGer), 2005-09-27
- added comparison operations in property-based filters:
  * isequal
  * startswith
- added ability to negate all property-based filter comparison operations
  by adding a !-sign right in front of the operation name
- added the ability to specify remote senders for UDP and TCP
  received messages. Allows to block all but well-known hosts
- changed the $-config line directives to be case-INsensitive
- new command line option -w added: "do not display warnings if messages
  from disallowed senders are received"
- fixed a bug that caused rsyslogd to dump core when the compare value
  was not quoted in property-based filters
- fixed a bug in the new CStr compare function which lead to invalid
  results (fortunately, this function was not yet used widely)
- added better support for "debugging" rsyslog.conf property filters
  (only if -d switch is given)
- changed some function definitions to static, which eventually enables
  some compiler optimizations
- fixed a bug in MySQL code; when a SQL error occured, rsyslogd could
  run in a tight loop. This was due to invalid sequence of error reporting
  and is now fixed.
---------------------------------------------------------------------------
Version 1.10.1 (RGer), 2005-09-23
- added the ability to execute a shell script as an action.
  Thanks to Bjoern Kalkbrenner for providing the code!
- fixed a bug in the MySQL code; due to the bug the automatic one-time
  retry after an error did not happen - this lead to error message in
  cases where none should be seen (e.g. after a MySQL restart)
- fixed a security issue with SQL-escaping in conjunction with
  non-(SQL-)standard MySQL features.
---------------------------------------------------------------------------
Version 1.10.0 (RGer), 2005-09-20
  REMINDER: 1.10 is the first unstable version if the 1.x series!
- added the capability to filter on any property in selector lines
  (not just facility and priority)
- changed stringbuf into a new counted string class
- added support for a "discard" action. If a selector line with
  discard (~ character) is found, no selector lines *after* that
  line will be processed.
- thanks to Andres Riancho, regular expression support has been
  added to the template engine
- added the FROMHOST property in the template processor, which could
  previously not be obtained. Thanks to Cristian Testa for pointing
  this out and even providing a fix.
- added display of compile-time options to -v output
- performance improvement for production build - made some checks
  to happen only during debug mode
- fixed a problem with compiling on SUSE and - while doing so - removed
  the socket call to set SO_BSDCOMPAT in cases where it is obsolete.
---------------------------------------------------------------------------
Version 1.0.4 (RGer), 2006-02-01
- a small but important fix: the tcp receiver had two forgotten printf's
  in it that caused a lot of unnecessary output to stdout. This was
  important enough to justify a new release
---------------------------------------------------------------------------
Version 1.0.3 (RGer), 2005-11-14
- added an additional guard to prevent rsyslogd from aborting when the
  2gb file size limit is hit. While a user can configure rsyslogd to
  handle such situations, it would abort if that was not done AND large
  file support was not enabled (ok, this is hopefully an unlikely scenario)
- fixed a bug that caused additional Unix domain sockets to be incorrectly
  processed - could lead to message loss in extreme cases
- applied some patches available from the sysklogd project to code
  shared from there
- fixed a bug that causes rsyslogd to dump core on termination when one
  of the selector lines did not receive a message during the run (very
  unlikely)
- fixed an one-too-low memory allocation in the TCP sender. Could result
  in rsyslogd dumping core.
- fixed a bug in the TCP sender that caused the retry logic to fail
  after an error or receiver overrun
- fixed a bug in init() that could lead to dumping core
- fixed a bug that could lead to dumping core when no HOSTNAME or no TAG
  was present in the syslog message
---------------------------------------------------------------------------
Version 1.0.2 (RGer), 2005-10-05
- fixed an issue with MySQL error reporting. When an error occured,
  the MySQL driver went into an endless loop (at least in most cases).
---------------------------------------------------------------------------
Version 1.0.1 (RGer), 2005-09-23
- fixed a security issue with SQL-escaping in conjunction with
  non-(SQL-)standard MySQL features.
---------------------------------------------------------------------------
Version 1.0.0 (RGer), 2005-09-12
- changed install doc to cover daily cron scripts - a trouble source
- added rc script for slackware (provided by Chris Elvidge - thanks!) 
- fixed a really minor bug in usage() - the -r option was still
  reported as without the port parameter
---------------------------------------------------------------------------
Version 0.9.8 (RGer), 2005-09-05
- made startup and shutdown message more consistent and included the
  pid, so that they can be easier correlated. Used syslog-protocol
  structured data format for this purpose.
- improved config info in startup message, now tells not only
  if it is listening remote on udp, but also for tcp. Also includes
  the port numbers. The previous startup message was misleading, because
  it did not say "remote reception" if rsyslogd was only listening via
  tcp (but not via udp).
- added a "how can you help" document to the doc set
---------------------------------------------------------------------------
Version 0.9.7 (RGer), 2005-08-15
- some of the previous doc files (like INSTALL) did not properly
  reflect the changes to the build process and the new doc. Fixed
  that.
- changed syslogd.c so that when compiled without database support,
  an error message is displayed when a database action is detected
  in the config file (previously this was used as an user rule ;))
- fixed a bug in the os-specific Makefiles which caused MySQL
  support to not be compiled, even if selected
---------------------------------------------------------------------------
Version 0.9.6 (RGer), 2005-08-09
- greatly enhanced documentation. Now available in html format in
  the "doc" folder and FreeBSD. Finally includes an install howto.
- improved MySQL error messages a little - they now show up as log
  messages, too (formerly only in debug mode)
- added the ability to specify the listen port for udp syslog.
  WARNING: This introduces an incompatibility. Formerly, udp
  syslog was enabled by the -r command line option. Now, it is
  "-r [port]", which is consistent with the tcp listener. However,
  just -r will now return an error message.
- added sample startup scripts for Debian and FreeBSD
- added support for easy feature selection in the makefile. Un-
  fortunately, this also means I needed to spilt the make file
  for different OS and distros. There are some really bad syntax
  differences between FreeBSD and Linux make.
---------------------------------------------------------------------------
Version 0.9.5 (RGer), 2005-08-01
- the "semicolon bug" was actually not (fully) solved in 0.9.4. One
  part of the bug was solved, but another still existed. This one
  is fixed now, too.
- the "semicolon bug" actually turned out to be a more generic bug.
  It appeared whenever an invalid template name was given. With some
  selector actions, rsyslogd dumped core, with other it "just" had
  a small ressource leak with others all worked well. These anomalies
  are now fixed. Note that they only appeared during system initaliziation
  once the system was running, nothing bad happened.
- improved error reporting for template errors on startup. They are now
  shown on the console and the start-up tty. Formerly, they were only
  visible in debug mode.
- support for multiple instances of rsyslogd on a single machine added
- added new option "-o" --> omit local unix domain socket. This option
  enables rsyslogd NOT to listen to the local socket. This is most
  helpful when multiple instances of rsyslogd (or rsyslogd and another
  syslogd) shall run on a single system.
- added new option "-i <pidfile>" which allows to specify the pidfile.
  This is needed when multiple instances of rsyslogd are to be run.
- the new project home page is now online at www.rsyslog.com
---------------------------------------------------------------------------
Version 0.9.4 (RGer), 2005-07-25
- finally added the TCP sender. It now supports non-blocking mode, no
  longer disabling message reception during connect. As it is now, it
  is usable in production. The code could be more sophisticated, but
  I've kept it short in anticipation of the move to liblogging, which
  will lead to the removal of the code just written ;)
- the "exiting on signal..." message still had the "syslogd" name in 
  it. Changed this to "rsyslogd", as we do not have a large user base
  yet, this should pose no problem.
- fixed "the semiconlon" bug. rsyslogd dumped core if a write-db action
  was specified but no semicolon was given after the password (an empty
  template was ok, but the semicolon needed to be present).
- changed a default for traditional output format. During testing, it
  was seen that the timestamp written to file in default format was
  the time of message reception, not the time specified in the TIMESTAMP
  field of the message itself. Traditionally, the message TIMESTAMP is
  used and this has been changed now.
---------------------------------------------------------------------------
Version 0.9.3 (RGer), 2005-07-19
- fixed a bug in the message parser. In June, the RFC 3164 timestamp
  was not correctly parsed (yes, only in June and some other months,
  see the code comment to learn why...)
- added the ability to specify the destination port when forwarding
  syslog messages (both for TCP and UDP)
- added an very experimental TCP sender (activated by
  @@machine:port in config). This is not yet for production use. If
  the receiver is not alive, rsyslogd will wait quite some time until
  the connection request times out, which most probably leads to
  loss of incoming messages.

---------------------------------------------------------------------------
Version 0.9.2 (RGer), around 2005-07-06
- I intended to change the maxsupported message size to 32k to
  support IHE - but given the memory inefficiency in the usual use
  cases, I have not done this. I have, however, included very
  specific instructions on how to do this in the source code. I have
  also done some testing with 32k messages, so you can change the
  max size without taking too much risk.
- added a syslog/tcp receiver; we now can receive messages via
  plain tcp, but we can still send only via UDP. The syslog/tcp
  receiver is the primary enhancement of this release.
- slightly changed some error messages that contained a spurios \n at
  the end of the line (which gives empty lines in your log...)

---------------------------------------------------------------------------
Version 0.9.1 (RGer)
- fixed code so that it compiles without errors under FreeBSD
- removed now unused function "allocate_log()" from syslogd.c
- changed the make file so that it contains more defines for
  different environments (in the long term, we need a better
  system for disabling/enabling features...)
- changed some printf's printing off_t types to %lld and
  explicit (long long) casts. I tried to figure out the exact type,
  but did not succeed in this. In the worst case, ultra-large peta-
  byte files will now display funny informational messages on rollover,
  something I think we can live with for the neersion 3.11.2 (rgerhards), 2008-02-??
---------------------------------------------------------------------------
Version 3.11.1 (rgerhards), 2008-02-12
- SNMP trap sender added thanks to Andre Lorbach (omsnmp)
- added input-plugin interface specification in form of a (copy) template
  input module
- applied documentation fix by Michael Biebl -- many thanks!
- bugfix: immark did not have MARK flags set...
- added x-info field to rsyslogd startup/shutdown message. Hopefully
  points users to right location for further info (many don't even know
  they run rsyslog ;))
- bugfix: trailing ":" of tag was lost while parsing legacy syslog messages
  without timestamp - thanks to Anders Blomdell for providing a patch!
- fixed a bug in stringbuf.c related to STRINGBUF_TRIM_ALLOCSIZE, which
  wasn't supposed to be used with rsyslog. Put a warning message up that
  tells this feature is not tested and probably not worth the effort.
  Thanks to Anders Blomdell fro bringing this to our attention
- somewhat improved performance of string buffers
- fixed bug that caused invalid treatment of tabs (HT) in rsyslog.conf
- bugfix: setting for $EscapeCopntrolCharactersOnReceive was not 
  properly initialized
- clarified usage of space-cc property replacer option
- improved abort diagnostic handler
- some initial effort for malloc/free runtime debugging support
- bugfix: using dynafile actions caused rsyslogd abort
- fixed minor man errors thanks to Michael Biebl
---------------------------------------------------------------------------
Version 3.11.0 (rgerhards), 2008-01-31
- implemented queued actions
- implemented simple rate limiting for actions
- implemented deliberate discarding of lower priority messages over higher
  priority ones when a queue runs out of space
- implemented disk quotas for disk queues
- implemented the $ActionResumeRetryCount config directive
- added $ActionQueueFilename config directive
- added $ActionQueueSize config directive
- added $ActionQueueHighWaterMark config directive
- added $ActionQueueLowWaterMark config directive
- added $ActionQueueDiscardMark config directive
- added $ActionQueueDiscardSeverity config directive
- added $ActionQueueCheckpointInterval config directive
- added $ActionQueueType config directive
- added $ActionQueueWorkerThreads config directive
- added $ActionQueueTimeoutshutdown config directive
- added $ActionQueueTimeoutActionCompletion config directive
- added $ActionQueueTimeoutenQueue config directive
- added $ActionQueueTimeoutworkerThreadShutdown config directive
- added $ActionQueueWorkerThreadMinimumMessages config directive
- added $ActionQueueMaxFileSize config directive
- added $ActionQueueSaveonShutdown config directive
- addded $ActionQueueDequeueSlowdown config directive
- addded $MainMsgQueueDequeueSlowdown config directive
- bugfix: added forgotten docs to package
- improved debugging support
- fixed a bug that caused $MainMsgQueueCheckpointInterval to work incorrectly
- when a long-running action needs to be cancelled on shutdown, the message
  that was processed by it is now preserved. This finishes support for
  guaranteed delivery of messages (if the output supports it, of course)
- fixed bug in output module interface, see
  http://sourceforge.net/tracker/index.php?func=detail&aid=1881008&group_id=123448&atid=696552
- changed the ommysql output plugin so that the (lengthy) connection
  initialization now takes place in message processing. This works much
  better with the new queued action mode (fast startup)
- fixed a bug that caused a potential hang in file and fwd output module
  varmojfekoj provided the patch - many thanks!
- bugfixed stream class offset handling on 32bit platforms
---------------------------------------------------------------------------
Version 3.10.3 (rgerhards), 2008-01-28
- fixed a bug with standard template definitions (not a big deal) - thanks
  to varmojfekoj for spotting it
- run-time instrumentation added
- implemented disk-assisted queue mode, which enables on-demand disk
  spooling if the queue's in-memory queue is exhausted
- implemented a dynamic worker thread pool for processing incoming
  messages; workers are started and shut down as need arises
- implemented a run-time instrumentation debug package
- implemented the $MainMsgQueueSaveOnShutdown config directive
- implemented the $MainMsgQueueWorkerThreadMinimumMessages config directive
- implemented the $MainMsgQueueTimeoutWorkerThreadShutdown config directive
---------------------------------------------------------------------------
Version 3.10.2 (rgerhards), 2008-01-14
- added the ability to keep stop rsyslogd without the need to drain
  the main message queue. In disk queue mode, rsyslog continues to
  run from the point where it stopped. In case of a system failure, it
  continues to process messages from the last checkpoint.
- fixed a bug that caused a segfault on startup when no $WorkDir directive
  was specified in rsyslog.conf
- provided more fine-grain control over shutdown timeouts and added a
  way to specify the enqueue timeout when the main message queue is full
- implemented $MainMsgQueueCheckpointInterval config directive
- implemented $MainMsgQueueTimeoutActionCompletion config directive
- implemented $MainMsgQueueTimeoutEnqueue config directive
- implemented $MainMsgQueueTimeoutShutdown config directive
---------------------------------------------------------------------------
Version 3.10.1 (rgerhards), 2008-01-10
- implemented the "disk" queue mode. However, it currently is of very
  limited use, because it does not support persistence over rsyslogd
  runs. So when rsyslogd is stopped, the queue is drained just as with
  the in-memory queue modes. Persistent queues will be a feature of
  the next release.
- performance-optimized string class, should bring an overall improvement
- fixed a memory leak in imudp -- thanks to varmojfekoj for the patch
- fixed a race condition that could lead to a rsyslogd hang when during
  HUP or termination
- done some doc updates
- added $WorkDirectory config directive
- added $MainMsgQueueFileName config directive
- added $MainMsgQueueMaxFileSize config directive
---------------------------------------------------------------------------
Version 3.10.0 (rgerhards), 2008-01-07
- implemented input module interface and initial input modules
- enhanced threading for input modules (each on its own thread now)
- ability to bind UDP listeners to specific local interfaces/ports and
  ability to run multiple of them concurrently
- added ability to specify listen IP address for UDP syslog server
- license changed to GPLv3
- mark messages are now provided by loadble module immark
- rklogd is no longer provided. Its functionality has now been taken over
  by imklog, a loadable input module. This offers a much better integration
  into rsyslogd and makes sure that the kernel logger process is brought
  up and down at the appropriate times
- enhanced $IncludeConfig directive to support wildcard characters
  (thanks to Michael Biebl)
- all inputs are now implemented as loadable plugins
- enhanced threading model: each input module now runs on its own thread
- enhanced message queue which now supports different queueing methods
  (among others, this can be used for performance fine-tuning)
- added a large number of new configuration directives for the new
  input modules
- enhanced multi-threading utilizing a worker thread pool for the
  main message queue
- compilation without pthreads is no longer supported
- much cleaner code due to new objects and removal of single-threading
  mode
---------------------------------------------------------------------------
Version 2.0.1 STABLE (rgerhards), 2008-01-24
- fixed a bug in integer conversion - but this function was never called,
  so it is not really a useful bug fix ;)
- fixed a bug with standard template definitions (not a big deal) - thanks
  to varmojfekoj for spotting it
- fixed a bug that caused a potential hang in file and fwd output module
  varmojfekoj provided the patch - many thanks!
---------------------------------------------------------------------------
Version 2.0.0 STABLE (rgerhards), 2008-01-02
- re-release of 1.21.2 as STABLE with no modifications except some
  doc updates
---------------------------------------------------------------------------
Version 1.21.2 (rgerhards), 2007-12-28
- created a gss-api output module. This keeps GSS-API code and
  TCP/UDP code separated. It is also important for forward-
  compatibility with v3. Please note that this change breaks compatibility
  with config files created for 1.21.0 and 1.21.1 - this was considered
  acceptable.
- fixed an error in forwarding retry code (could lead to message corruption
  but surfaced very seldom)
- increased portability for older platforms (AI_NUMERICSERV moved)
- removed socket leak in omfwd.c
- cross-platform patch for GSS-API compile problem on some platforms
  thanks to darix for the patch!
---------------------------------------------------------------------------
Version 1.21.1 (rgerhards), 2007-12-23
- small doc fix for $IncludeConfig
- fixed a bug in llDestroy()
- bugfix: fixing memory leak when message queue is full and during
  parsing. Thanks to varmojfekoj for the patch.
- bugfix: when compiled without network support, unix sockets were
  not properply closed
- bugfix: memory leak in cfsysline.c/doGetWord() fixed
---------------------------------------------------------------------------
Version 1.21.0 (rgerhards), 2007-12-19
- GSS-API support for syslog/TCP connections was added. Thanks to
  varmojfekoj for providing the patch with this functionality
- code cleanup
- enhanced $IncludeConfig directive to support wildcard filenames
- changed some multithreading synchronization
---------------------------------------------------------------------------
Version 1.20.1 (rgerhards), 2007-12-12
- corrected a debug setting that survived release. Caused TCP connections
  to be retried unnecessarily often.
- When a hostname ACL was provided and DNS resolution for that name failed,
  ACL processing was stopped at that point. Thanks to mildew for the patch.
  Fedora Bugzilla: http://bugzilla.redhat.com/show_bug.cgi?id=395911
- fixed a potential race condition, see link for details:
  http://rgerhards.blogspot.com/2007/12/rsyslog-race-condition.html
  Note that the probability of problems from this bug was very remote
- fixed a memory leak that happend when PostgreSQL date formats were
  used
---------------------------------------------------------------------------
Version 1.20.0 (rgerhards), 2007-12-07
- an output module for postgres databases has been added. Thanks to
  sur5r for contributing this code
- unloading dynamic modules has been cleaned up, we now have a
  real implementation and not just a dummy "good enough for the time
  being".
- enhanced platform independence - thanks to Bartosz Kuzma and Michael
  Biebl for their very useful contributions
- some general code cleanup (including warnings on 64 platforms, only)
---------------------------------------------------------------------------
Version 1.19.12 (rgerhards), 2007-12-03
- cleaned up the build system (thanks to Michael Biebl for the patch)
- fixed a bug where ommysql was still not compiled with -pthread option
---------------------------------------------------------------------------
Version 1.19.11 (rgerhards), 2007-11-29
- applied -pthread option to build when building for multi-threading mode
  hopefully solves an issue with segfaulting
---------------------------------------------------------------------------
Version 1.19.10 (rgerhards), 2007-10-19
- introdcued the new ":modulename:" syntax for calling module actions
  in selector lines; modified ommysql to support it. This is primarily
  an aid for further modules and a prequisite to actually allow third
  party modules to be created.
- minor fix in slackware startup script, "-r 0" is now "-r0"
- updated rsyslogd doc set man page; now in html format
- undid creation of a separate thread for the main loop -- this did not
  turn out to be needed or useful, so reduce complexity once again.
- added doc fixes provided by Michael Biebl - thanks
---------------------------------------------------------------------------
Version 1.19.9 (rgerhards), 2007-10-12
- now packaging system which again contains all components in a single
  tarball
- modularized main() a bit more, resulting in less complex code
- experimentally added an additional thread - will see if that affects
  the segfault bug we experience on some platforms. Note that this change
  is scheduled to be removed again later.
---------------------------------------------------------------------------
Version 1.19.8 (rgerhards), 2007-09-27
- improved repeated message processing
- applied patch provided by varmojfekoj to support building ommysql
  in its own way (now also resides in a plugin subdirectory);
  ommysql is now a separate package
- fixed a bug in cvthname() that lead to message loss if part
  of the source hostname would have been dropped
- created some support for distributing ommysql together with the
  main rsyslog package. I need to re-think it in the future, but
  for the time being the current mode is best. I now simply include
  one additional tarball for ommysql inside the main distribution.
  I look forward to user feedback on how this should be done best. In the
  long term, a separate project should be spawend for ommysql, but I'd
  like to do that only after the plugin interface is fully stable (what
  it is not yet).
---------------------------------------------------------------------------
Version 1.19.7 (rgerhards), 2007-09-25
- added code to handle situations where senders send us messages ending with
  a NUL character. It is now simply removed. This also caused trailing LF
  reduction to fail, when it was followed by such a NUL. This is now also
  handled.
- replaced some non-thread-safe function calls by their thread-safe
  counterparts
- fixed a minor memory leak that occured when the %APPNAME% property was
  used (I think nobody used that in practice)
- fixed a bug that caused signal handlers in cvthname() not to be restored when
  a malicious pointer record was detected and processing of the message been
  stopped for that reason (this should be really rare and can not be related
  to the segfault bug we are hunting).
- fixed a bug in cvthname that lead to passing a wrong parameter - in
  practice, this had no impact.
- general code cleanup (e.g. compiler warnings, comments)
---------------------------------------------------------------------------
Version 1.19.6 (rgerhards), 2007-09-11
- applied patch by varmojfekoj to change signal handling to the new
  sigaction API set (replacing the depreciated signal() calls and its
  friends.
- fixed a bug that in --enable-debug mode caused an assertion when the
  discard action was used
- cleaned up compiler warnings
- applied patch by varmojfekoj to FIX a bug that could cause 
  segfaults if empty properties were processed using modifying
  options (e.g. space-cc, drop-cc)
- fixed man bug: rsyslogd supports -l option
---------------------------------------------------------------------------
Version 1.19.5 (rgerhards), 2007-09-07
- changed part of the CStr interface so that better error tracking
  is provided and the calling sequence is more intuitive (there were
  invalid calls based on a too-weired interface)
- (hopefully) fixed some remaining bugs rooted in wrong use of 
  the CStr class. These could lead to program abort.
- applied patch by varmojfekoj two fix two potential segfault situations
- added $ModDir config directive
- modified $ModLoad so that an absolute path may be specified as
  module name (e.g. /rsyslog/ommysql.so)
---------------------------------------------------------------------------
Version 1.19.4 (rgerhards/varmojfekoj), 2007-09-04
- fixed a number of small memory leaks - thanks varmojfekoj for patching
- fixed an issue with CString class that could lead to rsyslog abort
  in tplToString() - thanks varmojfekoj for patching
- added a man-version of the config file documenation - thanks to Michel
  Samia for providing the man file
- fixed bug: a template like this causes an infinite loop:
  $template opts,"%programname:::a,b%"
  thanks varmojfekoj for the patch
- fixed bug: case changing options crash freeing the string pointer
  because they modify it: $template opts2,"%programname::1:lowercase%"
  thanks varmojfekoj for the patch
---------------------------------------------------------------------------
Version 1.19.3 (mmeckelein/varmojfekoj), 2007-08-31
- small mem leak fixed (after calling parseSelectorAct) - Thx varmojkekoj
- documentation section "Regular File" und "Blocks" updated
- solved an issue with dynamic file generation - Once again many thanks
  to varmojfekoj
- the negative selector for program name filter (Blocks) does not work as
  expected - Thanks varmojfekoj for patching
- added forwarding information to sysklogd (requires special template)
  to config doc
---------------------------------------------------------------------------
Version 1.19.2 (mmeckelein/varmojfekoj), 2007-08-28
- a specifically formed message caused a segfault - Many thanks varmojfekoj
  for providing a patch
- a typo and a weird condition are fixed in msg.c - Thanks again
  varmojfekoj 
- on file creation the file was always owned by root:root. This is fixed
  now - Thanks ypsa for solving this issue
---------------------------------------------------------------------------
Version 1.19.1 (mmeckelein), 2007-08-22
- a bug that caused a high load when a TCP/UDP connection was closed is 
  fixed now - Thanks mildew for solving this issue
- fixed a bug which caused a segfault on reinit - Thx varmojfekoj for the
  patch
- changed the hardcoded module path "/lib/rsyslog" to $(pkglibdir) in order
  to avoid trouble e.g. on 64 bit platforms (/lib64) - many thanks Peter
  Vrabec and darix, both provided a patch for solving this issue
- enhanced the unloading of modules - thanks again varmojfekoj
- applied a patch from varmojfekoj which fixes various little things in
  MySQL output module
---------------------------------------------------------------------------
Version 1.19.0 (varmojfekoj/rgerhards), 2007-08-16
- integrated patch from varmojfekoj to make the mysql module a loadable one
  many thanks for the patch, MUCH appreciated
---------------------------------------------------------------------------
Version 1.18.2 (rgerhards), 2007-08-13
- fixed a bug in outchannel code that caused templates to be incorrectly
  parsed
- fixed a bug in ommysql that caused a wrong ";template" missing message
- added some code for unloading modules; not yet fully complete (and we do
  not yet have loadable modules, so this is no problem)
- removed debian subdirectory by request of a debian packager (this is a special
  subdir for debian and there is also no point in maintaining it when there
  is a debian package available - so I gladly did this) in some cases
- improved overall doc quality (some pages were quite old) and linked to
  more of the online resources.
- improved /contrib/delete_mysql script by adding a host option and some
  other minor modifications
---------------------------------------------------------------------------
Version 1.18.1 (rgerhards), 2007-08-08
- applied a patch from varmojfekoj which solved a potential segfault
  of rsyslogd on HUP
- applied patch from Michel Samia to fix compilation when the pthreads
  feature is disabled
- some code cleanup (moved action object to its own file set)
- add config directive $MainMsgQueueSize, which now allows to configure the
  queue size dynamically
- all compile-time settings are now shown in rsyslogd -v, not just the
  active ones
- enhanced performance a little bit more
- added config file directive $ActionResumeInterval
- fixed a bug that prevented compilation under debian sid
- added a contrib directory for user-contributed useful things
---------------------------------------------------------------------------
Version 1.18.0 (rgerhards), 2007-08-03
- rsyslog now supports fallback actions when an action did not work. This
  is a great feature e.g. for backup database servers or backup syslog
  servers
- modified rklogd to only change the console log level if -c is specified
- added feature to use multiple actions inside a single selector
- implemented $ActionExecOnlyWhenPreviousIsSuspended config directive
- error messages during startup are now spit out to the configured log
  destinations
---------------------------------------------------------------------------
Version 1.17.6 (rgerhards), 2007-08-01
- continued to work on output module modularization - basic stage of
  this work is now FINISHED
- fixed bug in OMSRcreate() - always returned SR_RET_OK
- fixed a bug that caused ommysql to always complain about missing
  templates
- fixed a mem leak in OMSRdestruct - freeing the object itself was
  forgotten - thanks to varmojfekoj for the patch
- fixed a memory leak in syslogd/init() that happend when the config
  file could not be read - thanks to varmojfekoj for the patch
- fixed insufficient memory allocation in addAction() and its helpers.
  The initial fix and idea was developed by mildew, I fine-tuned
  it a bit. Thanks a lot for the fix, I'd probably had pulled out my
  hair to find the bug...
- added output of config file line number when a parsing error occured
- fixed bug in objomsr.c that caused program to abort in debug mode with
  an invalid assertion (in some cases)
- fixed a typo that caused the default template for MySQL to be wrong.
  thanks to mildew for catching this.
- added configuration file command $DebugPrintModuleList and
  $DebugPrintCfSysLineHandlerList
- fixed an invalid value for the MARK timer - unfortunately, there was
  a testing aid left in place. This resulted in quite frequent MARK messages
- added $IncludeConfig config directive
- applied a patch from mildew to prevent rsyslogd from freezing under heavy
  load. This could happen when the queue was full. Now, we drop messages
  but rsyslogd remains active.
---------------------------------------------------------------------------
Version 1.17.5 (rgerhards), 2007-07-30
- continued to work on output module modularization
- fixed a missing file bug - thanks to Andrea Montanari for reporting
  this problem
- fixed a problem with shutting down the worker thread and freeing the
  selector_t list - this caused messages to be lost, because the
  message queue was not properly drained before the selectors got
  destroyed.
---------------------------------------------------------------------------
Version 1.17.4 (rgerhards), 2007-07-27
- continued to work on output module modularization
- fixed a situation where rsyslogd could create zombie processes
  thanks to mildew for the patch
- applied patch from Michel Samia to fix compilation when NOT
  compiled for pthreads
---------------------------------------------------------------------------
Version 1.17.3 (rgerhards), 2007-07-25
- continued working on output module modularization
- fixed a bug that caused rsyslogd to segfault on exit (and
  probably also on HUP), when there was an unsent message in a selector
  that required forwarding and the dns lookup failed for that selector
  (yes, it was pretty unlikely to happen;))
  thanks to varmojfekoj <varmojfekoj@gmail.com> for the patch
- fixed a memory leak in config file parsing and die()
  thanks to varmojfekoj <varmojfekoj@gmail.com> for the patch
- rsyslogd now checks on startup if it is capable to performa any work
  at all. If it cant, it complains and terminates
  thanks to Michel Samia for providing the patch!
- fixed a small memory leak when HUPing syslogd. The allowed sender
  list now gets freed. thanks to mildew for the patch.
- changed the way error messages in early startup are logged. They
  now do no longer use the syslogd code directly but are rather
  send to stderr.
---------------------------------------------------------------------------
Version 1.17.2 (rgerhards), 2007-07-23
- made the port part of the -r option optional. Needed for backward
  compatibility with sysklogd
- replaced system() calls with something more reasonable. Please note that
  this might break compatibility with some existing configuration files.
  We accept this in favour of the gained security.
- removed a memory leak that could occur if timegenerated was used in
  RFC 3164 format in templates
- did some preparation in msg.c for advanced multithreading - placed the
  hooks, but not yet any active code
- worked further on modularization
- added $ModLoad MySQL (dummy) config directive
- added DropTrailingLFOnReception config directive
---------------------------------------------------------------------------
Version 1.17.1 (rgerhards), 2007-07-20
- fixed a bug that caused make install to install rsyslogd and rklogd under
  the wrong names
- fixed bug that caused $AllowedSenders to handle IPv6 scopes incorrectly;
  also fixed but that could grabble $AllowedSender wildcards. Thanks to
  mildew@gmail.com for the patch
- minor code cleanup - thanks to Peter Vrabec for the patch
- fixed minimal memory leak on HUP (caused by templates)
  thanks to varmojfekoj <varmojfekoj@gmail.com> for the patch
- fixed another memory leak on HUPing and on exiting rsyslogd
  again thanks to varmojfekoj <varmojfekoj@gmail.com> for the patch
- code cleanup (removed compiler warnings)
- fixed portability bug in configure.ac - thanks to Bartosz Kuźma for patch
- moved msg object into its own file set
- added the capability to continue trying to write log files when the
  file system is full. Functionality based on patch by Martin Schulze
  to sysklogd package.
---------------------------------------------------------------------------
Version 1.17.0 (RGer), 2007-07-17
- added $RepeatedLineReduction config parameter
- added $EscapeControlCharactersOnReceive config parameter
- added $ControlCharacterEscapePrefix config parameter
- added $DirCreateMode config parameter
- added $CreateDirs config parameter
- added $DebugPrintTemplateList config parameter
- added $ResetConfigVariables config parameter
- added $FileOwner config parameter
- added $FileGroup config parameter
- added $DirOwner config parameter
- added $DirGroup config parameter
- added $FailOnChownFailure config parameter
- added regular expression support to the filter engine
  thanks to Michel Samia for providing the patch!
- enhanced $AllowedSender functionality. Credits to mildew@gmail.com for
  the patch doing that
  - added IPv6 support
  - allowed DNS hostnames
  - allowed DNS wildcard names
- added new option $DropMsgsWithMaliciousDnsPTRRecords
- added autoconf so that rfc3195d, rsyslogd and klogd are stored to /sbin
- added capability to auto-create directories with dynaFiles
---------------------------------------------------------------------------
Version 1.16.0 (RGer/Peter Vrabec), 2007-07-13 - The Friday, 13th Release ;)
- build system switched to autotools
- removed SYSV preprocessor macro use, replaced with autotools equivalents
- fixed a bug that caused rsyslogd to segfault when TCP listening was
  disabled and it terminated
- added new properties "syslogfacility-text" and "syslogseverity-text"
  thanks to varmojfekoj <varmojfekoj@gmail.com> for the patch
- added the -x option to disable hostname dns reslution
  thanks to varmojfekoj <varmojfekoj@gmail.com> for the patch
- begun to better modularize syslogd.c - this is an ongoing project; moved
  type definitions to a separate file
- removed some now-unused fields from struct filed
- move file size limit fields in struct field to the "right spot" (the file
  writing part of the union - f_un.f_file)
- subdirectories linux and solaris are no longer part of the distribution
  package. This is not because we cease support for them, but there are no
  longer any files in them after the move to autotools
---------------------------------------------------------------------------
Version 1.15.1 (RGer), 2007-07-10
- fixed a bug that caused a dynaFile selector to stall when there was
  an open error with one file 
- improved template processing for dynaFiles; templates are now only
  looked up during initialization - speeds up processing
- optimized memory layout in struct filed when compiled with MySQL
  support
- fixed a bug that caused compilation without SYSLOG_INET to fail
- re-enabled the "last message repeated n times" feature. This
  feature was not taken care of while rsyslogd evolved from sysklogd
  and it was more or less defunct. Now it is fully functional again.
- added system properties: $NOW, $YEAR, $MONTH, $DAY, $HOUR, $MINUTE
- fixed a bug in iovAsString() that caused a memory leak under stress
  conditions (most probably memory shortage). This was unlikely to
  ever happen, but it doesn't hurt doing it right
- cosmetic: defined type "uchar", change all unsigned chars to uchar
---------------------------------------------------------------------------
Version 1.15.0 (RGer), 2007-07-05
- added ability to dynamically generate file names based on templates
  and thus properties. This was a much-requested feature. It makes
  life easy when it e.g. comes to splitting files based on the sender
  address.
- added $umask and $FileCreateMode config file directives
- applied a patch from Bartosz Kuzma to compile cleanly under NetBSD
- checks for extra (unexpected) characters in system config file lines
  have been added
- added IPv6 documentation - was accidently missing from CVS
- begun to change char to unsigned char
---------------------------------------------------------------------------
Version 1.14.2 (RGer), 2007-07-03
** this release fixes all known nits with IPv6 **
- restored capability to do /etc/service lookup for "syslog"
  service when -r 0 was given
- documented IPv6 handling of syslog messages
- integrate patch from Bartosz Kuźma to make rsyslog compile under
  Solaris again (the patch replaced a strndup() call, which is not
  available under Solaris
- improved debug logging when waiting on select
- updated rsyslogd man page with new options (-46A)
---------------------------------------------------------------------------
Version 1.14.1 (RGer/Peter Vrabec), 2007-06-29
- added Peter Vrabec's patch for IPv6 TCP
- prefixed all messages send to stderr in rsyslogd with "rsyslogd: "
---------------------------------------------------------------------------
Version 1.14.0 (RGer/Peter Vrabec), 2007-06-28
- Peter Vrabec provided IPv6 for rsyslog, so we are now IPv6 enabled
  IPv6 Support is currently for UDP only, TCP is to come soon.
  AllowedSender configuration does not yet work for IPv6.
- fixed code in iovCreate() that broke C's strict aliasing rules 
- fixed some char/unsigned char differences that forced the compiler
  to spit out warning messages
- updated the Red Hat init script to fix a known issue (thanks to
  Peter Vrabec)
---------------------------------------------------------------------------
Version 1.13.5 (RGer), 2007-06-22
- made the TCP session limit configurable via command line switch
  now -t <port>,<max sessions>
- added man page for rklogd(8) (basically a copy from klogd, but now
  there is one...)
- fixed a bug that caused internal messages (e.g. rsyslogd startup) to
  appear without a tag.
- removed a minor memory leak that occurred when TAG processing requalified
  a HOSTNAME to be a TAG (and a TAG already was set).
- removed potential small memory leaks in MsgSet***() functions. There
  would be a leak if a property was re-set, something that happened
  extremely seldom.
---------------------------------------------------------------------------
Version 1.13.4 (RGer), 2007-06-18
- added a new property "PRI-text", which holds the PRI field in
  textual form (e.g. "syslog.info")
- added alias "syslogseverity" for "syslogpriority", which is a
  misleading property name that needs to stay for historical
  reasons (and backward-compatility)
- added doc on how to record PRI value in log file
- enhanced signal handling in klogd, including removal of an unsafe
  call to the logging system during signal handling
---------------------------------------------------------------------------
Version 1.13.3 (RGer), 2007-06-15
- create a version of syslog.c from scratch. This is now
  - highly optimized for rsyslog
  - removes an incompatible license problem as the original
    version had a BSD license with advertising clause
  - fixed in the regard that rklogd will continue to work when
    rsysogd has been restarted (the original version, as well
    as sysklogd, will remain silent then)
  - solved an issue with an extra NUL char at message end that the
    original version had
- applied some changes to klogd to care for the new interface
- fixed a bug in syslogd.c which prevented compiling under debian
---------------------------------------------------------------------------
Version 1.13.2 (RGer), 2007-06-13
- lib order in makefile patched to facilitate static linking - thanks
  to Bennett Todd for providing the patch
- Integrated a patch from Peter Vrabec (pvrabec@redheat.com):
  - added klogd under the name of rklogd (remove dependency on
    original sysklogd package
  - createDB.sql now in UTF
  - added additional config files for use on Red Hat
---------------------------------------------------------------------------
Version 1.13.1 (RGer), 2007-02-05
- changed the listen backlog limit to a more reasonable value based on
  the maximum number of TCP connections configurd (10% + 5) - thanks to Guy
  Standen for the hint (actually, the limit was 5 and that was a 
  left-over from early testing).
- fixed a bug in makefile which caused DB-support to be disabled when
  NETZIP support was enabled
- added the -e option to allow transmission of every message to remote
  hosts (effectively turns off duplicate message suppression)
- (somewhat) improved memory consumption when compiled with MySQL support
- looks like we fixed an incompatibility with MySQL 5.x and above software
  At least in one case, the remote server name was destroyed, leading to 
  a connection failure. The new, improved code does not have this issue and
  so we see this as solved (the new code is generally somewhat better, so
  there is a good chance we fixed this incompatibility).
---------------------------------------------------------------------------
Version 1.13.0 (RGer), 2006-12-19
- added '$' as ToPos proptery replacer specifier - means "up to the
  end of the string"
- property replacer option "escape-cc", "drop-cc" and "space-cc"  added
- changed the handling of \0 characters inside syslog messages. We now
  consistently escape them to "#000". This is somewhat recommended in
  the draft-ietf-syslog-protocol-19 draft. While the real recomendation
  is to not escape any characters at all, we can not do this without
  considerable modification of the code. So we escape it to "#000", which
  is consistent with a sample found in the Internet-draft.
- removed message glue logic (see printchopped() comment for details)
  Also caused removal of parts table and thus some improvements in
  memory usage.
- changed the default MAXLINE to 2048 to take care of recent syslog
  standardization efforts (can easily be changed in syslogd.c)
- added support for byte-counted TCP syslog messages (much like
  syslog-transport-tls-05 Internet Draft). This was necessary to
  support compression over TCP.
- added support for receiving compressed syslog messages
- added support for sending compressed syslog messages
- fixed a bug where the last message in a syslog/tcp stream was
  lost if it was not properly terminated by a LF character
---------------------------------------------------------------------------
Version 1.12.3 (RGer), 2006-10-04
- implemented some changes to support Solaris (but support is not
  yet complete)
- commented out (via #if 0) some methods that are currently not being use
  but should be kept for further us
- added (interim) -u 1 option to turn off hostname and tag parsing
- done some modifications to better support Fedora
- made the field delimiter inside property replace configurable via
  template
- fixed a bug in property replacer: if fields were used, the delimitor
  became part of the field. Up until now, this was barely noticable as 
  the delimiter as TAB only and thus invisible to a human. With other
  delimiters available now, it quickly showed up. This bug fix might cause
  some grief to existing installations if they used the extra TAB for
  whatever reasons - sorry folks... Anyhow, a solution is easy: just add
  a TAB character contstant into your template. Thus, there has no attempt
  been made to do this in a backwards-compatible way.
---------------------------------------------------------------------------
Version 1.12.2 (RGer), 2006-02-15
- fixed a bug in the RFC 3339 date formatter. An extra space was added
  after the actual timestamp
- added support for providing high-precision RFC3339 timestamps for
  (rsyslogd-)internally-generated messages
- very (!) experimental support for syslog-protocol internet draft
  added (the draft is experimental, the code is solid ;))
- added support for field-extracting in the property replacer
- enhanced the legacy-syslog parser so that it can interpret messages
  that do not contain a TIMESTAMP
- fixed a bug that caused the default socket (usually /dev/log) to be
  opened even when -o command line option was given
- fixed a bug in the Debian sample startup script - it caused rsyslogd
  to listen to remote requests, which it shouldn't by default
---------------------------------------------------------------------------
Version 1.12.1 (RGer), 2005-11-23
- made multithreading work with BSD. Some signal-handling needed to be
  restructured. Also, there might be a slight delay of up to 10 seconds
  when huping and terminating rsyslogd under BSD
- fixed a bug where a NULL-pointer was passed to printf() in logmsg().
- fixed a bug during "make install" where rc3195d was not installed
  Thanks to Bennett Todd for spotting this.
- fixed a bug where rsyslogd dumped core when no TAG was found in the
  received message
- enhanced message parser so that it can deal with missing hostnames
  in many cases (may not be totally fail-safe)
- fixed a bug where internally-generated messages did not have the correct
  TAG
---------------------------------------------------------------------------
Version 1.12.0 (RGer), 2005-10-26
- moved to a multi-threaded design. single-threading is still optionally
  available. Multi-threading is experimental!
- fixed a potential race condition. In the original code, marking was done
  by an alarm handler, which could lead to all sorts of bad things. This
  has been changed now. See comments in syslogd.c/domark() for details.
- improved debug output for property-based filters
- not a code change, but: I have checked all exit()s to make sure that
  none occurs once rsyslogd has started up. Even in unusual conditions
  (like low-memory conditions) rsyslogd somehow remains active. Of course,
  it might loose a message or two, but at least it does not abort and it
  can also recover when the condition no longer persists.
- fixed a bug that could cause loss of the last message received
  immediately before rsyslogd was terminated.
- added comments on thread-safety of global variables in syslogd.c
- fixed a small bug: spurios printf() when TCP syslog was used
- fixed a bug that causes rsyslogd to dump core on termination when one
  of the selector lines did not receive a message during the run (very
  unlikely)
- fixed an one-too-low memory allocation in the TCP sender. Could result
  in rsyslogd dumping core.
- fixed a bug with regular expression support (thanks to Andres Riancho)
- a little bit of code restructuring (especially main(), which was
  horribly large)
---------------------------------------------------------------------------
Version 1.11.1 (RGer), 2005-10-19
- support for BSD-style program name and host blocks
- added a new property "programname" that can be used in templates
- added ability to specify listen port for rfc3195d
- fixed a bug that rendered the "startswith" comparison operation
  unusable.
- changed more functions to "static" storage class to help compiler
  optimize (should have been static in the first place...)
- fixed a potential memory leak in the string buffer class destructor.
  As the destructur was previously never called, the leak did not actually
  appear.
- some internal restructuring in anticipation/preparation of minimal
  multi-threading support
- rsyslogd still shares some code with the sysklogd project. Some patches
  for this shared code have been brought over from the sysklogd CVS.
---------------------------------------------------------------------------
Version 1.11.0 (RGer), 2005-10-12
- support for receiving messages via RFC 3195; added rfc3195d for that
  purpose
- added an additional guard to prevent rsyslogd from aborting when the
  2gb file size limit is hit. While a user can configure rsyslogd to
  handle such situations, it would abort if that was not done AND large
  file support was not enabled (ok, this is hopefully an unlikely scenario)
- fixed a bug that caused additional Unix domain sockets to be incorrectly
  processed - could lead to message loss in extreme cases
---------------------------------------------------------------------------
Version 1.10.2 (RGer), 2005-09-27
- added comparison operations in property-based filters:
  * isequal
  * startswith
- added ability to negate all property-based filter comparison operations
  by adding a !-sign right in front of the operation name
- added the ability to specify remote senders for UDP and TCP
  received messages. Allows to block all but well-known hosts
- changed the $-config line directives to be case-INsensitive
- new command line option -w added: "do not display warnings if messages
  from disallowed senders are received"
- fixed a bug that caused rsyslogd to dump core when the compare value
  was not quoted in property-based filters
- fixed a bug in the new CStr compare function which lead to invalid
  results (fortunately, this function was not yet used widely)
- added better support for "debugging" rsyslog.conf property filters
  (only if -d switch is given)
- changed some function definitions to static, which eventually enables
  some compiler optimizations
- fixed a bug in MySQL code; when a SQL error occured, rsyslogd could
  run in a tight loop. This was due to invalid sequence of error reporting
  and is now fixed.
---------------------------------------------------------------------------
Version 1.10.1 (RGer), 2005-09-23
- added the ability to execute a shell script as an action.
  Thanks to Bjoern Kalkbrenner for providing the code!
- fixed a bug in the MySQL code; due to the bug the automatic one-time
  retry after an error did not happen - this lead to error message in
  cases where none should be seen (e.g. after a MySQL restart)
- fixed a security issue with SQL-escaping in conjunction with
  non-(SQL-)standard MySQL features.
---------------------------------------------------------------------------
Version 1.10.0 (RGer), 2005-09-20
  REMINDER: 1.10 is the first unstable version if the 1.x series!
- added the capability to filter on any property in selector lines
  (not just facility and priority)
- changed stringbuf into a new counted string class
- added support for a "discard" action. If a selector line with
  discard (~ character) is found, no selector lines *after* that
  line will be processed.
- thanks to Andres Riancho, regular expression support has been
  added to the template engine
- added the FROMHOST property in the template processor, which could
  previously not be obtained. Thanks to Cristian Testa for pointing
  this out and even providing a fix.
- added display of compile-time options to -v output
- performance improvement for production build - made some checks
  to happen only during debug mode
- fixed a problem with compiling on SUSE and - while doing so - removed
  the socket call to set SO_BSDCOMPAT in cases where it is obsolete.
---------------------------------------------------------------------------
Version 1.0.4 (RGer), 2006-02-01
- a small but important fix: the tcp receiver had two forgotten printf's
  in it that caused a lot of unnecessary output to stdout. This was
  important enough to justify a new release
---------------------------------------------------------------------------
Version 1.0.3 (RGer), 2005-11-14
- added an additional guard to prevent rsyslogd from aborting when the
  2gb file size limit is hit. While a user can configure rsyslogd to
  handle such situations, it would abort if that was not done AND large
  file support was not enabled (ok, this is hopefully an unlikely scenario)
- fixed a bug that caused additional Unix domain sockets to be incorrectly
  processed - could lead to message loss in extreme cases
- applied some patches available from the sysklogd project to code
  shared from there
- fixed a bug that causes rsyslogd to dump core on termination when one
  of the selector lines did not receive a message during the run (very
  unlikely)
- fixed an one-too-low memory allocation in the TCP sender. Could result
  in rsyslogd dumping core.
- fixed a bug in the TCP sender that caused the retry logic to fail
  after an error or receiver overrun
- fixed a bug in init() that could lead to dumping core
- fixed a bug that could lead to dumping core when no HOSTNAME or no TAG
  was present in the syslog message
---------------------------------------------------------------------------
Version 1.0.2 (RGer), 2005-10-05
- fixed an issue with MySQL error reporting. When an error occured,
  the MySQL driver went into an endless loop (at least in most cases).
---------------------------------------------------------------------------
Version 1.0.1 (RGer), 2005-09-23
- fixed a security issue with SQL-escaping in conjunction with
  non-(SQL-)standard MySQL features.
---------------------------------------------------------------------------
Version 1.0.0 (RGer), 2005-09-12
- changed install doc to cover daily cron scripts - a trouble source
- added rc script for slackware (provided by Chris Elvidge - thanks!) 
- fixed a really minor bug in usage() - the -r option was still
  reported as without the port parameter
---------------------------------------------------------------------------
Version 0.9.8 (RGer), 2005-09-05
- made startup and shutdown message more consistent and included the
  pid, so that they can be easier correlated. Used syslog-protocol
  structured data format for this purpose.
- improved config info in startup message, now tells not only
  if it is listening remote on udp, but also for tcp. Also includes
  the port numbers. The previous startup message was misleading, because
  it did not say "remote reception" if rsyslogd was only listening via
  tcp (but not via udp).
- added a "how can you help" document to the doc set
---------------------------------------------------------------------------
Version 0.9.7 (RGer), 2005-08-15
- some of the previous doc files (like INSTALL) did not properly
  reflect the changes to the build process and the new doc. Fixed
  that.
- changed syslogd.c so that when compiled without database support,
  an error message is displayed when a database action is detected
  in the config file (previously this was used as an user rule ;))
- fixed a bug in the os-specific Makefiles which caused MySQL
  support to not be compiled, even if selected
---------------------------------------------------------------------------
Version 0.9.6 (RGer), 2005-08-09
- greatly enhanced documentation. Now available in html format in
  the "doc" folder and FreeBSD. Finally includes an install howto.
- improved MySQL error messages a little - they now show up as log
  messages, too (formerly only in debug mode)
- added the ability to specify the listen port for udp syslog.
  WARNING: This introduces an incompatibility. Formerly, udp
  syslog was enabled by the -r command line option. Now, it is
  "-r [port]", which is consistent with the tcp listener. However,
  just -r will now return an error message.
- added sample startup scripts for Debian and FreeBSD
- added support for easy feature selection in the makefile. Un-
  fortunately, this also means I needed to spilt the make file
  for different OS and distros. There are some really bad syntax
  differences between FreeBSD and Linux make.
---------------------------------------------------------------------------
Version 0.9.5 (RGer), 2005-08-01
- the "semicolon bug" was actually not (fully) solved in 0.9.4. One
  part of the bug was solved, but another still existed. This one
  is fixed now, too.
- the "semicolon bug" actually turned out to be a more generic bug.
  It appeared whenever an invalid template name was given. With some
  selector actions, rsyslogd dumped core, with other it "just" had
  a small ressource leak with others all worked well. These anomalies
  are now fixed. Note that they only appeared during system initaliziation
  once the system was running, nothing bad happened.
- improved error reporting for template errors on startup. They are now
  shown on the console and the start-up tty. Formerly, they were only
  visible in debug mode.
- support for multiple instances of rsyslogd on a single machine added
- added new option "-o" --> omit local unix domain socket. This option
  enables rsyslogd NOT to listen to the local socket. This is most
  helpful when multiple instances of rsyslogd (or rsyslogd and another
  syslogd) shall run on a single system.
- added new option "-i <pidfile>" which allows to specify the pidfile.
  This is needed when multiple instances of rsyslogd are to be run.
- the new project home page is now online at www.rsyslog.com
---------------------------------------------------------------------------
Version 0.9.4 (RGer), 2005-07-25
- finally added the TCP sender. It now supports non-blocking mode, no
  longer disabling message reception during connect. As it is now, it
  is usable in production. The code could be more sophisticated, but
  I've kept it short in anticipation of the move to liblogging, which
  will lead to the removal of the code just written ;)
- the "exiting on signal..." message still had the "syslogd" name in 
  it. Changed this to "rsyslogd", as we do not have a large user base
  yet, this should pose no problem.
- fixed "the semiconlon" bug. rsyslogd dumped core if a write-db action
  was specified but no semicolon was given after the password (an empty
  template was ok, but the semicolon needed to be present).
- changed a default for traditional output format. During testing, it
  was seen that the timestamp written to file in default format was
  the time of message reception, not the time specified in the TIMESTAMP
  field of the message itself. Traditionally, the message TIMESTAMP is
  used and this has been changed now.
---------------------------------------------------------------------------
Version 0.9.3 (RGer), 2005-07-19
- fixed a bug in the message parser. In June, the RFC 3164 timestamp
  was not correctly parsed (yes, only in June and some other months,
  see the code comment to learn why...)
- added the ability to specify the destination port when forwarding
  syslog messages (both for TCP and UDP)
- added an very experimental TCP sender (activated by
  @@machine:port in config). This is not yet for production use. If
  the receiver is not alive, rsyslogd will wait quite some time until
  the connection request times out, which most probably leads to
  loss of incoming messages.

---------------------------------------------------------------------------
Version 0.9.2 (RGer), around 2005-07-06
- I intended to change the maxsupported message size to 32k to
  support IHE - but given the memory inefficiency in the usual use
  cases, I have not done this. I have, however, included very
  specific instructions on how to do this in the source code. I have
  also done some testing with 32k messages, so you can change the
  max size without taking too much risk.
- added a syslog/tcp receiver; we now can receive messages via
  plain tcp, but we can still send only via UDP. The syslog/tcp
  receiver is the primary enhancement of this release.
- slightly changed some error messages that contained a spurios \n at
  the end of the line (which gives empty lines in your log...)

---------------------------------------------------------------------------
Version 0.9.1 (RGer)
- fixed code so that it compiles without errors under FreeBSD
- removed now unused function "allocate_log()" from syslogd.c
- changed the make file so that it contains more defines for
  different environments (in the long term, we need a better
  system for disabling/enabling features...)
- changed some printf's printing off_t types to %lld and
  explicit (long long) casts. I tried to figure out the exact type,
  but did not succeed in this. In the worst case, ultra-large peta-
  byte files will now display funny informational messages on rollover,
  something I think we can live with for the next 10 years or so...

---------------------------------------------------------------------------
Version 0.9.0 (RGer)
- changed the filed structure to be a linked list. Previously, it
  was a table - well, for non-SYSV it was defined as linked list,
  but from what I see that code did no longer work after my
  modifications. I am now using a linked list in general because
  that is needed for other upcoming modifications.
- fixed a bug that caused rsyslogd not to listen to anything if
  the configuration file could not be read
- pervious versions disabled network logging (send/receive) if
  syslog/udp port was not in /etc/services. Now defaulting to
  port 514 in this case.
- internal error messages are now supported up to 256 bytes
- error message seen during config file read are now also displayed
  to the attached tty and not only the console
- changed some error messages during init to be sent to the console
  and/or emergency log. Previously, they were only seen if the
  -d (debug) option was present on the command line.
- fixed the "2gb file issue on 32bit systems". If a file grew to
  more than 2gb, the syslogd was aborted with "file size exceeded". 
  Now, defines have been added according to
  http://www.daimi.au.dk/~kasperd/comp.os.linux.development.faq.html#LARGEFILE
  Testing revealed that they work ;)
  HOWEVER, if your file system, glibc, kernel, whatever does not
  support files larger 2gb, you need to set a file size limit with
  the new output channel mechanism.
- updated man pages to reflect the changes

---------------------------------------------------------------------------
Version 0.8.4

- improved -d debug output (removed developer-only content)
- now compiles under FreeBSD and NetBSD (only quick testing done on NetBSD)
---------------------------------------------------------------------------
Version 0.8.3

- security model in "make install" changed
- minor doc updates
---------------------------------------------------------------------------
Version 0.8.2

- added man page for rsyslog.conf and rsyslogd
- gave up on the concept of rsyslog being a "drop in" replacement
  for syslogd. Now, the user installs rsyslogd and also needs to
  adjust his system settings to this specifically. This also lead
  to these changes:
  * changed Makefile so that install now installs rsyslogd instead
    of dealing with syslogd
  * changed the default config file name to rsyslog.conf
---------------------------------------------------------------------------
Version 0.8.1

- fixed a nasty memory leak (probably not the last one with this release)
- some enhancements to Makefile as suggested by Bennett Todd
- syslogd-internal messages (like restart) were missing the hostname
  this has been corrected
---------------------------------------------------------------------------
Version 0.8.0

Initial testing release. Based on the sysklogd package. Thanks to the
sysklogd maintainers for all their good work!
---------------------------------------------------------------------------

----------------------------------------------------------------------
The following comments are from the stock syslogd.c source. They provide
some insight into what happened to the source before we forked
rsyslogd. However, much of the code already has been replaced and more
is to be replaced. So over time, these comments become less valuable.
I have moved them out of the syslogd.c file to shrink it, especially
as a lot of them do no longer apply. For historical reasons and
understanding of how the daemon evolved, they are probably still
helpful.
 * Author: Eric Allman
 * extensive changes by Ralph Campbell
 * more extensive changes by Eric Allman (again)
 *
 * Steve Lord:	Fix UNIX domain socket code, added linux kernel logging
 *		change defines to
 *		SYSLOG_INET	- listen on a UDP socket
 *		SYSLOG_UNIXAF	- listen on unix domain socket
 *		SYSLOG_KERNEL	- listen to linux kernel
 *
 * Mon Feb 22 09:55:42 CST 1993:  Dr. Wettstein
 * 	Additional modifications to the source.  Changed priority scheme
 *	to increase the level of configurability.  In its stock configuration
 *	syslogd no longer logs all messages of a certain priority and above
 *	to a log file.  The * wildcard is supported to specify all priorities.
 *	Note that this is a departure from the BSD standard.
 *
 *	Syslogd will now listen to both the inetd and the unixd socket.  The
 *	strategy is to allow all local programs to direct their output to
 *	syslogd through the unixd socket while the program listens to the
 *	inetd socket to get messages forwarded from other hosts.
 *
 * Fri Mar 12 16:55:33 CST 1993:  Dr. Wettstein
 *	Thanks to Stephen Tweedie (dcs.ed.ac.uk!sct) for helpful bug-fixes
 *	and an enlightened commentary on the prioritization problem.
 *
 *	Changed the priority scheme so that the default behavior mimics the
 *	standard BSD.  In this scenario all messages of a specified priority
 *	and above are logged.
 *
 *	Add the ability to specify a wildcard (=) as the first character
 *	of the priority name.  Doing this specifies that ONLY messages with
 *	this level of priority are to be logged.  For example:
 *
 *		*.=debug			/usr/adm/debug
 *
 *	Would log only messages with a priority of debug to the /usr/adm/debug
 *	file.
 *
 *	Providing an * as the priority specifies that all messages are to be
 *	logged.  Note that this case is degenerate with specifying a priority
 *	level of debug.  The wildcard * was retained because I believe that
 *	this is more intuitive.
 *
 * Thu Jun 24 11:34:13 CDT 1993:  Dr. Wettstein
 *	Modified sources to incorporate changes in libc4.4.  Messages from
 *	syslog are now null-terminated, syslogd code now parses messages
 *	based on this termination scheme.  Linux as of libc4.4 supports the
 *	fsync system call.  Modified code to fsync after all writes to
 *	log files.
 *
 * Sat Dec 11 11:59:43 CST 1993:  Dr. Wettstein
 *	Extensive changes to the source code to allow compilation with no
 *	complaints with -Wall.
 *
 *	Reorganized the facility and priority name arrays so that they
 *	compatible with the syslog.h source found in /usr/include/syslog.h.
 *	NOTE that this should really be changed.  The reason I do not
 *	allow the use of the values defined in syslog.h is on account of
 *	the extensions made to allow the wildcard character in the
 *	priority field.  To fix this properly one should malloc an array,
 *	copy the contents of the array defined by syslog.h and then
 *	make whatever modifications that are desired.  Next round.
 *
 * Thu Jan  6 12:07:36 CST 1994:  Dr. Wettstein
 *	Added support for proper decomposition and re-assembly of
 *	fragment messages on UNIX domain sockets.  Lack of this capability
 *	was causing 'partial' messages to be output.  Since facility and
 *	priority information is encoded as a leader on the messages this
 *	was causing lines to be placed in erroneous files.
 *
 *	Also added a patch from Shane Alderton (shane@ion.apana.org.au) to
 *	correct a problem with syslogd dumping core when an attempt was made
 *	to write log messages to a logged-on user.  Thank you.
 *
 *	Many thanks to Juha Virtanen (jiivee@hut.fi) for a series of
 *	interchanges which lead to the fixing of problems with messages set
 *	to priorities of none and emerg.  Also thanks to Juha for a patch
 *	to exclude users with a class of LOGIN from receiving messages.
 *
 *	Shane Alderton provided an additional patch to fix zombies which
 *	were conceived when messages were written to multiple users.
 *
 * Mon Feb  6 09:57:10 CST 1995:  Dr. Wettstein
 *	Patch to properly reset the single priority message flag.  Thanks
 *	to Christopher Gori for spotting this bug and forwarding a patch.
 *
 * Wed Feb 22 15:38:31 CST 1995:  Dr. Wettstein
 *	Added version information to startup messages.
 *
 *	Added defines so that paths to important files are taken from
 *	the definitions in paths.h.  Hopefully this will insure that
 *	everything follows the FSSTND standards.  Thanks to Chris Metcalf
 *	for a set of patches to provide this functionality.  Also thanks
 *	Elias Levy for prompting me to get these into the sources.
 *
 * Wed Jul 26 18:57:23 MET DST 1995:  Martin Schulze
 *	Linux' gethostname only returns the hostname and not the fqdn as
 *	expected in the code. But if you call hostname with an fqdn then
 *	gethostname will return an fqdn, so we have to mention that. This
 *	has been changed.
 *
 *	The 'LocalDomain' and the hostname of a remote machine is
 *	converted to lower case, because the original caused some
 *	inconsistency, because the (at least my) nameserver did respond an
 *	fqdn containing of upper- _and_ lowercase letters while
 *	'LocalDomain' consisted only of lowercase letters and that didn't
 *	match.
 *
 * Sat Aug  5 18:59:15 MET DST 1995:  Martin Schulze
 *	Now no messages that were received from any remote host are sent
 *	out to another. At my domain this missing feature caused ugly
 *	syslog-loops, sometimes.
 *
 *	Remember that no message is sent out. I can't figure out any
 *	scenario where it might be useful to change this behavior and to
 *	send out messages to other hosts than the one from which we
 *	received the message, but I might be shortsighted. :-/
 *
 * Thu Aug 10 19:01:08 MET DST 1995:  Martin Schulze
 *	Added my pidfile.[ch] to it to perform a better handling with
 *	pidfiles. Now both, syslogd and klogd, can only be started
 *	once. They check the pidfile.
 *
 * Sun Aug 13 19:01:41 MET DST 1995:  Martin Schulze
 *	Add an addition to syslog.conf's interpretation. If a priority
 *	begins with an exclamation mark ('!') the normal interpretation
 *	of the priority is inverted: ".!*" is the same as ".none", ".!=info"
 *	don't logs the info priority, ".!crit" won't log any message with
 *	the priority crit or higher. For example:
 *
 *		mail.*;mail.!=info		/usr/adm/mail
 *
 *	Would log all messages of the facility mail except those with
 *	the priority info to /usr/adm/mail. This makes the syslogd
 *	much more flexible.
 *
 *	Defined TABLE_ALLPRI=255 and changed some occurrences.
 *
 * Sat Aug 19 21:40:13 MET DST 1995:  Martin Schulze
 *	Making the table of facilities and priorities while in debug
 *	mode more readable.
 *
 *	If debugging is turned on, printing the whole table of
 *	facilities and priorities every hexadecimal or 'X' entry is
 *	now 2 characters wide.
 *
 *	The number of the entry is prepended to each line of
 *	facilities and priorities, and F_UNUSED lines are not shown
 *	anymore.
 *
 *	Corrected some #ifdef SYSV's.
 *
 * Mon Aug 21 22:10:35 MET DST 1995:  Martin Schulze
 *	Corrected a strange behavior during parsing of configuration
 *	file. The original BSD syslogd doesn't understand spaces as
 *	separators between specifier and action. This syslogd now
 *	understands them. The old behavior caused some confusion over
 *	the Linux community.
 *
 * Thu Oct 19 00:02:07 MET 1995:  Martin Schulze
 *	The default behavior has changed for security reasons. The
 *	syslogd will not receive any remote message unless you turn
 *	reception on with the "-r" option.
 *
 *	Not defining SYSLOG_INET will result in not doing any network
 *	activity, i.e. not sending or receiving messages.  I changed
 *	this because the old idea is implemented with the "-r" option
 *	and the old thing didn't work anyway.
 *
 * Thu Oct 26 13:14:06 MET 1995:  Martin Schulze
 *	Added another logfile type F_FORW_UNKN.  The problem I ran into
 *	was a name server that runs on my machine and a forwarder of
 *	kern.crit to another host.  The hosts address can only be
 *	fetched using the nameserver.  But named is started after
 *	syslogd, so syslogd complained.
 *
 *	This logfile type will retry to get the address of the
 *	hostname ten times and then complain.  This should be enough to
 *	get the named up and running during boot sequence.
 *
 * Fri Oct 27 14:08:15 1995:  Dr. Wettstein
 *	Changed static array of logfiles to a dynamic array. This
 *	can grow during process.
 *
 * Fri Nov 10 23:08:18 1995:  Martin Schulze
 *	Inserted a new tabular sys_h_errlist that contains plain text
 *	for error codes that are returned from the net subsystem and
 *	stored in h_errno. I have also changed some wrong lookups to
 *	sys_errlist.
 *
 * Wed Nov 22 22:32:55 1995:  Martin Schulze
 *	Added the fabulous strip-domain feature that allows us to
 *	strip off (several) domain names from the fqdn and only log
 *	the simple hostname. This is useful if you're in a LAN that
 *	has a central log server and also different domains.
 *
 *	I have also also added the -l switch do define hosts as
 *	local. These will get logged with their simple hostname, too.
 *
 * Thu Nov 23 19:02:56 MET DST 1995:  Martin Schulze
 *	Added the possibility to omit fsyncing of logfiles after every
 *	write. This will give some performance back if you have
 *	programs that log in a very verbose manner (like innd or
 *	smartlist). Thanks to Stephen R. van den Berg <srb@cuci.nl>
 *	for the idea.
 *
 * Thu Jan 18 11:14:36 CST 1996:  Dr. Wettstein
 *	Added patche from beta-testers to stop compile error.  Also
 *	added removal of pid file as part of termination cleanup.
 *
 * Wed Feb 14 12:42:09 CST 1996:  Dr. Wettstein
 *	Allowed forwarding of messages received from remote hosts to
 *	be controlled by a command-line switch.  Specifying -h allows
 *	forwarding.  The default behavior is to disable forwarding of
 *	messages which were received from a remote host.
 *
 *	Parent process of syslogd does not exit until child process has
 *	finished initialization process.  This allows rc.* startup to
 *	pause until syslogd facility is up and operating.
 *
 *	Re-arranged the select code to move UNIX domain socket accepts
 *	to be processed later.  This was a contributed change which
 *	has been proposed to correct the delays sometimes encountered
 *	when syslogd starts up.
 *
 *	Minor code cleanups.
 *
 * Thu May  2 15:15:33 CDT 1996:  Dr. Wettstein
 *	Fixed bug in init function which resulted in file descripters
 *	being orphaned when syslogd process was re-initialized with SIGHUP
 *	signal.  Thanks to Edvard Tuinder
 *	(Edvard.Tuinder@praseodymium.cistron.nl) for putting me on the
 *	trail of this bug.  I am amazed that we didn't catch this one
 *	before now.
 *
 * Tue May 14 00:03:35 MET DST 1996:  Martin Schulze
 *	Corrected a mistake that causes the syslogd to stop logging at
 *	some virtual consoles under Linux. This was caused by checking
 *	the wrong error code. Thanks to Michael Nonweiler
 *	<mrn20@hermes.cam.ac.uk> for sending me a patch.
 *
 * Mon May 20 13:29:32 MET DST 1996:  Miquel van Smoorenburg <miquels@cistron.nl>
 *	Added continuation line supported and fixed a bug in
 *	the init() code.
 *
 * Tue May 28 00:58:45 MET DST 1996:  Martin Schulze
 *	Corrected behaviour of blocking pipes - i.e. the whole system
 *	hung.  Michael Nonweiler <mrn20@hermes.cam.ac.uk> has sent us
 *	a patch to correct this.  A new logfile type F_PIPE has been
 *	introduced.
 *
 * Mon Feb 3 10:12:15 MET DST 1997:  Martin Schulze
 *	Corrected behaviour of logfiles if the file can't be opened.
 *	There was a bug that causes syslogd to try to log into non
 *	existing files which ate cpu power.
 *
 * Sun Feb 9 03:22:12 MET DST 1997:  Martin Schulze
 *	Modified syslogd.c to not kill itself which confuses bash 2.0.
 *
 * Mon Feb 10 00:09:11 MET DST 1997:  Martin Schulze
 *	Improved debug code to decode the numeric facility/priority
 *	pair into textual information.
 *
 * Tue Jun 10 12:35:10 MET DST 1997:  Martin Schulze
 *	Corrected freeing of logfiles.  Thanks to Jos Vos <jos@xos.nl>
 *	for reporting the bug and sending an idea to fix the problem.
 *
 * Tue Jun 10 12:51:41 MET DST 1997:  Martin Schulze
 *	Removed sleep(10) from parent process.  This has caused a slow
 *	startup in former times - and I don't see any reason for this.
 *
 * Sun Jun 15 16:23:29 MET DST 1997: Michael Alan Dorman
 *	Some more glibc patches made by <mdorman@debian.org>.
 *
 * Thu Jan  1 16:04:52 CET 1998: Martin Schulze <joey@infodrom.north.de
 *	Applied patch from Herbert Thielen <Herbert.Thielen@lpr.e-technik.tu-muenchen.de>.
 *	This included some balance parentheses for emacs and a bug in
 *	the exclamation mark handling.
 *
 *	Fixed small bug which caused syslogd to write messages to the
 *	wrong logfile under some very rare conditions.  Thanks to
 *	Herbert Xu <herbert@gondor.apana.org.au> for fiddling this out.
 *
 * Thu Jan  8 22:46:35 CET 1998: Martin Schulze <joey@infodrom.north.de>
 *	Reworked one line of the above patch as it prevented syslogd
 *	from binding the socket with the result that no messages were
 *	forwarded to other hosts.
 *
 * Sat Jan 10 01:33:06 CET 1998: Martin Schulze <joey@infodrom.north.de>
 *	Fixed small bugs in F_FORW_UNKN meachanism.  Thanks to Torsten
 *	Neumann <torsten@londo.rhein-main.de> for pointing me to it.
 *
 * Mon Jan 12 19:50:58 CET 1998: Martin Schulze <joey@infodrom.north.de>
 *	Modified debug output concerning remote receiption.
 *
 * Mon Feb 23 23:32:35 CET 1998: Topi Miettinen <Topi.Miettinen@ml.tele.fi>
 *	Re-worked handling of Unix and UDP sockets to support closing /
 *	opening of them in order to have it open only if it is needed
 *	either for forwarding to a remote host or by receiption from
 *	the network.
 *
 * Wed Feb 25 10:54:09 CET 1998: Martin Schulze <joey@infodrom.north.de>
 *	Fixed little comparison mistake that prevented the MARK
 *	feature to work properly.
 *
 * Wed Feb 25 13:21:44 CET 1998: Martin Schulze <joey@infodrom.north.de>
 *	Corrected Topi's patch as it prevented forwarding during
 *	startup due to an unknown LogPort.
 *
 * Sat Oct 10 20:01:48 CEST 1998: Martin Schulze <joey@infodrom.north.de>
 *	Added support for TESTING define which will turn syslogd into
 *	stdio-mode used for debugging.
 *
 * Sun Oct 11 20:16:59 CEST 1998: Martin Schulze <joey@infodrom.north.de>
 *	Reworked the initialization/fork code.  Now the parent
 *	process activates a signal handler which the daughter process
 *	will raise if it is initialized.  Only after that one the
 *	parent process may exit.  Otherwise klogd might try to flush
 *	its log cache while syslogd can't receive the messages yet.
 *
 * Mon Oct 12 13:30:35 CEST 1998: Martin Schulze <joey@infodrom.north.de>
 *	Redirected some error output with regard to argument parsing to
 *	stderr.
 *
 * Mon Oct 12 14:02:51 CEST 1998: Martin Schulze <joey@infodrom.north.de>
 *	Applied patch provided vom Topi Miettinen with regard to the
 *	people from OpenBSD.  This provides the additional '-a'
 *	argument used for specifying additional UNIX domain sockets to
 *	listen to.  This is been used with chroot()'ed named's for
 *	example.  See for http://www.psionic.com/papers/dns.html
 *
 * Mon Oct 12 18:29:44 CEST 1998: Martin Schulze <joey@infodrom.north.de>
 *	Added `ftp' facility which was introduced in glibc version 2.
 *	It's #ifdef'ed so won't harm with older libraries.
 *
 * Mon Oct 12 19:59:21 MET DST 1998: Martin Schulze <joey@infodrom.north.de>
 *	Code cleanups with regard to bsd -> posix transition and
 *	stronger security (buffer length checking).  Thanks to Topi
 *	Miettinen <tom@medialab.sonera.net>
 *	. index() --> strchr()
 *	. sprintf() --> snprintf()
 *	. bcopy() --> memcpy()
 *	. bzero() --> memset()
 *	. UNAMESZ --> UT_NAMESIZE
 *	. sys_errlist --> strerror()
 *
 * Mon Oct 12 20:22:59 CEST 1998: Martin Schulze <joey@infodrom.north.de>
 *	Added support for setutent()/getutent()/endutend() instead of
 *	binary reading the UTMP file.  This is the the most portable
 *	way.  This allows /var/run/utmp format to change, even to a
 *	real database or utmp daemon. Also if utmp file locking is
 *	implemented in libc, syslog will use it immediately.  Thanks
 *	to Topi Miettinen <tom@medialab.sonera.net>.
 *
 * Mon Oct 12 20:49:18 MET DST 1998: Martin Schulze <joey@infodrom.north.de>
 *	Avoid logging of SIGCHLD when syslogd is in the process of
 *	exiting and closing its files.  Again thanks to Topi.
 *
 * Mon Oct 12 22:18:34 CEST 1998: Martin Schulze <joey@infodrom.north.de>
 *	Modified printline() to support 8bit characters - such as
 *	russion letters.  Thanks to Vladas Lapinskas <lapinskas@mail.iae.lt>.
 *
 * Sat Nov 14 02:29:37 CET 1998: Martin Schulze <joey@infodrom.north.de>
 *	``-m 0'' now turns of MARK logging entirely.
 *
 * Tue Jan 19 01:04:18 MET 1999: Martin Schulze <joey@infodrom.north.de>
 *	Finally fixed an error with `-a' processing, thanks to Topi
 *	Miettinen <tom@medialab.sonera.net>.
 *
 * Sun May 23 10:08:53 CEST 1999: Martin Schulze <joey@infodrom.north.de>
 *	Removed superflous call to utmpname().  The path to the utmp
 *	file is defined in the used libc and should not be hardcoded
 *	into the syslogd binary referring the system it was compiled on.
 *
 * Sun Sep 17 20:45:33 CEST 2000: Martin Schulze <joey@infodrom.ffis.de>
 *	Fixed some bugs in printline() code that did not escape
 *	control characters '\177' through '\237' and contained a
 *	single-byte buffer overflow.  Thanks to Solar Designer
 *	<solar@false.com>.
 *
 * Sun Sep 17 21:26:16 CEST 2000: Martin Schulze <joey@infodrom.ffis.de>
 *	Don't close open sockets upon reload.  Thanks to Bill
 *	Nottingham.
 *
 * Mon Sep 18 09:10:47 CEST 2000: Martin Schulze <joey@infodrom.ffis.de>
 *	Fixed bug in printchopped() that caused syslogd to emit
 *	kern.emerg messages when splitting long lines.  Thanks to
 *	Daniel Jacobowitz <dan@debian.org> for the fix.
 *
 * Mon Sep 18 15:33:26 CEST 2000: Martin Schulze <joey@infodrom.ffis.de>
 *	Removed unixm/unix domain sockets and switch to Datagram Unix
 *	Sockets.  This should remove one possibility to play DoS with
 *	syslogd.  Thanks to Olaf Kirch <okir@caldera.de> for the patch.
 *
 * Sun Mar 11 20:23:44 CET 2001: Martin Schulze <joey@infodrom.ffis.de>
 *	Don't return a closed fd if `-a' is called with a wrong path.
 *	Thanks to Bill Nottingham <notting@redhat.com> for providing
 *	a patch.<|MERGE_RESOLUTION|>--- conflicted
+++ resolved
@@ -1,13 +1,9 @@
 ---------------------------------------------------------------------------
 Version 5.3.2  [DEVEL] (rgerhards), 2009-10-??
-<<<<<<< HEAD
 - simplified and thus speeded up the queue engine, also fixed some
   potential race conditions (in very unusual shutdown conditions)
   along the way. The threading model has seriously changes, so there may
   be some regressions.
-=======
-<<<<<<< HEAD:ChangeLog
->>>>>>> e005c556
 - enhanced omfile to support transactional interface. This will increase
   performance in many cases.
 - added multi-ruleset support to imudp
