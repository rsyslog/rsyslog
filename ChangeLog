---------------------------------------------------------------------------
<<<<<<< HEAD
Version 6.5.0  [devel] 2012-0?-??
- imrelp now supports non-cancel thread termination
  (but now requires at least librelp 1.0.1)
- implemented freeCnf() module interface
  This was actually not present in older versions, even though some modules
  already used it. The implementation was now done, and not in 6.3/6.4 
  because the resulting memory leak was ultra-slim and the new interface
  handling has some potential to seriously break things. Not the kind of
  thing you want to add in late beta state, if avoidable.
- added --enable-debugless configure option for very high demanding envs
  This actually at compile time disables a lot of debug code, resulting
  in some speedup (but serious loss of debugging capabilities)
- added new 0mq plugins (via czmq lib)
  Thanks to David Kelly for contributing these modules
- bugfix: omhdfs did no longer compile
---------------------------------------------------------------------------
Version 6.3.13  [BETA] 2012-06-??
=======
Version 6.3.13  [BETA] 2012-07-??
- omelasticsearch: support for parameters parent & dynparent added
- bugfix: imtcp aborted when more than 2 connections were used.
  Incremented pthread stack size to 4MB for imtcp, imptcp and imttcp
  closes: http://bugzilla.adiscon.com/show_bug.cgi?id=342
- bugfix: imptcp aborted when $InputPTCPServerBindRuleset was used
---------------------------------------------------------------------------
Version 6.3.12  [BETA] 2012-07-02
>>>>>>> 68627044
- support for elasticsearch via omelasticsearch added
  Note that this module has been tested quite well by a number of folks,
  and this is why we merge in new functionality in a late beta stage.
  Even if problems would exist, only users of omelasticsearch would
  experience them, making it a pretty safe addition.
<<<<<<< HEAD
---------------------------------------------------------------------------
Version 6.3.12  [BETA] 2012-06-18
=======
>>>>>>> 68627044
- bugfix: $ActionName was not properly honored
  Thanks to Abby Edwards for alerting us
---------------------------------------------------------------------------
Version 6.3.11  [BETA] 2012-06-18
- bugfix: expression-based filters with AND/OR could segfault
  due to a problem with boolean shortcut operations. From the user's
  perspective, the segfault is almost non-deterministic (it occurs when
  a shortcut is used).
  Thanks to Lars Peterson for providing the initial bug report and his
  support in solving it.
- bugfix: "last message repeated n times" message was missing hostname
  Thanks to Zdenek Salvet for finding this bug and to Bodik for reporting
---------------------------------------------------------------------------
Version 6.3.10  [BETA] 2012-06-04
- bugfix: delayble source could block action queue, even if there was
  a disk queue associated with it. The root cause of this problem was
  that it makes no sense to delay messages once they arrive in the 
  action queue - the "input" that is being held in that case is the main
  queue worker, what makes no sense.
  Thanks to Marcin for alerting us on this problem and providing 
  instructions to reproduce it.
- bugfix: invalid free in imptcp could lead to abort during startup
- bugfix: if debug message could end up in log file when forking
  if rsyslog was set to auto-background (thus fork, the default) and debug
  mode to stdout was enabled, debug messages ended up in the first log file
  opened. Currently, stdout logging is completely disabled in forking mode
  (but writing to the debug log file is still possible). This is a change 
  in behaviour, which is under review. If it causes problems to you,
  please let us know.
  Thanks to Tomas Heinrich for the patch.
- bugfix: --enable-smcustbindcdr configure directive did not work
  closes: http://bugzilla.adiscon.com/show_bug.cgi?id=330
  Thanks to Ultrabug for the patch.
- bugfix: made rsyslog compile when libestr ist not installed in /usr
  Thanks to Miloslav Trmač for providing patches and suggestions
---------------------------------------------------------------------------
Version 6.3.9  [BETA] 2012-05-22
- bugfix: imtcp could cause hang during reception
  this also applied to other users of core file tcpsrv.c, but imtcp was
  by far the most prominent and widely-used, the rest rather exotic
  (like imdiag)
- added capability to specify substrings for field extraction mode
- added the "jsonf" property replacer option (and fieldname)
- bugfix: omudpspoof did not work correctly if no spoof hostname was
  configured
- bugfix: property replacer option "json" could lead to content loss
  message was truncated if escaping was necessary
- bugfix: assigned ruleset was lost when using disk queues
  This looked quite hard to diagnose for disk-assisted queues, as the
  pure memory part worked well, but ruleset info was lost for messages
  stored inside the disk queue.
- bugfix/imuxsock: solving abort if hostname was not set; configured
  hostname was not used (both merge regressions)
 -bugfix/omfile: template action parameter was not accepted
  (and template name set to "??" if the parameter was used)
  Thanks to Brian Knox for alerting us on this bug.
- bugfix: ommysql did not properly init/exit the mysql runtime library
  this could lead to segfaults. Triggering condition: multiple action
  instances using ommysql.  Thanks to Tomas Heinrich for reporting this
  problem and providing an initial patch (which my solution is based on,
  I need to add more code to clean the mess up).
- bugfix: rsyslog did not terminate when delayable inputs were blocked
  due to unvailable sources. Fixes:
  http://bugzilla.adiscon.com/show_bug.cgi?id=299
  Thanks to Marcin M for bringing up this problem and Andre Lorbach
  for helping to reproduce and fix it.
- added capability to specify substrings for field extraction mode
- bugfix: disk queue was not persisted on shutdown, regression of fix to
  http://bugzilla.adiscon.com/show_bug.cgi?id=299
  The new code also handles the case of shutdown of blocking light and 
  full delayable sources somewhat smarter and permits, assuming sufficient
  timouts, to persist message up to the max queue capacity. Also some nits
  in debug instrumentation have been fixed.
---------------------------------------------------------------------------
Version 6.3.8  [DEVEL] 2012-04-16
- added $PStatJSON directive to permit stats records in JSON format
- added "date-unixtimestamp" property replacer option to format as a
  unix timestamp (seconds since epoch)
- added "json" property replacer option to support JSON encoding on a
  per-property basis
- added omhiredis (contributed module)
- added mmjsonparse to support recognizing and parsing JSON enhanced syslog
  messages
- upgraded more plugins to support the new v6 config format:
  - ommysql
  - omlibdbi
  - omsnmp
- added configuration directives to customize queue light delay marks
  $MainMsgQueueLightDelayMark, $ActionQueueLightDelayMark; both
  specify number of messages starting at which a delay happens.
- added message property parsesuccess to indicate if the last run
  higher-level parser could successfully parse the message or not
  (see property replacer html doc for details)
- bugfix: abort during startup when rsyslog.conf v6+ format was used in
  a certain way
- bugfix: property $!all-json made rsyslog abort if no normalized data
  was available
- bugfix: memory leak in array passing output module mode
- added configuration directives to customize queue light delay marks
- permit size modifiers (k,m,g,...) in integer config parameters
  Thanks to Jo Rhett for the suggestion.
- bugfix: hostname was not requeried on HUP
  Thanks to Per Jessen for reporting this bug and Marius Tomaschewski for
  his help in testing the fix.
- bugfix: imklog invalidly computed facility and severity
  closes: http://bugzilla.adiscon.com/show_bug.cgi?id=313
- added configuration directive to disable octet-counted framing
  for imtcp, directive is $InputTCPServerSupportOctetCountedFraming 
  for imptcp, directive is $InputPTCPServerSupportOctetCountedFraming 
- added capability to use a local interface IP address as fromhost-ip for
  locally originating messages. New directive $LocalHostIPIF
---------------------------------------------------------------------------
Version 6.3.7  [DEVEL] 2012-02-02
- imported refactored v5.9.6 imklog linux driver, now combined with BSD
  driver
- removed imtemplate/omtemplate template modules, as this was waste of time
  The actual input/output modules are better copy templates. Instead, the
  now-removed modules cost time for maintenance AND often caused confusion
  on what their role was.
- added a couple of new stats objects
- improved support for new v6 config system. The build-in output modules
  now all support the new config language
- bugfix: facility local<x> was not correctly interpreted in legacy filters
  Was only accepted if it was the first PRI in a multi-filter PRI.
  Thanks to forum user Mark for bringing this to our attention.
- bugfix: potential abort after reading invalid X.509 certificate
  closes: http://bugzilla.adiscon.com/show_bug.cgi?id=290
  Thanks to Tomas Heinrich for the patch
- bufgix: legacy parsing of some filters did not work correctly
- bugfix: rsyslog aborted during startup if there is an error in loading
  an action and legacy configuration mode is used
- bugfix: bsd klog driver did no longer compile
- relicensed larger parts of the code under Apache (ASL) 2.0
---------------------------------------------------------------------------
Version 6.3.6  [DEVEL] 2011-09-19
- added $InputRELPServerBindRuleset directive to specify rulesets for RELP
- bugfix: config parser did not support properties with dashes in them
  inside property-based filters. Thanks to Gerrit Seré for reporting this.
---------------------------------------------------------------------------
Version 6.3.5  [DEVEL] (rgerhards/al), 2011-09-01
- bugfix/security: off-by-two bug in legacy syslog parser, CVE-2011-3200
- bugfix: mark message processing did not work correctly
- imudp&imtcp now report error if no listener at all was defined
  Thanks to Marcin for suggesting this error message.
- bugfix: potential misadressing in property replacer
---------------------------------------------------------------------------
Version 6.3.4  [DEVEL] (rgerhards), 2011-08-02
- added support for action() config object
  * in rsyslog core engine
  * in omfile
  * in omusrmsg
- bugfix: omusrmsg format usr1,usr2 was no longer supported
- bugfix: misaddressing in config handler
  In theory, can cause segfault, in practice this is extremely unlikely
  Thanks to Marcin for alertig me.
---------------------------------------------------------------------------
Version 6.3.3  [DEVEL] (rgerhards), 2011-07-13
- rsyslog.conf format: now parsed by RainerScript parser
  this provides the necessary base for future enhancements as well as some
  minor immediate ones. For details see:
  http://blog.gerhards.net/2011/07/rsyslog-633-config-format-improvements.html
- performance of script-based filters notably increased
- removed compatibility mode as we expect people have adjusted their
  confs by now
- added support for the ":omfile:" syntax for actions
---------------------------------------------------------------------------
Version 6.3.2  [DEVEL] (rgerhards), 2011-07-06
- added support for the ":omusrmsg:" syntax in configuring user messages
- systemd support: set stdout/stderr to null - thx to Lennart for the patch
- added support for obtaining timestamp for kernel message from message
  If the kernel time-stamps messages, time is now take from that
  timestamp instead of the system time when the message was read. This
  provides much better accuracy. Thanks to Lennart Poettering for
  suggesting this feature and his help during implementation.
- added support for obtaining timestamp from system for imuxsock
  This permits to read the time a message was submitted to the system
  log socket. Most importantly, this is provided in microsecond resolution.
  So we are able to obtain high precision timestampis even for messages
  that were - as is usual - not formatted with them. This also simplifies
  things in regard to local time calculation in chroot environments.
  Many thanks to Lennart Poettering for suggesting this feature,
  providing some guidance on implementing it and coordinating getting the
  necessary support into the Linux kernel.
- bugfix: timestamp was incorrectly calculated for timezones with minute
  offset
  closes: http://bugzilla.adiscon.com/show_bug.cgi?id=271
- bugfix: memory leak in imtcp & subsystems under some circumstances
  This leak is tied to error conditions which lead to incorrect cleanup
  of some data structures.
---------------------------------------------------------------------------
Version 6.3.1  [DEVEL] (rgerhards), 2011-06-07
- added a first implementation of a DNS name cache
  this still has a couple of weaknesses, like no expiration of entries,
  suboptimal algorithms -- but it should perform much better than
  what we had previously. Implementation will be improved based on
  feedback during the next couple of releases
---------------------------------------------------------------------------
Version 6.3.0  [DEVEL] (rgerhards), 2011-06-01
- introduced new config system
  http://blog.gerhards.net/2011/06/new-rsyslog-config-system-materializes.html
---------------------------------------------------------------------------
Version 6.2.2  [v6-stable], 2012-06-13
- build system improvements and spec file templates
  Thanks to Abby Edwards for providing these enhancements
- bugfix: disk queue was not persisted on shutdown, regression of fix to
  http://bugzilla.adiscon.com/show_bug.cgi?id=299
  The new code also handles the case of shutdown of blocking light and 
  full delayable sources somewhat smarter and permits, assuming sufficient
  timouts, to persist message up to the max queue capacity. Also some nits
  in debug instrumentation have been fixed.
- bugfix: --enable-smcustbindcdr configure directive did not work
  closes: http://bugzilla.adiscon.com/show_bug.cgi?id=330
  Thanks to Ultrabug for the patch.
- add small delay (50ms) after sending shutdown message
  There seem to be cases where the shutdown message is otherwise not
  processed, not even on an idle system. Thanks to Marcin for
  bringing this problem up.
- support for resolving huge groups
  closes: http://bugzilla.adiscon.com/show_bug.cgi?id=310
  Thanks to Alec Warner for the patch
- bugfix: potential hang due to mutex deadlock
  closes: http://bugzilla.adiscon.com/show_bug.cgi?id=316
  Thanks to Andreas Piesk for reporting&analyzing this bug as well as
  providing patches and other help in resolving it.
- bugfix: property PROCID empty instead of proper nilvalue if not present
  If it is not present, it must have the nilvalue "-" as of RFC5424
  closes: http://bugzilla.adiscon.com/show_bug.cgi?id=332
  Thanks to John N for reporting this issue.
- bugfix: did not compile under solaris due to $uptime property code
  For the time being, $uptime is not supported on Solaris
- bugfix: "last message repeated n times" message was missing hostname
  Thanks to Zdenek Salvet for finding this bug and to Bodik for reporting
---------------------------------------------------------------------------
Version 6.2.1  [v6-stable], 2012-05-10
- change plugin config interface to be compatible with pre-v6.2 system
  The functionality was already removed (because it is superseeded by the
  v6.3+ config language), but code was still present. I have now removed
  those parts that affect interface. Full removal will happen in v6.3, in
  order to limit potential regressions. However, it was considered useful
  enough to do the interface change in v6-stable; this also eases merging
  branches!
- re-licensed larger parts of the codebase under the Apache license 2.0
- bugfix: omprog made rsyslog abort on startup if not binary to
  execute was configured
- bugfix: imklog invalidly computed facility and severity
  closes: http://bugzilla.adiscon.com/show_bug.cgi?id=313
- bugfix: stopped DA queue was never processed after a restart due to a
  regression from statistics module
- bugfix: memory leak in array passing output module mode
- bugfix: ommysql did not properly init/exit the mysql runtime library
  this could lead to segfaults. Triggering condition: multiple action
  instances using ommysql.  Thanks to Tomas Heinrich for reporting this
  problem and providing an initial patch (which my solution is based on,
  I need to add more code to clean the mess up).
- bugfix: rsyslog did not terminate when delayable inputs were blocked
  due to unvailable sources. Fixes:
  http://bugzilla.adiscon.com/show_bug.cgi?id=299
  Thanks to Marcin M for bringing up this problem and Andre Lorbach
  for helping to reproduce and fix it.
- bugfix/tcpflood: sending small test files did not work correctly
---------------------------------------------------------------------------
Version 6.2.0  [v6-stable], 2012-01-09
- bugfix (kind of): removed numerical part from pri-text
  see v6 compatibility document for reasons
- bugfix: race condition when extracting program name, APPNAME, structured
  data and PROCID (RFC5424 fields) could lead to invalid characters e.g.
  in dynamic file names or during forwarding (general malfunction of these
  fields in templates, mostly under heavy load)
- bugfix: imuxsock did no longer ignore message-provided timestamp, if
  so configured (the *default*). Lead to no longer sub-second timestamps.
  closes: http://bugzilla.adiscon.com/show_bug.cgi?id=281
- bugfix: omfile returns fatal error code for things that go really wrong
  previously, RS_RET_RESUME was returned, which lead to a loop inside the
  rule engine as omfile could not really recover.
- bugfix: rsyslogd -v always said 64 atomics were not present
  thanks to mono_matsuko for the patch
- bugfix: potential abort after reading invalid X.509 certificate
  closes: http://bugzilla.adiscon.com/show_bug.cgi?id=290
  Thanks to Tomas Heinrich for the patch
- enhanced module loader to not rely on PATH_MAX
- imuxsock: added capability to "annotate" messages with "trusted
  information", which contains some properties obtained from the system
  and as such sure to not be faked. This is inspired by the similiar idea
  introduced in systemd.
---------------------------------------------------------------------------
Version 6.1.12  [BETA], 2011-09-01
- bugfix/security: off-by-two bug in legacy syslog parser, CVE-2011-3200
- bugfix: mark message processing did not work correctly
- bugfix: potential misadressing in property replacer
- bugfix: memcpy overflow can occur in allowed sender checkig
  if a name is resolved to IPv4-mapped-on-IPv6 address
  Found by Ismail Dönmez at suse
- bugfix: The NUL-Byte for the syslogtag was not copied in MsgDup (msg.c)
- bugfix: fixed incorrect state handling for Discard Action (transactions)
  Note: This caused all messages in a batch to be set to COMMITTED, 
  even if they were discarded. 
---------------------------------------------------------------------------
Version 6.1.11  [BETA] (rgerhards), 2011-07-11
- systemd support: set stdout/stderr to null - thx to Lennart for the patch
- added support for the ":omusrmsg:" syntax in configuring user messages
- added support for the ":omfile:" syntax in configuring user messages
---------------------------------------------------------------------------
Version 6.1.10  [BETA] (rgerhards), 2011-06-22
- bugfix: problems in failover action handling
  closes: http://bugzilla.adiscon.com/show_bug.cgi?id=270
  closes: http://bugzilla.adiscon.com/show_bug.cgi?id=254
- bugfix: mutex was invalidly left unlocked during action processing
  At least one case where this can occur is during thread shutdown, which
  may be initiated by lower activity. In most cases, this is quite
  unlikely to happen. However, if it does, data structures may be 
  corrupted which could lead to fatal failure and segfault. I detected
  this via a testbench test, not a user report. But I assume that some
  users may have had unreproducable aborts that were cause by this bug.
---------------------------------------------------------------------------
Version 6.1.9  [BETA] (rgerhards), 2011-06-14
- bugfix: problems in failover action handling
  closes: http://bugzilla.adiscon.com/show_bug.cgi?id=270
  closes: http://bugzilla.adiscon.com/show_bug.cgi?id=254
- bugfix: mutex was invalidly left unlocked during action processing
  At least one case where this can occur is during thread shutdown, which
  may be initiated by lower activity. In most cases, this is quite
  unlikely to happen. However, if it does, data structures may be 
  corrupted which could lead to fatal failure and segfault. I detected
  this via a testbench test, not a user report. But I assume that some
  users may have had unreproducable aborts that were cause by this bug.
- bugfix/improvement:$WorkDirectory now gracefully handles trailing slashes
- bugfix: memory leak in imtcp & subsystems under some circumstances
  This leak is tied to error conditions which lead to incorrect cleanup
  of some data structures. [backport from v6.3]
- bugfix: $ActionFileDefaultTemplate did not work
  closes: http://bugzilla.adiscon.com/show_bug.cgi?id=262
---------------------------------------------------------------------------
Version 6.1.8  [BETA] (rgerhards), 2011-05-20
- official new beta version (note that in a sense 6.1.7 was already beta,
  so we may release the first stable v6 earlier than usual)
- new module mmsnmptrapd, a sample message modification module
- import of minor bug fixes from v4 & v5
---------------------------------------------------------------------------
Version 6.1.7  [DEVEL] (rgerhards), 2011-04-15
- added log classification capabilities (via mmnormalize & tags)
- speeded up tcp forwarding by reducing number of API calls
  this especially speeds up TLS processing
- somewhat improved documentation index
- bugfix: enhanced imudp config processing code disabled due to wrong
  merge (affected UDP realtime capabilities)
- bugfix (kind of): memory leak with tcp reception epoll handler
  This was an extremely unlikely leak and, if it happend, quite small.
  Still it is better to handle this border case.
- bugfix: IPv6-address could not be specified in omrelp
  this was due to improper parsing of ":"
  closes: http://bugzilla.adiscon.com/show_bug.cgi?id=250
- bugfix: do not open files with full privileges, if privs will be dropped
  This make the privilege drop code more bulletproof, but breaks Ubuntu's
  work-around for log files created by external programs with the wrong
  user and/or group. Note that it was long said that this "functionality"
  would break once we go for serious privilege drop code, so hopefully
  nobody still depends on it (and, if so, they lost...).
- bugfix: pipes not opened in full priv mode when privs are to be dropped
---------------------------------------------------------------------------
Version 6.1.6  [DEVEL] (rgerhards), 2011-03-14
- enhanced omhdfs to support batching mode. This permits to increase
  performance, as we now call the HDFS API with much larger message
  sizes and far more infrequently
- improved testbench
  among others, life tests for ommysql (against a test database) have
  been added, valgrind-based testing enhanced, ...
- bugfix: minor memory leak in omlibdbi (< 1k per instance and run)
- bugfix: (regression) omhdfs did no longer compile
- bugfix: omlibdbi did not use password from rsyslog.con
  closes: http://bugzilla.adiscon.com/show_bug.cgi?id=203
- systemd support somewhat improved (can now take over existing log sockt)
- bugfix: discard action did not work under some circumstances
  fixes: http://bugzilla.adiscon.com/show_bug.cgi?id=217
- bugfix: file descriptor leak in gnutls netstream driver
  fixes: http://bugzilla.adiscon.com/show_bug.cgi?id=222
- fixed compile problem in imtemplate
  fixes: http://bugzilla.adiscon.com/show_bug.cgi?id=235
---------------------------------------------------------------------------
Version 6.1.5  [DEVEL] (rgerhards), 2011-03-04
- improved testbench
- enhanced imtcp to use a pool of worker threads to process incoming
  messages. This enables higher processing rates, especially in the TLS
  case (where more CPU is needed for the crypto functions)
- added support for TLS (in anon mode) to tcpflood
- improved TLS error reporting
- improved TLS startup (Diffie-Hellman bits do not need to be generated,
  as we do not support full anon key exchange -- we always need certs)
- bugfix: fixed a memory leak and potential abort condition
  this could happen if multiple rulesets were used and some output batches
  contained messages belonging to more than one ruleset.
  fixes: http://bugzilla.adiscon.com/show_bug.cgi?id=226
  fixes: http://bugzilla.adiscon.com/show_bug.cgi?id=218
- bugfix: memory leak when $RepeatedMsgReduction on was used
  bug tracker: http://bugzilla.adiscon.com/show_bug.cgi?id=225
- bugfix: potential abort condition when $RepeatedMsgReduction set to on
  as well as potentially in a number of other places where MsgDup() was
  used. This only happened when the imudp input module was used and it
  depended on name resolution not yet had taken place. In other words,
  this was a strange problem that could lead to hard to diagnose 
  instability. So if you experience instability, chances are good that
  this fix will help.
---------------------------------------------------------------------------
Version 6.1.4  [DEVEL] (rgerhards), 2011-02-18
- bugfix/omhdfs: directive $OMHDFSFileName rendered unusable 
  due to a search and replace-induced bug ;)
- bugfix: minor race condition in action.c - considered cosmetic
  This is considered cosmetic as multiple threads tried to write exactly
  the same value into the same memory location without sync. The method
  has been changed so this can no longer happen.
- added pmsnare parser module (written by David Lang)
- enhanced imfile to support non-cancel input termination
- improved systemd socket activation thanks to Marius Tomaschweski
- improved error reporting for $WorkDirectory
  non-existance and other detectable problems are now reported,
  and the work directory is NOT set in this case
- bugfix: pmsnare causded abort under some conditions
- bugfix: abort if imfile reads file line of more than 64KiB
  Thanks to Peter Eisentraut for reporting and analysing this problem.
  bug tracker: http://bugzilla.adiscon.com/show_bug.cgi?id=221
- bugfix: queue engine did not properly slow down inputs in FULL_DELAY mode
  when in disk-assisted mode. This especially affected imfile, which
  created unnecessarily queue files if a large set of input file data was
  to process.
- bugfix: very long running actions could prevent shutdown under some
  circumstances. This has now been solved, at least for common
  situations.
- bugfix: fixed compile problem due to empty structs
  this occured only on some platforms/compilers. thanks to Dražen Kačar 
  for the fix
---------------------------------------------------------------------------
Version 6.1.3  [DEVEL] (rgerhards), 2011-02-01
- experimental support for monogodb added
- added $IMUDPSchedulingPolicy and $IMUDPSchedulingPriority config settings
- added $LocalHostName config directive
- improved tcpsrv performance by enabling multiple-entry epoll
  so far, we always pulled a single event from the epoll interface. 
  Now 128, what should result in performance improvement (less API
  calls) on busy systems. Most importantly affects imtcp.
- imptcp now supports non-cancel termination mode, a plus in stability
- imptcp speedup: multiple worker threads can now be used to read data
- new directive $InputIMPTcpHelperThreads added
- bugfix: fixed build problems on some platforms
  namely those that have 32bit atomic operations but not 64 bit ones
- bugfix: local hostname was pulled too-early, so that some config 
  directives (namely FQDN settings) did not have any effect
- enhanced tcpflood to support multiple sender threads
  this is required for some high-throughput scenarios (and necessary to
  run some performance tests, because otherwise the sender is too slow).
- added some new custom parsers (snare, aix, some Cisco "specialities")
  thanks to David Lang
---------------------------------------------------------------------------
Version 6.1.2  [DEVEL] (rgerhards), 2010-12-16
- added experimental support for log normalizaton (via liblognorm)
  support for normalizing log messages has been added in the form of
  mmnormalize. The core engine (property replacer, filter engine) has
  been enhanced to support properties from normalized events.
  Note: this is EXPERIMENTAL code. It is currently know that
  there are issues if the functionality is used with
  - disk-based queues
  - asynchronous action queues
  You can not use the new functionality together with these features.
  This limitation will be removed in later releases. However, we 
  preferred to release early, so that one can experiment with the new
  feature set and accepted the price that this means the full set of
  functionality is not yet available. If not used together with
  these features, log normalizing should be pretty stable.
- enhanced testing tool tcpflood
  now supports sending via UDP and the capability to run multiple
  iterations and generate statistics data records
- bugfix: potential abort when output modules with different parameter
  passing modes were used in configured output modules
---------------------------------------------------------------------------
Version 6.1.1  [DEVEL] (rgerhards), 2010-11-30
- bugfix(important): problem in TLS handling could cause rsyslog to loop
  in a tight loop, effectively disabling functionality and bearing the
  risk of unresponsiveness of the whole system.
  Bug tracker: http://bugzilla.adiscon.com/show_bug.cgi?id=194
- support for omhdfs officially added (import from 5.7.1)
- merged imuxsock improvements from 5.7.1 (see there)
- support for systemd officially added (import from 5.7.0)
- bugfix: a couple of problems that imfile had on some platforms, namely
  Ubuntu (not their fault, but occured there)
- bugfix: imfile utilizes 32 bit to track offset. Most importantly,
  this problem can not experienced on Fedora 64 bit OS (which has
  64 bit long's!)
- a number of other bugfixes from older versions imported
---------------------------------------------------------------------------
Version 6.1.0  [DEVEL] (rgerhards), 2010-08-12

*********************************** NOTE **********************************
The v6 versions of rsyslog feature a greatly redesigned config system 
which, among others, supports scoping. However, the initial version does
not contain the whole new system. Rather it will evolve. So it is
expected that interfaces, even new ones, break during the initial
6.x.y releases.
*********************************** NOTE **********************************

- added $Begin, $End and $ScriptScoping config scope statments
  (at this time for actions only).
- added imptcp, a simplified, Linux-specific and potentielly fast
  syslog plain tcp input plugin (NOT supporting TLS!)
  [ported from v4]
---------------------------------------------------------------------------
Version 5.9.8  [V5-BETA], 2012-05-??
- bugfix: delayble source could block action queue, even if there was
  a disk queue associated with it. The root cause of this problem was
  that it makes no sense to delay messages once they arrive in the 
  action queue - the "input" that is being held in that case is the main
  queue worker, what makes no sense.
  Thanks to Marcin for alerting us on this problem and providing 
  instructions to reproduce it.
- bugfix: disk queue was not persisted on shutdown, regression of fix to
  http://bugzilla.adiscon.com/show_bug.cgi?id=299
  The new code also handles the case of shutdown of blocking light and 
  full delayable sources somewhat smarter and permits, assuming sufficient
  timouts, to persist message up to the max queue capacity. Also some nits
  in debug instrumentation have been fixed.
- add small delay (50ms) after sending shutdown message
  There seem to be cases where the shutdown message is otherwise not
  processed, not even on an idle system. Thanks to Marcin for
  bringing this problem up.
- support for resolving huge groups
  closes: http://bugzilla.adiscon.com/show_bug.cgi?id=310
  Thanks to Alec Warner for the patch
- bugfix: potential hang due to mutex deadlock
  closes: http://bugzilla.adiscon.com/show_bug.cgi?id=316
  Thanks to Andreas Piesk for reporting&analyzing this bug as well as
  providing patches and other help in resolving it.
- bugfix: property PROCID empty instead of proper nilvalue if not present
  If it is not present, it must have the nilvalue "-" as of RFC5424
  closes: http://bugzilla.adiscon.com/show_bug.cgi?id=332
  Thanks to John N for reporting this issue.
<<<<<<< HEAD
- bugfix: "last message repeated n times" message was missing hostname
  Thanks to Zdenek Salvet for finding this bug and to Bodik for reporting
=======
>>>>>>> 68627044
---------------------------------------------------------------------------
Version 5.9.7  [V5-BETA], 2012-05-10
- added capability to specify substrings for field extraction mode
- bugfix: ommysql did not properly init/exit the mysql runtime library
  this could lead to segfaults. Triggering condition: multiple action
  instances using ommysql.  Thanks to Tomas Heinrich for reporting this
  problem and providing an initial patch (which my solution is based on,
  I need to add more code to clean the mess up).
- bugfix: rsyslog did not terminate when delayable inputs were blocked
  due to unvailable sources. Fixes:
  http://bugzilla.adiscon.com/show_bug.cgi?id=299
  Thanks to Marcin M for bringing up this problem and Andre Lorbach
  for helping to reproduce and fix it.
- bugfix/tcpflood: sending small test files did not work correctly
---------------------------------------------------------------------------
Version 5.9.6  [V5-BETA], 2012-04-12
- added configuration directives to customize queue light delay marks
- permit size modifiers (k,m,g,...) in integer config parameters
  Thanks to Jo Rhett for the suggestion.
- bugfix: hostname was not requeried on HUP
  Thanks to Per Jessen for reporting this bug and Marius Tomaschewski for
  his help in testing the fix.
- bugfix: imklog invalidly computed facility and severity
  closes: http://bugzilla.adiscon.com/show_bug.cgi?id=313
- bugfix: imptcp input name could not be set
  config directive was accepted, but had no effect
- added configuration directive to disable octet-counted framing
  for imtcp, directive is $InputTCPServerSupportOctetCountedFraming 
  for imptcp, directive is $InputPTCPServerSupportOctetCountedFraming 
- added capability to use a local interface IP address as fromhost-ip for
  locally originating messages. New directive $LocalHostIPIF
- added configuration directives to customize queue light delay marks
  $MainMsgQueueLightDelayMark, $ActionQueueLightDelayMark; both
  specify number of messages starting at which a delay happens.
---------------------------------------------------------------------------
Version 5.9.5  [V5-DEVEL], 2012-01-27
- improved impstats subsystem, added many new counters
- enhanced module loader to not rely on PATH_MAX
- refactored imklog linux driver, now combined with BSD driver
  The Linux driver no longer supports outdated kernel symbol resolution,
  which was disabled by default for very long. Also overall cleanup,
  resulting in much smaller code. Linux and BSD are now covered by a
  single small driver.
- $IMUXSockRateLimitInterval DEFAULT CHANGED, was 5, now 0
  The new default turns off rate limiting. This was chosen as people
  experienced problems with rate-limiting activated by default. Now it
  needs an explicit opt-in by setting this parameter.
  Thanks to Chris Gaffney for suggesting to make it opt-in; thanks to
  many unnamed others who already had complained at the time Chris made
  the suggestion ;-)
---------------------------------------------------------------------------
Version 5.9.4  [V5-DEVEL], 2011-11-29
- imuxsock: added capability to "annotate" messages with "trusted
  information", which contains some properties obtained from the system
  and as such sure to not be faked. This is inspired by the similiar idea
  introduced in systemd.
- removed dependency on gcrypt for recently-enough GnuTLS
  see: http://bugzilla.adiscon.com/show_bug.cgi?id=289
- bugfix: imuxsock did no longer ignore message-provided timestamp, if
  so configured (the *default*). Lead to no longer sub-second timestamps.
  closes: http://bugzilla.adiscon.com/show_bug.cgi?id=281
- bugfix: omfile returns fatal error code for things that go really wrong
  previously, RS_RET_RESUME was returned, which lead to a loop inside the
  rule engine as omfile could not really recover.
- bugfix: rsyslogd -v always said 64 atomics were not present
  thanks to mono_matsuko for the patch
---------------------------------------------------------------------------
Version 5.9.3  [V5-DEVEL], 2011-09-01
- bugfix/security: off-by-two bug in legacy syslog parser, CVE-2011-3200
- bugfix: mark message processing did not work correctly
- added capability to emit config error location info for warnings 
  otherwise, omusrmsg's warning about new config format was not
  accompanied by problem location.
- bugfix: potential misadressing in property replacer
- bugfix: MSGID corruption in RFC5424 parser under some circumstances
  closes: http://bugzilla.adiscon.com/show_bug.cgi?id=275
- bugfix: The NUL-Byte for the syslogtag was not copied in MsgDup (msg.c)
---------------------------------------------------------------------------
Version 5.9.2  [V5-DEVEL] (rgerhards), 2011-07-11
- systemd support: set stdout/stderr to null - thx to Lennart for the patch
- added support for the ":omusrmsg:" syntax in configuring user messages
- added support for the ":omfile:" syntax for actions
---------------------------------------------------------------------------
Version 5.9.1  [V5-DEVEL] (rgerhards), 2011-06-30
- added support for obtaining timestamp for kernel message from message
  If the kernel time-stamps messages, time is now take from that
  timestamp instead of the system time when the message was read. This
  provides much better accuracy. Thanks to Lennart Poettering for
  suggesting this feature and his help during implementation.
- added support for obtaining timestamp from system for imuxsock
  This permits to read the time a message was submitted to the system
  log socket. Most importantly, this is provided in microsecond resolution.
  So we are able to obtain high precision timestampis even for messages
  that were - as is usual - not formatted with them. This also simplifies
  things in regard to local time calculation in chroot environments.
  Many thanks to Lennart Poettering for suggesting this feature,
  providing some guidance on implementing it and coordinating getting the
  necessary support into the Linux kernel.
- bugfix: timestamp was incorrectly calculated for timezones with minute
  offset
  closes: http://bugzilla.adiscon.com/show_bug.cgi?id=271
- bugfix: problems in failover action handling
  closes: http://bugzilla.adiscon.com/show_bug.cgi?id=270
  closes: http://bugzilla.adiscon.com/show_bug.cgi?id=254
- bugfix: mutex was invalidly left unlocked during action processing
  At least one case where this can occur is during thread shutdown, which
  may be initiated by lower activity. In most cases, this is quite
  unlikely to happen. However, if it does, data structures may be 
  corrupted which could lead to fatal failure and segfault. I detected
  this via a testbench test, not a user report. But I assume that some
  users may have had unreproducable aborts that were cause by this bug.
- bugfix: memory leak in imtcp & subsystems under some circumstances
  This leak is tied to error conditions which lead to incorrect cleanup
  of some data structures. [backport from v6]
- bugfix/improvement:$WorkDirectory now gracefully handles trailing slashes
---------------------------------------------------------------------------
Version 5.9.0  [V5-DEVEL] (rgerhards), 2011-06-08
- imfile: added $InputFileMaxLinesAtOnce directive
- enhanced imfile to support input batching
- added capability for imtcp and imptcp to activate keep-alive packets
  at the socket layer. This has not been added to imttcp, as the latter is
  only an experimental module, and one which did not prove to be useful.
  reference: http://kb.monitorware.com/post20791.html
- added support to control KEEPALIVE settings in imptcp
  this has not yet been added to imtcp, but could be done on request.
- $ActionName is now also used for naming of queues in impstats
  as well as in the debug output
- bugfix: do not open files with full privileges, if privs will be dropped
  This make the privilege drop code more bulletproof, but breaks Ubuntu's
  work-around for log files created by external programs with the wrong
  user and/or group. Note that it was long said that this "functionality"
  would break once we go for serious privilege drop code, so hopefully
  nobody still depends on it (and, if so, they lost...).
- bugfix: pipes not opened in full priv mode when privs are to be dropped
- this begins a new devel branch for v5
- better handling of queue i/o errors in disk queues. This is kind of a
  bugfix, but a very intrusive one, this it goes into the devel version
  first. Right now, "file not found" is handled and leads to the new
  emergency mode, in which disk action is stopped and the queue run
  in direct mode. An error message is emited if this happens.
- added support for user-level PRI provided via systemd
- added new config directive $InputTCPFlowControl to select if tcp
  received messages shall be flagged as light delayable or not.
- enhanced omhdfs to support batching mode. This permits to increase
  performance, as we now call the HDFS API with much larger message
  sizes and far more infrequently
- bugfix: failover did not work correctly if repeated msg reduction was on
  affected directive was: $ActionExecOnlyWhenPreviousIsSuspended on
  closes: http://bugzilla.adiscon.com/show_bug.cgi?id=236
---------------------------------------------------------------------------
Version 5.8.13  [V5-stable] 2012-06-??
- bugfix: DA queue could cause abort
- bugfix: "last message repeated n times" message was missing hostname
  Thanks to Zdenek Salvet for finding this bug and to Bodik for reporting
- bugfix "$PreserveFQDN on" was not honored in some modules
  Thanks to bodik for reporting this bug.
- bugfix: randomized IP option header in omudpspoof caused problems
  closes: http://bugzilla.adiscon.com/show_bug.cgi?id=327
  Thanks to Rick Brown for helping to test out the patch.
---------------------------------------------------------------------------
Version 5.8.12  [V5-stable] 2012-06-06
- add small delay (50ms) after sending shutdown message
  There seem to be cases where the shutdown message is otherwise not
  processed, not even on an idle system. Thanks to Marcin for
  bringing this problem up.
- support for resolving huge groups
  closes: http://bugzilla.adiscon.com/show_bug.cgi?id=310
  Thanks to Alec Warner for the patch
- bugfix: delayble source could block action queue, even if there was
  a disk queue associated with it. The root cause of this problem was
  that it makes no sense to delay messages once they arrive in the 
  action queue - the "input" that is being held in that case is the main
  queue worker, what makes no sense.
  Thanks to Marcin for alerting us on this problem and providing 
  instructions to reproduce it.
- bugfix: disk queue was not persisted on shutdown, regression of fix to
  http://bugzilla.adiscon.com/show_bug.cgi?id=299
  The new code also handles the case of shutdown of blocking light and 
  full delayable sources somewhat smarter and permits, assuming sufficient
  timouts, to persist message up to the max queue capacity. Also some nits
  in debug instrumentation have been fixed.
- bugfix/omudpspoof: problems, including abort, happend when run on
  multiple threads. Root cause is that libnet is not thread-safe. 
  omudpspoof now guards libnet calls with their own mutex.
- bugfix: if debug message could end up in log file when forking
  if rsyslog was set to auto-background (thus fork, the default) and debug
  mode to stdout was enabled, debug messages ended up in the first log file
  opened. Currently, stdout logging is completely disabled in forking mode
  (but writing to the debug log file is still possible). This is a change 
  in behaviour, which is under review. If it causes problems to you,
  please let us know.
  Thanks to Tomas Heinrich for the patch.
- bugfix/tcpflood: sending small test files did not work correctly
- bugfix: potential hang due to mutex deadlock
  closes: http://bugzilla.adiscon.com/show_bug.cgi?id=316
  Thanks to Andreas Piesk for reporting&analyzing this bug as well as
  providing patches and other help in resolving it.
- bugfix: property PROCID empty instead of proper nilvalue if not present
  If it is not present, it must have the nilvalue "-" as of RFC5424
  closes: http://bugzilla.adiscon.com/show_bug.cgi?id=332
  Thanks to John N for reporting this issue.
---------------------------------------------------------------------------
Version 5.8.11  [V5-stable] 2012-05-03
- bugfix: ommysql did not properly init/exit the mysql runtime library
  this could lead to segfaults. Triggering condition: multiple action
  instances using ommysql.  Thanks to Tomas Heinrich for reporting this
  problem and providing an initial patch (which my solution is based on,
  I need to add more code to clean the mess up).
- bugfix: rsyslog did not terminate when delayable inputs were blocked
  due to unvailable sources. Fixes:
  http://bugzilla.adiscon.com/show_bug.cgi?id=299
  Thanks to Marcin M for bringing up this problem and Andre Lorbach
  for helping to reproduce and fix it.
- bugfix: active input in "light delay state" could block rsyslog
  termination, at least for prolonged period of time
- bugfix: imptcp input name could not be set
  config directive was accepted, but had no effect
- bugfix: assigned ruleset was lost when using disk queues
  This looked quite hard to diagnose for disk-assisted queues, as the
  pure memory part worked well, but ruleset info was lost for messages
  stored inside the disk queue.
- bugfix: hostname was not requeried on HUP
  Thanks to Per Jessen for reporting this bug and Marius Tomaschewski for
  his help in testing the fix.
- bugfix: inside queue.c, some thread cancel states were not correctly
  reset. While this is a bug, we assume it did have no practical effect
  because the reset as it was done was set to the state the code actually
  had at this point. But better fix this...
---------------------------------------------------------------------------
Version 5.8.10  [V5-stable] 2012-04-05
- bugfix: segfault on startup if $actionqueuefilename was missing for disk
  queue config
  Thanks to Tomas Heinrich for the patch.
- bugfix: segfault if disk-queue was started up with old queue file
  Thanks to Tomas Heinrich for the patch.
- bugfix: memory leak in array passing output module mode
---------------------------------------------------------------------------
Version 5.8.9  [V5-stable] 2012-03-15
- added tool to recover disk queue if .qi file is missing (recover_qi.pl)
  Thanks to Kaiwang Chen for contributing this tool
- bugfix: stopped DA queue was never processed after a restart due to a
  regression from statistics module
- added better doc for statsobj interface
  Thanks to Kaiwang Chen for his suggestions and analysis in regard to the
  stats subsystem.
---------------------------------------------------------------------------
Version 5.8.8  [V5-stable] 2012-03-05
- added capability to use a local interface IP address as fromhost-ip for
  imuxsock imklog
  new config directives: $IMUXSockLocalIPIF, $klogLocalIPIF
- added configuration directives to customize queue light delay marks
  $MainMsgQueueLightDelayMark, $ActionQueueLightDelayMark; both
  specify number of messages starting at which a delay happens.
- bugfix: omprog made rsyslog abort on startup if not binary to
  execute was configured
- bugfix: imklog invalidly computed facility and severity
  closes: http://bugzilla.adiscon.com/show_bug.cgi?id=313
---------------------------------------------------------------------------
Version 5.8.7  [V5-stable] 2012-01-17
- bugfix: instabilities when using RFC5424 header fields
  Thanks to Kaiwang Chen for the patch
- bugfix: imuxsock did truncate part of received message if it did not
  contain a proper date. The truncation occured because we removed that
  part of the messages that was expected to be the date.
  closes: http://bugzilla.adiscon.com/show_bug.cgi?id=295
- bugfix: potential abort after reading invalid X.509 certificate
  closes: http://bugzilla.adiscon.com/show_bug.cgi?id=290
  Thanks to Tomas Heinrich for the patch
- bugfix: stats counter were not properly initialized on creation
- FQDN hostname for multihomed host was not always set to the correct name
  if multiple aliases existed. Thanks to Tomas Heinreich for the patch.
- re-licensed larger parts of the codebase under the Apache license 2.0
---------------------------------------------------------------------------
Version 5.8.6  [V5-stable] 2011-10-21
- bugfix: missing whitespace after property-based filter was not detected
- bugfix: $OMFileFlushInterval period was doubled - now using correct value
- bugfix: ActionQueue could malfunction due to index error
  Thanks to Vlad Grigorescu for the patch
- bugfix: $ActionExecOnlyOnce interval did not work properly
  Thanks to Tomas Heinrich for the patch
- bugfix: race condition when extracting program name, APPNAME, structured
  data and PROCID (RFC5424 fields) could lead to invalid characters e.g.
  in dynamic file names or during forwarding (general malfunction of these
  fields in templates, mostly under heavy load)
- bugfix: imuxsock did no longer ignore message-provided timestamp, if
  so configured (the *default*). Lead to no longer sub-second timestamps.
  closes: http://bugzilla.adiscon.com/show_bug.cgi?id=281
- bugfix: omfile returns fatal error code for things that go really wrong
  previously, RS_RET_RESUME was returned, which lead to a loop inside the
  rule engine as omfile could not really recover.
- bugfix: imfile did invalid system call under some circumstances
  when a file that was to be monitored did not exist BUT the state file
  actually existed. Mostly a cosmetic issue. Root cause was incomplete
  error checking in stream.c; so patch may affect other code areas.
- bugfix: rsyslogd -v always said 64 atomics were not present
  thanks to mono_matsuko for the patch
---------------------------------------------------------------------------
Version 5.8.5  [V5-stable] (rgerhards/al), 2011-09-01
- bugfix/security: off-by-two bug in legacy syslog parser, CVE-2011-3200
- bugfix: mark message processing did not work correctly
- bugfix: potential hang condition during tag emulation
- bugfix: too-early string termination during tag emulation
- bugfix: The NUL-Byte for the syslogtag was not copied in MsgDup (msg.c)
- bugfix: fixed incorrect state handling for Discard Action (transactions)
  Note: This caused all messages in a batch to be set to COMMITTED, 
  even if they were discarded. 
---------------------------------------------------------------------------
Version 5.8.4  [V5-stable] (al), 2011-08-10
- bugfix: potential misadressing in property replacer
- bugfix: memcpy overflow can occur in allowed sender checkig
  if a name is resolved to IPv4-mapped-on-IPv6 address
  Found by Ismail Dönmez at suse
- bugfix: potential misadressing in property replacer
- bugfix: MSGID corruption in RFC5424 parser under some circumstances
  closes: http://bugzilla.adiscon.com/show_bug.cgi?id=275
---------------------------------------------------------------------------
Version 5.8.3  [V5-stable] (rgerhards), 2011-07-11
- systemd support: set stdout/stderr to null - thx to Lennart for the patch
- added support for the ":omusrmsg:" syntax in configuring user messages
- added support for the ":omfile:" syntax for actions
  Note: previous outchannel syntax will generate a warning message. This
  may be surprising to some users, but it is quite urgent to alert them
  of the new syntax as v6 can no longer support the previous one.
---------------------------------------------------------------------------
Version 5.8.2  [V5-stable] (rgerhards), 2011-06-21
- bugfix: problems in failover action handling
  closes: http://bugzilla.adiscon.com/show_bug.cgi?id=270
  closes: http://bugzilla.adiscon.com/show_bug.cgi?id=254
- bugfix: mutex was invalidly left unlocked during action processing
  At least one case where this can occur is during thread shutdown, which
  may be initiated by lower activity. In most cases, this is quite
  unlikely to happen. However, if it does, data structures may be 
  corrupted which could lead to fatal failure and segfault. I detected
  this via a testbench test, not a user report. But I assume that some
  users may have had unreproducable aborts that were cause by this bug.
- bugfix: memory leak in imtcp & subsystems under some circumstances
  This leak is tied to error conditions which lead to incorrect cleanup
  of some data structures. [backport from v6]
- bugfix/improvement:$WorkDirectory now gracefully handles trailing slashes
---------------------------------------------------------------------------
Version 5.8.1  [V5-stable] (rgerhards), 2011-05-19
- bugfix: invalid processing in QUEUE_FULL condition
  If the the multi-submit interface was used and a QUEUE_FULL condition
  occured, the failed message was properly destructed. However, the
  rest of the input batch, if it existed, was not processed. So this
  lead to potential loss of messages and a memory leak. The potential
  loss of messages was IMHO minor, because they would have been dropped
  in most cases due to the queue remaining full, but very few lucky ones
  from the batch may have made it. Anyhow, this has now been changed so
  that the rest of the batch is properly tried to be enqueued and, if
  not possible, destructed.
- new module mmsnmptrapd, a sample message modification module
  This can be useful to reformat snmptrapd messages and also serves as
  a sample for how to write message modification modules using the
  output module interface. Note that we introduced this new 
  functionality directly into the stable release, as it does not 
  modify the core and as such cannot have any side-effects if it is
  not used (and thus the risk is solely on users requiring that
  functionality).
- bugfix: rate-limiting inside imuxsock did not work 100% correct
  reason was that a global config variable was invalidly accessed where a
  listener variable should have been used.
  Also performance-improved the case when rate limiting is turned off (this
  is a very unintrusive change, thus done directly to the stable version).
- bugfix: $myhostname not available in RainerScript (and no error message)
  closes: http://bugzilla.adiscon.com/show_bug.cgi?id=233
- bugfix: memory and file descriptor leak in stream processing
  Leaks could occur under some circumstances if the file stream handler
  errored out during the open call. Among others, this could cause very
  big memory leaks if there were a problem with unreadable disk queue
  files. In regard to the memory leak, this
  closes: http://bugzilla.adiscon.com/show_bug.cgi?id=256
- bugfix: doc for impstats had wrong config statements
  also, config statements were named a bit inconsistent, resolved that
  problem by introducing an alias and only documenting the consistent
  statements
  Thanks to Marcin for bringing up this problem.
- bugfix: IPv6-address could not be specified in omrelp
  this was due to improper parsing of ":"
  closes: http://bugzilla.adiscon.com/show_bug.cgi?id=250
- bugfix: TCP connection invalidly aborted when messages needed to be
  discarded (due to QUEUE_FULL or similar problem)
- bugfix: $LocalHostName was not honored under all circumstances
  closes: http://bugzilla.adiscon.com/show_bug.cgi?id=258
- bugfix(minor): improper template function call in syslogd.c
---------------------------------------------------------------------------
Version 5.8.0  [V5-stable] (rgerhards), 2011-04-12

This is the new v5-stable branch, importing all feature from the 5.7.x
versions. To see what has changed in regard to the previous v5-stable,
check the Changelog for 5.7.x below.

- bugfix: race condition in deferred name resolution
  closes: http://bugzilla.adiscon.com/show_bug.cgi?id=238
  Special thanks to Marcin for his persistence in helping to solve this
  bug.
- bugfix: DA queue was never shutdown once it was started
  closes: http://bugzilla.adiscon.com/show_bug.cgi?id=241
---------------------------------------------------------------------------
Version 5.7.10  [V5-BETA] (rgerhards), 2011-03-29
- bugfix: ompgsql did not work properly with ANSI SQL strings
  closes: http://bugzilla.adiscon.com/show_bug.cgi?id=229
- bugfix: rsyslog did not build with --disable-regexp configure option
  closes: http://bugzilla.adiscon.com/show_bug.cgi?id=243
- bugfix: PRI was invalid on Solaris for message from local log socket
- enhance: added $BOM system property to ease writing byte order masks
- bugfix: RFC5424 parser confused by empty structured data
  closes: http://bugzilla.adiscon.com/show_bug.cgi?id=237
- bugfix: error return from strgen caused abort, now causes action to be
  ignored (just like a failed filter)
- new sample plugin for a strgen to generate sql statement consumable
  by a database plugin
- bugfix: strgen could not be used together with database outputs
  because the sql/stdsql option could not be specified. This has been
  solved by permitting the strgen to include the opton inside its name.
  closes: http://bugzilla.adiscon.com/show_bug.cgi?id=195
---------------------------------------------------------------------------
Version 5.7.9  [V5-BETA] (rgerhards), 2011-03-16
- improved testbench
  among others, life tests for ommysql (against a test database) have
  been added, valgrind-based testing enhanced, ...
- enhance: fallback *at runtime* to epoll_create if epoll_create1 is not
  available. Thanks to Michael Biebl for analysis and patch!
- bugfix: failover did not work correctly if repeated msg reduction was on
  closes: http://bugzilla.adiscon.com/show_bug.cgi?id=236
  affected directive was: $ActionExecOnlyWhenPreviousIsSuspended on
- bugfix: minor memory leak in omlibdbi (< 1k per instance and run)
- bugfix: (regression) omhdfs did no longer compile
- bugfix: omlibdbi did not use password from rsyslog.conf
  closes: http://bugzilla.adiscon.com/show_bug.cgi?id=203
---------------------------------------------------------------------------
Version 5.7.8  [V5-BETA] (rgerhards), 2011-03-09
- systemd support somewhat improved (can now take over existing log sockt)
- bugfix: discard action did not work under some circumstances
  fixes: http://bugzilla.adiscon.com/show_bug.cgi?id=217
- bugfix: file descriptor leak in gnutls netstream driver
  fixes: http://bugzilla.adiscon.com/show_bug.cgi?id=222
---------------------------------------------------------------------------
Version 5.7.7  [V5-BETA] (rgerhards), 2011-03-02
- bugfix: potential abort condition when $RepeatedMsgReduction set to on
  as well as potentially in a number of other places where MsgDup() was
  used. This only happened when the imudp input module was used and it
  depended on name resolution not yet had taken place. In other words,
  this was a strange problem that could lead to hard to diagnose 
  instability. So if you experience instability, chances are good that
  this fix will help.
---------------------------------------------------------------------------
Version 5.7.6  [V5-BETA] (rgerhards), 2011-02-25
- bugfix: fixed a memory leak and potential abort condition
  this could happen if multiple rulesets were used and some output batches
  contained messages belonging to more than one ruleset.
  fixes: http://bugzilla.adiscon.com/show_bug.cgi?id=226
  fixes: http://bugzilla.adiscon.com/show_bug.cgi?id=218
- bugfix: memory leak when $RepeatedMsgReduction on was used
  bug tracker: http://bugzilla.adiscon.com/show_bug.cgi?id=225
---------------------------------------------------------------------------
Version 5.7.5  [V5-BETA] (rgerhards), 2011-02-23
- enhance: imfile did not yet support multiple rulesets, now added
  we do this directly in the beta because a) it does not affect existing
  functionality and b) one may argue that this missing functionality is
  close to a bug.
- improved testbench, added tests for imuxsock
- bugfix: imuxsock did no longer sanitize received messages
  This was a regression from the imuxsock partial rewrite. Happened
  because the message is no longer run through the standard parsers. 
  bug tracker: http://bugzilla.adiscon.com/show_bug.cgi?id=224
- bugfix: minor race condition in action.c - considered cosmetic
  This is considered cosmetic as multiple threads tried to write exactly
  the same value into the same memory location without sync. The method
  has been changed so this can no longer happen.
---------------------------------------------------------------------------
Version 5.7.4  [V5-BETA] (rgerhards), 2011-02-17
- added pmsnare parser module (written by David Lang)
- enhanced imfile to support non-cancel input termination
- improved systemd socket activation thanks to Marius Tomaschweski
- improved error reporting for $WorkDirectory
  non-existance and other detectable problems are now reported,
  and the work directory is NOT set in this case
- bugfix: pmsnare causded abort under some conditions
- bugfix: abort if imfile reads file line of more than 64KiB
  Thanks to Peter Eisentraut for reporting and analysing this problem.
  bug tracker: http://bugzilla.adiscon.com/show_bug.cgi?id=221
- bugfix: queue engine did not properly slow down inputs in FULL_DELAY mode
  when in disk-assisted mode. This especially affected imfile, which
  created unnecessarily queue files if a large set of input file data was
  to process.
- bugfix: very long running actions could prevent shutdown under some
  circumstances. This has now been solved, at least for common
  situations.
- bugfix: fixed compile problem due to empty structs
  this occured only on some platforms/compilers. thanks to Dražen Kačar 
  for the fix
---------------------------------------------------------------------------
Version 5.7.3  [V5-BETA] (rgerhards), 2011-02-07
- added support for processing multi-line messages in imfile
- added $IMUDPSchedulingPolicy and $IMUDPSchedulingPriority config settings
- added $LocalHostName config directive
- bugfix: fixed build problems on some platforms
  namely those that have 32bit atomic operations but not 64 bit ones
- bugfix: local hostname was pulled too-early, so that some config 
  directives (namely FQDN settings) did not have any effect
- bugfix: imfile did duplicate messages under some circumstances
- added $OMMySQLConfigFile config directive
- added $OMMySQLConfigSection config directive
---------------------------------------------------------------------------
Version 5.7.2  [V5-DEVEL] (rgerhards), 2010-11-26
- bugfix(important): problem in TLS handling could cause rsyslog to loop
  in a tight loop, effectively disabling functionality and bearing the
  risk of unresponsiveness of the whole system.
  Bug tracker: http://bugzilla.adiscon.com/show_bug.cgi?id=194
- bugfix: imfile state file was not written when relative file name
  for it was specified
- bugfix: compile failed on systems without epoll_create1()
  Thanks to David Hill for providing a fix.
- bugfix: atomic increment for msg object may not work correct on all
  platforms. Thanks to Chris Metcalf for the patch
- bugfix: replacements for atomic operations for non-int sized types had
  problems. At least one instance of that problem could potentially lead
  to abort (inside omfile).
---------------------------------------------------------------------------
Version 5.7.1  [V5-DEVEL] (rgerhards), 2010-10-05
- support for Hadoop's HDFS added (via omhdfs)
- imuxsock now optionally use SCM_CREDENTIALS to pull the pid from the log
  socket itself
  (thanks to Lennart Poettering for the suggesting this feature)
- imuxsock now optionally uses per-process input rate limiting, guarding the
  user against processes spamming the system log
  (thanks to Lennart Poettering for suggesting this feature)
- added new config statements
  * $InputUnixListenSocketUsePIDFromSystem 
  * $SystemLogUsePIDFromSystem 
  * $SystemLogRateLimitInterval
  * $SystemLogRateLimitBurst
  * $SystemLogRateLimitSeverity
  * $IMUxSockRateLimitInterval
  * $IMUxSockRateLimitBurst
  * $IMUxSockRateLimitSeverity
- imuxsock now supports up to 50 different sockets for input
- some code cleanup in imuxsock (consider this a release a major
  modification, especially if problems show up)
- bugfix: /dev/log was unlinked even when passed in from systemd
  in which case it should be preserved as systemd owns it
---------------------------------------------------------------------------
Version 5.7.0  [V5-DEVEL] (rgerhards), 2010-09-16
- added module impstat to emit periodic statistics on rsyslog counters
- support for systemd officially added
  * acquire /dev/log socket optionally from systemd
    thanks to Lennart Poettering for this patch
  * sd-systemd API added as part of rsyslog runtime library
---------------------------------------------------------------------------
Version 5.6.5  [V5-STABLE] (rgerhards), 2011-03-22
- bugfix: failover did not work correctly if repeated msg reduction was on
  affected directive was: $ActionExecOnlyWhenPreviousIsSuspended on
  closes: http://bugzilla.adiscon.com/show_bug.cgi?id=236
- bugfix: omlibdbi did not use password from rsyslog.con
  closes: http://bugzilla.adiscon.com/show_bug.cgi?id=203
- bugfix(kind of): tell users that config graph can currently not be
  generated
  closes: http://bugzilla.adiscon.com/show_bug.cgi?id=232
- bugfix: discard action did not work under some circumstances
  fixes: http://bugzilla.adiscon.com/show_bug.cgi?id=217
  (backport from 5.7.8)
---------------------------------------------------------------------------
Version 5.6.4  [V5-STABLE] (rgerhards), 2011-03-03
- bugfix: potential abort condition when $RepeatedMsgReduction set to on
  as well as potentially in a number of other places where MsgDup() was
  used. This only happened when the imudp input module was used and it
  depended on name resolution not yet had taken place. In other words,
  this was a strange problem that could lead to hard to diagnose 
  instability. So if you experience instability, chances are good that
  this fix will help.
- bugfix: fixed a memory leak and potential abort condition
  this could happen if multiple rulesets were used and some output batches
  contained messages belonging to more than one ruleset.
  fixes: http://bugzilla.adiscon.com/show_bug.cgi?id=226
  fixes: http://bugzilla.adiscon.com/show_bug.cgi?id=218
- bugfix: memory leak when $RepeatedMsgReduction on was used
  bug tracker: http://bugzilla.adiscon.com/show_bug.cgi?id=225
---------------------------------------------------------------------------
Version 5.6.3  [V5-STABLE] (rgerhards), 2011-01-26
- bugfix: action processor released memory too early, resulting in
  potential issue in retry cases (but very unlikely due to another
  bug, which I also fixed -- only after the fix this problem here
  became actually visible).
- bugfix: batch processing flagged invalid message as "bad" under some
  circumstances
- bugfix: unitialized variable could cause issues under extreme conditions
  plus some minor nits. This was found after a clang static code analyzer
  analysis (great tool, and special thanks to Marcin for telling me about
  it!)
- bugfix: batches which had actions in error were not properly retried in
  all cases
- bugfix: imfile did duplicate messages under some circumstances
- bugfix: testbench was not activated if no Java was present on system
  ... what actually was a left-over. Java is no longer required.
---------------------------------------------------------------------------
Version 5.6.2  [V5-STABLE] (rgerhards), 2010-11-30
- bugfix: compile failed on systems without epoll_create1()
  Thanks to David Hill for providing a fix.
- bugfix: atomic increment for msg object may not work correct on all
  platforms. Thanks to Chris Metcalf for the patch
- bugfix: replacements for atomic operations for non-int sized types had
  problems. At least one instance of that problem could potentially lead
  to abort (inside omfile).
- added the $InputFilePersistStateInterval config directive to imfile
- changed imfile so that the state file is never deleted (makes imfile
  more robust in regard to fatal failures)
- bugfix: a slightly more informative error message when a TCP
  connections is aborted
---------------------------------------------------------------------------
Version 5.6.1  [V5-STABLE] (rgerhards), 2010-11-24
- bugfix(important): problem in TLS handling could cause rsyslog to loop
  in a tight loop, effectively disabling functionality and bearing the
  risk of unresponsiveness of the whole system.
  Bug tracker: http://bugzilla.adiscon.com/show_bug.cgi?id=194
- permitted imptcp to work on systems which support epoll(), but not
  epoll_create().
  Bug: http://bugzilla.adiscon.com/show_bug.cgi?id=204
  Thanks to Nicholas Brink for reporting this problem.
- bugfix: testbench failed if imptcp was not enabled
- bugfix: segfault when an *empty* template was used
  Bug: http://bugzilla.adiscon.com/show_bug.cgi?id=206
  Thanks to David Hill for alerting us.
- bugfix: compile failed with --enable-unlimited-select
  thanks varmojfekoj for the patch
---------------------------------------------------------------------------
Version 5.6.0  [V5-STABLE] (rgerhards), 2010-10-19

This release brings all changes and enhancements of the 5.5.x series
to the v5-stable branch.

- bugfix: a couple of problems that imfile had on some platforms, namely
  Ubuntu (not their fault, but occured there)
- bugfix: imfile utilizes 32 bit to track offset. Most importantly,
  this problem can not experienced on Fedora 64 bit OS (which has
  64 bit long's!)
---------------------------------------------------------------------------
Version 5.5.7  [V5-BETA] (rgerhards), 2010-08-09
- changed omudpspoof default spoof address to simplify typical use case
  thanks to David Lang for suggesting this
- doc bugfix: pmlastmsg doc samples had errors
- bugfix[minor]: pmrfc3164sd had invalid name (resided in rsyslog name 
  space, what should not be the case for a contributed module)
- added omuxsock, which permits to write message to local Unix sockets
  this is the counterpart to imuxsock, enabling fast local forwarding
---------------------------------------------------------------------------
Version 5.5.6  [DEVEL] (rgerhards), 2010-07-21
- added parser modules
  * pmlastmsg, which supports the notoriously malformed "last message
    repeated n times" messages from some syslogd's (namely sysklogd)
  * pmrfc3164sd (contributed), supports RFC5424 structured data in 
    RFC3164 messages [untested]
- added new module type "string generator", used to speed up output
  processing. Expected speedup for (typical) rsyslog processing is
  roughly 5 to 6 percent compared to using string-based templates.
  They may also be used to do more complex formatting with custom
  C code, what provided greater flexibility and probably far higher
  speed, for example if using multiple regular expressions within a 
  template.
- added 4 string generators for
  * RSYSLOG_FileFormat
  * RSYSLOG_TraditionalFileFormat
  * RSYSLOG_ForwardFormat
  * RSYSLOG_TraditionalForwardFormat
- bugfix: mutexes used to simulate atomic instructions were not destructed
- bugfix: regression caused more locking action in msg.c than necessary
- bugfix: "$ActionExecOnlyWhenPreviousIsSuspended on" was broken
- bugfix: segfault on HUP when "HUPIsRestart" was set to "on"
  thanks varmojfekoj for the patch
- bugfix: default for $OMFileFlushOnTXEnd was wrong ("off").
  This, in default mode, caused buffered writing to be used, what
  means that it looked like no output were written or partial
  lines. Thanks to Michael Biebl for pointing out this bug.
- bugfix: programname filter in ! configuration can not be reset
  Thanks to Kiss Gabor for the patch.
---------------------------------------------------------------------------
Version 5.5.5  [DEVEL] (rgerhards), 2010-05-20
- added new cancel-reduced action thread termination method
  We now manage to cancel threads that block inside a retry loop to
  terminate without the need to cancel the thread. Avoiding cancellation
  helps keep the system complexity minimal and thus provides for better
  stability. This also solves some issues with improper shutdown when
  inside an action retry loop.
---------------------------------------------------------------------------
Version 5.5.4  [DEVEL] (rgerhards), 2010-05-03
- This version offers full support for Solaris on Intel and Sparc
- bugfix: problems with atomic operations emulation
  replaced atomic operation emulation with new code. The previous code
  seemed to have some issue and also limited concurrency severely. The
  whole atomic operation emulation has been rewritten.
- bugfix: netstream ptcp support class was not correctly build on systems
  without epoll() support
- bugfix: segfault on Solaris/Sparc
---------------------------------------------------------------------------
Version 5.5.3  [DEVEL] (rgerhards), 2010-04-09
- added basic but functional support for Solaris
- imported many bugfixes from 3.6.2/4.6.1 (see ChangeLog below!)
- added new property replacer option "date-rfc3164-buggyday" primarily
  to ease migration from syslog-ng. See property replacer doc for
  details.
- added capability to turn off standard LF delimiter in TCP server
  via new directive "$InputTCPServerDisableLFDelimiter on"
- bugfix: failed to compile on systems without epoll support
- bugfix: comment char ('#') in literal terminated script parsing
  and thus could not be used.
  but tracker: http://bugzilla.adiscon.com/show_bug.cgi?id=119
  [merged in from v3.22.2]
- imported patches from 4.6.0:
  * improved testbench to contain samples for totally malformed messages
    which miss parts of the message content
  * bugfix: some malformed messages could lead to a missing LF inside files
    or some other missing parts of the template content.
  * bugfix: if a message ended immediately with a hostname, the hostname
    was mistakenly interpreted as TAG, and localhost be used as hostname
---------------------------------------------------------------------------
Version 5.5.2  [DEVEL] (rgerhards), 2010-02-05
- applied patches that make rsyslog compile under Apple OS X.
  Thanks to trey for providing these.
- replaced data type "bool" by "sbool" because this created some
  portability issues.
- added $Escape8BitCharactersOnReceive directive
  Thanks to David Lang for suggesting it.
- worked around an issue where omfile failed to compile on 32 bit platforms
  under some circumstances (this smells like a gcc problem, but a simple
  solution was available). Thanks to Kenneth Marshall for some advice.
- extended testbench
---------------------------------------------------------------------------
Version 5.5.1  [DEVEL] (rgerhards), 2009-11-27
- introduced the ablity for netstream drivers to utilize an epoll interface
  This offers increased performance and removes the select() FDSET size
  limit from imtcp. Note that we fall back to select() if there is no
  epoll netstream drivers. So far, an epoll driver has only been
  implemented for plain tcp syslog, the rest will follow once the code
  proves well in practice AND there is demand.
- re-implemented $EscapeControlCharacterTab config directive
  Based on Jonathan Bond-Caron's patch for v4. This now also includes some
  automatted tests.
- bugfix: enabling GSSServer crashes rsyslog startup
  Thanks to Tomas Kubina for the patch [imgssapi]
- bugfix (kind of): check if TCP connection is still alive if using TLS
  Thanks to Jonathan Bond-Caron for the patch.
---------------------------------------------------------------------------
Version 5.5.0  [DEVEL] (rgerhards), 2009-11-18
- moved DNS resolution code out of imudp and into the backend processing
  Most importantly, DNS resolution now never happens if the resolved name
  is not required. Note that this applies to imudp - for the other inputs,
  DNS resolution almost comes for free, so we do not do it there. However,
  the new method has been implemented in a generic way and as such may 
  also be used by other modules in the future.
- added option to use unlimited-size select() calls
  Thanks to varmjofekoj for the patch
  This is not done in imudp, as it natively supports epoll().
- doc: improved description of what loadable modules can do
---------------------------------------------------------------------------
Version 5.4.2  [v5-stable] (rgerhards), 2010-03-??
- bugfix(kind of): output plugin retry behaviour could cause engine to loop
  The rsyslog engine did not guard itself against output modules that do
  not properly convey back the tryResume() behaviour. This then leads to
  what looks like an endless loop. I consider this to be a bug of the 
  engine not only because it should be hardened against plugin misbehaviour,
  but also because plugins may not be totally able to avoid this situation
  (depending on the type of and processing done by the plugin).
- bugfix: testbench failed when not executed in UTC+1 timezone
  accidently, the time zone information was kept inside some
  to-be-checked-for responses
- temporary bugfix replaced by permanent one for
  message-induced off-by-one error (potential segfault) (see 4.6.2)
  The analysis has been completed and a better fix been crafted and 
  integrated.
- bugfix(minor): status variable was uninitialized
  However, this would have caused harm only if NO parser modules at
  all were loaded, which would lead to a defunctional configuration
  at all. And, even more important, this is impossible as two parser
  modules are built-in and thus can not be "not loaded", so we always
  have a minimum of two.
---------------------------------------------------------------------------
Version 5.4.1  [v5-stable] (rgerhards), 2010-03-??
- added new property replacer option "date-rfc3164-buggyday" primarily
  to ease migration from syslog-ng. See property replacer doc for
  details. [backport from 5.5.3 because urgently needed by some]
- imported all bugfixes vom 4.6.2 (see below)
---------------------------------------------------------------------------
Version 5.4.0  [v5-stable] (rgerhards), 2010-03-08
***************************************************************************
* This is a new stable v5 version. It contains all fixes and enhancements *
* made during the 5.3.x phase as well as those listed below.              *
* Note that the 5.2.x series was quite buggy and as such all users are    *
* strongly advised to upgrade to 5.4.0.                                   *
***************************************************************************
- bugfix: omruleset failed to work in many cases
  bug tracker: http://bugzilla.adiscon.com/show_bug.cgi?id=179
  Thanks to Ryan B. Lynch for reporting this issue.
- bugfix: comment char ('#') in literal terminated script parsing
  and thus could not be used.
  but tracker: http://bugzilla.adiscon.com/show_bug.cgi?id=119
  [merged in from v3.22.2]
---------------------------------------------------------------------------
Version 5.3.7  [BETA] (rgerhards), 2010-01-27
- bugfix: queues in direct mode could case a segfault, especially if an
  action failed for action queues. The issue was an invalid increment of
  a stack-based pointer which lead to destruction of the stack frame and
  thus a segfault on function return.
  Thanks to Michael Biebl for alerting us on this problem.
- bugfix: hostname accidently set to IP address for some message sources,
  for example imudp. Thanks to Anton for reporting this bug. [imported v4]
- bugfix: ompgsql had problems with transaction support, what actually 
  rendered it unsuable. Thanks to forum user "horhe" for alerting me
  on this bug and helping to debug/fix it! [imported from 5.3.6]
- bugfix: $CreateDirs variable not properly initialized, default thus
  was random (but most often "on") [imported from v3]
- bugfix: potential segfaults during queue shutdown
  (bugs require certain non-standard settings to appear)
  Thanks to varmojfekoj for the patch [imported from 4.5.8]
  [backport from 5.5.2]
- bugfix: wrong memory assignment for a config variable (probably
  without causing any harm) [backport from 5.2.2]
- bugfix: rsyslog hangs when writing to a named pipe which nobody was
  reading. Thanks to Michael Biebl for reporting this bug.
  Bugzilla entry: http://bugzilla.adiscon.com/show_bug.cgi?id=169
  [imported from 4.5.8]
---------------------------------------------------------------------------
Version 5.3.6  [BETA] (rgerhards), 2010-01-13
- bugfix: ompgsql did not properly check the server connection in
  tryResume(), which could lead to rsyslog running in a thight loop
- bugfix: suspension during beginTransaction() was not properly handled
  by rsyslog core
- bugfix: omfile output was only written when buffer was full, not at
  end of transaction
- bugfix: commit transaction was not properly conveyed to message layer,
  potentially resulting in non-message destruction and thus hangs
- bugfix: enabling GSSServer crashes rsyslog startup
  Thanks to Tomas Kubina for the patch [imgssapi]
- bugfix (kind of): check if TCP connection is still alive if using TLS
  Thanks to Jonathan Bond-Caron for the patch.
- bugfix: $CreateDirs variable not properly initialized, default thus
  was random (but most often "on") [imported from v3]
- bugfix: ompgsql had problems with transaction support, what actually 
  rendered it unsuable. Thanks to forum user "horhe" for alerting me
  on this bug and helping to debug/fix it!
- bugfix: memory leak when sending messages in zip-compressed format
  Thanks to Naoya Nakazawa for analyzing this issue and providing a patch.
- worked around an issue where omfile failed to compile on 32 bit platforms
  under some circumstances (this smells like a gcc problem, but a simple
  solution was available). Thanks to Kenneth Marshall for some advice.
  [backported from 5.5.x branch]
---------------------------------------------------------------------------
Version 5.3.5  [BETA] (rgerhards), 2009-11-13
- some light performance enhancement by replacing time() call with much
  faster (at least under linux) gettimeofday() calls.
- some improvement of omfile performance with dynafiles
  saved costly time() calls by employing a logical clock, which is 
  sufficient for the use case
- bugfix: omudpspoof miscalculated source and destination ports
  while this was probably not noticed for source ports, it resulted in
  almost all destination ports being wrong, except for the default port
  of 514, which by virtue of its binary representation was calculated 
  correct (and probably thus the bug not earlier detected).
- bugfixes imported from earlier releases
  * bugfix: named pipes did no longer work (they always got an open error)
    this was a regression from the omfile rewrite in 4.5.0
  * bugfix(testbench): sequence check was not always performed correctly,
    that could result in tests reporting success when they actually failed
- improved testbench: added tests for UDP forwarding and omudpspoof
- doc bugfix: omudpspoof had wrong config command names ("om" missing)
- bugfix [imported from 4.4.3]: $ActionExecOnlyOnceEveryInterval did
  not work.
- [inport v4] improved testbench, contains now tcp and gzip test cases
- [import v4] added a so-called "On Demand Debug" mode, in which debug
  output can be generated only after the process has started, but not right
  from the beginning. This is assumed to be useful for hard-to-find bugs.
  Also improved the doc on the debug system.
- bugfix: segfault on startup when -q or -Q option was given
  [imported from v3-stable]
---------------------------------------------------------------------------
Version 5.3.4  [DEVEL] (rgerhards), 2009-11-04
- added the ability to create custom message parsers
- added $RulesetParser config directive that permits to bind specific
  parsers to specific rulesets
- added omruleset output module, which provides great flexibility in 
  action processing. THIS IS A VERY IMPORTANT ADDITION, see its doc
  for why.
- added the capability to have ruleset-specific main message queues
  This offers considerable additional flexibility AND superior performance
  (in cases where multiple inputs now can avoid lock contention)
- bugfix: correct default for escape ('#') character restored
  This was accidently changed to '\\', thanks to David Lang for reporting
- bugfix(testbench): testcase did not properly wait for rsyslogd shutdown
  thus some unpredictable behavior and a false negative test result
  could occur.
---------------------------------------------------------------------------
Version 5.3.3  [DEVEL] (rgerhards), 2009-10-27
- simplified and thus speeded up the queue engine, also fixed some
  potential race conditions (in very unusual shutdown conditions)
  along the way. The threading model has seriously changes, so there may
  be some regressions.
- enhanced test environment (inlcuding testbench): support for enhancing
  probability of memory addressing failure by using non-NULL default
  value for malloced memory (optional, only if requested by configure
  option). This helps to track down some otherwise undetected issues
  within the testbench.
- bugfix: potential abort if inputname property was not set 
  primarily a problem of imdiag
- bugfix: message processing states were not set correctly in all cases
  however, this had no negative effect, as the message processing state
  was not evaluated when a batch was deleted, and that was the only case
  where the state could be wrong.
---------------------------------------------------------------------------
Version 5.3.2  [DEVEL] (rgerhards), 2009-10-21
- enhanced omfile to support transactional interface. This will increase
  performance in many cases.
- added multi-ruleset support to imudp
- re-enabled input thread termination handling that does avoid thread
  cancellation where possible. This provides a more reliable mode of
  rsyslogd termination (canceling threads my result in not properly
  freed resouces and potential later hangs, even though we perform
  proper cancel handling in our code). This is part of an effort to
  reduce thread cancellation as much as possible in rsyslog.
  NOTE: the code previously written code for this functionality had a
  subtle race condition. The new code solves that.
- enhanced immark to support non-cancel input module termination
- improved imudp so that epoll can be used in more environments,
  fixed potential compile time problem if EPOLL_CLOEXEC is not available.
- some cleanup/slight improvement:
  * changed imuxsock to no longer use deprecated submitAndParseMsg() IF
  * changed submitAndParseMsg() interface to be a wrapper around the new
    way of message creation/submission. This enables older plugins to be
    used together with the new interface. The removal also enables us to
    drop a lot of duplicate code, reducing complexity and increasing
    maintainability.
- bugfix: segfault when starting up with an invalid .qi file for a disk queue
  Failed for both pure disk as well as DA queues. Now, we emit an error
  message and disable disk queueing facility.
- bugfix: potential segfault on messages with empty MSG part. This was a
  recently introduced regression.
- bugfix: debug string larger than 1K were improperly displayed. Max size
  is now 32K, and if a string is even longer it is meaningfully truncated.
---------------------------------------------------------------------------
Version 5.3.1  [DEVEL] (rgerhards), 2009-10-05
- added $AbortOnUncleanConfig directive - permits to prevent startup when
  there are problems with the configuration file. See it's doc for
  details.
- included some important fixes from v4-stable:
  * bugfix: invalid handling of zero-sized messages
  * bugfix: zero-sized UDP messages are no longer processed
  * bugfix: random data could be appended to message
  * bugfix: reverse lookup reduction logic in imudp do DNS queries too often
- bugfixes imported from 4.5.4:
  * bugfix: potential segfault in stream writer on destruction
  * bugfix: potential race in object loader (obj.c) during use/release
  * bugfixes: potential problems in out file zip writer
---------------------------------------------------------------------------
Version 5.3.0  [DEVEL] (rgerhards), 2009-09-14
- begun to add simple GUI programs to gain insight into running rsyslogd
  instances and help setup and troubleshooting (active via the
  --enable-gui ./configure switch)
- changed imudp to utilize epoll(), where available. This shall provide
  slightly better performance (just slightly because we called select()
  rather infrequently on a busy system)
---------------------------------------------------------------------------
Version 5.2.2  [v5-stable] (rgerhards), 2009-11-??
- bugfix: enabling GSSServer crashes rsyslog startup
  Thanks to Tomas Kubina for the patch [imgssapi]
---------------------------------------------------------------------------
Version 5.2.1  [v5-stable] (rgerhards), 2009-11-02
- bugfix [imported from 4.4.3]: $ActionExecOnlyOnceEveryInterval did
  not work.
- bugfix: segfault on startup when -q or -Q option was given
  [imported from v3-stable]
---------------------------------------------------------------------------
Version 5.2.0  [v5-stable] (rgerhards), 2009-11-02
This is a re-release of version 5.1.6 as stable after we did not get any bug 
reports during the whole beta phase. Still, this first v5-stable may not be 
as stable as one hopes for, I am not sure if we did not get bug reports
just because nobody tried it. Anyhow, we need to go forward and so we
have the initial v5-stable.
---------------------------------------------------------------------------
Version 5.1.6  [v5-beta] (rgerhards), 2009-10-15
- feature imports from v4.5.6
- bugfix: potential race condition when queue worker threads were
  terminated
- bugfix: solved potential (temporary) stall of messages when the queue was
  almost empty and few new data added (caused testbench to sometimes hang!)
- fixed some race condition in testbench
- added more elaborate diagnostics to parts of the testbench
- bugfixes imported from 4.5.4:
  * bugfix: potential segfault in stream writer on destruction
  * bugfix: potential race in object loader (obj.c) during use/release
  * bugfixes: potential problems in out file zip writer
- included some important fixes from 4.4.2:
  * bugfix: invalid handling of zero-sized messages
  * bugfix: zero-sized UDP messages are no longer processed
  * bugfix: random data could be appended to message
  * bugfix: reverse lookup reduction logic in imudp do DNS queries too often
---------------------------------------------------------------------------
Version 5.1.5  [v5-beta] (rgerhards), 2009-09-11
- added new config option $ActionWriteAllMarkMessages
  this option permites to process mark messages under all circumstances,
  even if an action was recently called. This can be useful to use mark
  messages as a kind of heartbeat.
- added new config option $InputUnixListenSocketCreatePath
  to permit the auto-creation of pathes to additional log sockets. This
  turns out to be useful if they reside on temporary file systems and
  rsyslogd starts up before the daemons that create these sockets
  (rsyslogd always creates the socket itself if it does not exist).
- added $LogRSyslogStatusMessages configuration directive
  permitting to turn off rsyslog start/stop/HUP messages. See Debian
  ticket http://bugs.debian.org/cgi-bin/bugreport.cgi?bug=463793
- bugfix: hostnames with dashes in them were incorrectly treated as
  malformed, thus causing them to be treated as TAG (this was a regression
  introduced from the "rfc3164 strict" change in 4.5.0). Testbench has been
  updated to include a smaple message with a hostname containing a dash.
- bugfix: strings improperly reused, resulting in some message properties
  be populated with strings from previous messages. This was caused by
  an improper predicate check.
- added new config directive $omfileForceChown [import from 4.7.0]
---------------------------------------------------------------------------
Version 5.1.4  [DEVEL] (rgerhards), 2009-08-20
- legacy syslog parser changed so that it now accepts date stamps in
  wrong case. Some devices seem to create them and I do not see any harm
  in supporting that.
- added $InputTCPMaxListeners directive - permits to specify how many 
  TCP servers shall be possible (default is 20).
- bugfix: memory leak with some input modules. Those inputs that
  use parseAndSubmitMsg() leak two small memory blocks with every message.
  Typically, those process only relatively few messages, so the issue 
  does most probably not have any effect in practice.
- bugfix: if tcp listen port could not be created, no error message was
  emitted
- bugfix: discard action did not work (did not discard messages)
- bugfix: discard action caused segfault
- bugfix: potential segfault in output file writer (omfile)
  In async write mode, we use modular arithmetic to index the output
  buffer array. However, the counter variables accidently were signed,
  thus resulting in negative indizes after integer overflow. That in turn
  could lead to segfaults, but was depending on the memory layout of 
  the instance in question (which in turn depended on a number of
  variables, like compile settings but also configuration). The counters
  are now unsigned (as they always should have been) and so the dangling
  mis-indexing does no longer happen. This bug potentially affected all
  installations, even if only some may actually have seen a segfault.
---------------------------------------------------------------------------
Version 5.1.3  [DEVEL] (rgerhards), 2009-07-28
- architecture change: queue now always has at least one worker thread
  if not running in direct mode. Previous versions could run without 
  any active workers. This simplifies the code at a very small expense.
  See v5 compatibility note document for more in-depth discussion.
- enhance: UDP spoofing supported via new output module omudpspoof
  See the omudpspoof documentation for details and samples
- bugfix: message could be truncated after TAG, often when forwarding
  This was a result of an internal processing error if maximum field
  sizes had been specified in the property replacer.
- bugfix: minor static memory leak while reading configuration
  did NOT leak based on message volume
- internal: added ability to terminate input modules not via pthread_cancel
  but an alternate approach via pthread_kill. This is somewhat safer as we
  do not need to think about the cancel-safeness of all libraries we use.
  However, not all inputs can easily supported, so this now is a feature
  that can be requested by the input module (the most important ones
  request it).
---------------------------------------------------------------------------
Version 5.1.2  [DEVEL] (rgerhards), 2009-07-08
- bugfix: properties inputname, fromhost, fromhost-ip, msg were lost when
  working with disk queues
- some performance enhancements
- bugfix: abort condition when RecvFrom was not set and message reduction
  was on. Happend e.g. with imuxsock.
- added $klogConsoleLogLevel directive which permits to set a new
  console log level while rsyslog is active
- some internal code cleanup
---------------------------------------------------------------------------
Version 5.1.1  [DEVEL] (rgerhards), 2009-07-03
- bugfix: huge memory leak in queue engine (made rsyslogd unusable in
  production). Occured if at least one queue was in direct mode 
  (the default for action queues)
- imported many performance optimizations from v4-devel (4.5.0)
- bugfix: subtle (and usually irrelevant) issue in timout processing
  timeout could be one second too early if nanoseconds wrapped
- set a more sensible timeout for shutdow, now 1.5 seconds to complete
  processing (this also removes those cases where the shutdown message
  was not written because the termination happened before it)
---------------------------------------------------------------------------
Version 5.1.0  [DEVEL] (rgerhards), 2009-05-29

*********************************** NOTE **********************************
The v5 versions of rsyslog feature a greatly redesigned queue engine. The
major theme for the v5 release is twofold:

a) greatly improved performance
b) enable audit-grade processing

Here, audit-grade processing means that rsyslog, if used together with
audit-grade transports and configured correctly, will never lose messages
that already have been acknowledged, not even in fatal failure cases like
sudden loss of power.

Note that large parts of rsyslog's important core components have been
restructured to support these design goals. As such, early versions of
the engine will probably be less stable than the v3/v4 engine.

Also note that the initial versions do not cover all and everything. As
usual, the code will evolve toward the final goal as version numbers
increase.
*********************************** NOTE **********************************

- redesigned queue engine so that it supports ultra-reliable operations
  This resulted in a rewrite of large parts. The new capability can be
  used to build audit-grade systems on the basis of rsyslog.
- added $MainMsgQueueDequeueBatchSize and $ActionQueueDequeueBatchSize 
  configuration directives
- implemented a new transactional output module interface which provides
  superior performance (for databases potentially far superior performance)
- increased ompgsql performance by adapting to new transactional
  output module interface
---------------------------------------------------------------------------
Version 4.8.1  [v4-stable], 2011-09-??
- increased max config file line size to 64k
  We now also emit an error message if even 64k is not enough (not
  doing so previously may rightfully be considered as a bug)
- bugfix: omprog made rsyslog abort on startup if not binary to
  execute was configured
- bugfix: $ActionExecOnlyOnce interval did not work properly
  Thanks to Tomas Heinrich for the patch
- bugfix: potential abort if ultra-large file io buffers are used and
  dynafile cache exhausts address space (primarily a problem on 32 bit
  platforms)
- bugfix: potential abort after reading invalid X.509 certificate
  closes: http://bugzilla.adiscon.com/show_bug.cgi?id=290
  Thanks to Tomas Heinrich for the patch.
- bugfix: potential fatal abort in omgssapi
  Thanks to Tomas Heinrich for the patch.
- added doc for omprog
- FQDN hostname for multihomed host was not always set to the correct name
  if multiple aliases existed. Thanks to Tomas Heinreich for the patch.
- re-licensed larger parts of the codebase under the Apache license 2.0
---------------------------------------------------------------------------
Version 4.8.0  [v4-stable] (rgerhards), 2011-09-07
***************************************************************************
* This is a new stable v4 version. It contains all fixes and enhancements *
* made during the 4.7.x phase as well as those listed below.              *
* Note: major new development to v4 is concluded  and will only be done   *
*       for custom projects.                                              *
***************************************************************************
There are no changes compared to 4.7.5, just a re-release with the new
version number as new v4-stable. The most important new feature is Solaris
support.
---------------------------------------------------------------------------
Version 4.7.5  [v4-beta], 2011-09-01
- bugfix/security: off-by-two bug in legacy syslog parser, CVE-2011-3200
- bugfix: potential misadressing in property replacer
- bugfix: The NUL-Byte for the syslogtag was not copied in MsgDup (msg.c)
---------------------------------------------------------------------------
Version 4.7.4  [v4-beta] (rgerhards), 2011-07-11
- added support for the ":omusrmsg:" syntax in configuring user messages
- added support for the ":omfile:" syntax in configuring user messages
- added $LocalHostName config directive
- bugfix: PRI was invalid on Solaris for message from local log socket
Version 4.7.3  [v4-devel] (rgerhards), 2010-11-25
- added omuxsock, which permits to write message to local Unix sockets
  this is the counterpart to imuxsock, enabling fast local forwarding
- added imptcp, a simplified, Linux-specific and potentielly fast
  syslog plain tcp input plugin (NOT supporting TLS!)
- bugfix: a couple of problems that imfile had on some platforms, namely
  Ubuntu (not their fault, but occured there)
- bugfix: imfile utilizes 32 bit to track offset. Most importantly,
  this problem can not experienced on Fedora 64 bit OS (which has
  64 bit long's!)
- added the $InputFilePersistStateInterval config directive to imfile
- changed imfile so that the state file is never deleted (makes imfile
  more robust in regard to fatal failures)
---------------------------------------------------------------------------
Version 4.7.2  [v4-devel] (rgerhards), 2010-05-03
- bugfix: problems with atomic operations emulaton
  replaced atomic operation emulation with new code. The previous code
  seemed to have some issue and also limited concurrency severely. The
  whole atomic operation emulation has been rewritten.
- added new $Sleep directive to hold processing for a couple of seconds
  during startup
- bugfix: programname filter in ! configuration can not be reset
  Thanks to Kiss Gabor for the patch.
---------------------------------------------------------------------------
Version 4.7.1  [v4-devel] (rgerhards), 2010-04-22
- Solaris support much improved -- was not truely usable in 4.7.0
  Solaris is no longer supported in imklog, but rather there is a new
  plugin imsolaris, which is used to pull local log sources on a Solaris
  machine.
- testbench improvement: Java is no longer needed for testing tool creation
---------------------------------------------------------------------------
Version 4.7.0  [v4-devel] (rgerhards), 2010-04-14
- new: support for Solaris added (but not yet the Solaris door API)
- added function getenv() to RainerScript
- added new config option $InputUnixListenSocketCreatePath
  to permit the auto-creation of pathes to additional log sockets. This
  turns out to be useful if they reside on temporary file systems and
  rsyslogd starts up before the daemons that create these sockets
  (rsyslogd always creates the socket itself if it does not exist).
- added $LogRSyslogStatusMessages configuration directive
  permitting to turn off rsyslog start/stop/HUP messages. See Debian
  ticket http://bugs.debian.org/cgi-bin/bugreport.cgi?bug=463793
- added new config directive $omfileForceChown to (try to) fix some broken
  system configs.
  See ticket for details: http://bugzilla.adiscon.com/show_bug.cgi?id=150
- added $EscapeControlCharacterTab config directive
  Thanks to Jonathan Bond-Caron for the patch.
- added option to use unlimited-size select() calls
  Thanks to varmjofekoj for the patch
- debugondemand mode caused backgrounding to fail - close to a bug, but I'd
  consider the ability to background in this mode a new feature...
- bugfix (kind of): check if TCP connection is still alive if using TLS
  Thanks to Jonathan Bond-Caron for the patch.
- imported changes from 4.5.7 and below
- bugfix: potential segfault when -p command line option was used
  Thanks for varmojfekoj for pointing me at this bug.
- imported changes from 4.5.6 and below
---------------------------------------------------------------------------
Version 4.6.8  [v4-stable] (rgerhards), 2011-09-01
- bugfix/security: off-by-two bug in legacy syslog parser, CVE-2011-3200
- bugfix: potential misadressing in property replacer
- bugfix: memcpy overflow can occur in allowed sender checking
  if a name is resolved to IPv4-mapped-on-IPv6 address
  Found by Ismail Dönmez at suse
- bugfix: The NUL-Byte for the syslogtag was not copied in MsgDup (msg.c)
---------------------------------------------------------------------------
Version 4.6.7  [v4-stable] (rgerhards), 2011-07-11
- added support for the ":omusrmsg:" syntax in configuring user messages
- added support for the ":omfile:" syntax for actions
---------------------------------------------------------------------------
Version 4.6.6  [v4-stable] (rgerhards), 2011-06-24
- bugfix: memory leak in imtcp & subsystems under some circumstances
  This leak is tied to error conditions which lead to incorrect cleanup
  of some data structures. [backport from v6, limited testing under v4]
- bugfix: invalid processing in QUEUE_FULL condition
  If the the multi-submit interface was used and a QUEUE_FULL condition
  occured, the failed message was properly destructed. However, the
  rest of the input batch, if it existed, was not processed. So this
  lead to potential loss of messages and a memory leak. The potential
  loss of messages was IMHO minor, because they would have been dropped
  in most cases due to the queue remaining full, but very few lucky ones
  from the batch may have made it. Anyhow, this has now been changed so
  that the rest of the batch is properly tried to be enqueued and, if
  not possible, destructed.
- bugfix: invalid storage type for config variables
- bugfix: stream driver mode was not correctly set on tcp ouput on big
  endian systems.
  thanks varmojfekoj for the patch
- bugfix: IPv6-address could not be specified in omrelp
  this was due to improper parsing of ":"
  closes: http://bugzilla.adiscon.com/show_bug.cgi?id=250
- bugfix: memory and file descriptor leak in stream processing
  Leaks could occur under some circumstances if the file stream handler
  errored out during the open call. Among others, this could cause very
  big memory leaks if there were a problem with unreadable disk queue
  files. In regard to the memory leak, this
  closes: http://bugzilla.adiscon.com/show_bug.cgi?id=256
- bugfix: imfile potentially duplicates lines
  This can happen when 0 bytes are read from the input file, and some
  writer appends data to the file BEFORE we check if a rollover happens.
  The check for rollover uses the inode and size as a criterion. So far,
  we checked for equality of sizes, which is not given in this scenario,
  but that does not indicate a rollover. From the source code comments:
     Note that when we check the size, we MUST NOT check for equality.
     The reason is that the file may have been written right after we
     did try to read (so the file size has increased). That is NOT in
     indicator of a rollover (this is an actual bug scenario we 
     experienced). So we need to check if the new size is smaller than
     what we already have seen!
  Also, under some circumstances an invalid truncation was detected. This
  code has now been removed, a file change (and thus resent) is only
  detected if the inode number changes.
- bugfix: a couple of problems that imfile had on some platforms, namely
  Ubuntu (not their fault, but occured there)
- bugfix: imfile utilizes 32 bit to track offset. Most importantly,
  this problem can not experienced on Fedora 64 bit OS (which has
  64 bit long's!)
- bugfix: abort if imfile reads file line of more than 64KiB
  Thanks to Peter Eisentraut for reporting and analysing this problem.
  bug tracker: http://bugzilla.adiscon.com/show_bug.cgi?id=221
- bugfix: omlibdbi did not use password from rsyslog.con
  closes: http://bugzilla.adiscon.com/show_bug.cgi?id=203
- bugfix: TCP connection invalidly aborted when messages needed to be
  discarded (due to QUEUE_FULL or similar problem)
- bugfix: a slightly more informative error message when a TCP
  connections is aborted
- bugfix: timestamp was incorrectly calculated for timezones with minute
  offset
  closes: http://bugzilla.adiscon.com/show_bug.cgi?id=271
- some improvements thanks to clang's static code analyzer
  o overall cleanup (mostly unnecessary writes and otherwise unused stuff)
  o bugfix: fixed a very remote problem in msg.c which could occur when
    running under extremely low memory conditions
---------------------------------------------------------------------------
Version 4.6.5  [v4-stable] (rgerhards), 2010-11-24
- bugfix(important): problem in TLS handling could cause rsyslog to loop
  in a tight loop, effectively disabling functionality and bearing the
  risk of unresponsiveness of the whole system.
  Bug tracker: http://bugzilla.adiscon.com/show_bug.cgi?id=194
---------------------------------------------------------------------------
Version 4.6.4  [v4-stable] (rgerhards), 2010-08-05
- bugfix: zero-sized (empty) messages were processed by imtcp
  they are now dropped as they always should have been
- bugfix: programname filter in ! configuration can not be reset
  Thanks to Kiss Gabor for the patch.
---------------------------------------------------------------------------
Version 4.6.3  [v4-stable] (rgerhards), 2010-07-07
- improvded testbench
  - added test with truly random data received via syslog to test
    robustness
  - added new configure option that permits to disable and enable an
    extended testbench
- bugfix: segfault on HUP when "HUPIsRestart" was set to "on"
  thanks varmojfekoj for the patch
- bugfix: default for $OMFileFlushOnTXEnd was wrong ("off").
  This, in default mode, caused buffered writing to be used, what
  means that it looked like no output were written or partial
  lines. Thanks to Michael Biebl for pointing out this bug.
- bugfix: testbench failed when not executed in UTC+1 timezone
  accidently, the time zone information was kept inside some
  to-be-checked-for responses
- temporary bugfix replaced by permanent one for
  message-induced off-by-one error (potential segfault) (see 4.6.2)
  The analysis has been completed and a better fix been crafted and 
  integrated.
- bugfix: the T/P/E config size specifiers did not work properly under
  all 32-bit platforms
- bugfix: local unix system log socket was deleted even when it was
  not configured
- some doc fixes; incorrect config samples could cause confusion
  thanks to Anthony Edwards for pointing the problems out
---------------------------------------------------------------------------
Version 4.6.2  [v4-stable] (rgerhards), 2010-03-26
- new feature: "." action type added to support writing files to relative
  pathes (this is primarily meant as a debug aid)
- added replacements for atomic instructions on systems that do not
  support them. [backport of Stefen Sledz' patch for v5)
- new feature: $OMFileAsyncWriting directive added
  it permits to specifiy if asynchronous writing should be done or not
- bugfix(temporary): message-induced off-by-one error (potential segfault)
  Some types of malformed messages could trigger an off-by-one error
  (for example, \0 or \n as the last character, and generally control
  character escaption is questionable). This is due to not strictly
  following a the \0 or string counted string paradigm (during the last
  optimization on the cstring class). As a temporary fix, we have 
  introduced a proper recalculation of the size. However, a final
  patch is expected in the future. See bug tracker for further details
  and when the final patch will be available:
  http://bugzilla.adiscon.com/show_bug.cgi?id=184
  Note that the current patch is considered sufficient to solve the
  situation, but it requires a bit more runtime than desirable.
- bugfix: potential segfault in dynafile cache
  This bug was triggered by an open failure. The the cache was full and
  a new entry needed to be placed inside it, a victim for eviction was
  selected. That victim was freed, then the open of the new file tried. If
  the open failed, the victim entry was still freed, and the function
  exited. However, on next invocation and cache search, the victim entry
  was used as if it were populated, most probably resulting in a segfault.
- bugfix: race condition during directory creation
  If multiple files try to create a directory at (almost) the same time,
  some of them may fail. This is a data race and also exists with other
  processes that may create the same directory. We do now check for this
  condition and gracefully handle it.
- bugfix: potential re-use of free()ed file stream object in omfile
  when dynaCache is enabled, the cache is full, a new entry needs to
  be allocated, thus the LRU discarded, then a new entry is opend and that
  fails. In that case, it looks like the discarded stream may be reused
  improperly (based on code analysis, test case and confirmation pending)
- added new property replacer option "date-rfc3164-buggyday" primarily
  to ease migration from syslog-ng. See property replacer doc for
  details. [backport from 5.5.3 because urgently needed by some]
- improved testbench
- bugfix: invalid buffer write in (file) stream class
  currently being accessed buffer could be overwritten with new data.
  While this probably did not cause access violations, it could case loss
  and/or duplication of some data (definitely a race with no deterministic
  outcome)
- bugfix: potential hang condition during filestream close
  predicate was not properly checked when waiting for the background file
  writer
- bugfix: improper synchronization when "$OMFileFlushOnTXEnd on" was used
  Internal data structures were not properly protected due to missing
  mutex calls.
- bugfix: potential data loss during file stream shutdown
- bugfix: potential problems during file stream shutdown
  The shutdown/close sequence was not clean, what potentially (but
  unlikely) could lead to some issues. We have not been able to describe
  any fatal cases, but there was some bug potential. Sequence has now
  been straighted out.
- bugfix: potential problem (loop, abort) when file write error occured
  When a write error occured in stream.c, variable iWritten had the error
  code but this was handled as if it were the actual number of bytes
  written. That was used in pointer arithmetic later on, and thus could
  lead to all sorts of problems. However, this could only happen if the
  error was EINTR or the file in question was a tty. All other cases were
  handled properly. Now, iWritten is reset to zero in such cases, resulting
  in proper retries.
- bugfix: $omfileFlushOnTXEnd was turned on when set to off and vice
  versa due to an invalid check
- bugfix: recent patch to fix small memory leak could cause invalid free.
  This could only happen during config file parsing.
- bugfix(minor): handling of extremely large strings in dbgprintf() fixed
  Previously, it could lead to garbagge output and, in extreme cases, also
  to segfaults. Note: this was a problem only when debug output was 
  actually enabled, so it caused no problem in production use.
- bugfix(minor): BSD_SO_COMPAT query function had some global vars not
  properly initialized. However, in practice the loader initializes them 
  with zero, the desired value, so there were no actual issue in almost 
  all cases.
---------------------------------------------------------------------------
Version 4.6.1  [v4-stable] (rgerhards), 2010-03-04
- re-enabled old pipe output (using new module ompipe, built-in) after
  some problems with pipes (and especially in regard to xconsole) were
  discovered. Thanks to Michael Biebl for reporting the issues.
- bugfix: potential problems with large file support could cause segfault
  ... and other weird problems. This seemed to affect 32bit-platforms
  only, but I can not totally outrule there were issues on other
  platforms as well. The previous code could cause system data types
  to be defined inconsistently, and that could lead to various 
  troubles. Special thanks go to the Mandriva team for identifying
  an initial problem, help discussing it and ultimately a fix they
  contributed.
- bugfix: fixed problem that caused compilation on FreeBSD 9.0 to fail.
  bugtracker: http://bugzilla.adiscon.com/show_bug.cgi?id=181
  Thanks to Christiano for reporting.
- bugfix: potential segfault in omfile when a dynafile open failed
  In that case, a partial cache entry was written, and some internal
  pointers (iCurrElt) not correctly updated. In the next iteration, that
  could lead to a segfault, especially if iCurrElt then points to the
  then-partial record. Not very likely, but could happen in practice.
- bugfix (theoretical): potential segfault in omfile under low memory
  condition. This is only a theoretical bug, because it would only 
  happen when strdup() fails to allocate memory - which is highly 
  unlikely and will probably lead to all other sorts of errors.
- bugfix: comment char ('#') in literal terminated script parsing
  and thus could not be used.
  but tracker: http://bugzilla.adiscon.com/show_bug.cgi?id=119
  [merged in from v3.22.2]
---------------------------------------------------------------------------
Version 4.6.0  [v4-stable] (rgerhards), 2010-02-24
***************************************************************************
* This is a new stable v4 version. It contains all fixes and enhancements *
* made during the 4.5.x phase as well as those listed below.              *
* Note: this version is scheduled to conclude the v4 development process. *
*       Do not expect any more new developments in v4. The focus is now   *
*       on v5 (what also means we have a single devel branch again).      *
*       ("development" means new feature development, bug fixes are of    *
*       course provided for v4-stable)                                    *
***************************************************************************
- improved testbench to contain samples for totally malformed messages
  which miss parts of the message content
- bugfix: some malformed messages could lead to a missing LF inside files
  or some other missing parts of the template content.
- bugfix: if a message ended immediately with a hostname, the hostname
  was mistakenly interpreted as TAG, and localhost be used as hostname
- bugfix: message without MSG part could case a segfault
  [backported from v5 commit 98d1ed504ec001728955a5bcd7916f64cd85f39f]
  This actually was a "recent" regression, but I did not realize that it
  was introduced by the performance optimization in v4-devel. Shame on
  me for having two devel versions at the same time...
---------------------------------------------------------------------------
Version 4.5.8  [v4-beta] (rgerhards), 2010-02-10
- enhanced doc for using PostgreSQL
  Thanks to Marc Schiffbauer for the new/updated doc
- bugfix: property replacer returned invalid parameters under some (unusual)
  conditions. In extreme cases, this could lead to garbled logs and/or
  a system failure.
- bugfix: invalid length returned (often) when using regular expressions
  inside the property replacer
- bugfix: submatch regex in property replacer did not honor "return 0 on
  no match" config case
- bugfix: imuxsock incorrectly stated inputname "imudp"
  Thanks to Ryan Lynch for reporting this.
- (slightly) enhanced support for FreeBSD by setting _PATH_MODDIR to
  the correct value on FreeBSD.
  Thanks to Cristiano for the patch.
- bugfix: -d did not enable display of debug messages
  regression from introduction of "debug on demand" mode
  Thanks to Michael Biebl for reporting this bug
- bugfix: blanks inside file names did not terminate file name parsing.
  This could reslult in the whole rest of a line (including comments)
  to be treated as file name in "write to file" actions.
  Thanks to Jack for reporting this issue.
- bugfix: rsyslog hang when writing to a named pipe which nobody was
  reading. Thanks to Michael Biebl for reporting this bug.
  Bugzilla entry: http://bugzilla.adiscon.com/show_bug.cgi?id=169
- bugfix: potential segfaults during queue shutdown
  (bugs require certain non-standard settings to appear)
  Thanks to varmojfekoj for the patch
---------------------------------------------------------------------------
Version 4.5.7  [v4-beta] (rgerhards), 2009-11-18
- added a so-called "On Demand Debug" mode, in which debug output can
  be generated only after the process has started, but not right from
  the beginning. This is assumed to be useful for hard-to-find bugs.
  Also improved the doc on the debug system.
- bugfix (kind of): check if TCP connection is still alive if using TLS
  Thanks to Jonathan Bond-Caron for the patch.
- bugfix: hostname accidently set to IP address for some message sources,
  for example imudp. Thanks to Anton for reporting this bug.
- bugfix [imported from 4.4.3]: $ActionExecOnlyOnceEveryInterval did
  not work.
---------------------------------------------------------------------------
Version 4.5.6  [v4-beta] (rgerhards), 2009-11-05
- bugfix: named pipes did no longer work (they always got an open error)
  this was a regression from the omfile rewrite in 4.5.0
- bugfix(minor): diag function returned wrong queue memeber count
  for the main queue if an active DA queue existed. This had no relevance
  to real deployments (assuming they are not running the debug/diagnostic
  module...), but sometimes caused grief and false alerts in the 
  testbench.
- included some important fixes from v4-stable:
  * bugfix: invalid handling of zero-sized messages
  * bugfix: zero-sized UDP messages are no longer processed
  * bugfix: random data could be appended to message
  * bugfix: reverse lookup reduction logic in imudp do DNS queries too often
- bugfix(testbench): testcase did not properly wait for rsyslod shutdown
  thus some unpredictable behavior and a false negative test result
  could occur. [BACKPORTED from v5]
- bugfix(testbench): sequence check was not always performed correctly,
  that could result in tests reporting success when they actually failed
---------------------------------------------------------------------------
Version 4.5.5  [v4-beta] (rgerhards), 2009-10-21
- added $InputTCPServerNotifyOnConnectionClose config directive
  see doc for details
- bugfix: debug string larger than 1K were improperly displayed. Max size
  is now 32K
- bugfix: invalid storage class selected for some size config parameters.
  This resulted in wrong values. The most prominent victim was the
  directory creation mode, which was set to zero in some cases. For 
  details, see related blog post:
  http://blog.gerhards.net/2009/10/another-note-on-hard-to-find-bugs.html
---------------------------------------------------------------------------
Version 4.5.4  [v4-beta] (rgerhards), 2009-09-29
- bugfix: potential segfault in stream writer on destruction
  Most severely affected omfile. The problem was that some buffers were
  freed before the asynchronous writer thread was shut down. So the
  writer thread accessed invalid data, which may even already be
  overwritten. Symptoms (with omfile) were segfaults, grabled data
  and files with random names placed around the file system (most
  prominently into the root directory). Special thanks to Aaron for
  helping to track this down.
- bugfix: potential race in object loader (obj.c) during use/release
  of object interface
- bugfixes: potential problems in out file zip writer. Problems could
  lead to abort and/or memory leak. The module is now hardened in a very
  conservative way, which is sub-optimal from a performance point of view.
  This should be improved if it has proven reliable in practice.
---------------------------------------------------------------------------
Version 4.5.3  [v4-beta] (rgerhards), 2009-09-17
- bugfix: repeated messages were incorrectly processed
  this could lead to loss of the repeated message content. As a side-
  effect, it could probably also be possible that some segfault occurs
  (quite unlikely). The root cause was that some counters introduced
  during the malloc optimizations were not properly duplicated in
  MsgDup(). Note that repeated message processing is not enabled
  by default.
- bugfix: message sanitation had some issues:
  - control character DEL was not properly escaped
  - NUL and LF characters were not properly stripped if no control
    character replacement was to be done
  - NUL characters in the message body were silently dropped (this was
    a regeression introduced by some of the recent optimizations)
- bugfix: strings improperly reused, resulting in some message properties
  be populated with strings from previous messages. This was caused by
  an improper predicate check. [backported from v5]
- fixed some minor portability issues
- bugfix: reverse lookup reduction logic in imudp do DNS queries too often
  [imported from 4.4.2]
---------------------------------------------------------------------------
Version 4.5.2  [v4-beta] (rgerhards), 2009-08-21
- legacy syslog parser changed so that it now accepts date stamps in
  wrong case. Some devices seem to create them and I do not see any harm
  in supporting that.
- added $InputTCPMaxListeners directive - permits to specify how many 
  TCP servers shall be possible (default is 20).
- bugfix: memory leak with some input modules. Those inputs that
  use parseAndSubmitMsg() leak two small memory blocks with every message.
  Typically, those process only relatively few messages, so the issue 
  does most probably not have any effect in practice.
- bugfix: if tcp listen port could not be created, no error message was
  emitted
- bugfix: potential segfault in output file writer (omfile)
  In async write mode, we use modular arithmetic to index the output
  buffer array. However, the counter variables accidently were signed,
  thus resulting in negative indizes after integer overflow. That in turn
  could lead to segfaults, but was depending on the memory layout of 
  the instance in question (which in turn depended on a number of
  variables, like compile settings but also configuration). The counters
  are now unsigned (as they always should have been) and so the dangling
  mis-indexing does no longer happen. This bug potentially affected all
  installations, even if only some may actually have seen a segfault.
- bugfix: hostnames with dashes in them were incorrectly treated as
  malformed, thus causing them to be treated as TAG (this was a regression
  introduced from the "rfc3164 strict" change in 4.5.0).
---------------------------------------------------------------------------
Version 4.5.1  [DEVEL] (rgerhards), 2009-07-15
- CONFIG CHANGE: $HUPisRestart default is now "off". We are doing this
  to support removal of restart-type HUP in v5.
- bugfix: fromhost-ip was sometimes truncated
- bugfix: potential segfault when zip-compressed syslog records were
  received (double free)
- bugfix: properties inputname, fromhost, fromhost-ip, msg were lost when
  working with disk queues
- performance enhancement: much faster, up to twice as fast (depending
  on configuration)
- bugfix: abort condition when RecvFrom was not set and message reduction
  was on. Happend e.g. with imuxsock.
- added $klogConsoleLogLevel directive which permits to set a new
  console log level while rsyslog is active
- bugfix: message could be truncated after TAG, often when forwarding
  This was a result of an internal processing error if maximum field
  sizes had been specified in the property replacer.
- added ability for the TCP output action to "rebind" its send socket after
  sending n messages (actually, it re-opens the connection, the name is 
  used because this is a concept very similiar to $ActionUDPRebindInterval).
  New config directive $ActionSendTCPRebindInterval added for the purpose.
  By default, rebinding is disabled. This is considered useful for load
  balancers.
- testbench improvements
---------------------------------------------------------------------------
Version 4.5.0  [DEVEL] (rgerhards), 2009-07-02
- activation order of inputs changed, they are now activated only after
  privileges are dropped. Thanks to Michael Terry for the patch.
- greatly improved performance
- greatly reduced memory requirements of msg object
  to around half of the previous demand. This means that more messages can
  be stored in core! Due to fewer cache misses, this also means some
  performance improvement.
- improved config error messages: now contain a copy of the config line
  that (most likely) caused the error
- reduced max value for $DynaFileCacheSize to 1,000 (the former maximum
  of 10,000 really made no sense, even 1,000 is very high, but we like
  to keep the user in control ;)).
- added capability to fsync() queue disk files for enhanced reliability
  (also add's speed, because you do no longer need to run the whole file
  system in sync mode)
- more strict parsing of the hostname in rfc3164 mode, hopefully
  removes false positives (but may cause some trouble with hostname
  parsing). For details, see this bug tracker:
  http://bugzilla.adiscon.com/show_bug.cgi?id=126
- omfile rewrite to natively support zip files (includes large extension
  of the stream class)
- added configuration commands (see doc for explanations)
  * $OMFileZipLevel
  * $OMFileIOBufferSize
  * $OMFileFlushOnTXEnd
  * $MainMsgQueueSyncQueueFiles
  * $ActionQueueSyncQueueFiles
- done some memory accesses explicitely atomic
- bugfix: subtle (and usually irrelevant) issue in timout processing
  timeout could be one second too early if nanoseconds wrapped
- set a more sensible timeout for shutdow, now 1.5 seconds to complete
  processing (this also removes those cases where the shutdown message
  was not written because the termination happened before it)
- internal bugfix: object pointer was only reset to NULL when an object
  was actually destructed. This most likely had no effect to existing code,
  but it may also have caused trouble in remote cases. Similarly, the fix
  may also cause trouble...
- bugfix: missing initialization during timestamp creation
  This could lead to timestamps written in the wrong format, but not to
  an abort
---------------------------------------------------------------------------
Version 4.4.3  [v4-stable] (rgerhards), 2009-10-??
- bugfix: several smaller bugs resolved after flexelint review
  Thanks to varmojfekoj for the patch.
- bugfix: $ActionExecOnlyOnceEveryInterval did not work.
  This was a regression from the time() optimizations done in v4.
  Bug tracker: http://bugzilla.adiscon.com/show_bug.cgi?id=143
  Thanks to Klaus Tachtler for reporting this bug.
- bugfix: potential segfault on queue shutdown
  Thanks to varmojfekoj for the patch.
- bugfix: potential hang condition on queue shutdown
  [imported from v3-stable]
- bugfix: segfault on startup when -q or -Q option was given
  [imported from v3-stable]
---------------------------------------------------------------------------
Version 4.4.2  [v4-stable] (rgerhards), 2009-10-09
- bugfix: invalid handling of zero-sized messages, could lead to mis-
  addressing and potential memory corruption/segfault
- bugfix: zero-sized UDP messages are no longer processed
  until now, they were forwarded to processing, but this makes no sense
  Also, it looks like the system seems to provide a zero return code
  on a UDP recvfrom() from time to time for some internal reasons. These
  "receives" are now silently ignored.
- bugfix: random data could be appended to message, possibly causing
  segfaults
- bugfix: reverse lookup reduction logic in imudp do DNS queries too often
  A comparison was done between the current and the former source address.
  However, this was done on the full sockaddr_storage structure and not
  on the host address only. This has now been changed for IPv4 and IPv6.
  The end result of this bug could be a higher UDP message loss rate than
  necessary (note that UDP message loss can not totally be avoided due
  to the UDP spec)
---------------------------------------------------------------------------
Version 4.4.1  [v4-stable] (rgerhards), 2009-09-02
- features requiring Java are automatically disabled if Java is not
  present (thanks to Michael Biebl for his help!)
- bugfix: invalid double-quoted PRI, among others in outgoing messages
  This causes grief with all receivers.
  Bug tracker: http://bugzilla.adiscon.com/show_bug.cgi?id=147
- bugfix: Java testing tools were required, even if testbench was disabled
  This resulted in build errors if no Java was present on the build system,
  even though none of the selected option actually required Java.
  (I forgot to backport a similar fix to newer releases).
- bugfix (backport): omfwd segfault
  Note that the orginal (higher version) patch states this happens only
  when debugging mode is turned on. That statement is wrong: if debug
  mode is turned off, the message is not being emitted, but the division
  by zero in the actual parameters still happens.
---------------------------------------------------------------------------
Version 4.4.0  [v4-stable] (rgerhards), 2009-08-21
- bugfix: stderr/stdout were not closed to be able to emit error messages,
  but this caused ssh sessions to hang. Now we close them after the 
  initial initialization. See forum thread:
  http://kb.monitorware.com/controlling-terminal-issues-t9875.html
- bugfix: sending syslog messages with zip compression did not work
---------------------------------------------------------------------------
Version 4.3.2  [v4-beta] (rgerhards), 2009-06-24
- removed long-obsoleted property UxTradMsg
- added a generic network stream server (in addition to rather specific
  syslog tcp server)
- added ability for the UDP output action to rebind its send socket after
  sending n messages. New config directive $ActionSendUDPRebindInterval
  added for the purpose. By default, rebinding is disabled. This is 
  considered useful for load balancers.
- bugfix: imdiag/imtcp had a race condition
- improved testbench (now much better code design and reuse)
- added config switch --enable-testbench=no to turn off testbench
---------------------------------------------------------------------------
Version 4.3.1  [DEVEL] (rgerhards), 2009-05-25
- added capability to run multiple tcp listeners (on different ports)
- performance enhancement: imtcp calls parser no longer on input thread
  but rather inside on of the potentially many main msg queue worker
  threads (an enhancement scheduled for all input plugins where this is
  possible)
- added $GenerateConfigGraph configuration command which can be used
  to generate nice-looking (and very informative) rsyslog configuration
  graphs.
- added $ActionName configuration directive (currently only used for
  graph generation, but may find other uses)
- improved doc
  * added (hopefully) easier to grasp queue explanation
- improved testbench
  * added tests for queue disk-only mode (checks disk queue logic)
- bugfix: light and full delay watermarks had invalid values, badly
  affecting performance for delayable inputs
- build system improvements - thanks to Michael Biebl
- added new testing module imdiag, which enables to talk to the 
  rsyslog core at runtime. The current implementation is only a 
  beginning, but can be expanded over time
---------------------------------------------------------------------------
Version 4.3.0  [DEVEL] (rgerhards), 2009-04-17
- new feature: new output plugin omprog, which permits to start program
  and feed it (via its stdin) with syslog messages. If the program
  terminates, it is restarted.
- improved internal handling of RainerScript functions, building the
  necessary plumbing to support more functions with decent runtime
  performance. This is also necessary towards the long-term goal
  of loadable library modules.
- added new RainerScript function "tolower"
- improved testbench
  * added tests for tcp-based reception
  * added tcp-load test (1000 connections, 20,000 messages)
- added $MaxOpenFiles configuration directive
- bugfix: solved potential memory leak in msg processing, could manifest
  itself in imtcp
- bugfix: ompgsql did not detect problems in sql command execution
  this could cause loss of messages. The handling was correct if the
  connection broke, but not if there was a problem with statement
  execution. The most probable case for such a case would be invalid
  sql inside the template, and this is now much easier to diagnose.
---------------------------------------------------------------------------
Version 4.2.0  [v4-stable] (rgerhards), 2009-06-23
- bugfix: light and full delay watermarks had invalid values, badly
  affecting performance for delayable inputs
- imported all patches from 3.22.1 as of today (see below)
- bugfix: compile problems in im3195
---------------------------------------------------------------------------
Version 4.1.7  [BETA] (rgerhards), 2009-04-22
- bugfix: $InputTCPMaxSessions config directive was accepted, but not
  honored. This resulted in a fixed upper limit of 200 connections.
- bugfix: the default for $DirCreateMode was 0644, and as such wrong.
  It has now been changed to 0700. For some background, please see
  http://lists.adiscon.net/pipermail/rsyslog/2009-April/001986.html
- bugfix: ompgsql did not detect problems in sql command execution
  this could cause loss of messages. The handling was correct if the
  connection broke, but not if there was a problem with statement
  execution. The most probable case for such a case would be invalid
  sql inside the template, and this is now much easier to diagnose.
---------------------------------------------------------------------------
Version 4.1.6  [DEVEL] (rgerhards), 2009-04-07
- added new "csv" property replacer options to enable simple creation
  of CSV-formatted outputs (format from RFC4180 is used)
- implemented function support in RainerScript. That means the engine
  parses and compile functions, as well as executes a few build-in
  ones. Dynamic loading and registration of functions is not yet
  supported - but we now have a good foundation to do that later on.
- implemented the strlen() RainerScript function
- added a template output module
- added -T rsyslogd command line option, enables to specify a directory
  where to chroot() into on startup. This is NOT a security feature but
  introduced to support testing. Thus, -T does not make sure chroot()
  is used in a secure way. (may be removed later)
- added omstdout module for testing purposes. Spits out all messages to
  stdout - no config option, no other features
- added a parser testing suite (still needs to be extended, but a good
  start)
- modified $ModLoad statement so that for modules whom's name starts with
  a dot, no path is prepended (this enables relative-pathes and should
  not break any valid current config)
- fixed a bug that caused action retries not to work correctly
  situation was only cleared by a restart
- bugfix: closed dynafile was potentially never written until another
  dynafile name was generated - potential loss of messages
- improved omfile so that it properly suspends itself if there is an
  i/o or file name generation error. This enables it to be used with
  the full high availability features of rsyslog's engine
- bugfix: fixed some segaults on Solaris, where vsprintf() does not
  check for NULL pointers
- improved performance of regexp-based filters
  Thanks to Arnaud Cornet for providing the idea and initial patch.
- added a new way how output plugins may be passed parameters. This is
  more effcient for some outputs. They new can receive fields not only
  as a single string but rather in an array where each string is seperated.
- added (some) developer documentation for output plugin interface
- bugfix: potential abort with DA queue after high watermark is reached
  There exists a race condition that can lead to a segfault. Thanks
  go to vbernetr, who performed the analysis and provided patch, which
  I only tweaked a very little bit.
- bugfix: imtcp did incorrectly parse hostname/tag
  Thanks to Luis Fernando Muñoz Mejías for the patch.
---------------------------------------------------------------------------
Version 4.1.5  [DEVEL] (rgerhards), 2009-03-11
- bugfix: parser did not correctly parse fields in UDP-received messages
- added ERE support in filter conditions
  new comparison operation "ereregex"
- added new config directive $RepeatedMsgContainsOriginalMsg so that the
  "last message repeated n times" messages, if generated, may
  have an alternate format that contains the message that is being repeated
---------------------------------------------------------------------------
Version 4.1.4  [DEVEL] (rgerhards), 2009-01-29
- bugfix: inconsistent use of mutex/atomic operations could cause segfault
  details are too many, for full analysis see blog post at:
  http://blog.gerhards.net/2009/01/rsyslog-data-race-analysis.html
- bugfix: unitialized mutex was used in msg.c:getPRI
  This was subtle, because getPRI is called as part of the debugging code
  (always executed) in syslogd.c:logmsg.
- bufgix: $PreserveFQDN was not properly handled for locally emitted
  messages
---------------------------------------------------------------------------
Version 4.1.3  [DEVEL] (rgerhards), 2008-12-17
- added $InputTCPServerAddtlFrameDelimiter config directive, which
  enables to specify an additional, non-standard message delimiter
  for processing plain tcp syslog. This is primarily a fix for the invalid
  framing used in Juniper's NetScreen products. Credit to forum user
  Arv for suggesting this solution.
- added $InputTCPServerInputName property, which enables a name to be
  specified that will be available during message processing in the
  inputname property. This is considered useful for logic that treats
  messages differently depending on which input received them.
- added $PreserveFQDN config file directive
  Enables to use FQDNs in sender names where the legacy default
  would have stripped the domain part.
  Thanks to BlinkMind, Inc. http://www.blinkmind.com for sponsoring this
  development.
- bugfix: imudp went into an endless loop under some circumstances
  (but could also leave it under some other circumstances...)
  Thanks to David Lang and speedfox for reporting this issue.
---------------------------------------------------------------------------
Version 4.1.2  [DEVEL] (rgerhards), 2008-12-04
- bugfix: code did not compile without zlib
- security bugfix: $AllowedSender was not honored, all senders were
  permitted instead (see http://www.rsyslog.com/Article322.phtml)
- security fix: imudp emitted a message when a non-permitted sender
  tried to send a message to it. This behaviour is operator-configurable.
  If enabled, a message was emitted each time. That way an attacker could
  effectively fill the disk via this facility. The message is now
  emitted only once in a minute (this currently is a hard-coded limit,
  if someone comes up with a good reason to make it configurable, we
  will probably do that).
- doc bugfix: typo in v3 compatibility document directive syntax
  thanks to Andrej for reporting
- imported other changes from 3.21.8 and 3.20.1 (see there)
---------------------------------------------------------------------------
Version 4.1.1  [DEVEL] (rgerhards), 2008-11-26
- added $PrivDropToGroup, $PrivDropToUser, $PrivDropToGroupID,
  $PrivDropToUserID config directives to enable dropping privileges.
  This is an effort to provide a security enhancement. For the limits of this
  approach, see http://wiki.rsyslog.com/index.php/Security
- re-enabled imklog to compile on FreeBSD (brought in from beta)
---------------------------------------------------------------------------
Version 4.1.0  [DEVEL] (rgerhards), 2008-11-18

********************************* WARNING *********************************
This version has a slightly different on-disk format for message entries.
As a consequence, old queue files being read by this version may have
an invalid output timestamp, which could result to some malfunction inside
the output driver. It is recommended to drain queues with the previous
version before switching to this one.
********************************* WARNING *********************************

- greatly enhanced performance when compared to v3.
- added configuration directive "HUPisRestart" which enables to configure
  HUP to be either a full restart or "just" a leightweight way to
  close open files.
- enhanced legacy syslog parser to detect year if part of the timestamp
  the format is based on what Cisco devices seem to emit.
- added a setting "$OptimizeForUniprocessor" to enable users to turn off
  pthread_yield calls which are counter-productive on multiprocessor 
  machines (but have been shown to be useful on uniprocessors)
- reordered imudp processing. Message parsing is now done as part of main
  message queue worker processing (was part of the input thread)
  This should also improve performance, as potentially more work is
  done in parallel.
- bugfix: compressed syslog messages could be slightly mis-uncompressed
  if the last byte of the compressed record was a NUL
- added $UDPServerTimeRequery option which enables to work with
  less acurate timestamps in favor of performance. This enables querying
  of the time only every n-th time if imudp is running in the tight
  receive loop (aka receiving messsages at a high rate)
- doc bugfix: queue doc had wrong parameter name for setting controlling
  worker thread shutdown period
- restructured rsyslog.conf documentation
- bugfix: memory leak in ompgsql
  Thanks to Ken for providing the patch
---------------------------------------------------------------------------
Version 3.22.4 [v3-stable] (rgerhards), 2010-??-??
- bugfix: action resume interval incorrectly handled, thus took longer to
  resume
- bugfix: cosmetic: proper constant used instead of number in open call
- bugfix: timestamp was incorrectly calculated for timezones with minute
  offset
  closes: http://bugzilla.adiscon.com/show_bug.cgi?id=271
- improved some code based on clang static analyzer results
- bugfix: potential misadressing in property replacer
---------------------------------------------------------------------------
Version 3.22.3 [v3-stable] (rgerhards), 2010-11-24
- bugfix(important): problem in TLS handling could cause rsyslog to loop
  in a tight loop, effectively disabling functionality and bearing the
  risk of unresponsiveness of the whole system.
  Bug tracker: http://bugzilla.adiscon.com/show_bug.cgi?id=194
---------------------------------------------------------------------------
Version 3.22.2 [v3-stable] (rgerhards), 2010-08-05
- bugfix: comment char ('#') in literal terminated script parsing
  and thus could not be used.
  but tracker: http://bugzilla.adiscon.com/show_bug.cgi?id=119
- enhance: imrelp now also provides remote peer's IP address 
  [if librelp != 1.0.0 is used]
- bugfix: sending syslog messages with zip compression did not work
- bugfix: potential hang condition on queue shutdown
- bugfix: segfault on startup when -q or -Q option was given
  bug tracker: http://bugzilla.adiscon.com/show_bug.cgi?id=157
  Thanks to Jonas Nogueira for reporting this bug.
- clarified use of $ActionsSendStreamDriver[AuthMode/PermittedPeers]
  in doc set (require TLS drivers)
- bugfix: $CreateDirs variable not properly initialized, default thus
  was random (but most often "on")
- bugfix: potential segfault when -p command line option was used
  thanks to varmojfekoj for pointing me at this bug
- bugfix: programname filter in ! configuration can not be reset
  Thanks to Kiss Gabor for the patch.
---------------------------------------------------------------------------
Version 3.22.1 [v3-stable] (rgerhards), 2009-07-02
- bugfix: invalid error message issued if $inlcudeConfig was on an empty
  set of files (e.g. *.conf, where none such files existed)
  thanks to Michael Biebl for reporting this bug
- bugfix: when run in foreground (but not in debug mode), a 
  debug message ("DoDie called") was emitted at shutdown. Removed.
  thanks to Michael Biebl for reporting this bug
- bugfix: some garbagge was emitted to stderr on shutdown. This
  garbage consisted of file names, which were written during 
  startup (key point: not a pointer error)
  thanks to Michael Biebl for reporting this bug
- bugfix: startup and shutdown message were emitted to stdout
  thanks to Michael Biebl for reporting this bug
- bugfix: error messages were not emitted to stderr in forked mode
  (stderr and stdo are now kept open across forks)
- bugfix: internal messages were emitted to whatever file had fd2 when
  rsyslogd ran in forked mode (as usual!)
  Thanks to varmojfekoj for the patch
- small enhancement: config validation run now exits with code 1 if an
  error is detected. This change is considered important but small enough
  to apply it directly to the stable version. [But it is a border case,
  the change requires more code than I had hoped. Thus I have NOT tried
  to actually catch all cases, this is left for the current devel
  releases, if necessary]
- bugfix: light and full delay watermarks had invalid values, badly
  affecting performance for delayable inputs
- bugfix: potential segfault issue when multiple $UDPServerRun directives
  are specified. Thanks to Michael Biebl for helping to debug this one.
- relaxed GnuTLS version requirement to 1.4.0 after confirmation from the
  field that this version is sufficient
- bugfix: parser did not properly handle empty structured data
- bugfix: invalid mutex release in msg.c (detected under thread debugger,
  seems not to have any impact on actual deployments)
---------------------------------------------------------------------------
Version 3.22.0 [v3-stable] (rgerhards), 2009-04-21
This is the first stable release that includes the full functionality
of the 3.21.x version tree.
- bugfix: $InputTCPMaxSessions config directive was accepted, but not
  honored. This resulted in a fixed upper limit of 200 connections.
- bugfix: the default for $DirCreateMode was 0644, and as such wrong.
  It has now been changed to 0700. For some background, please see
  http://lists.adiscon.net/pipermail/rsyslog/2009-April/001986.html
- bugfix: ompgsql did not detect problems in sql command execution
  this could cause loss of messages. The handling was correct if the
  connection broke, but not if there was a problem with statement
  execution. The most probable case for such a case would be invalid
  sql inside the template, and this is now much easier to diagnose.
---------------------------------------------------------------------------
Version 3.21.11 [BETA] (rgerhards), 2009-04-03
- build system improvements contributed by Michael Biebl - thx!
- all patches from 3.20.5 incorporated (see it's ChangeLog entry)
---------------------------------------------------------------------------
Version 3.21.10 [BETA] (rgerhards), 2009-02-02
- bugfix: inconsistent use of mutex/atomic operations could cause segfault
  details are too many, for full analysis see blog post at:
  http://blog.gerhards.net/2009/01/rsyslog-data-race-analysis.html
- the string "Do Die" was accidently emited upon exit in non-debug mode
  This has now been corrected. Thanks to varmojfekoj for the patch.
- some legacy options were not correctly processed.
  Thanks to varmojfekoj for the patch.
- doc bugfix: v3-compatiblity document had typo in config directive
  thanks to Andrej for reporting this
---------------------------------------------------------------------------
Version 3.21.9 [BETA] (rgerhards), 2008-12-04
- re-release of 3.21.8 with an additional fix, that could also lead
  to DoS; 3.21.8 has been removed from the official download archives
- security fix: imudp emitted a message when a non-permitted sender
  tried to send a message to it. This behaviour is operator-configurable.
  If enabled, a message was emitted each time. That way an attacker could
  effectively fill the disk via this facility. The message is now
  emitted only once in a minute (this currently is a hard-coded limit,
  if someone comes up with a good reason to make it configurable, we
  will probably do that).
---------------------------------------------------------------------------
Version 3.21.8  [BETA] (rgerhards), 2008-12-04
- bugfix: imklog did not compile on FreeBSD
- security bugfix: $AllowedSender was not honored, all senders were
  permitted instead (see http://www.rsyslog.com/Article322.phtml)
- merged in all other changes from 3.20.1 (see there)
---------------------------------------------------------------------------
Version 3.21.7  [BETA] (rgerhards), 2008-11-11
- this is the new beta branch, based on the former 3.21.6 devel
- new functionality: ZERO property replacer nomatch option (from v3-stable)
---------------------------------------------------------------------------
Version 3.21.6  [DEVEL] (rgerhards), 2008-10-22
- consolidated time calls during msg object creation, improves performance
  and consistency
- bugfix: solved a segfault condition
- bugfix: subsecond time properties generated by imfile, imklog and
  internal messages could be slightly inconsistent
- bugfix: (potentially big) memory leak on HUP if queues could not be
  drained before timeout - thanks to David Lang for pointing this out
- added capability to support multiple module search pathes. Thank
  to Marius Tomaschewski for providing the patch.
- bugfix: im3195 did no longer compile
- improved "make distcheck" by ensuring everything relevant is recompiled
---------------------------------------------------------------------------
Version 3.21.5  [DEVEL] (rgerhards), 2008-09-30
- performance optimization: unnecessary time() calls during message
  parsing removed - thanks to David Lang for his excellent performance
  analysis
- added new capability to property replacer: multiple immediately
  successive field delimiters are treated as a single one.
  Thanks to Zhuang Yuyao for the patch.
- added message property "inputname", which contains the name of the
  input (module) that generated it. Presence is depending on suport in
  each input module (else it is blank).
- added system property "$myhostname", which contains the name of the
  local host as it knows itself.
- imported a number of fixes and enhancements from the stable and
  devel branches, including a fix to a potential segfault on HUP
  when using UDP listners
- re-enabled gcc builtin atomic operations and added a proper
  ./configure check
- bugfix: potential race condition when adding messages to queue
  There was a wrong order of mutex lock operations. It is hard to
  believe that really caused problems, but in theory it could and with
  threading we often see that theory becomes practice if something is only
  used long enough on a fast enough machine with enough CPUs ;)
- cleaned up internal debug system code and made it behave better
  in regard to multi-threading
---------------------------------------------------------------------------
Version 3.21.4  [DEVEL] (rgerhards), 2008-09-04
- removed compile time fixed message size limit (was 2K), limit can now
  be set via $MaxMessageSize global config directive (finally gotten rid
  of MAXLINE ;))
- enhanced doc for $ActionExecOnlyEveryNthTimeTimeout
- integrated a number of patches from 3.18.4, namely
  - bugfix: order-of magnitude issue with base-10 size definitions
    in config file parser. Could lead to invalid sizes, constraints
    etc for e.g. queue files and any other object whose size was specified
    in base-10 entities. Did not apply to binary entities. Thanks to
    RB for finding this bug and providing a patch.
  - bugfix: action was not called when system time was set backwards
    (until the previous time was reached again). There are still some
    side-effects when time is rolled back (A time rollback is really a bad
    thing to do, ideally the OS should issue pseudo time (like NetWare did)
    when the user tries to roll back time). Thanks to varmojfekoj for this
    patch.
  - doc bugfix: rsyslog.conf man page improved and minor nit fixed
    thanks to Lukas Kuklinek for the patch.
---------------------------------------------------------------------------
Version 3.21.3  [DEVEL] (rgerhards), 2008-08-13
- added ability to specify flow control mode for imuxsock
- added ability to execute actions only after the n-th call of the action
  This also lead to the addition of two new config directives:
  $ActionExecOnlyEveryNthTime and $ActionExecOnlyEveryNthTimeTimeout
  This feature is useful, for example, for alerting: it permits you to
  send an alert only after at least n occurences of a specific message
  have been seen by rsyslogd. This protectes against false positives
  due to waiting for additional confirmation.
- bugfix: IPv6 addresses could not be specified in forwarding actions
  New syntax @[addr]:port introduced to enable that. Root problem was IPv6
  addresses contain colons.
- somewhat enhanced debugging messages
- imported from 3.18.3:
  - enhanced ommysql to support custom port to connect to server
    Port can be set via new $ActionOmmysqlServerPort config directive
    Note: this was a very minor change and thus deemed appropriate to be
    done in the stable release.
  - bugfix: misspelled config directive, previously was
    $MainMsgQueueWorkeTimeoutrThreadShutdown, is now
    $MainMsgQueueWorkerTimeoutThreadShutdown. Note that the misspelled
    directive is not preserved - if the misspelled directive was used
    (which I consider highly unlikely), the config file must be changed.
    Thanks to lperr for reporting the bug.
---------------------------------------------------------------------------
Version 3.21.2  [DEVEL] (rgerhards), 2008-08-04
- added $InputUnixListenSocketHostName config directive, which permits to
  override the hostname being used on a local unix socket. This is useful
  for differentiating "hosts" running in several jails. Feature was
  suggested by David Darville, thanks for the suggestion.
- enhanced ommail to support multiple email recipients. This is done by
  specifying $ActionMailTo multiple times. Note that this introduces a
  small incompatibility to previous config file syntax: the recipient
  list is now reset for each action (we honestly believe that will
  not cause any problem - apologies if it does).
- enhanced troubleshooting documentation
---------------------------------------------------------------------------
Version 3.21.1  [DEVEL] (rgerhards), 2008-07-30
- bugfix: no error was reported if the target of a $IncludeConfig
  could not be accessed.
- added testbed for common config errors
- added doc for -u option to rsyslogd man page
- enhanced config file checking - no active actions are detected
- added -N rsyslogd command line option for a config validation run
  (which does not execute actual syslogd code and does not interfere
  with a running instance)
- somewhat improved emergency configuration. It is now also selected
  if the config contains no active actions
- rsyslogd error messages are now reported to stderr by default. can be
  turned off by the new "$ErrorMessagesToStderr off" directive
 Thanks to HKS for suggesting the new features.
---------------------------------------------------------------------------
Version 3.21.0  [DEVEL] (rgerhards), 2008-07-18
- starts a new devel branch
- added a generic test driver for RainerScript plus some test cases
  to the testbench
- added a small diagnostic tool to obtain result of gethostname() API
- imported all changes from 3.18.1 until today (some quite important,
  see below)
---------------------------------------------------------------------------
Version 3.20.6 [v3-stable] (rgerhards), 2009-04-16
- this is the last v3-stable for the 3.20.x series
- bugfix: $InputTCPMaxSessions config directive was accepted, but not
  honored. This resulted in a fixed upper limit of 200 connections.
- bugfix: the default for $DirCreateMode was 0644, and as such wrong.
  It has now been changed to 0700. For some background, please see
  http://lists.adiscon.net/pipermail/rsyslog/2009-April/001986.html
---------------------------------------------------------------------------
Version 3.20.5 [v3-stable] (rgerhards), 2009-04-02
- bugfix: potential abort with DA queue after high watermark is reached
  There exists a race condition that can lead to a segfault. Thanks
  go to vbernetr, who performed the analysis and provided patch, which
  I only tweaked a very little bit.
- fixed bugs in RainerScript:
  o when converting a number and a string to a common type, both were 
    actually converted to the other variable's type.
  o the value of rsCStrConvertToNumber() was miscalculated.
  Thanks to varmojfekoj for the patch
- fixed a bug in configure.ac which resulted in problems with
  environment detection - thanks to Michael Biebl for the patch
- fixed a potential segfault problem in gssapi code
  thanks to varmojfekoj for the patch
- doc enhance: provide standard template for MySQL module and instructions
  on how to modify schema
---------------------------------------------------------------------------
Version 3.20.4 [v3-stable] (rgerhards), 2009-02-09
- bugfix: inconsistent use of mutex/atomic operations could cause segfault
  details are too many, for full analysis see blog post at:
  http://blog.gerhards.net/2009/01/rsyslog-data-race-analysis.html
- bugfix: invalid ./configure settings for RFC3195
  thanks to Michael Biebl for the patch
- bugfix: invalid mutex access in msg.c
- doc bugfix: dist tarball missed 2 files, had one extra file that no
  longer belongs into it. Thanks to Michael Biebl for pointing this out.
---------------------------------------------------------------------------
Version 3.20.3 [v3-stable] (rgerhards), 2009-01-19
- doc bugfix: v3-compatiblity document had typo in config directive
  thanks to Andrej for reporting this
- fixed a potential segfault condition with $AllowedSender directive
  On HUP, the root pointers were not properly cleaned up. Thanks to
  Michael Biebel, olgoat, and Juha Koho for reporting and analyzing
  the bug.
---------------------------------------------------------------------------
Version 3.20.2 [v3-stable] (rgerhards), 2008-12-04
- re-release of 3.20.1 with an additional fix, that could also lead
  to DoS; 3.20.1 has been removed from the official download archives
- security fix: imudp emitted a message when a non-permitted sender
  tried to send a message to it. This behaviour is operator-configurable.
  If enabled, a message was emitted each time. That way an attacker could
  effectively fill the disk via this facility. The message is now
  emitted only once in a minute (this currently is a hard-coded limit,
  if someone comes up with a good reason to make it configurable, we
  will probably do that).
---------------------------------------------------------------------------
Version 3.20.1 [v3-stable] (rgerhards), 2008-12-04
- security bugfix: $AllowedSender was not honored, all senders were
  permitted instead
- enhance: regex nomatch option "ZERO" has been added
  This allows to return the string 0 if a regular expression is
  not found. This is probably useful for storing numerical values into
  database columns.
- bugfix: memory leak in gtls netstream driver fixed
  memory was lost each time a TLS session was torn down. This could 
  result in a considerable memory leak if it happened quite frequently
  (potential system crash condition)
- doc update: documented how to specify multiple property replacer
  options + link to new online regex generator tool added
- minor bufgfix: very small memory leak in gtls netstream driver
  around a handful of bytes (< 20) for each HUP
- improved debug output for regular expressions inside property replacer
  RE's seem to be a big trouble spot and I would like to have more
  information inside the debug log. So I decided to add some additional
  debug strings permanently.
---------------------------------------------------------------------------
Version 3.20.0 [v3-stable] (rgerhards), 2008-11-05
- this is the inital release of the 3.19.x branch as a stable release
- bugfix: double-free in pctp netstream driver. Thank to varmojfeko
  for the patch
---------------------------------------------------------------------------
Version 3.19.12 [BETA] (rgerhards), 2008-10-16
- bugfix: subseconds where not correctly extracted from a timestamp
  if that timestamp did not contain any subsecond information (the
  resulting string was garbagge but should have been "0", what it
  now is).
- increased maximum size of a configuration statement to 4K (was 1K)
- imported all fixes from the stable branch (quite a lot)
- bugfix: (potentially big) memory leak on HUP if queues could not be
  drained before timeout - thanks to David Lang for pointing this out
---------------------------------------------------------------------------
Version 3.19.11 [BETA] (rgerhards), 2008-08-25
This is a refresh of the beta. No beta-specific fixes have been added.
- included fixes from v3-stable (most importantly 3.18.3)
---------------------------------------------------------------------------
Version 3.19.10 [BETA] (rgerhards), 2008-07-15
- start of a new beta branch based on former 3.19 devel branch
- bugfix: bad memory leak in disk-based queue modes
- bugfix: UDP syslog forwarding did not work on all platforms
  the ai_socktype was incorrectly set to 1. On some platforms, this
  lead to failing name resolution (e.g. FreeBSD 7). Thanks to HKS for
  reporting the bug.
- bugfix: priority was incorrectly calculated on FreeBSD 7,
  because the LOG_MAKEPRI() C macro has a different meaning there (it
  is just a simple addition of faciltity and severity). I have changed
  this to use own, consistent, code for PRI calculation. Thank to HKS
  for reporting this bug.
- bugfix (cosmetical): authorization was not checked when gtls handshake
  completed immediately. While this sounds scary, the situation can not
  happen in practice. We use non-blocking IO only for server-based gtls
  session setup. As TLS requires the exchange of multiple frames before
  the handshake completes, it simply is impossible to do this in one
  step. However, it is useful to have the code path correct even for 
  this case - otherwise, we may run into problems if the code is changed
  some time later (e.g. to use blocking sockets). Thanks to varmojfekoj
  for providing the patch.
- important queue bugfix from 3.18.1 imported (see below)
- cleanup of some debug messages
---------------------------------------------------------------------------
Version 3.19.9 (rgerhards), 2008-07-07
- added tutorial for creating a TLS-secured syslog infrastructure
- rewritten omusrmsg to no longer fork() a new process for sending messages
  this caused some problems with the threading model, e.g. zombies. Also,
  it was far less optimal than it is now.
- bugfix: machine certificate was required for client even in TLS anon mode
  Reference: http://bugzilla.adiscon.com/show_bug.cgi?id=85
  The fix also slightly improves performance by not storing certificates in
  client sessions when there is no need to do so.
- bugfix: RainerScript syntax error was not always detected
---------------------------------------------------------------------------
Version 3.19.8 (rgerhards), 2008-07-01
- bugfix: gtls module did not correctly handle EGAIN (and similar) recv()
  states. This has been fixed by introducing a new abstraction layer inside
  gtls.
- added (internal) error codes to error messages; added redirector to
  web description of error codes
  closes bug http://bugzilla.adiscon.com/show_bug.cgi?id=20
- disabled compile warnings caused by third-party libraries
- reduced number of compile warnings in gcc's -pedantic mode
- some minor documentation improvements
- included all fixes from beta 3.17.5
---------------------------------------------------------------------------
Version 3.19.7 (rgerhards), 2008-06-11
- added new property replacer option "date-subseconds" that enables
  to query just the subsecond part of a high-precision timestamp
- somewhat improved plain tcp syslog reliability by doing a connection
  check before sending. Credits to Martin Schuette for providing the
  idea. Details are available at
  http://blog.gerhards.net/2008/06/reliable-plain-tcp-syslog-once-again.html
- made rsyslog tickless in the (usual and default) case that repeated
  message reduction is turned off. More info:
  http://blog.gerhards.net/2008/06/coding-to-save-environment.html
- some build system cleanup, thanks to Michael Biebl
- bugfix: compile under (Free)BSD failed due to some invalid library
  definitions - this is fixed now. Thanks to Michael Biebl for the patch.
---------------------------------------------------------------------------
Version 3.19.6 (rgerhards), 2008-06-06
- enhanced property replacer to support multiple regex matches
- bugfix: part of permittedPeer structure was not correctly initialized
  thanks to varmojfekoj for spotting this
- bugfix: off-by-one bug during certificate check
- bugfix: removed some memory leaks in TLS code
---------------------------------------------------------------------------
Version 3.19.5 (rgerhards), 2008-05-30
- enabled Posix ERE expressions inside the property replacer
  (previously BRE was permitted only)
- provided ability to specify that a regular expression submatch shall
  be used inside the property replacer
- implemented in property replacer: if a regular expression does not match,
  it can now either return "**NO MATCH** (default, as before), a blank
  property or the full original property text
- enhanced property replacer to support multiple regex matches
---------------------------------------------------------------------------
Version 3.19.4 (rgerhards), 2008-05-27
- implemented x509/certvalid gtls auth mode
- implemented x509/name gtls auth mode (including wildcards)
- changed fingerprint gtls auth mode to new format fingerprint
- protected gtls error string function by a mutex. Without it, we
  could have a race condition in extreme cases. This was very remote,
  but now can no longer happen.
- changed config directive name to reflect different use
  $ActionSendStreamDriverCertFingerprint is now
  $ActionSendStreamDriverPermittedPeer and can be used both for
  fingerprint and name authentication (similar to the input side)
- bugfix: sender information (fromhost et al) was missing in imudp
  thanks to sandiso for reporting this bug
- this release fully inplements IETF's syslog-transport-tls-12 plus
  the latest text changes Joe Salowey provided via email. Not included
  is ipAddress subjectAltName authentication, which I think will be
  dropped from the draft. I don't think there is any real need for it.
This release also includes all bug fix up to today from the beta
and stable branches. Most importantly, this means the bugfix for
100% CPU utilization by imklog.
---------------------------------------------------------------------------
Version 3.19.3 (rgerhards), 2008-05-21
- added ability to authenticate the server against its certificate
  fingerprint
- added ability for client to provide its fingerprint
- added ability for server to obtain client cert's fingerprint
- bugfix: small mem leak in omfwd on exit (strmdriver name was not freed)
- bugfix: $ActionSendStreamDriver had no effect
- bugfix: default syslog port was no longer used if none was
  configured. Thanks to varmojfekoj for the patch
- bugfix: missing linker options caused build to fail on some
  systems. Thanks to Tiziano Mueller for the patch.
---------------------------------------------------------------------------
Version 3.19.2 (rgerhards), 2008-05-16
- bugfix: TCP input modules did incorrectly set fromhost property
  (always blank)
- bugfix: imklog did not set fromhost property
- added "fromhost-ip" property
  Note that adding this property changes the on-disk format for messages.
  However, that should not have any bad effect on existing spool files.
  But you will run into trouble if you create a spool file with this
  version and then try to process it with an older one (after a downgrade).
  Don't do that ;)
- added "RSYSLOG_DebugFormat" canned template
- bugfix: hostname and fromhost were swapped when a persisted message
  (in queued mode) was read in
- bugfix: lmtcpclt, lmtcpsrv and lmgssutil did all link to the static
  runtime library, resulting in a large size increase (and potential
  "interesting" effects). Thanks to Michael Biebel for reporting the size
  issue.
- bugfix: TLS server went into an endless loop in some situations.
  Thanks to Michael Biebl for reporting the problem.
- fixed potential segfault due to invalid call to cfsysline
  thanks to varmojfekoj for the patch
---------------------------------------------------------------------------
Version 3.19.1 (rgerhards), 2008-05-07
- configure help for --enable-gnutls wrong - said default is "yes" but
  default actually is "no" - thanks to darix for pointing this out
- file dirty.h was missing - thanks to darix for pointing this out
- bugfix: man files were not properly distributed - thanks to
  darix for reporting and to Michael Biebl for help with the fix
- some minor cleanup
---------------------------------------------------------------------------
Version 3.19.0 (rgerhards), 2008-05-06
- begins new devel branch version
- implemented TLS for plain tcp syslog (this is also the world's first
  implementation of IETF's upcoming syslog-transport-tls draft)
- partly rewritten and improved omfwd among others, now loads TCP
  code only if this is actually necessary
- split of a "runtime library" for rsyslog - this is not yet a clean
  model, because some modularization is still outstanding. In theory,
  this shall enable other utilities but rsyslogd to use the same
  runtime
- implemented im3195, the RFC3195 input as a plugin
- changed directory structure, files are now better organized
- a lot of cleanup in regard to modularization
- -c option no longer must be the first option - thanks to varmjofekoj
  for the patch
---------------------------------------------------------------------------
Version 3.18.7 (rgerhards), 2008-12-??
- bugfix: the default for $DirCreateMode was 0644, and as such wrong.
  It has now been changed to 0700. For some background, please see
  http://lists.adiscon.net/pipermail/rsyslog/2009-April/001986.html
- fixed a potential segfault condition with $AllowedSender directive
  On HUP, the root pointers were not properly cleaned up. Thanks to
  Michael Biebel, olgoat, and Juha Koho for reporting and analyzing
  the bug.
- some legacy options were not correctly processed.
  Thanks to varmojfekoj for the patch.
- doc bugfix: some spelling errors in man pages corrected. Thanks to
  Geoff Simmons for the patch.
---------------------------------------------------------------------------
Version 3.18.6 (rgerhards), 2008-12-08
- security bugfix: $AllowedSender was not honored, all senders were
  permitted instead (see http://www.rsyslog.com/Article322.phtml)
  (backport from v3-stable, v3.20.9)
- minor bugfix: dual close() call on tcp session closure
---------------------------------------------------------------------------
Version 3.18.5 (rgerhards), 2008-10-09
- bugfix: imudp input module could cause segfault on HUP
  It did not properly de-init a variable acting as a linked list head.
  That resulted in trying to access freed memory blocks after the HUP.
- bugfix:  rsyslogd could hang on HUP
  because getnameinfo() is not cancel-safe, but was not guarded against
  being cancelled. pthread_cancel() is routinely being called during
  HUP processing.
- bugfix[minor]: if queue size reached light_delay mark, enqueuing
  could potentially be blocked for a longer period of time, which
  was not the behaviour desired.
- doc bugfix: $ActionExecOnlyWhenPreviousIsSuspended was still misspelled
  as $...OnlyIfPrev... in some parts of the documentation. Thanks to 
  Lorenzo M. Catucci for reporting this bug.
- added doc on malformed messages, cause and how to work-around, to the
  doc set
- added doc on how to build from source repository
---------------------------------------------------------------------------
Version 3.18.4 (rgerhards), 2008-09-18
- bugfix: order-of magnitude issue with base-10 size definitions
  in config file parser. Could lead to invalid sizes, constraints
  etc for e.g. queue files and any other object whose size was specified
  in base-10 entities. Did not apply to binary entities. Thanks to
  RB for finding this bug and providing a patch.
- bugfix: action was not called when system time was set backwards
  (until the previous time was reached again). There are still some
  side-effects when time is rolled back (A time rollback is really a bad
  thing to do, ideally the OS should issue pseudo time (like NetWare did)
  when the user tries to roll back time). Thanks to varmojfekoj for this
  patch.
- doc bugfix: rsyslog.conf man page improved and minor nit fixed
  thanks to Lukas Kuklinek for the patch.
- bugfix: error code -2025 was used for two different errors. queue full
  is now -2074 and -2025 is unique again. (did cause no real problem
  except for troubleshooting)
- bugfix: default discard severity was incorrectly set to 4, which lead
  to discard-on-queue-full to be enabled by default. That could cause
  message loss where non was expected.  The default has now been changed
  to the correct value of 8, which disables the functionality. This
  problem applied both to the main message queue and the action queues.
  Thanks to Raoul Bhatia for pointing out this problem.
- bugfix: option value for legacy -a option could not be specified,
  resulting in strange operations. Thanks to Marius Tomaschewski
  for the patch.
- bugfix: colon after date should be ignored, but was not. This has
  now been corrected. Required change to the internal ParseTIMESTAMP3164()
  interface.
---------------------------------------------------------------------------
Version 3.18.3 (rgerhards), 2008-08-18
- bugfix: imfile could cause a segfault upon rsyslogd HUP and termination
  Thanks to lperr for an excellent bug report that helped detect this
  problem.
- enhanced ommysql to support custom port to connect to server
  Port can be set via new $ActionOmmysqlServerPort config directive
  Note: this was a very minor change and thus deemed appropriate to be
  done in the stable release.
- bugfix: misspelled config directive, previously was
  $MainMsgQueueWorkeTimeoutrThreadShutdown, is now
  $MainMsgQueueWorkerTimeoutThreadShutdown. Note that the misspelled
  directive is not preserved - if the misspelled directive was used
  (which I consider highly unlikely), the config file must be changed.
  Thanks to lperr for reporting the bug.
- disabled flow control for imuxsock, as it could cause system hangs
  under some circumstances. The devel (3.21.3 and above) will
  re-enable it and provide enhanced configurability to overcome the
  problems if they occur.
---------------------------------------------------------------------------
Version 3.18.2 (rgerhards), 2008-08-08
- merged in IPv6 forwarding address bugfix from v2-stable
---------------------------------------------------------------------------
Version 3.18.1 (rgerhards), 2008-07-21
- bugfix: potential segfault in creating message mutex in non-direct queue
  mode. rsyslogd segfaults on freeeBSD 7.0 (an potentially other platforms)
  if an action queue is running in any other mode than non-direct. The
  same problem can potentially be triggered by some main message queue
  settings. In any case, it will manifest during rsylog's startup. It is
  unlikely to happen after a successful startup (the only window of
  exposure may be a relatively seldom executed action running in queued
  mode). This has been corrected. Thank to HKS for point out the problem.
- bugfix: priority was incorrectly calculated on FreeBSD 7,
  because the LOG_MAKEPRI() C macro has a different meaning there (it
  is just a simple addition of faciltity and severity). I have changed
  this to use own, consistent, code for PRI calculation. [Backport from
  3.19.10]
- bugfix: remove PRI part from kernel message if it is present
  Thanks to Michael Biebl for reporting this bug
- bugfix: mark messages were not correctly written to text log files
  the markmessageinterval was not correctly propagated to all places
  where it was needed. This resulted in rsyslog using the default
  (20 minutes) in some code pathes, what looked to the user like mark
  messages were never written.
- added a new property replacer option "sp-if-no-1st-sp" to cover
  a problem with RFC 3164 based interpreation of tag separation. While
  it is a generic approach, it fixes a format problem introduced in
  3.18.0, where kernel messages no longer had a space after the tag.
  This is done by a modifcation of the default templates.
  Please note that this may affect some messages where there intentionally
  is no space between the tag and the first character of the message
  content. If so, this needs to be worked around via a specific
  template. However, we consider this scenario to be quite remote and,
  even if it exists, it is not expected that it will actually cause
  problems with log parsers (instead, we assume the new default template
  behaviour may fix previous problems with log parsers due to the 
  missing space).
- bugfix: imklog module was not correctly compiled for GNU/kFreeBSD.
  Thanks to Petr Salinger for the patch
- doc bugfix: property replacer options secpath-replace and
  secpath-drop were not documented
- doc bugfix: fixed some typos in rsyslog.conf man page
- fixed typo in source comment  - thanks to Rio Fujita
- some general cleanup (thanks to Michael Biebl)
---------------------------------------------------------------------------
Version 3.18.0 (rgerhards), 2008-07-11
- begun a new v3-stable based on former 3.17.4 beta plus patches to
  previous v3-stable
- bugfix in RainerScript: syntax error was not always detected
---------------------------------------------------------------------------
Version 3.17.5 (rgerhards), 2008-06-27
- added doc: howto set up a reliable connection to remote server via
  queued mode (and plain tcp protocol)
- bugfix: comments after actions were not properly treated. For some
  actions (e.g. forwarding), this could also lead to invalid configuration
---------------------------------------------------------------------------
Version 3.17.4 (rgerhards), 2008-06-16
- changed default for $KlogSymbolLookup to "off". The directive is
  also scheduled for removal in a later version. This was necessary
  because on kernels >= 2.6, the kernel does the symbol lookup itself. The
  imklog lookup logic then breaks the log message and makes it unusable.
---------------------------------------------------------------------------
Version 3.17.3 (rgerhards), 2008-05-28
- bugfix: imklog went into an endless loop if a PRI value was inside
  a kernel log message (unusual case under Linux, frequent under BSD)
---------------------------------------------------------------------------
Version 3.17.2 (rgerhards), 2008-05-04
- this version is the new beta, based on 3.17.1 devel feature set
- merged in imklog bug fix from v3-stable (3.16.1)
---------------------------------------------------------------------------
Version 3.17.1 (rgerhards), 2008-04-15
- removed dependency on MAXHOSTNAMELEN as much as it made sense.
  GNU/Hurd does not define it (because it has no limit), and we have taken
  care for cases where it is undefined now. However, some very few places
  remain where IMHO it currently is not worth fixing the code. If it is
  not defined, we have used a generous value of 1K, which is above IETF
  RFC's on hostname length at all. The memory consumption is no issue, as
  there are only a handful of this buffers allocated *per run* -- that's
  also the main reason why we consider it not worth to be fixed any further.
- enhanced legacy syslog parser to handle slightly malformed messages
  (with a space in front of the timestamp) - at least HP procurve is
  known to do that and I won't outrule that others also do it. The 
  change looks quite unintrusive and so we added it to the parser.
- implemented klogd functionality for BSD
- implemented high precision timestamps for the kernel log. Thanks to
  Michael Biebl for pointing out that the kernel log did not have them.
- provided ability to discard non-kernel messages if they are present
  in the kernel log (seems to happen on BSD)
- implemented $KLogInternalMsgFacility config directive
- implemented $KLogPermitNonKernelFacility config directive
Plus a number of bugfixes that were applied to v3-stable and beta
branches (not mentioned here in detail).
---------------------------------------------------------------------------
Version 3.17.0 (rgerhards), 2008-04-08
- added native ability to send mail messages
- removed no longer needed file relptuil.c/.h
- added $ActionExecOnlyOnceEveryInterval config directive
- bugfix: memory leaks in script engine
- bugfix: zero-length strings were not supported in object
  deserializer
- properties are now case-insensitive everywhere (script, filters,
  templates)
- added the capability to specify a processing (actually dequeue)
  timeframe with queues - so things can be configured to be done
  at off-peak hours
- We have removed the 32 character size limit (from RFC3164) on the
  tag. This had bad effects on existing envrionments, as sysklogd didn't
  obey it either (probably another bug in RFC3164...). We now receive
  the full size, but will modify the outputs so that only 32 characters
  max are used by default. If you need large tags in the output, you need
  to provide custom templates.
- changed command line processing. -v, -M, -c options are now parsed
  and processed before all other options. Inter-option dependencies
  have been relieved. Among others, permits to specify intial module
  load path via -M only (not the environment) which makes it much
  easier to work with non-standard module library locations. Thanks
  to varmojfekoj for suggesting this change. Matches bugzilla bug 55.
- bugfix: some messages were emited without hostname
Plus a number of bugfixes that were applied to v3-stable and beta
branches (not mentioned here in detail).
---------------------------------------------------------------------------
Version 3.16.3 (rgerhards), 2008-07-11
- updated information on rsyslog packages
- bugfix: memory leak in disk-based queue modes
---------------------------------------------------------------------------
Version 3.16.2 (rgerhards), 2008-06-25
- fixed potential segfault due to invalid call to cfsysline
  thanks to varmojfekoj for the patch
- bugfix: some whitespaces where incorrectly not ignored when parsing
  the config file. This is now corrected. Thanks to Michael Biebl for
  pointing out the problem.
---------------------------------------------------------------------------
Version 3.16.1 (rgerhards), 2008-05-02
- fixed a bug in imklog which lead to startup problems (including
  segfault) on some platforms under some circumsances. Thanks to
  Vieri for reporting this bug and helping to troubleshoot it.
---------------------------------------------------------------------------
Version 3.16.0 (rgerhards), 2008-04-24
- new v3-stable (3.16.x) based on beta 3.15.x (RELP support)
- bugfix: omsnmp had a too-small sized buffer for hostname+port. This
  could not lead to a segfault, as snprintf() was used, but could cause
  some trouble with extensively long hostnames.
- applied patch from Tiziano Müller to remove some compiler warnings
- added gssapi overview/howto thanks to Peter Vrabec
- changed some files to grant LGPLv3 extended persmissions on top of GPLv3
  this also is the first sign of something that will evolve into a
  well-defined "rsyslog runtime library"
---------------------------------------------------------------------------
Version 3.15.1 (rgerhards), 2008-04-11
- bugfix: some messages were emited without hostname
- disabled atomic operations for the time being because they introduce some
  cross-platform trouble - need to see how to fix this in the best 
  possible way
- bugfix: zero-length strings were not supported in object
  deserializer
- added librelp check via PKG_CHECK thanks to Michael Biebl's patch
- file relputil.c deleted, is not actually needed
- added more meaningful error messages to rsyslogd (when some errors
  happens during startup)
- bugfix: memory leaks in script engine
- bugfix: $hostname and $fromhost in RainerScript did not work
This release also includes all changes applied to the stable versions
up to today.
---------------------------------------------------------------------------
Version 3.15.0 (rgerhards), 2008-04-01
- major new feature: imrelp/omrelp support reliable delivery of syslog
  messages via the RELP protocol and librelp (http://www.librelp.com).
  Plain tcp syslog, so far the best reliability solution, can lose
  messages when something goes wrong or a peer goes down. With RELP,
  this can no longer happen. See imrelp.html for more details.
- bugfix: rsyslogd was no longer build by default; man pages are 
  only installed if corresponding option is selected. Thanks to
  Michael Biebl for pointing these problems out.
---------------------------------------------------------------------------
Version 3.14.2 (rgerhards), 2008-04-09
- bugfix: segfault with expression-based filters
- bugfix: omsnmp did not deref errmsg object on exit (no bad effects caused)
- some cleanup
- bugfix: imklog did not work well with kernel 2.6+. Thanks to Peter
  Vrabec for patching it based on the development in sysklogd - and thanks
  to the sysklogd project for upgrading klogd to support the new
  functionality
- some cleanup in imklog
- bugfix: potential segfault in imklog when kernel is compiled without
  /proc/kallsyms and the file System.map is missing. Thanks to
  Andrea Morandi for pointing it out and suggesting a fix.
- bugfixes, credits to varmojfekoj:
  * reset errno before printing a warning message
  * misspelled directive name in code processing legacy options
- bugfix: some legacy options not correctly interpreted - thanks to
  varmojfekoj for the patch
- improved detection of modules being loaded more than once
  thanks to varmojfekoj for the patch
---------------------------------------------------------------------------
Version 3.14.1 (rgerhards), 2008-04-04
- bugfix: some messages were emited without hostname
- bugfix: rsyslogd was no longer build by default; man pages are 
  only installed if corresponding option is selected. Thanks to
  Michael Biebl for pointing these problems out.
- bugfix: zero-length strings were not supported in object
  deserializer
- disabled atomic operations for this stable build as it caused
  platform problems
- bugfix: memory leaks in script engine
- bugfix: $hostname and $fromhost in RainerScript did not work
- bugfix: some memory leak when queue is runing in disk mode
- man pages improved thanks to varmofekoj and Peter Vrabec
- We have removed the 32 character size limit (from RFC3164) on the
  tag. This had bad effects on existing envrionments, as sysklogd didn't
  obey it either (probably another bug in RFC3164...). We now receive
  the full size, but will modify the outputs so that only 32 characters
  max are used by default. If you need large tags in the output, you need
  to provide custom templates.
- bugfix: some memory leak when queue is runing in disk mode
---------------------------------------------------------------------------
Version 3.14.0 (rgerhards), 2008-04-02
An interim version was accidently released to the web. It was named 3.14.0.
To avoid confusion, we have not assigned this version number to any
official release. If you happen to use 3.14.0, please update to 3.14.1.
---------------------------------------------------------------------------
Version 3.13.0-dev0 (rgerhards), 2008-03-31
- bugfix: accidently set debug option in 3.12.5 reset to production
  This option prevented dlclose() to be called. It had no real bad effects,
  as the modules were otherwise correctly deinitialized and dlopen()
  supports multiple opens of the same module without any memory footprint.
- removed --enable-mudflap, added --enable-valgrind ./configure setting
- bugfix: tcp receiver could segfault due to uninitialized variable
- docfix: queue doc had a wrong directive name that prevented max worker
  threads to be correctly set
- worked a bit on atomic memory operations to support problem-free
  threading (only at non-intrusive places)
- added a --enable/disable-rsyslogd configure option so that
  source-based packaging systems can build plugins without the need
  to compile rsyslogd
- some cleanup
- test of potential new version number scheme
---------------------------------------------------------------------------
Version 3.12.5 (rgerhards), 2008-03-28
- changed default for "last message repeated n times", which is now
  off by default
- implemented backward compatibility commandline option parsing
- automatically generated compatibility config lines are now also
  logged so that a user can diagnose problems with them
- added compatibility mode for -a, -o and -p options
- compatibility mode processing finished
- changed default file output format to include high-precision timestamps
- added a buid-in template for previous syslogd file format
- added new $ActionFileDefaultTemplate directive
- added support for high-precision timestamps when receiving legacy
  syslog messages
- added new $ActionForwardDefaultTemplate directive
- added new $ActionGSSForwardDefaultTemplate directive
- added build-in templates for easier configuration
- bugfix: fixed small memory leak in tcpclt.c
- bugfix: fixed small memory leak in template regular expressions
- bugfix: regular expressions inside property replacer did not work
  properly
- bugfix: QHOUR and HHOUR properties were wrongly calculated
- bugfix: fixed memory leaks in stream class and imfile
- bugfix: $ModDir did invalid bounds checking, potential overlow in
  dbgprintf() - thanks to varmojfekoj for the patch
- bugfix: -t and -g legacy options max number of sessions had a wrong
  and much too high value
---------------------------------------------------------------------------
Version 3.12.4 (rgerhards), 2008-03-25
- Greatly enhanced rsyslogd's file write performance by disabling
  file syncing capability of output modules by default. This
  feature is usually not required, not useful and an extreme performance
  hit (both to rsyslogd as well as the system at large). Unfortunately,
  most users enable it by default, because it was most intuitive to enable
  it in plain old sysklogd syslog.conf format. There is now the
  $ActionFileEnableSync config setting which must be enabled in order to
  support syncing. By default it is off. So even if the old-format config
  lines request syncing, it is not done unless explicitely enabled. I am
  sure this is a very useful change and not a risk at all. I need to think
  if I undo it under compatibility mode, but currently this does not
  happen (I fear a lot of lazy users will run rsyslogd in compatibility
  mode, again bringing up this performance problem...).
- added flow control options to other input sources
- added $HHOUR and $QHOUR system properties - can be used for half- and
  quarter-hour logfile rotation
- changed queue's discard severities default value to 8 (do not discard)
  to prevent unintentional message loss
- removed a no-longer needed callback from the output module 
  interface. Results in reduced code complexity.
- bugfix/doc: removed no longer supported -h option from man page
- bugfix: imklog leaked several hundered KB on each HUP. Thanks to
  varmojfekoj for the patch
- bugfix: potential segfault on module unload. Thanks to varmojfekoj for
  the patch
- bugfix: fixed some minor memory leaks
- bugfix: fixed some slightly invalid memory accesses
- bugfix: internally generated messages had "FROMHOST" property not set
---------------------------------------------------------------------------
Version 3.12.3 (rgerhards), 2008-03-18
- added advanced flow control for congestion cases (mode depending on message
  source and its capablity to be delayed without bad side effects)
- bugfix: $ModDir should not be reset on $ResetConfig - this can cause a lot
  of confusion and there is no real good reason to do so. Also conflicts with
  the new -M option and environment setting.
- bugfix: TCP and GSSAPI framing mode variable was uninitialized, leading to
  wrong framing (caused, among others, interop problems)
- bugfix: TCP (and GSSAPI) octet-counted frame did not work correctly in all
  situations. If the header was split across two packet reads, it was invalidly
  processed, causing loss or modification of messages.
- bugfix: memory leak in imfile
- bugfix: duplicate public symbol in omfwd and omgssapi could lead to
  segfault. thanks to varmojfekoj for the patch.
- bugfix: rsyslogd aborted on sigup - thanks to varmojfekoj for the patch
- some more internal cleanup ;)
- begun relp modules, but these are not functional yet
- Greatly enhanced rsyslogd's file write performance by disabling
  file syncing capability of output modules by default. This
  feature is usually not required, not useful and an extreme performance
  hit (both to rsyslogd as well as the system at large). Unfortunately,
  most users enable it by default, because it was most intuitive to enable
  it in plain old sysklogd syslog.conf format. There is now a new config
  setting which must be enabled in order to support syncing. By default it
  is off. So even if the old-format config lines request syncing, it is
  not done unless explicitely enabled. I am sure this is a very useful
  change and not a risk at all. I need to think if I undo it under
  compatibility mode, but currently this does not happen (I fear a lot of
  lazy users will run rsyslogd in compatibility mode, again bringing up
  this performance problem...).
---------------------------------------------------------------------------
Version 3.12.2 (rgerhards), 2008-03-13
- added RSYSLOGD_MODDIR environment variable
- added -M rsyslogd option (allows to specify module directory location)
- converted net.c into a loadable library plugin
- bugfix: debug module now survives unload of loadable module when
  printing out function call data
- bugfix: not properly initialized data could cause several segfaults if
  there were errors in the config file - thanks to varmojfekoj for the patch
- bugfix: rsyslogd segfaulted when imfile read an empty line - thanks
  to Johnny Tan for an excellent bug report
- implemented dynamic module unload capability (not visible to end user)
- some more internal cleanup
- bugfix: imgssapi segfaulted under some conditions; this fix is actually
  not just a fix but a change in the object model. Thanks to varmojfekoj
  for providing the bug report, an initial fix and lots of good discussion
  that lead to where we finally ended up.
- improved session recovery when outbound tcp connection breaks, reduces
  probability of message loss at the price of a highly unlikely potential
  (single) message duplication
---------------------------------------------------------------------------
Version 3.12.1 (rgerhards), 2008-03-06
- added library plugins, which can be automatically loaded
- bugfix: actions were not correctly retried; caused message loss
- changed module loader to automatically add ".so" suffix if not
  specified (over time, this shall also ease portability of config
  files)
- improved debugging support; debug runtime options can now be set via
  an environment variable
- bugfix: removed debugging code that I forgot to remove before releasing
  3.12.0 (does not cause harm and happened only during startup)
- added support for the MonitorWare syslog MIB to omsnmp
- internal code improvements (more code converted into classes)
- internal code reworking of the imtcp/imgssapi module
- added capability to ignore client-provided timestamp on unix sockets and
  made this mode the default; this was needed, as some programs (e.g. sshd)
  log with inconsistent timezone information, what messes up the local
  logs (which by default don't even contain time zone information). This
  seems to be consistent with what sysklogd did for the past four years.
  Alternate behaviour may be desirable if gateway-like processes send
  messages via the local log slot - in this case, it can be enabled
  via the $InputUnixListenSocketIgnoreMsgTimestamp and
  $SystemLogSocketIgnoreMsgTimestamp config directives
- added ability to compile on HP UX; verified that imudp worked on HP UX;
  however, we are still in need of people trying out rsyslogd on HP UX,
  so it can not yet be assumed it runs there
- improved session recovery when outbound tcp connection breaks, reduces
  probability of message loss at the price of a highly unlikely potential
  (single) message duplication
---------------------------------------------------------------------------
Version 3.12.0 (rgerhards), 2008-02-28
- added full expression support for filters; filters can now contain
  arbitrary complex boolean, string and arithmetic expressions
---------------------------------------------------------------------------
Version 3.11.6 (rgerhards), 2008-02-27
- bugfix: gssapi libraries were still linked to rsyslog core, what should
  no longer be necessary. Applied fix by Michael Biebl to solve this.
- enabled imgssapi to be loaded side-by-side with imtcp
- added InputGSSServerPermitPlainTCP config directive
- split imgssapi source code somewhat from imtcp
- bugfix: queue cancel cleanup handler could be called with
  invalid pointer if dequeue failed
- bugfix: rsyslogd segfaulted on second SIGHUP
  tracker: http://bugzilla.adiscon.com/show_bug.cgi?id=38
- improved stability of queue engine
- bugfix: queue disk file were not properly persisted when 
  immediately after closing an output file rsyslog was stopped
  or huped (the new output file open must NOT have happend at
  that point) - this lead to a sparse and invalid queue file
  which could cause several problems to the engine (unpredictable
  results). This situation should have happened only in very
  rare cases. tracker: http://bugzilla.adiscon.com/show_bug.cgi?id=40
- bugfix: during queue shutdown, an assert invalidly triggered when
  the primary queue's DA worker was terminated while the DA queue's
  regular worker was still executing. This could result in a segfault
  during shutdown.
  tracker: http://bugzilla.adiscon.com/show_bug.cgi?id=41
- bugfix: queue properties sizeOnDisk, bytesRead were persisted to 
  disk with wrong data type (long instead of int64) - could cause
  problems on 32 bit machines
- bugfix: queue aborted when it was shut down, DA-enabled, DA mode
  was just initiated but not fully initialized (a race condition)
- bugfix: imfile could abort under extreme stress conditions
  (when it was terminated before it could open all of its
  to be monitored files)
- applied patch from varmojfekoj to fix an issue with compatibility 
  mode and default module directories (many thanks!):
  I've also noticed a bug in the compatibility code; the problem is that 
  options are parsed before configuration file so options which need a 
  module to be loaded will currently ignore any $moddir directive. This 
  can be fixed by moving legacyOptsHook() after config file parsing. 
  (see the attached patch) This goes against the logical order of 
  processing, but the legacy options are only few and it doesn't seem to 
  be a problem.
- bugfix: object property deserializer did not handle negative numbers
---------------------------------------------------------------------------
Version 3.11.5 (rgerhards), 2008-02-25
- new imgssapi module, changed imtcp module - this enables to load/package
  GSSAPI support separately - thanks to varmojfekoj for the patch
- compatibility mode (the -c option series) is now at least partly
  completed - thanks to varmojfekoj for the patch
- documentation for imgssapi and imtcp added
- duplicate $ModLoad's for the same module are now detected and
  rejected -- thanks to varmojfekoj for the patch
---------------------------------------------------------------------------
Version 3.11.4 (rgerhards), 2008-02-21
- bugfix: debug.html was missing from release tarball - thanks to Michael
  Biebl for bringing this to my attention
- some internal cleanup on the stringbuf object calling interface
- general code cleanup and further modularization
- $MainMessageQueueDiscardSeverity can now also handle textual severities
  (previously only integers)
- bugfix: message object was not properly synchronized when the 
  main queue had a single thread and non-direct action queues were used
- some documentation improvements
---------------------------------------------------------------------------
Version 3.11.3 (rgerhards), 2008-02-18
- fixed a bug in imklog which lead to duplicate message content in
  kernel logs
- added support for better plugin handling in libdbi (we contributed
  a patch to do that, we just now need to wait for the next libdbi
  version)
- bugfix: fixed abort when invalid template was provided to an action
  bug http://bugzilla.adiscon.com/show_bug.cgi?id=4
- re-instantiated SIGUSR1 function; added SIGUSR2 to generate debug
  status output
- added some documentation on runtime-debug settings
- slightly improved man pages for novice users
---------------------------------------------------------------------------
Version 3.11.2 (rgerhards), 2008-02-15
- added the capability to monitor text files and process their content
  as syslog messages (including forwarding)
- added support for libdbi, a database abstraction layer. rsyslog now
  also supports the following databases via dbi drivers:
  * Firebird/Interbase
  * FreeTDS (access to MS SQL Server and Sybase)
  * SQLite/SQLite3
  * Ingres (experimental)
  * mSQL (experimental)
  * Oracle (experimental)
  Additional drivers may be provided by the libdbi-drivers project, which
  can be used by rsyslog as soon as they become available.
- removed some left-over unnecessary dbgprintf's (cluttered screen,
  cosmetic)
- doc bugfix: html documentation for omsnmp was missing
---------------------------------------------------------------------------
Version 3.11.1 (rgerhards), 2008-02-12
- SNMP trap sender added thanks to Andre Lorbach (omsnmp)
- added input-plugin interface specification in form of a (copy) template
  input module
- applied documentation fix by Michael Biebl -- many thanks!
- bugfix: immark did not have MARK flags set...
- added x-info field to rsyslogd startup/shutdown message. Hopefully
  points users to right location for further info (many don't even know
  they run rsyslog ;))
- bugfix: trailing ":" of tag was lost while parsing legacy syslog messages
  without timestamp - thanks to Anders Blomdell for providing a patch!
- fixed a bug in stringbuf.c related to STRINGBUF_TRIM_ALLOCSIZE, which
  wasn't supposed to be used with rsyslog. Put a warning message up that
  tells this feature is not tested and probably not worth the effort.
  Thanks to Anders Blomdell fro bringing this to our attention
- somewhat improved performance of string buffers
- fixed bug that caused invalid treatment of tabs (HT) in rsyslog.conf
- bugfix: setting for $EscapeCopntrolCharactersOnReceive was not 
  properly initialized
- clarified usage of space-cc property replacer option
- improved abort diagnostic handler
- some initial effort for malloc/free runtime debugging support
- bugfix: using dynafile actions caused rsyslogd abort
- fixed minor man errors thanks to Michael Biebl
---------------------------------------------------------------------------
Version 3.11.0 (rgerhards), 2008-01-31
- implemented queued actions
- implemented simple rate limiting for actions
- implemented deliberate discarding of lower priority messages over higher
  priority ones when a queue runs out of space
- implemented disk quotas for disk queues
- implemented the $ActionResumeRetryCount config directive
- added $ActionQueueFilename config directive
- added $ActionQueueSize config directive
- added $ActionQueueHighWaterMark config directive
- added $ActionQueueLowWaterMark config directive
- added $ActionQueueDiscardMark config directive
- added $ActionQueueDiscardSeverity config directive
- added $ActionQueueCheckpointInterval config directive
- added $ActionQueueType config directive
- added $ActionQueueWorkerThreads config directive
- added $ActionQueueTimeoutshutdown config directive
- added $ActionQueueTimeoutActionCompletion config directive
- added $ActionQueueTimeoutenQueue config directive
- added $ActionQueueTimeoutworkerThreadShutdown config directive
- added $ActionQueueWorkerThreadMinimumMessages config directive
- added $ActionQueueMaxFileSize config directive
- added $ActionQueueSaveonShutdown config directive
- addded $ActionQueueDequeueSlowdown config directive
- addded $MainMsgQueueDequeueSlowdown config directive
- bugfix: added forgotten docs to package
- improved debugging support
- fixed a bug that caused $MainMsgQueueCheckpointInterval to work incorrectly
- when a long-running action needs to be cancelled on shutdown, the message
  that was processed by it is now preserved. This finishes support for
  guaranteed delivery of messages (if the output supports it, of course)
- fixed bug in output module interface, see
  http://sourceforge.net/tracker/index.php?func=detail&aid=1881008&group_id=123448&atid=696552
- changed the ommysql output plugin so that the (lengthy) connection
  initialization now takes place in message processing. This works much
  better with the new queued action mode (fast startup)
- fixed a bug that caused a potential hang in file and fwd output module
  varmojfekoj provided the patch - many thanks!
- bugfixed stream class offset handling on 32bit platforms
---------------------------------------------------------------------------
Version 3.10.3 (rgerhards), 2008-01-28
- fixed a bug with standard template definitions (not a big deal) - thanks
  to varmojfekoj for spotting it
- run-time instrumentation added
- implemented disk-assisted queue mode, which enables on-demand disk
  spooling if the queue's in-memory queue is exhausted
- implemented a dynamic worker thread pool for processing incoming
  messages; workers are started and shut down as need arises
- implemented a run-time instrumentation debug package
- implemented the $MainMsgQueueSaveOnShutdown config directive
- implemented the $MainMsgQueueWorkerThreadMinimumMessages config directive
- implemented the $MainMsgQueueTimeoutWorkerThreadShutdown config directive
---------------------------------------------------------------------------
Version 3.10.2 (rgerhards), 2008-01-14
- added the ability to keep stop rsyslogd without the need to drain
  the main message queue. In disk queue mode, rsyslog continues to
  run from the point where it stopped. In case of a system failure, it
  continues to process messages from the last checkpoint.
- fixed a bug that caused a segfault on startup when no $WorkDir directive
  was specified in rsyslog.conf
- provided more fine-grain control over shutdown timeouts and added a
  way to specify the enqueue timeout when the main message queue is full
- implemented $MainMsgQueueCheckpointInterval config directive
- implemented $MainMsgQueueTimeoutActionCompletion config directive
- implemented $MainMsgQueueTimeoutEnqueue config directive
- implemented $MainMsgQueueTimeoutShutdown config directive
---------------------------------------------------------------------------
Version 3.10.1 (rgerhards), 2008-01-10
- implemented the "disk" queue mode. However, it currently is of very
  limited use, because it does not support persistence over rsyslogd
  runs. So when rsyslogd is stopped, the queue is drained just as with
  the in-memory queue modes. Persistent queues will be a feature of
  the next release.
- performance-optimized string class, should bring an overall improvement
- fixed a memory leak in imudp -- thanks to varmojfekoj for the patch
- fixed a race condition that could lead to a rsyslogd hang when during
  HUP or termination
- done some doc updates
- added $WorkDirectory config directive
- added $MainMsgQueueFileName config directive
- added $MainMsgQueueMaxFileSize config directive
---------------------------------------------------------------------------
Version 3.10.0 (rgerhards), 2008-01-07
- implemented input module interface and initial input modules
- enhanced threading for input modules (each on its own thread now)
- ability to bind UDP listeners to specific local interfaces/ports and
  ability to run multiple of them concurrently
- added ability to specify listen IP address for UDP syslog server
- license changed to GPLv3
- mark messages are now provided by loadble module immark
- rklogd is no longer provided. Its functionality has now been taken over
  by imklog, a loadable input module. This offers a much better integration
  into rsyslogd and makes sure that the kernel logger process is brought
  up and down at the appropriate times
- enhanced $IncludeConfig directive to support wildcard characters
  (thanks to Michael Biebl)
- all inputs are now implemented as loadable plugins
- enhanced threading model: each input module now runs on its own thread
- enhanced message queue which now supports different queueing methods
  (among others, this can be used for performance fine-tuning)
- added a large number of new configuration directives for the new
  input modules
- enhanced multi-threading utilizing a worker thread pool for the
  main message queue
- compilation without pthreads is no longer supported
- much cleaner code due to new objects and removal of single-threading
  mode
---------------------------------------------------------------------------
Version 2.0.8 V2-STABLE (rgerhards), 2008-??-??
- bugfix: ompgsql did not detect problems in sql command execution
  this could cause loss of messages. The handling was correct if the
  connection broke, but not if there was a problem with statement
  execution. The most probable case for such a case would be invalid
  sql inside the template, and this is now much easier to diagnose.
- doc bugfix: default for $DirCreateMode incorrectly stated
---------------------------------------------------------------------------
Version 2.0.7 V2-STABLE (rgerhards), 2008-04-14
- bugfix: the default for $DirCreateMode was 0644, and as such wrong.
  It has now been changed to 0700. For some background, please see
  http://lists.adiscon.net/pipermail/rsyslog/2009-April/001986.html
- bugfix: "$CreateDirs off" also disabled file creation
  Thanks to William Tisater for analyzing this bug and providing a patch.
  The actual code change is heavily based on William's patch.
- bugfix: memory leak in ompgsql
  Thanks to Ken for providing the patch
- bugfix: potential memory leak in msg.c
  This one did not surface yet and the issue was actually found due to
  a problem in v4 - but better fix it here, too
---------------------------------------------------------------------------
Version 2.0.6 V2-STABLE (rgerhards), 2008-08-07
- bugfix: memory leaks in rsyslogd, primarily in singlethread mode
  Thanks to Frederico Nunez for providing the fix
- bugfix: copy&paste error lead to dangling if - this caused a very minor
  issue with re-formatting a RFC3164 date when the message was invalidly
  formatted and had a colon immediately after the date. This was in the
  code for some years (even v1 had it) and I think it never had any
  effect at all in practice. Though, it should be fixed - but definitely
  nothing to worry about.
---------------------------------------------------------------------------
Version 2.0.6 V2-STABLE (rgerhards), 2008-08-07
- bugfix: IPv6 addresses could not be specified in forwarding actions
  New syntax @[addr]:port introduced to enable that. Root problem was IPv6
  addresses contain colons. (backport from 3.21.3)
---------------------------------------------------------------------------
Version 2.0.5 STABLE (rgerhards), 2008-05-15
- bugfix: regular expressions inside property replacer did not work
  properly
- adapted to liblogging 0.7.1+
---------------------------------------------------------------------------
Version 2.0.4 STABLE (rgerhards), 2008-03-27
- bugfix: internally generated messages had "FROMHOST" property not set
- bugfix: continue parsing if tag is oversize (discard oversize part) - thanks
  to mclaughlin77@gmail.com for the patch
- added $HHOUR and $QHOUR system properties - can be used for half- and
  quarter-hour logfile rotation
---------------------------------------------------------------------------
Version 2.0.3 STABLE (rgerhards), 2008-03-12
- bugfix: setting for $EscapeCopntrolCharactersOnReceive was not 
  properly initialized
- bugfix: resolved potential segfault condition on HUP (extremely
  unlikely to happen in practice), for details see tracker:
  http://bugzilla.adiscon.com/show_bug.cgi?id=38
- improved the man pages a bit - thanks to Michael Biebl for the patch
- bugfix: not properly initialized data could cause several segfaults if
  there were errors in the config file - thanks to varmojfekoj for the patch
---------------------------------------------------------------------------
Version 2.0.2 STABLE (rgerhards), 2008-02-12
- fixed a bug that could cause invalid string handling via strerror_r
  varmojfekoj provided the patch - many thanks!
- added x-info field to rsyslogd startup/shutdown message. Hopefully
  points users to right location for further info (many don't even know
  they run rsyslog ;))
- bugfix: suspended actions were not always properly resumed
  varmojfekoj provided the patch - many thanks!
- bugfix: errno could be changed during mark processing, leading to
  invalid error messages when processing inputs. Thank to varmojfekoj for
  pointing out this problem.
- bugfix: trailing ":" of tag was lost while parsing legacy syslog messages
  without timestamp - thanks to Anders Blomdell for providing a patch!
- bugfix (doc): misspelled config directive, invalid signal info
- applied some doc fixes from Michel Biebl and cleaned up some no longer
  needed files suggested by him
- cleaned up stringbuf.c to fix an annoyance reported by Anders Blomdell
- fixed bug that caused invalid treatment of tabs (HT) in rsyslog.conf
---------------------------------------------------------------------------
Version 2.0.1 STABLE (rgerhards), 2008-01-24
- fixed a bug in integer conversion - but this function was never called,
  so it is not really a useful bug fix ;)
- fixed a bug with standard template definitions (not a big deal) - thanks
  to varmojfekoj for spotting it
- fixed a bug that caused a potential hang in file and fwd output module
  varmojfekoj provided the patch - many thanks!
---------------------------------------------------------------------------
Version 2.0.0 STABLE (rgerhards), 2008-01-02
- re-release of 1.21.2 as STABLE with no modifications except some
  doc updates
---------------------------------------------------------------------------
Version 1.21.2 (rgerhards), 2007-12-28
- created a gss-api output module. This keeps GSS-API code and
  TCP/UDP code separated. It is also important for forward-
  compatibility with v3. Please note that this change breaks compatibility
  with config files created for 1.21.0 and 1.21.1 - this was considered
  acceptable.
- fixed an error in forwarding retry code (could lead to message corruption
  but surfaced very seldom)
- increased portability for older platforms (AI_NUMERICSERV moved)
- removed socket leak in omfwd.c
- cross-platform patch for GSS-API compile problem on some platforms
  thanks to darix for the patch!
---------------------------------------------------------------------------
Version 1.21.1 (rgerhards), 2007-12-23
- small doc fix for $IncludeConfig
- fixed a bug in llDestroy()
- bugfix: fixing memory leak when message queue is full and during
  parsing. Thanks to varmojfekoj for the patch.
- bugfix: when compiled without network support, unix sockets were
  not properply closed
- bugfix: memory leak in cfsysline.c/doGetWord() fixed
---------------------------------------------------------------------------
Version 1.21.0 (rgerhards), 2007-12-19
- GSS-API support for syslog/TCP connections was added. Thanks to
  varmojfekoj for providing the patch with this functionality
- code cleanup
- enhanced $IncludeConfig directive to support wildcard filenames
- changed some multithreading synchronization
---------------------------------------------------------------------------
Version 1.20.1 (rgerhards), 2007-12-12
- corrected a debug setting that survived release. Caused TCP connections
  to be retried unnecessarily often.
- When a hostname ACL was provided and DNS resolution for that name failed,
  ACL processing was stopped at that point. Thanks to mildew for the patch.
  Fedora Bugzilla: http://bugzilla.redhat.com/show_bug.cgi?id=395911
- fixed a potential race condition, see link for details:
  http://rgerhards.blogspot.com/2007/12/rsyslog-race-condition.html
  Note that the probability of problems from this bug was very remote
- fixed a memory leak that happend when PostgreSQL date formats were
  used
---------------------------------------------------------------------------
Version 1.20.0 (rgerhards), 2007-12-07
- an output module for postgres databases has been added. Thanks to
  sur5r for contributing this code
- unloading dynamic modules has been cleaned up, we now have a
  real implementation and not just a dummy "good enough for the time
  being".
- enhanced platform independence - thanks to Bartosz Kuzma and Michael
  Biebl for their very useful contributions
- some general code cleanup (including warnings on 64 platforms, only)
---------------------------------------------------------------------------
Version 1.19.12 (rgerhards), 2007-12-03
- cleaned up the build system (thanks to Michael Biebl for the patch)
- fixed a bug where ommysql was still not compiled with -pthread option
---------------------------------------------------------------------------
Version 1.19.11 (rgerhards), 2007-11-29
- applied -pthread option to build when building for multi-threading mode
  hopefully solves an issue with segfaulting
---------------------------------------------------------------------------
Version 1.19.10 (rgerhards), 2007-10-19
- introdcued the new ":modulename:" syntax for calling module actions
  in selector lines; modified ommysql to support it. This is primarily
  an aid for further modules and a prequisite to actually allow third
  party modules to be created.
- minor fix in slackware startup script, "-r 0" is now "-r0"
- updated rsyslogd doc set man page; now in html format
- undid creation of a separate thread for the main loop -- this did not
  turn out to be needed or useful, so reduce complexity once again.
- added doc fixes provided by Michael Biebl - thanks
---------------------------------------------------------------------------
Version 1.19.9 (rgerhards), 2007-10-12
- now packaging system which again contains all components in a single
  tarball
- modularized main() a bit more, resulting in less complex code
- experimentally added an additional thread - will see if that affects
  the segfault bug we experience on some platforms. Note that this change
  is scheduled to be removed again later.
---------------------------------------------------------------------------
Version 1.19.8 (rgerhards), 2007-09-27
- improved repeated message processing
- applied patch provided by varmojfekoj to support building ommysql
  in its own way (now also resides in a plugin subdirectory);
  ommysql is now a separate package
- fixed a bug in cvthname() that lead to message loss if part
  of the source hostname would have been dropped
- created some support for distributing ommysql together with the
  main rsyslog package. I need to re-think it in the future, but
  for the time being the current mode is best. I now simply include
  one additional tarball for ommysql inside the main distribution.
  I look forward to user feedback on how this should be done best. In the
  long term, a separate project should be spawend for ommysql, but I'd
  like to do that only after the plugin interface is fully stable (what
  it is not yet).
---------------------------------------------------------------------------
Version 1.19.7 (rgerhards), 2007-09-25
- added code to handle situations where senders send us messages ending with
  a NUL character. It is now simply removed. This also caused trailing LF
  reduction to fail, when it was followed by such a NUL. This is now also
  handled.
- replaced some non-thread-safe function calls by their thread-safe
  counterparts
- fixed a minor memory leak that occured when the %APPNAME% property was
  used (I think nobody used that in practice)
- fixed a bug that caused signal handlers in cvthname() not to be restored when
  a malicious pointer record was detected and processing of the message been
  stopped for that reason (this should be really rare and can not be related
  to the segfault bug we are hunting).
- fixed a bug in cvthname that lead to passing a wrong parameter - in
  practice, this had no impact.
- general code cleanup (e.g. compiler warnings, comments)
---------------------------------------------------------------------------
Version 1.19.6 (rgerhards), 2007-09-11
- applied patch by varmojfekoj to change signal handling to the new
  sigaction API set (replacing the depreciated signal() calls and its
  friends.
- fixed a bug that in --enable-debug mode caused an assertion when the
  discard action was used
- cleaned up compiler warnings
- applied patch by varmojfekoj to FIX a bug that could cause 
  segfaults if empty properties were processed using modifying
  options (e.g. space-cc, drop-cc)
- fixed man bug: rsyslogd supports -l option
---------------------------------------------------------------------------
Version 1.19.5 (rgerhards), 2007-09-07
- changed part of the CStr interface so that better error tracking
  is provided and the calling sequence is more intuitive (there were
  invalid calls based on a too-weired interface)
- (hopefully) fixed some remaining bugs rooted in wrong use of 
  the CStr class. These could lead to program abort.
- applied patch by varmojfekoj two fix two potential segfault situations
- added $ModDir config directive
- modified $ModLoad so that an absolute path may be specified as
  module name (e.g. /rsyslog/ommysql.so)
---------------------------------------------------------------------------
Version 1.19.4 (rgerhards/varmojfekoj), 2007-09-04
- fixed a number of small memory leaks - thanks varmojfekoj for patching
- fixed an issue with CString class that could lead to rsyslog abort
  in tplToString() - thanks varmojfekoj for patching
- added a man-version of the config file documenation - thanks to Michel
  Samia for providing the man file
- fixed bug: a template like this causes an infinite loop:
  $template opts,"%programname:::a,b%"
  thanks varmojfekoj for the patch
- fixed bug: case changing options crash freeing the string pointer
  because they modify it: $template opts2,"%programname::1:lowercase%"
  thanks varmojfekoj for the patch
---------------------------------------------------------------------------
Version 1.19.3 (mmeckelein/varmojfekoj), 2007-08-31
- small mem leak fixed (after calling parseSelectorAct) - Thx varmojkekoj
- documentation section "Regular File" und "Blocks" updated
- solved an issue with dynamic file generation - Once again many thanks
  to varmojfekoj
- the negative selector for program name filter (Blocks) does not work as
  expected - Thanks varmojfekoj for patching
- added forwarding information to sysklogd (requires special template)
  to config doc
---------------------------------------------------------------------------
Version 1.19.2 (mmeckelein/varmojfekoj), 2007-08-28
- a specifically formed message caused a segfault - Many thanks varmojfekoj
  for providing a patch
- a typo and a weird condition are fixed in msg.c - Thanks again
  varmojfekoj 
- on file creation the file was always owned by root:root. This is fixed
  now - Thanks ypsa for solving this issue
---------------------------------------------------------------------------
Version 1.19.1 (mmeckelein), 2007-08-22
- a bug that caused a high load when a TCP/UDP connection was closed is 
  fixed now - Thanks mildew for solving this issue
- fixed a bug which caused a segfault on reinit - Thx varmojfekoj for the
  patch
- changed the hardcoded module path "/lib/rsyslog" to $(pkglibdir) in order
  to avoid trouble e.g. on 64 bit platforms (/lib64) - many thanks Peter
  Vrabec and darix, both provided a patch for solving this issue
- enhanced the unloading of modules - thanks again varmojfekoj
- applied a patch from varmojfekoj which fixes various little things in
  MySQL output module
---------------------------------------------------------------------------
Version 1.19.0 (varmojfekoj/rgerhards), 2007-08-16
- integrated patch from varmojfekoj to make the mysql module a loadable one
  many thanks for the patch, MUCH appreciated
---------------------------------------------------------------------------
Version 1.18.2 (rgerhards), 2007-08-13
- fixed a bug in outchannel code that caused templates to be incorrectly
  parsed
- fixed a bug in ommysql that caused a wrong ";template" missing message
- added some code for unloading modules; not yet fully complete (and we do
  not yet have loadable modules, so this is no problem)
- removed debian subdirectory by request of a debian packager (this is a special
  subdir for debian and there is also no point in maintaining it when there
  is a debian package available - so I gladly did this) in some cases
- improved overall doc quality (some pages were quite old) and linked to
  more of the online resources.
- improved /contrib/delete_mysql script by adding a host option and some
  other minor modifications
---------------------------------------------------------------------------
Version 1.18.1 (rgerhards), 2007-08-08
- applied a patch from varmojfekoj which solved a potential segfault
  of rsyslogd on HUP
- applied patch from Michel Samia to fix compilation when the pthreads
  feature is disabled
- some code cleanup (moved action object to its own file set)
- add config directive $MainMsgQueueSize, which now allows to configure the
  queue size dynamically
- all compile-time settings are now shown in rsyslogd -v, not just the
  active ones
- enhanced performance a little bit more
- added config file directive $ActionResumeInterval
- fixed a bug that prevented compilation under debian sid
- added a contrib directory for user-contributed useful things
---------------------------------------------------------------------------
Version 1.18.0 (rgerhards), 2007-08-03
- rsyslog now supports fallback actions when an action did not work. This
  is a great feature e.g. for backup database servers or backup syslog
  servers
- modified rklogd to only change the console log level if -c is specified
- added feature to use multiple actions inside a single selector
- implemented $ActionExecOnlyWhenPreviousIsSuspended config directive
- error messages during startup are now spit out to the configured log
  destinations
---------------------------------------------------------------------------
Version 1.17.6 (rgerhards), 2007-08-01
- continued to work on output module modularization - basic stage of
  this work is now FINISHED
- fixed bug in OMSRcreate() - always returned SR_RET_OK
- fixed a bug that caused ommysql to always complain about missing
  templates
- fixed a mem leak in OMSRdestruct - freeing the object itself was
  forgotten - thanks to varmojfekoj for the patch
- fixed a memory leak in syslogd/init() that happend when the config
  file could not be read - thanks to varmojfekoj for the patch
- fixed insufficient memory allocation in addAction() and its helpers.
  The initial fix and idea was developed by mildew, I fine-tuned
  it a bit. Thanks a lot for the fix, I'd probably had pulled out my
  hair to find the bug...
- added output of config file line number when a parsing error occured
- fixed bug in objomsr.c that caused program to abort in debug mode with
  an invalid assertion (in some cases)
- fixed a typo that caused the default template for MySQL to be wrong.
  thanks to mildew for catching this.
- added configuration file command $DebugPrintModuleList and
  $DebugPrintCfSysLineHandlerList
- fixed an invalid value for the MARK timer - unfortunately, there was
  a testing aid left in place. This resulted in quite frequent MARK messages
- added $IncludeConfig config directive
- applied a patch from mildew to prevent rsyslogd from freezing under heavy
  load. This could happen when the queue was full. Now, we drop messages
  but rsyslogd remains active.
---------------------------------------------------------------------------
Version 1.17.5 (rgerhards), 2007-07-30
- continued to work on output module modularization
- fixed a missing file bug - thanks to Andrea Montanari for reporting
  this problem
- fixed a problem with shutting down the worker thread and freeing the
  selector_t list - this caused messages to be lost, because the
  message queue was not properly drained before the selectors got
  destroyed.
---------------------------------------------------------------------------
Version 1.17.4 (rgerhards), 2007-07-27
- continued to work on output module modularization
- fixed a situation where rsyslogd could create zombie processes
  thanks to mildew for the patch
- applied patch from Michel Samia to fix compilation when NOT
  compiled for pthreads
---------------------------------------------------------------------------
Version 1.17.3 (rgerhards), 2007-07-25
- continued working on output module modularization
- fixed a bug that caused rsyslogd to segfault on exit (and
  probably also on HUP), when there was an unsent message in a selector
  that required forwarding and the dns lookup failed for that selector
  (yes, it was pretty unlikely to happen;))
  thanks to varmojfekoj <varmojfekoj@gmail.com> for the patch
- fixed a memory leak in config file parsing and die()
  thanks to varmojfekoj <varmojfekoj@gmail.com> for the patch
- rsyslogd now checks on startup if it is capable to performa any work
  at all. If it cant, it complains and terminates
  thanks to Michel Samia for providing the patch!
- fixed a small memory leak when HUPing syslogd. The allowed sender
  list now gets freed. thanks to mildew for the patch.
- changed the way error messages in early startup are logged. They
  now do no longer use the syslogd code directly but are rather
  send to stderr.
---------------------------------------------------------------------------
Version 1.17.2 (rgerhards), 2007-07-23
- made the port part of the -r option optional. Needed for backward
  compatibility with sysklogd
- replaced system() calls with something more reasonable. Please note that
  this might break compatibility with some existing configuration files.
  We accept this in favour of the gained security.
- removed a memory leak that could occur if timegenerated was used in
  RFC 3164 format in templates
- did some preparation in msg.c for advanced multithreading - placed the
  hooks, but not yet any active code
- worked further on modularization
- added $ModLoad MySQL (dummy) config directive
- added DropTrailingLFOnReception config directive
---------------------------------------------------------------------------
Version 1.17.1 (rgerhards), 2007-07-20
- fixed a bug that caused make install to install rsyslogd and rklogd under
  the wrong names
- fixed bug that caused $AllowedSenders to handle IPv6 scopes incorrectly;
  also fixed but that could grabble $AllowedSender wildcards. Thanks to
  mildew@gmail.com for the patch
- minor code cleanup - thanks to Peter Vrabec for the patch
- fixed minimal memory leak on HUP (caused by templates)
  thanks to varmojfekoj <varmojfekoj@gmail.com> for the patch
- fixed another memory leak on HUPing and on exiting rsyslogd
  again thanks to varmojfekoj <varmojfekoj@gmail.com> for the patch
- code cleanup (removed compiler warnings)
- fixed portability bug in configure.ac - thanks to Bartosz Kuźma for patch
- moved msg object into its own file set
- added the capability to continue trying to write log files when the
  file system is full. Functionality based on patch by Martin Schulze
  to sysklogd package.
---------------------------------------------------------------------------
Version 1.17.0 (RGer), 2007-07-17
- added $RepeatedLineReduction config parameter
- added $EscapeControlCharactersOnReceive config parameter
- added $ControlCharacterEscapePrefix config parameter
- added $DirCreateMode config parameter
- added $CreateDirs config parameter
- added $DebugPrintTemplateList config parameter
- added $ResetConfigVariables config parameter
- added $FileOwner config parameter
- added $FileGroup config parameter
- added $DirOwner config parameter
- added $DirGroup config parameter
- added $FailOnChownFailure config parameter
- added regular expression support to the filter engine
  thanks to Michel Samia for providing the patch!
- enhanced $AllowedSender functionality. Credits to mildew@gmail.com for
  the patch doing that
  - added IPv6 support
  - allowed DNS hostnames
  - allowed DNS wildcard names
- added new option $DropMsgsWithMaliciousDnsPTRRecords
- added autoconf so that rfc3195d, rsyslogd and klogd are stored to /sbin
- added capability to auto-create directories with dynaFiles
---------------------------------------------------------------------------
Version 1.16.0 (RGer/Peter Vrabec), 2007-07-13 - The Friday, 13th Release ;)
- build system switched to autotools
- removed SYSV preprocessor macro use, replaced with autotools equivalents
- fixed a bug that caused rsyslogd to segfault when TCP listening was
  disabled and it terminated
- added new properties "syslogfacility-text" and "syslogseverity-text"
  thanks to varmojfekoj <varmojfekoj@gmail.com> for the patch
- added the -x option to disable hostname dns reslution
  thanks to varmojfekoj <varmojfekoj@gmail.com> for the patch
- begun to better modularize syslogd.c - this is an ongoing project; moved
  type definitions to a separate file
- removed some now-unused fields from struct filed
- move file size limit fields in struct field to the "right spot" (the file
  writing part of the union - f_un.f_file)
- subdirectories linux and solaris are no longer part of the distribution
  package. This is not because we cease support for them, but there are no
  longer any files in them after the move to autotools
---------------------------------------------------------------------------
Version 1.15.1 (RGer), 2007-07-10
- fixed a bug that caused a dynaFile selector to stall when there was
  an open error with one file 
- improved template processing for dynaFiles; templates are now only
  looked up during initialization - speeds up processing
- optimized memory layout in struct filed when compiled with MySQL
  support
- fixed a bug that caused compilation without SYSLOG_INET to fail
- re-enabled the "last message repeated n times" feature. This
  feature was not taken care of while rsyslogd evolved from sysklogd
  and it was more or less defunct. Now it is fully functional again.
- added system properties: $NOW, $YEAR, $MONTH, $DAY, $HOUR, $MINUTE
- fixed a bug in iovAsString() that caused a memory leak under stress
  conditions (most probably memory shortage). This was unlikely to
  ever happen, but it doesn't hurt doing it right
- cosmetic: defined type "uchar", change all unsigned chars to uchar
---------------------------------------------------------------------------
Version 1.15.0 (RGer), 2007-07-05
- added ability to dynamically generate file names based on templates
  and thus properties. This was a much-requested feature. It makes
  life easy when it e.g. comes to splitting files based on the sender
  address.
- added $umask and $FileCreateMode config file directives
- applied a patch from Bartosz Kuzma to compile cleanly under NetBSD
- checks for extra (unexpected) characters in system config file lines
  have been added
- added IPv6 documentation - was accidently missing from CVS
- begun to change char to unsigned char
---------------------------------------------------------------------------
Version 1.14.2 (RGer), 2007-07-03
** this release fixes all known nits with IPv6 **
- restored capability to do /etc/service lookup for "syslog"
  service when -r 0 was given
- documented IPv6 handling of syslog messages
- integrate patch from Bartosz Kuźma to make rsyslog compile under
  Solaris again (the patch replaced a strndup() call, which is not
  available under Solaris
- improved debug logging when waiting on select
- updated rsyslogd man page with new options (-46A)
---------------------------------------------------------------------------
Version 1.14.1 (RGer/Peter Vrabec), 2007-06-29
- added Peter Vrabec's patch for IPv6 TCP
- prefixed all messages send to stderr in rsyslogd with "rsyslogd: "
---------------------------------------------------------------------------
Version 1.14.0 (RGer/Peter Vrabec), 2007-06-28
- Peter Vrabec provided IPv6 for rsyslog, so we are now IPv6 enabled
  IPv6 Support is currently for UDP only, TCP is to come soon.
  AllowedSender configuration does not yet work for IPv6.
- fixed code in iovCreate() that broke C's strict aliasing rules 
- fixed some char/unsigned char differences that forced the compiler
  to spit out warning messages
- updated the Red Hat init script to fix a known issue (thanks to
  Peter Vrabec)
---------------------------------------------------------------------------
Version 1.13.5 (RGer), 2007-06-22
- made the TCP session limit configurable via command line switch
  now -t <port>,<max sessions>
- added man page for rklogd(8) (basically a copy from klogd, but now
  there is one...)
- fixed a bug that caused internal messages (e.g. rsyslogd startup) to
  appear without a tag.
- removed a minor memory leak that occurred when TAG processing requalified
  a HOSTNAME to be a TAG (and a TAG already was set).
- removed potential small memory leaks in MsgSet***() functions. There
  would be a leak if a property was re-set, something that happened
  extremely seldom.
---------------------------------------------------------------------------
Version 1.13.4 (RGer), 2007-06-18
- added a new property "PRI-text", which holds the PRI field in
  textual form (e.g. "syslog.info")
- added alias "syslogseverity" for "syslogpriority", which is a
  misleading property name that needs to stay for historical
  reasons (and backward-compatility)
- added doc on how to record PRI value in log file
- enhanced signal handling in klogd, including removal of an unsafe
  call to the logging system during signal handling
---------------------------------------------------------------------------
Version 1.13.3 (RGer), 2007-06-15
- create a version of syslog.c from scratch. This is now
  - highly optimized for rsyslog
  - removes an incompatible license problem as the original
    version had a BSD license with advertising clause
  - fixed in the regard that rklogd will continue to work when
    rsysogd has been restarted (the original version, as well
    as sysklogd, will remain silent then)
  - solved an issue with an extra NUL char at message end that the
    original version had
- applied some changes to klogd to care for the new interface
- fixed a bug in syslogd.c which prevented compiling under debian
---------------------------------------------------------------------------
Version 1.13.2 (RGer), 2007-06-13
- lib order in makefile patched to facilitate static linking - thanks
  to Bennett Todd for providing the patch
- Integrated a patch from Peter Vrabec (pvrabec@redheat.com):
  - added klogd under the name of rklogd (remove dependency on
    original sysklogd package
  - createDB.sql now in UTF
  - added additional config files for use on Red Hat
---------------------------------------------------------------------------
Version 1.13.1 (RGer), 2007-02-05
- changed the listen backlog limit to a more reasonable value based on
  the maximum number of TCP connections configurd (10% + 5) - thanks to Guy
  Standen for the hint (actually, the limit was 5 and that was a 
  left-over from early testing).
- fixed a bug in makefile which caused DB-support to be disabled when
  NETZIP support was enabled
- added the -e option to allow transmission of every message to remote
  hosts (effectively turns off duplicate message suppression)
- (somewhat) improved memory consumption when compiled with MySQL support
- looks like we fixed an incompatibility with MySQL 5.x and above software
  At least in one case, the remote server name was destroyed, leading to 
  a connection failure. The new, improved code does not have this issue and
  so we see this as solved (the new code is generally somewhat better, so
  there is a good chance we fixed this incompatibility).
---------------------------------------------------------------------------
Version 1.13.0 (RGer), 2006-12-19
- added '$' as ToPos proptery replacer specifier - means "up to the
  end of the string"
- property replacer option "escape-cc", "drop-cc" and "space-cc"  added
- changed the handling of \0 characters inside syslog messages. We now
  consistently escape them to "#000". This is somewhat recommended in
  the draft-ietf-syslog-protocol-19 draft. While the real recomendation
  is to not escape any characters at all, we can not do this without
  considerable modification of the code. So we escape it to "#000", which
  is consistent with a sample found in the Internet-draft.
- removed message glue logic (see printchopped() comment for details)
  Also caused removal of parts table and thus some improvements in
  memory usage.
- changed the default MAXLINE to 2048 to take care of recent syslog
  standardization efforts (can easily be changed in syslogd.c)
- added support for byte-counted TCP syslog messages (much like
  syslog-transport-tls-05 Internet Draft). This was necessary to
  support compression over TCP.
- added support for receiving compressed syslog messages
- added support for sending compressed syslog messages
- fixed a bug where the last message in a syslog/tcp stream was
  lost if it was not properly terminated by a LF character
---------------------------------------------------------------------------
Version 1.12.3 (RGer), 2006-10-04
- implemented some changes to support Solaris (but support is not
  yet complete)
- commented out (via #if 0) some methods that are currently not being use
  but should be kept for further us
- added (interim) -u 1 option to turn off hostname and tag parsing
- done some modifications to better support Fedora
- made the field delimiter inside property replace configurable via
  template
- fixed a bug in property replacer: if fields were used, the delimitor
  became part of the field. Up until now, this was barely noticable as 
  the delimiter as TAB only and thus invisible to a human. With other
  delimiters available now, it quickly showed up. This bug fix might cause
  some grief to existing installations if they used the extra TAB for
  whatever reasons - sorry folks... Anyhow, a solution is easy: just add
  a TAB character contstant into your template. Thus, there has no attempt
  been made to do this in a backwards-compatible way.
---------------------------------------------------------------------------
Version 1.12.2 (RGer), 2006-02-15
- fixed a bug in the RFC 3339 date formatter. An extra space was added
  after the actual timestamp
- added support for providing high-precision RFC3339 timestamps for
  (rsyslogd-)internally-generated messages
- very (!) experimental support for syslog-protocol internet draft
  added (the draft is experimental, the code is solid ;))
- added support for field-extracting in the property replacer
- enhanced the legacy-syslog parser so that it can interpret messages
  that do not contain a TIMESTAMP
- fixed a bug that caused the default socket (usually /dev/log) to be
  opened even when -o command line option was given
- fixed a bug in the Debian sample startup script - it caused rsyslogd
  to listen to remote requests, which it shouldn't by default
---------------------------------------------------------------------------
Version 1.12.1 (RGer), 2005-11-23
- made multithreading work with BSD. Some signal-handling needed to be
  restructured. Also, there might be a slight delay of up to 10 seconds
  when huping and terminating rsyslogd under BSD
- fixed a bug where a NULL-pointer was passed to printf() in logmsg().
- fixed a bug during "make install" where rc3195d was not installed
  Thanks to Bennett Todd for spotting this.
- fixed a bug where rsyslogd dumped core when no TAG was found in the
  received message
- enhanced message parser so that it can deal with missing hostnames
  in many cases (may not be totally fail-safe)
- fixed a bug where internally-generated messages did not have the correct
  TAG
---------------------------------------------------------------------------
Version 1.12.0 (RGer), 2005-10-26
- moved to a multi-threaded design. single-threading is still optionally
  available. Multi-threading is experimental!
- fixed a potential race condition. In the original code, marking was done
  by an alarm handler, which could lead to all sorts of bad things. This
  has been changed now. See comments in syslogd.c/domark() for details.
- improved debug output for property-based filters
- not a code change, but: I have checked all exit()s to make sure that
  none occurs once rsyslogd has started up. Even in unusual conditions
  (like low-memory conditions) rsyslogd somehow remains active. Of course,
  it might loose a message or two, but at least it does not abort and it
  can also recover when the condition no longer persists.
- fixed a bug that could cause loss of the last message received
  immediately before rsyslogd was terminated.
- added comments on thread-safety of global variables in syslogd.c
- fixed a small bug: spurios printf() when TCP syslog was used
- fixed a bug that causes rsyslogd to dump core on termination when one
  of the selector lines did not receive a message during the run (very
  unlikely)
- fixed an one-too-low memory allocation in the TCP sender. Could result
  in rsyslogd dumping core.
- fixed a bug with regular expression support (thanks to Andres Riancho)
- a little bit of code restructuring (especially main(), which was
  horribly large)
---------------------------------------------------------------------------
Version 1.11.1 (RGer), 2005-10-19
- support for BSD-style program name and host blocks
- added a new property "programname" that can be used in templates
- added ability to specify listen port for rfc3195d
- fixed a bug that rendered the "startswith" comparison operation
  unusable.
- changed more functions to "static" storage class to help compiler
  optimize (should have been static in the first place...)
- fixed a potential memory leak in the string buffer class destructor.
  As the destructur was previously never called, the leak did not actually
  appear.
- some internal restructuring in anticipation/preparation of minimal
  multi-threading support
- rsyslogd still shares some code with the sysklogd project. Some patches
  for this shared code have been brought over from the sysklogd CVS.
---------------------------------------------------------------------------
Version 1.11.0 (RGer), 2005-10-12
- support for receiving messages via RFC 3195; added rfc3195d for that
  purpose
- added an additional guard to prevent rsyslogd from aborting when the
  2gb file size limit is hit. While a user can configure rsyslogd to
  handle such situations, it would abort if that was not done AND large
  file support was not enabled (ok, this is hopefully an unlikely scenario)
- fixed a bug that caused additional Unix domain sockets to be incorrectly
  processed - could lead to message loss in extreme cases
---------------------------------------------------------------------------
Version 1.10.2 (RGer), 2005-09-27
- added comparison operations in property-based filters:
  * isequal
  * startswith
- added ability to negate all property-based filter comparison operations
  by adding a !-sign right in front of the operation name
- added the ability to specify remote senders for UDP and TCP
  received messages. Allows to block all but well-known hosts
- changed the $-config line directives to be case-INsensitive
- new command line option -w added: "do not display warnings if messages
  from disallowed senders are received"
- fixed a bug that caused rsyslogd to dump core when the compare value
  was not quoted in property-based filters
- fixed a bug in the new CStr compare function which lead to invalid
  results (fortunately, this function was not yet used widely)
- added better support for "debugging" rsyslog.conf property filters
  (only if -d switch is given)
- changed some function definitions to static, which eventually enables
  some compiler optimizations
- fixed a bug in MySQL code; when a SQL error occured, rsyslogd could
  run in a tight loop. This was due to invalid sequence of error reporting
  and is now fixed.
---------------------------------------------------------------------------
Version 1.10.1 (RGer), 2005-09-23
- added the ability to execute a shell script as an action.
  Thanks to Bjoern Kalkbrenner for providing the code!
- fixed a bug in the MySQL code; due to the bug the automatic one-time
  retry after an error did not happen - this lead to error message in
  cases where none should be seen (e.g. after a MySQL restart)
- fixed a security issue with SQL-escaping in conjunction with
  non-(SQL-)standard MySQL features.
---------------------------------------------------------------------------
Version 1.10.0 (RGer), 2005-09-20
  REMINDER: 1.10 is the first unstable version if the 1.x series!
- added the capability to filter on any property in selector lines
  (not just facility and priority)
- changed stringbuf into a new counted string class
- added support for a "discard" action. If a selector line with
  discard (~ character) is found, no selector lines *after* that
  line will be processed.
- thanks to Andres Riancho, regular expression support has been
  added to the template engine
- added the FROMHOST property in the template processor, which could
  previously not be obtained. Thanks to Cristian Testa for pointing
  this out and even providing a fix.
- added display of compile-time options to -v output
- performance improvement for production build - made some checks
  to happen only during debug mode
- fixed a problem with compiling on SUSE and - while doing so - removed
  the socket call to set SO_BSDCOMPAT in cases where it is obsolete.
---------------------------------------------------------------------------
Version 1.0.4 (RGer), 2006-02-01
- a small but important fix: the tcp receiver had two forgotten printf's
  in it that caused a lot of unnecessary output to stdout. This was
  important enough to justify a new release
---------------------------------------------------------------------------
Version 1.0.3 (RGer), 2005-11-14
- added an additional guard to prevent rsyslogd from aborting when the
  2gb file size limit is hit. While a user can configure rsyslogd to
  handle such situations, it would abort if that was not done AND large
  file support was not enabled (ok, this is hopefully an unlikely scenario)
- fixed a bug that caused additional Unix domain sockets to be incorrectly
  processed - could lead to message loss in extreme cases
- applied some patches available from the sysklogd project to code
  shared from there
- fixed a bug that causes rsyslogd to dump core on termination when one
  of the selector lines did not receive a message during the run (very
  unlikely)
- fixed an one-too-low memory allocation in the TCP sender. Could result
  in rsyslogd dumping core.
- fixed a bug in the TCP sender that caused the retry logic to fail
  after an error or receiver overrun
- fixed a bug in init() that could lead to dumping core
- fixed a bug that could lead to dumping core when no HOSTNAME or no TAG
  was present in the syslog message
---------------------------------------------------------------------------
Version 1.0.2 (RGer), 2005-10-05
- fixed an issue with MySQL error reporting. When an error occured,
  the MySQL driver went into an endless loop (at least in most cases).
---------------------------------------------------------------------------
Version 1.0.1 (RGer), 2005-09-23
- fixed a security issue with SQL-escaping in conjunction with
  non-(SQL-)standard MySQL features.
---------------------------------------------------------------------------
Version 1.0.0 (RGer), 2005-09-12
- changed install doc to cover daily cron scripts - a trouble source
- added rc script for slackware (provided by Chris Elvidge - thanks!) 
- fixed a really minor bug in usage() - the -r option was still
  reported as without the port parameter
---------------------------------------------------------------------------
Version 0.9.8 (RGer), 2005-09-05
- made startup and shutdown message more consistent and included the
  pid, so that they can be easier correlated. Used syslog-protocol
  structured data format for this purpose.
- improved config info in startup message, now tells not only
  if it is listening remote on udp, but also for tcp. Also includes
  the port numbers. The previous startup message was misleading, because
  it did not say "remote reception" if rsyslogd was only listening via
  tcp (but not via udp).
- added a "how can you help" document to the doc set
---------------------------------------------------------------------------
Version 0.9.7 (RGer), 2005-08-15
- some of the previous doc files (like INSTALL) did not properly
  reflect the changes to the build process and the new doc. Fixed
  that.
- changed syslogd.c so that when compiled without database support,
  an error message is displayed when a database action is detected
  in the config file (previously this was used as an user rule ;))
- fixed a bug in the os-specific Makefiles which caused MySQL
  support to not be compiled, even if selected
---------------------------------------------------------------------------
Version 0.9.6 (RGer), 2005-08-09
- greatly enhanced documentation. Now available in html format in
  the "doc" folder and FreeBSD. Finally includes an install howto.
- improved MySQL error messages a little - they now show up as log
  messages, too (formerly only in debug mode)
- added the ability to specify the listen port for udp syslog.
  WARNING: This introduces an incompatibility. Formerly, udp
  syslog was enabled by the -r command line option. Now, it is
  "-r [port]", which is consistent with the tcp listener. However,
  just -r will now return an error message.
- added sample startup scripts for Debian and FreeBSD
- added support for easy feature selection in the makefile. Un-
  fortunately, this also means I needed to spilt the make file
  for different OS and distros. There are some really bad syntax
  differences between FreeBSD and Linux make.
---------------------------------------------------------------------------
Version 0.9.5 (RGer), 2005-08-01
- the "semicolon bug" was actually not (fully) solved in 0.9.4. One
  part of the bug was solved, but another still existed. This one
  is fixed now, too.
- the "semicolon bug" actually turned out to be a more generic bug.
  It appeared whenever an invalid template name was given. With some
  selector actions, rsyslogd dumped core, with other it "just" had
  a small ressource leak with others all worked well. These anomalies
  are now fixed. Note that they only appeared during system initaliziation
  once the system was running, nothing bad happened.
- improved error reporting for template errors on startup. They are now
  shown on the console and the start-up tty. Formerly, they were only
  visible in debug mode.
- support for multiple instances of rsyslogd on a single machine added
- added new option "-o" --> omit local unix domain socket. This option
  enables rsyslogd NOT to listen to the local socket. This is most
  helpful when multiple instances of rsyslogd (or rsyslogd and another
  syslogd) shall run on a single system.
- added new option "-i <pidfile>" which allows to specify the pidfile.
  This is needed when multiple instances of rsyslogd are to be run.
- the new project home page is now online at www.rsyslog.com
---------------------------------------------------------------------------
Version 0.9.4 (RGer), 2005-07-25
- finally added the TCP sender. It now supports non-blocking mode, no
  longer disabling message reception during connect. As it is now, it
  is usable in production. The code could be more sophisticated, but
  I've kept it short in anticipation of the move to liblogging, which
  will lead to the removal of the code just written ;)
- the "exiting on signal..." message still had the "syslogd" name in 
  it. Changed this to "rsyslogd", as we do not have a large user base
  yet, this should pose no problem.
- fixed "the semiconlon" bug. rsyslogd dumped core if a write-db action
  was specified but no semicolon was given after the password (an empty
  template was ok, but the semicolon needed to be present).
- changed a default for traditional output format. During testing, it
  was seen that the timestamp written to file in default format was
  the time of message reception, not the time specified in the TIMESTAMP
  field of the message itself. Traditionally, the message TIMESTAMP is
  used and this has been changed now.
---------------------------------------------------------------------------
Version 0.9.3 (RGer), 2005-07-19
- fixed a bug in the message parser. In June, the RFC 3164 timestamp
  was not correctly parsed (yes, only in June and some other months,
  see the code comment to learn why...)
- added the ability to specify the destination port when forwarding
  syslog messages (both for TCP and UDP)
- added an very experimental TCP sender (activated by
  @@machine:port in config). This is not yet for production use. If
  the receiver is not alive, rsyslogd will wait quite some time until
  the connection request times out, which most probably leads to
  loss of incoming messages.

---------------------------------------------------------------------------
Version 0.9.2 (RGer), around 2005-07-06
- I intended to change the maxsupported message size to 32k to
  support IHE - but given the memory inefficiency in the usual use
  cases, I have not done this. I have, however, included very
  specific instructions on how to do this in the source code. I have
  also done some testing with 32k messages, so you can change the
  max size without taking too much risk.
- added a syslog/tcp receiver; we now can receive messages via
  plain tcp, but we can still send only via UDP. The syslog/tcp
  receiver is the primary enhancement of this release.
- slightly changed some error messages that contained a spurios \n at
  the end of the line (which gives empty lines in your log...)

---------------------------------------------------------------------------
Version 0.9.1 (RGer)
- fixed code so that it compiles without errors under FreeBSD
- removed now unused function "allocate_log()" from syslogd.c
- changed the make file so that it contains more defines for
  different environments (in the long term, we need a better
  system for disabling/enabling features...)
- changed some printf's printing off_t types to %lld and
  explicit (long long) casts. I tried to figure out the exact type,
  but did not succeed in this. In the worst case, ultra-large peta-
  byte files will now display funny informational messages on rollover,
  something I think we can live with for the neersion 3.11.2 (rgerhards), 2008-02-??
---------------------------------------------------------------------------
Version 3.11.1 (rgerhards), 2008-02-12
- SNMP trap sender added thanks to Andre Lorbach (omsnmp)
- added input-plugin interface specification in form of a (copy) template
  input module
- applied documentation fix by Michael Biebl -- many thanks!
- bugfix: immark did not have MARK flags set...
- added x-info field to rsyslogd startup/shutdown message. Hopefully
  points users to right location for further info (many don't even know
  they run rsyslog ;))
- bugfix: trailing ":" of tag was lost while parsing legacy syslog messages
  without timestamp - thanks to Anders Blomdell for providing a patch!
- fixed a bug in stringbuf.c related to STRINGBUF_TRIM_ALLOCSIZE, which
  wasn't supposed to be used with rsyslog. Put a warning message up that
  tells this feature is not tested and probably not worth the effort.
  Thanks to Anders Blomdell fro bringing this to our attention
- somewhat improved performance of string buffers
- fixed bug that caused invalid treatment of tabs (HT) in rsyslog.conf
- bugfix: setting for $EscapeCopntrolCharactersOnReceive was not 
  properly initialized
- clarified usage of space-cc property replacer option
- improved abort diagnostic handler
- some initial effort for malloc/free runtime debugging support
- bugfix: using dynafile actions caused rsyslogd abort
- fixed minor man errors thanks to Michael Biebl
---------------------------------------------------------------------------
Version 3.11.0 (rgerhards), 2008-01-31
- implemented queued actions
- implemented simple rate limiting for actions
- implemented deliberate discarding of lower priority messages over higher
  priority ones when a queue runs out of space
- implemented disk quotas for disk queues
- implemented the $ActionResumeRetryCount config directive
- added $ActionQueueFilename config directive
- added $ActionQueueSize config directive
- added $ActionQueueHighWaterMark config directive
- added $ActionQueueLowWaterMark config directive
- added $ActionQueueDiscardMark config directive
- added $ActionQueueDiscardSeverity config directive
- added $ActionQueueCheckpointInterval config directive
- added $ActionQueueType config directive
- added $ActionQueueWorkerThreads config directive
- added $ActionQueueTimeoutshutdown config directive
- added $ActionQueueTimeoutActionCompletion config directive
- added $ActionQueueTimeoutenQueue config directive
- added $ActionQueueTimeoutworkerThreadShutdown config directive
- added $ActionQueueWorkerThreadMinimumMessages config directive
- added $ActionQueueMaxFileSize config directive
- added $ActionQueueSaveonShutdown config directive
- addded $ActionQueueDequeueSlowdown config directive
- addded $MainMsgQueueDequeueSlowdown config directive
- bugfix: added forgotten docs to package
- improved debugging support
- fixed a bug that caused $MainMsgQueueCheckpointInterval to work incorrectly
- when a long-running action needs to be cancelled on shutdown, the message
  that was processed by it is now preserved. This finishes support for
  guaranteed delivery of messages (if the output supports it, of course)
- fixed bug in output module interface, see
  http://sourceforge.net/tracker/index.php?func=detail&aid=1881008&group_id=123448&atid=696552
- changed the ommysql output plugin so that the (lengthy) connection
  initialization now takes place in message processing. This works much
  better with the new queued action mode (fast startup)
- fixed a bug that caused a potential hang in file and fwd output module
  varmojfekoj provided the patch - many thanks!
- bugfixed stream class offset handling on 32bit platforms
---------------------------------------------------------------------------
Version 3.10.3 (rgerhards), 2008-01-28
- fixed a bug with standard template definitions (not a big deal) - thanks
  to varmojfekoj for spotting it
- run-time instrumentation added
- implemented disk-assisted queue mode, which enables on-demand disk
  spooling if the queue's in-memory queue is exhausted
- implemented a dynamic worker thread pool for processing incoming
  messages; workers are started and shut down as need arises
- implemented a run-time instrumentation debug package
- implemented the $MainMsgQueueSaveOnShutdown config directive
- implemented the $MainMsgQueueWorkerThreadMinimumMessages config directive
- implemented the $MainMsgQueueTimeoutWorkerThreadShutdown config directive
---------------------------------------------------------------------------
Version 3.10.2 (rgerhards), 2008-01-14
- added the ability to keep stop rsyslogd without the need to drain
  the main message queue. In disk queue mode, rsyslog continues to
  run from the point where it stopped. In case of a system failure, it
  continues to process messages from the last checkpoint.
- fixed a bug that caused a segfault on startup when no $WorkDir directive
  was specified in rsyslog.conf
- provided more fine-grain control over shutdown timeouts and added a
  way to specify the enqueue timeout when the main message queue is full
- implemented $MainMsgQueueCheckpointInterval config directive
- implemented $MainMsgQueueTimeoutActionCompletion config directive
- implemented $MainMsgQueueTimeoutEnqueue config directive
- implemented $MainMsgQueueTimeoutShutdown config directive
---------------------------------------------------------------------------
Version 3.10.1 (rgerhards), 2008-01-10
- implemented the "disk" queue mode. However, it currently is of very
  limited use, because it does not support persistence over rsyslogd
  runs. So when rsyslogd is stopped, the queue is drained just as with
  the in-memory queue modes. Persistent queues will be a feature of
  the next release.
- performance-optimized string class, should bring an overall improvement
- fixed a memory leak in imudp -- thanks to varmojfekoj for the patch
- fixed a race condition that could lead to a rsyslogd hang when during
  HUP or termination
- done some doc updates
- added $WorkDirectory config directive
- added $MainMsgQueueFileName config directive
- added $MainMsgQueueMaxFileSize config directive
---------------------------------------------------------------------------
Version 3.10.0 (rgerhards), 2008-01-07
- implemented input module interface and initial input modules
- enhanced threading for input modules (each on its own thread now)
- ability to bind UDP listeners to specific local interfaces/ports and
  ability to run multiple of them concurrently
- added ability to specify listen IP address for UDP syslog server
- license changed to GPLv3
- mark messages are now provided by loadble module immark
- rklogd is no longer provided. Its functionality has now been taken over
  by imklog, a loadable input module. This offers a much better integration
  into rsyslogd and makes sure that the kernel logger process is brought
  up and down at the appropriate times
- enhanced $IncludeConfig directive to support wildcard characters
  (thanks to Michael Biebl)
- all inputs are now implemented as loadable plugins
- enhanced threading model: each input module now runs on its own thread
- enhanced message queue which now supports different queueing methods
  (among others, this can be used for performance fine-tuning)
- added a large number of new configuration directives for the new
  input modules
- enhanced multi-threading utilizing a worker thread pool for the
  main message queue
- compilation without pthreads is no longer supported
- much cleaner code due to new objects and removal of single-threading
  mode
---------------------------------------------------------------------------
Version 2.0.1 STABLE (rgerhards), 2008-01-24
- fixed a bug in integer conversion - but this function was never called,
  so it is not really a useful bug fix ;)
- fixed a bug with standard template definitions (not a big deal) - thanks
  to varmojfekoj for spotting it
- fixed a bug that caused a potential hang in file and fwd output module
  varmojfekoj provided the patch - many thanks!
---------------------------------------------------------------------------
Version 2.0.0 STABLE (rgerhards), 2008-01-02
- re-release of 1.21.2 as STABLE with no modifications except some
  doc updates
---------------------------------------------------------------------------
Version 1.21.2 (rgerhards), 2007-12-28
- created a gss-api output module. This keeps GSS-API code and
  TCP/UDP code separated. It is also important for forward-
  compatibility with v3. Please note that this change breaks compatibility
  with config files created for 1.21.0 and 1.21.1 - this was considered
  acceptable.
- fixed an error in forwarding retry code (could lead to message corruption
  but surfaced very seldom)
- increased portability for older platforms (AI_NUMERICSERV moved)
- removed socket leak in omfwd.c
- cross-platform patch for GSS-API compile problem on some platforms
  thanks to darix for the patch!
---------------------------------------------------------------------------
Version 1.21.1 (rgerhards), 2007-12-23
- small doc fix for $IncludeConfig
- fixed a bug in llDestroy()
- bugfix: fixing memory leak when message queue is full and during
  parsing. Thanks to varmojfekoj for the patch.
- bugfix: when compiled without network support, unix sockets were
  not properply closed
- bugfix: memory leak in cfsysline.c/doGetWord() fixed
---------------------------------------------------------------------------
Version 1.21.0 (rgerhards), 2007-12-19
- GSS-API support for syslog/TCP connections was added. Thanks to
  varmojfekoj for providing the patch with this functionality
- code cleanup
- enhanced $IncludeConfig directive to support wildcard filenames
- changed some multithreading synchronization
---------------------------------------------------------------------------
Version 1.20.1 (rgerhards), 2007-12-12
- corrected a debug setting that survived release. Caused TCP connections
  to be retried unnecessarily often.
- When a hostname ACL was provided and DNS resolution for that name failed,
  ACL processing was stopped at that point. Thanks to mildew for the patch.
  Fedora Bugzilla: http://bugzilla.redhat.com/show_bug.cgi?id=395911
- fixed a potential race condition, see link for details:
  http://rgerhards.blogspot.com/2007/12/rsyslog-race-condition.html
  Note that the probability of problems from this bug was very remote
- fixed a memory leak that happend when PostgreSQL date formats were
  used
---------------------------------------------------------------------------
Version 1.20.0 (rgerhards), 2007-12-07
- an output module for postgres databases has been added. Thanks to
  sur5r for contributing this code
- unloading dynamic modules has been cleaned up, we now have a
  real implementation and not just a dummy "good enough for the time
  being".
- enhanced platform independence - thanks to Bartosz Kuzma and Michael
  Biebl for their very useful contributions
- some general code cleanup (including warnings on 64 platforms, only)
---------------------------------------------------------------------------
Version 1.19.12 (rgerhards), 2007-12-03
- cleaned up the build system (thanks to Michael Biebl for the patch)
- fixed a bug where ommysql was still not compiled with -pthread option
---------------------------------------------------------------------------
Version 1.19.11 (rgerhards), 2007-11-29
- applied -pthread option to build when building for multi-threading mode
  hopefully solves an issue with segfaulting
---------------------------------------------------------------------------
Version 1.19.10 (rgerhards), 2007-10-19
- introdcued the new ":modulename:" syntax for calling module actions
  in selector lines; modified ommysql to support it. This is primarily
  an aid for further modules and a prequisite to actually allow third
  party modules to be created.
- minor fix in slackware startup script, "-r 0" is now "-r0"
- updated rsyslogd doc set man page; now in html format
- undid creation of a separate thread for the main loop -- this did not
  turn out to be needed or useful, so reduce complexity once again.
- added doc fixes provided by Michael Biebl - thanks
---------------------------------------------------------------------------
Version 1.19.9 (rgerhards), 2007-10-12
- now packaging system which again contains all components in a single
  tarball
- modularized main() a bit more, resulting in less complex code
- experimentally added an additional thread - will see if that affects
  the segfault bug we experience on some platforms. Note that this change
  is scheduled to be removed again later.
---------------------------------------------------------------------------
Version 1.19.8 (rgerhards), 2007-09-27
- improved repeated message processing
- applied patch provided by varmojfekoj to support building ommysql
  in its own way (now also resides in a plugin subdirectory);
  ommysql is now a separate package
- fixed a bug in cvthname() that lead to message loss if part
  of the source hostname would have been dropped
- created some support for distributing ommysql together with the
  main rsyslog package. I need to re-think it in the future, but
  for the time being the current mode is best. I now simply include
  one additional tarball for ommysql inside the main distribution.
  I look forward to user feedback on how this should be done best. In the
  long term, a separate project should be spawend for ommysql, but I'd
  like to do that only after the plugin interface is fully stable (what
  it is not yet).
---------------------------------------------------------------------------
Version 1.19.7 (rgerhards), 2007-09-25
- added code to handle situations where senders send us messages ending with
  a NUL character. It is now simply removed. This also caused trailing LF
  reduction to fail, when it was followed by such a NUL. This is now also
  handled.
- replaced some non-thread-safe function calls by their thread-safe
  counterparts
- fixed a minor memory leak that occured when the %APPNAME% property was
  used (I think nobody used that in practice)
- fixed a bug that caused signal handlers in cvthname() not to be restored when
  a malicious pointer record was detected and processing of the message been
  stopped for that reason (this should be really rare and can not be related
  to the segfault bug we are hunting).
- fixed a bug in cvthname that lead to passing a wrong parameter - in
  practice, this had no impact.
- general code cleanup (e.g. compiler warnings, comments)
---------------------------------------------------------------------------
Version 1.19.6 (rgerhards), 2007-09-11
- applied patch by varmojfekoj to change signal handling to the new
  sigaction API set (replacing the depreciated signal() calls and its
  friends.
- fixed a bug that in --enable-debug mode caused an assertion when the
  discard action was used
- cleaned up compiler warnings
- applied patch by varmojfekoj to FIX a bug that could cause 
  segfaults if empty properties were processed using modifying
  options (e.g. space-cc, drop-cc)
- fixed man bug: rsyslogd supports -l option
---------------------------------------------------------------------------
Version 1.19.5 (rgerhards), 2007-09-07
- changed part of the CStr interface so that better error tracking
  is provided and the calling sequence is more intuitive (there were
  invalid calls based on a too-weired interface)
- (hopefully) fixed some remaining bugs rooted in wrong use of 
  the CStr class. These could lead to program abort.
- applied patch by varmojfekoj two fix two potential segfault situations
- added $ModDir config directive
- modified $ModLoad so that an absolute path may be specified as
  module name (e.g. /rsyslog/ommysql.so)
---------------------------------------------------------------------------
Version 1.19.4 (rgerhards/varmojfekoj), 2007-09-04
- fixed a number of small memory leaks - thanks varmojfekoj for patching
- fixed an issue with CString class that could lead to rsyslog abort
  in tplToString() - thanks varmojfekoj for patching
- added a man-version of the config file documenation - thanks to Michel
  Samia for providing the man file
- fixed bug: a template like this causes an infinite loop:
  $template opts,"%programname:::a,b%"
  thanks varmojfekoj for the patch
- fixed bug: case changing options crash freeing the string pointer
  because they modify it: $template opts2,"%programname::1:lowercase%"
  thanks varmojfekoj for the patch
---------------------------------------------------------------------------
Version 1.19.3 (mmeckelein/varmojfekoj), 2007-08-31
- small mem leak fixed (after calling parseSelectorAct) - Thx varmojkekoj
- documentation section "Regular File" und "Blocks" updated
- solved an issue with dynamic file generation - Once again many thanks
  to varmojfekoj
- the negative selector for program name filter (Blocks) does not work as
  expected - Thanks varmojfekoj for patching
- added forwarding information to sysklogd (requires special template)
  to config doc
---------------------------------------------------------------------------
Version 1.19.2 (mmeckelein/varmojfekoj), 2007-08-28
- a specifically formed message caused a segfault - Many thanks varmojfekoj
  for providing a patch
- a typo and a weird condition are fixed in msg.c - Thanks again
  varmojfekoj 
- on file creation the file was always owned by root:root. This is fixed
  now - Thanks ypsa for solving this issue
---------------------------------------------------------------------------
Version 1.19.1 (mmeckelein), 2007-08-22
- a bug that caused a high load when a TCP/UDP connection was closed is 
  fixed now - Thanks mildew for solving this issue
- fixed a bug which caused a segfault on reinit - Thx varmojfekoj for the
  patch
- changed the hardcoded module path "/lib/rsyslog" to $(pkglibdir) in order
  to avoid trouble e.g. on 64 bit platforms (/lib64) - many thanks Peter
  Vrabec and darix, both provided a patch for solving this issue
- enhanced the unloading of modules - thanks again varmojfekoj
- applied a patch from varmojfekoj which fixes various little things in
  MySQL output module
---------------------------------------------------------------------------
Version 1.19.0 (varmojfekoj/rgerhards), 2007-08-16
- integrated patch from varmojfekoj to make the mysql module a loadable one
  many thanks for the patch, MUCH appreciated
---------------------------------------------------------------------------
Version 1.18.2 (rgerhards), 2007-08-13
- fixed a bug in outchannel code that caused templates to be incorrectly
  parsed
- fixed a bug in ommysql that caused a wrong ";template" missing message
- added some code for unloading modules; not yet fully complete (and we do
  not yet have loadable modules, so this is no problem)
- removed debian subdirectory by request of a debian packager (this is a special
  subdir for debian and there is also no point in maintaining it when there
  is a debian package available - so I gladly did this) in some cases
- improved overall doc quality (some pages were quite old) and linked to
  more of the online resources.
- improved /contrib/delete_mysql script by adding a host option and some
  other minor modifications
---------------------------------------------------------------------------
Version 1.18.1 (rgerhards), 2007-08-08
- applied a patch from varmojfekoj which solved a potential segfault
  of rsyslogd on HUP
- applied patch from Michel Samia to fix compilation when the pthreads
  feature is disabled
- some code cleanup (moved action object to its own file set)
- add config directive $MainMsgQueueSize, which now allows to configure the
  queue size dynamically
- all compile-time settings are now shown in rsyslogd -v, not just the
  active ones
- enhanced performance a little bit more
- added config file directive $ActionResumeInterval
- fixed a bug that prevented compilation under debian sid
- added a contrib directory for user-contributed useful things
---------------------------------------------------------------------------
Version 1.18.0 (rgerhards), 2007-08-03
- rsyslog now supports fallback actions when an action did not work. This
  is a great feature e.g. for backup database servers or backup syslog
  servers
- modified rklogd to only change the console log level if -c is specified
- added feature to use multiple actions inside a single selector
- implemented $ActionExecOnlyWhenPreviousIsSuspended config directive
- error messages during startup are now spit out to the configured log
  destinations
---------------------------------------------------------------------------
Version 1.17.6 (rgerhards), 2007-08-01
- continued to work on output module modularization - basic stage of
  this work is now FINISHED
- fixed bug in OMSRcreate() - always returned SR_RET_OK
- fixed a bug that caused ommysql to always complain about missing
  templates
- fixed a mem leak in OMSRdestruct - freeing the object itself was
  forgotten - thanks to varmojfekoj for the patch
- fixed a memory leak in syslogd/init() that happend when the config
  file could not be read - thanks to varmojfekoj for the patch
- fixed insufficient memory allocation in addAction() and its helpers.
  The initial fix and idea was developed by mildew, I fine-tuned
  it a bit. Thanks a lot for the fix, I'd probably had pulled out my
  hair to find the bug...
- added output of config file line number when a parsing error occured
- fixed bug in objomsr.c that caused program to abort in debug mode with
  an invalid assertion (in some cases)
- fixed a typo that caused the default template for MySQL to be wrong.
  thanks to mildew for catching this.
- added configuration file command $DebugPrintModuleList and
  $DebugPrintCfSysLineHandlerList
- fixed an invalid value for the MARK timer - unfortunately, there was
  a testing aid left in place. This resulted in quite frequent MARK messages
- added $IncludeConfig config directive
- applied a patch from mildew to prevent rsyslogd from freezing under heavy
  load. This could happen when the queue was full. Now, we drop messages
  but rsyslogd remains active.
---------------------------------------------------------------------------
Version 1.17.5 (rgerhards), 2007-07-30
- continued to work on output module modularization
- fixed a missing file bug - thanks to Andrea Montanari for reporting
  this problem
- fixed a problem with shutting down the worker thread and freeing the
  selector_t list - this caused messages to be lost, because the
  message queue was not properly drained before the selectors got
  destroyed.
---------------------------------------------------------------------------
Version 1.17.4 (rgerhards), 2007-07-27
- continued to work on output module modularization
- fixed a situation where rsyslogd could create zombie processes
  thanks to mildew for the patch
- applied patch from Michel Samia to fix compilation when NOT
  compiled for pthreads
---------------------------------------------------------------------------
Version 1.17.3 (rgerhards), 2007-07-25
- continued working on output module modularization
- fixed a bug that caused rsyslogd to segfault on exit (and
  probably also on HUP), when there was an unsent message in a selector
  that required forwarding and the dns lookup failed for that selector
  (yes, it was pretty unlikely to happen;))
  thanks to varmojfekoj <varmojfekoj@gmail.com> for the patch
- fixed a memory leak in config file parsing and die()
  thanks to varmojfekoj <varmojfekoj@gmail.com> for the patch
- rsyslogd now checks on startup if it is capable to performa any work
  at all. If it cant, it complains and terminates
  thanks to Michel Samia for providing the patch!
- fixed a small memory leak when HUPing syslogd. The allowed sender
  list now gets freed. thanks to mildew for the patch.
- changed the way error messages in early startup are logged. They
  now do no longer use the syslogd code directly but are rather
  send to stderr.
---------------------------------------------------------------------------
Version 1.17.2 (rgerhards), 2007-07-23
- made the port part of the -r option optional. Needed for backward
  compatibility with sysklogd
- replaced system() calls with something more reasonable. Please note that
  this might break compatibility with some existing configuration files.
  We accept this in favour of the gained security.
- removed a memory leak that could occur if timegenerated was used in
  RFC 3164 format in templates
- did some preparation in msg.c for advanced multithreading - placed the
  hooks, but not yet any active code
- worked further on modularization
- added $ModLoad MySQL (dummy) config directive
- added DropTrailingLFOnReception config directive
---------------------------------------------------------------------------
Version 1.17.1 (rgerhards), 2007-07-20
- fixed a bug that caused make install to install rsyslogd and rklogd under
  the wrong names
- fixed bug that caused $AllowedSenders to handle IPv6 scopes incorrectly;
  also fixed but that could grabble $AllowedSender wildcards. Thanks to
  mildew@gmail.com for the patch
- minor code cleanup - thanks to Peter Vrabec for the patch
- fixed minimal memory leak on HUP (caused by templates)
  thanks to varmojfekoj <varmojfekoj@gmail.com> for the patch
- fixed another memory leak on HUPing and on exiting rsyslogd
  again thanks to varmojfekoj <varmojfekoj@gmail.com> for the patch
- code cleanup (removed compiler warnings)
- fixed portability bug in configure.ac - thanks to Bartosz Kuźma for patch
- moved msg object into its own file set
- added the capability to continue trying to write log files when the
  file system is full. Functionality based on patch by Martin Schulze
  to sysklogd package.
---------------------------------------------------------------------------
Version 1.17.0 (RGer), 2007-07-17
- added $RepeatedLineReduction config parameter
- added $EscapeControlCharactersOnReceive config parameter
- added $ControlCharacterEscapePrefix config parameter
- added $DirCreateMode config parameter
- added $CreateDirs config parameter
- added $DebugPrintTemplateList config parameter
- added $ResetConfigVariables config parameter
- added $FileOwner config parameter
- added $FileGroup config parameter
- added $DirOwner config parameter
- added $DirGroup config parameter
- added $FailOnChownFailure config parameter
- added regular expression support to the filter engine
  thanks to Michel Samia for providing the patch!
- enhanced $AllowedSender functionality. Credits to mildew@gmail.com for
  the patch doing that
  - added IPv6 support
  - allowed DNS hostnames
  - allowed DNS wildcard names
- added new option $DropMsgsWithMaliciousDnsPTRRecords
- added autoconf so that rfc3195d, rsyslogd and klogd are stored to /sbin
- added capability to auto-create directories with dynaFiles
---------------------------------------------------------------------------
Version 1.16.0 (RGer/Peter Vrabec), 2007-07-13 - The Friday, 13th Release ;)
- build system switched to autotools
- removed SYSV preprocessor macro use, replaced with autotools equivalents
- fixed a bug that caused rsyslogd to segfault when TCP listening was
  disabled and it terminated
- added new properties "syslogfacility-text" and "syslogseverity-text"
  thanks to varmojfekoj <varmojfekoj@gmail.com> for the patch
- added the -x option to disable hostname dns reslution
  thanks to varmojfekoj <varmojfekoj@gmail.com> for the patch
- begun to better modularize syslogd.c - this is an ongoing project; moved
  type definitions to a separate file
- removed some now-unused fields from struct filed
- move file size limit fields in struct field to the "right spot" (the file
  writing part of the union - f_un.f_file)
- subdirectories linux and solaris are no longer part of the distribution
  package. This is not because we cease support for them, but there are no
  longer any files in them after the move to autotools
---------------------------------------------------------------------------
Version 1.15.1 (RGer), 2007-07-10
- fixed a bug that caused a dynaFile selector to stall when there was
  an open error with one file 
- improved template processing for dynaFiles; templates are now only
  looked up during initialization - speeds up processing
- optimized memory layout in struct filed when compiled with MySQL
  support
- fixed a bug that caused compilation without SYSLOG_INET to fail
- re-enabled the "last message repeated n times" feature. This
  feature was not taken care of while rsyslogd evolved from sysklogd
  and it was more or less defunct. Now it is fully functional again.
- added system properties: $NOW, $YEAR, $MONTH, $DAY, $HOUR, $MINUTE
- fixed a bug in iovAsString() that caused a memory leak under stress
  conditions (most probably memory shortage). This was unlikely to
  ever happen, but it doesn't hurt doing it right
- cosmetic: defined type "uchar", change all unsigned chars to uchar
---------------------------------------------------------------------------
Version 1.15.0 (RGer), 2007-07-05
- added ability to dynamically generate file names based on templates
  and thus properties. This was a much-requested feature. It makes
  life easy when it e.g. comes to splitting files based on the sender
  address.
- added $umask and $FileCreateMode config file directives
- applied a patch from Bartosz Kuzma to compile cleanly under NetBSD
- checks for extra (unexpected) characters in system config file lines
  have been added
- added IPv6 documentation - was accidently missing from CVS
- begun to change char to unsigned char
---------------------------------------------------------------------------
Version 1.14.2 (RGer), 2007-07-03
** this release fixes all known nits with IPv6 **
- restored capability to do /etc/service lookup for "syslog"
  service when -r 0 was given
- documented IPv6 handling of syslog messages
- integrate patch from Bartosz Kuźma to make rsyslog compile under
  Solaris again (the patch replaced a strndup() call, which is not
  available under Solaris
- improved debug logging when waiting on select
- updated rsyslogd man page with new options (-46A)
---------------------------------------------------------------------------
Version 1.14.1 (RGer/Peter Vrabec), 2007-06-29
- added Peter Vrabec's patch for IPv6 TCP
- prefixed all messages send to stderr in rsyslogd with "rsyslogd: "
---------------------------------------------------------------------------
Version 1.14.0 (RGer/Peter Vrabec), 2007-06-28
- Peter Vrabec provided IPv6 for rsyslog, so we are now IPv6 enabled
  IPv6 Support is currently for UDP only, TCP is to come soon.
  AllowedSender configuration does not yet work for IPv6.
- fixed code in iovCreate() that broke C's strict aliasing rules 
- fixed some char/unsigned char differences that forced the compiler
  to spit out warning messages
- updated the Red Hat init script to fix a known issue (thanks to
  Peter Vrabec)
---------------------------------------------------------------------------
Version 1.13.5 (RGer), 2007-06-22
- made the TCP session limit configurable via command line switch
  now -t <port>,<max sessions>
- added man page for rklogd(8) (basically a copy from klogd, but now
  there is one...)
- fixed a bug that caused internal messages (e.g. rsyslogd startup) to
  appear without a tag.
- removed a minor memory leak that occurred when TAG processing requalified
  a HOSTNAME to be a TAG (and a TAG already was set).
- removed potential small memory leaks in MsgSet***() functions. There
  would be a leak if a property was re-set, something that happened
  extremely seldom.
---------------------------------------------------------------------------
Version 1.13.4 (RGer), 2007-06-18
- added a new property "PRI-text", which holds the PRI field in
  textual form (e.g. "syslog.info")
- added alias "syslogseverity" for "syslogpriority", which is a
  misleading property name that needs to stay for historical
  reasons (and backward-compatility)
- added doc on how to record PRI value in log file
- enhanced signal handling in klogd, including removal of an unsafe
  call to the logging system during signal handling
---------------------------------------------------------------------------
Version 1.13.3 (RGer), 2007-06-15
- create a version of syslog.c from scratch. This is now
  - highly optimized for rsyslog
  - removes an incompatible license problem as the original
    version had a BSD license with advertising clause
  - fixed in the regard that rklogd will continue to work when
    rsysogd has been restarted (the original version, as well
    as sysklogd, will remain silent then)
  - solved an issue with an extra NUL char at message end that the
    original version had
- applied some changes to klogd to care for the new interface
- fixed a bug in syslogd.c which prevented compiling under debian
---------------------------------------------------------------------------
Version 1.13.2 (RGer), 2007-06-13
- lib order in makefile patched to facilitate static linking - thanks
  to Bennett Todd for providing the patch
- Integrated a patch from Peter Vrabec (pvrabec@redheat.com):
  - added klogd under the name of rklogd (remove dependency on
    original sysklogd package
  - createDB.sql now in UTF
  - added additional config files for use on Red Hat
---------------------------------------------------------------------------
Version 1.13.1 (RGer), 2007-02-05
- changed the listen backlog limit to a more reasonable value based on
  the maximum number of TCP connections configurd (10% + 5) - thanks to Guy
  Standen for the hint (actually, the limit was 5 and that was a 
  left-over from early testing).
- fixed a bug in makefile which caused DB-support to be disabled when
  NETZIP support was enabled
- added the -e option to allow transmission of every message to remote
  hosts (effectively turns off duplicate message suppression)
- (somewhat) improved memory consumption when compiled with MySQL support
- looks like we fixed an incompatibility with MySQL 5.x and above software
  At least in one case, the remote server name was destroyed, leading to 
  a connection failure. The new, improved code does not have this issue and
  so we see this as solved (the new code is generally somewhat better, so
  there is a good chance we fixed this incompatibility).
---------------------------------------------------------------------------
Version 1.13.0 (RGer), 2006-12-19
- added '$' as ToPos proptery replacer specifier - means "up to the
  end of the string"
- property replacer option "escape-cc", "drop-cc" and "space-cc"  added
- changed the handling of \0 characters inside syslog messages. We now
  consistently escape them to "#000". This is somewhat recommended in
  the draft-ietf-syslog-protocol-19 draft. While the real recomendation
  is to not escape any characters at all, we can not do this without
  considerable modification of the code. So we escape it to "#000", which
  is consistent with a sample found in the Internet-draft.
- removed message glue logic (see printchopped() comment for details)
  Also caused removal of parts table and thus some improvements in
  memory usage.
- changed the default MAXLINE to 2048 to take care of recent syslog
  standardization efforts (can easily be changed in syslogd.c)
- added support for byte-counted TCP syslog messages (much like
  syslog-transport-tls-05 Internet Draft). This was necessary to
  support compression over TCP.
- added support for receiving compressed syslog messages
- added support for sending compressed syslog messages
- fixed a bug where the last message in a syslog/tcp stream was
  lost if it was not properly terminated by a LF character
---------------------------------------------------------------------------
Version 1.12.3 (RGer), 2006-10-04
- implemented some changes to support Solaris (but support is not
  yet complete)
- commented out (via #if 0) some methods that are currently not being use
  but should be kept for further us
- added (interim) -u 1 option to turn off hostname and tag parsing
- done some modifications to better support Fedora
- made the field delimiter inside property replace configurable via
  template
- fixed a bug in property replacer: if fields were used, the delimitor
  became part of the field. Up until now, this was barely noticable as 
  the delimiter as TAB only and thus invisible to a human. With other
  delimiters available now, it quickly showed up. This bug fix might cause
  some grief to existing installations if they used the extra TAB for
  whatever reasons - sorry folks... Anyhow, a solution is easy: just add
  a TAB character contstant into your template. Thus, there has no attempt
  been made to do this in a backwards-compatible way.
---------------------------------------------------------------------------
Version 1.12.2 (RGer), 2006-02-15
- fixed a bug in the RFC 3339 date formatter. An extra space was added
  after the actual timestamp
- added support for providing high-precision RFC3339 timestamps for
  (rsyslogd-)internally-generated messages
- very (!) experimental support for syslog-protocol internet draft
  added (the draft is experimental, the code is solid ;))
- added support for field-extracting in the property replacer
- enhanced the legacy-syslog parser so that it can interpret messages
  that do not contain a TIMESTAMP
- fixed a bug that caused the default socket (usually /dev/log) to be
  opened even when -o command line option was given
- fixed a bug in the Debian sample startup script - it caused rsyslogd
  to listen to remote requests, which it shouldn't by default
---------------------------------------------------------------------------
Version 1.12.1 (RGer), 2005-11-23
- made multithreading work with BSD. Some signal-handling needed to be
  restructured. Also, there might be a slight delay of up to 10 seconds
  when huping and terminating rsyslogd under BSD
- fixed a bug where a NULL-pointer was passed to printf() in logmsg().
- fixed a bug during "make install" where rc3195d was not installed
  Thanks to Bennett Todd for spotting this.
- fixed a bug where rsyslogd dumped core when no TAG was found in the
  received message
- enhanced message parser so that it can deal with missing hostnames
  in many cases (may not be totally fail-safe)
- fixed a bug where internally-generated messages did not have the correct
  TAG
---------------------------------------------------------------------------
Version 1.12.0 (RGer), 2005-10-26
- moved to a multi-threaded design. single-threading is still optionally
  available. Multi-threading is experimental!
- fixed a potential race condition. In the original code, marking was done
  by an alarm handler, which could lead to all sorts of bad things. This
  has been changed now. See comments in syslogd.c/domark() for details.
- improved debug output for property-based filters
- not a code change, but: I have checked all exit()s to make sure that
  none occurs once rsyslogd has started up. Even in unusual conditions
  (like low-memory conditions) rsyslogd somehow remains active. Of course,
  it might loose a message or two, but at least it does not abort and it
  can also recover when the condition no longer persists.
- fixed a bug that could cause loss of the last message received
  immediately before rsyslogd was terminated.
- added comments on thread-safety of global variables in syslogd.c
- fixed a small bug: spurios printf() when TCP syslog was used
- fixed a bug that causes rsyslogd to dump core on termination when one
  of the selector lines did not receive a message during the run (very
  unlikely)
- fixed an one-too-low memory allocation in the TCP sender. Could result
  in rsyslogd dumping core.
- fixed a bug with regular expression support (thanks to Andres Riancho)
- a little bit of code restructuring (especially main(), which was
  horribly large)
---------------------------------------------------------------------------
Version 1.11.1 (RGer), 2005-10-19
- support for BSD-style program name and host blocks
- added a new property "programname" that can be used in templates
- added ability to specify listen port for rfc3195d
- fixed a bug that rendered the "startswith" comparison operation
  unusable.
- changed more functions to "static" storage class to help compiler
  optimize (should have been static in the first place...)
- fixed a potential memory leak in the string buffer class destructor.
  As the destructur was previously never called, the leak did not actually
  appear.
- some internal restructuring in anticipation/preparation of minimal
  multi-threading support
- rsyslogd still shares some code with the sysklogd project. Some patches
  for this shared code have been brought over from the sysklogd CVS.
---------------------------------------------------------------------------
Version 1.11.0 (RGer), 2005-10-12
- support for receiving messages via RFC 3195; added rfc3195d for that
  purpose
- added an additional guard to prevent rsyslogd from aborting when the
  2gb file size limit is hit. While a user can configure rsyslogd to
  handle such situations, it would abort if that was not done AND large
  file support was not enabled (ok, this is hopefully an unlikely scenario)
- fixed a bug that caused additional Unix domain sockets to be incorrectly
  processed - could lead to message loss in extreme cases
---------------------------------------------------------------------------
Version 1.10.2 (RGer), 2005-09-27
- added comparison operations in property-based filters:
  * isequal
  * startswith
- added ability to negate all property-based filter comparison operations
  by adding a !-sign right in front of the operation name
- added the ability to specify remote senders for UDP and TCP
  received messages. Allows to block all but well-known hosts
- changed the $-config line directives to be case-INsensitive
- new command line option -w added: "do not display warnings if messages
  from disallowed senders are received"
- fixed a bug that caused rsyslogd to dump core when the compare value
  was not quoted in property-based filters
- fixed a bug in the new CStr compare function which lead to invalid
  results (fortunately, this function was not yet used widely)
- added better support for "debugging" rsyslog.conf property filters
  (only if -d switch is given)
- changed some function definitions to static, which eventually enables
  some compiler optimizations
- fixed a bug in MySQL code; when a SQL error occured, rsyslogd could
  run in a tight loop. This was due to invalid sequence of error reporting
  and is now fixed.
---------------------------------------------------------------------------
Version 1.10.1 (RGer), 2005-09-23
- added the ability to execute a shell script as an action.
  Thanks to Bjoern Kalkbrenner for providing the code!
- fixed a bug in the MySQL code; due to the bug the automatic one-time
  retry after an error did not happen - this lead to error message in
  cases where none should be seen (e.g. after a MySQL restart)
- fixed a security issue with SQL-escaping in conjunction with
  non-(SQL-)standard MySQL features.
---------------------------------------------------------------------------
Version 1.10.0 (RGer), 2005-09-20
  REMINDER: 1.10 is the first unstable version if the 1.x series!
- added the capability to filter on any property in selector lines
  (not just facility and priority)
- changed stringbuf into a new counted string class
- added support for a "discard" action. If a selector line with
  discard (~ character) is found, no selector lines *after* that
  line will be processed.
- thanks to Andres Riancho, regular expression support has been
  added to the template engine
- added the FROMHOST property in the template processor, which could
  previously not be obtained. Thanks to Cristian Testa for pointing
  this out and even providing a fix.
- added display of compile-time options to -v output
- performance improvement for production build - made some checks
  to happen only during debug mode
- fixed a problem with compiling on SUSE and - while doing so - removed
  the socket call to set SO_BSDCOMPAT in cases where it is obsolete.
---------------------------------------------------------------------------
Version 1.0.4 (RGer), 2006-02-01
- a small but important fix: the tcp receiver had two forgotten printf's
  in it that caused a lot of unnecessary output to stdout. This was
  important enough to justify a new release
---------------------------------------------------------------------------
Version 1.0.3 (RGer), 2005-11-14
- added an additional guard to prevent rsyslogd from aborting when the
  2gb file size limit is hit. While a user can configure rsyslogd to
  handle such situations, it would abort if that was not done AND large
  file support was not enabled (ok, this is hopefully an unlikely scenario)
- fixed a bug that caused additional Unix domain sockets to be incorrectly
  processed - could lead to message loss in extreme cases
- applied some patches available from the sysklogd project to code
  shared from there
- fixed a bug that causes rsyslogd to dump core on termination when one
  of the selector lines did not receive a message during the run (very
  unlikely)
- fixed an one-too-low memory allocation in the TCP sender. Could result
  in rsyslogd dumping core.
- fixed a bug in the TCP sender that caused the retry logic to fail
  after an error or receiver overrun
- fixed a bug in init() that could lead to dumping core
- fixed a bug that could lead to dumping core when no HOSTNAME or no TAG
  was present in the syslog message
---------------------------------------------------------------------------
Version 1.0.2 (RGer), 2005-10-05
- fixed an issue with MySQL error reporting. When an error occured,
  the MySQL driver went into an endless loop (at least in most cases).
---------------------------------------------------------------------------
Version 1.0.1 (RGer), 2005-09-23
- fixed a security issue with SQL-escaping in conjunction with
  non-(SQL-)standard MySQL features.
---------------------------------------------------------------------------
Version 1.0.0 (RGer), 2005-09-12
- changed install doc to cover daily cron scripts - a trouble source
- added rc script for slackware (provided by Chris Elvidge - thanks!) 
- fixed a really minor bug in usage() - the -r option was still
  reported as without the port parameter
---------------------------------------------------------------------------
Version 0.9.8 (RGer), 2005-09-05
- made startup and shutdown message more consistent and included the
  pid, so that they can be easier correlated. Used syslog-protocol
  structured data format for this purpose.
- improved config info in startup message, now tells not only
  if it is listening remote on udp, but also for tcp. Also includes
  the port numbers. The previous startup message was misleading, because
  it did not say "remote reception" if rsyslogd was only listening via
  tcp (but not via udp).
- added a "how can you help" document to the doc set
---------------------------------------------------------------------------
Version 0.9.7 (RGer), 2005-08-15
- some of the previous doc files (like INSTALL) did not properly
  reflect the changes to the build process and the new doc. Fixed
  that.
- changed syslogd.c so that when compiled without database support,
  an error message is displayed when a database action is detected
  in the config file (previously this was used as an user rule ;))
- fixed a bug in the os-specific Makefiles which caused MySQL
  support to not be compiled, even if selected
---------------------------------------------------------------------------
Version 0.9.6 (RGer), 2005-08-09
- greatly enhanced documentation. Now available in html format in
  the "doc" folder and FreeBSD. Finally includes an install howto.
- improved MySQL error messages a little - they now show up as log
  messages, too (formerly only in debug mode)
- added the ability to specify the listen port for udp syslog.
  WARNING: This introduces an incompatibility. Formerly, udp
  syslog was enabled by the -r command line option. Now, it is
  "-r [port]", which is consistent with the tcp listener. However,
  just -r will now return an error message.
- added sample startup scripts for Debian and FreeBSD
- added support for easy feature selection in the makefile. Un-
  fortunately, this also means I needed to spilt the make file
  for different OS and distros. There are some really bad syntax
  differences between FreeBSD and Linux make.
---------------------------------------------------------------------------
Version 0.9.5 (RGer), 2005-08-01
- the "semicolon bug" was actually not (fully) solved in 0.9.4. One
  part of the bug was solved, but another still existed. This one
  is fixed now, too.
- the "semicolon bug" actually turned out to be a more generic bug.
  It appeared whenever an invalid template name was given. With some
  selector actions, rsyslogd dumped core, with other it "just" had
  a small ressource leak with others all worked well. These anomalies
  are now fixed. Note that they only appeared during system initaliziation
  once the system was running, nothing bad happened.
- improved error reporting for template errors on startup. They are now
  shown on the console and the start-up tty. Formerly, they were only
  visible in debug mode.
- support for multiple instances of rsyslogd on a single machine added
- added new option "-o" --> omit local unix domain socket. This option
  enables rsyslogd NOT to listen to the local socket. This is most
  helpful when multiple instances of rsyslogd (or rsyslogd and another
  syslogd) shall run on a single system.
- added new option "-i <pidfile>" which allows to specify the pidfile.
  This is needed when multiple instances of rsyslogd are to be run.
- the new project home page is now online at www.rsyslog.com
---------------------------------------------------------------------------
Version 0.9.4 (RGer), 2005-07-25
- finally added the TCP sender. It now supports non-blocking mode, no
  longer disabling message reception during connect. As it is now, it
  is usable in production. The code could be more sophisticated, but
  I've kept it short in anticipation of the move to liblogging, which
  will lead to the removal of the code just written ;)
- the "exiting on signal..." message still had the "syslogd" name in 
  it. Changed this to "rsyslogd", as we do not have a large user base
  yet, this should pose no problem.
- fixed "the semiconlon" bug. rsyslogd dumped core if a write-db action
  was specified but no semicolon was given after the password (an empty
  template was ok, but the semicolon needed to be present).
- changed a default for traditional output format. During testing, it
  was seen that the timestamp written to file in default format was
  the time of message reception, not the time specified in the TIMESTAMP
  field of the message itself. Traditionally, the message TIMESTAMP is
  used and this has been changed now.
---------------------------------------------------------------------------
Version 0.9.3 (RGer), 2005-07-19
- fixed a bug in the message parser. In June, the RFC 3164 timestamp
  was not correctly parsed (yes, only in June and some other months,
  see the code comment to learn why...)
- added the ability to specify the destination port when forwarding
  syslog messages (both for TCP and UDP)
- added an very experimental TCP sender (activated by
  @@machine:port in config). This is not yet for production use. If
  the receiver is not alive, rsyslogd will wait quite some time until
  the connection request times out, which most probably leads to
  loss of incoming messages.

---------------------------------------------------------------------------
Version 0.9.2 (RGer), around 2005-07-06
- I intended to change the maxsupported message size to 32k to
  support IHE - but given the memory inefficiency in the usual use
  cases, I have not done this. I have, however, included very
  specific instructions on how to do this in the source code. I have
  also done some testing with 32k messages, so you can change the
  max size without taking too much risk.
- added a syslog/tcp receiver; we now can receive messages via
  plain tcp, but we can still send only via UDP. The syslog/tcp
  receiver is the primary enhancement of this release.
- slightly changed some error messages that contained a spurios \n at
  the end of the line (which gives empty lines in your log...)

---------------------------------------------------------------------------
Version 0.9.1 (RGer)
- fixed code so that it compiles without errors under FreeBSD
- removed now unused function "allocate_log()" from syslogd.c
- changed the make file so that it contains more defines for
  different environments (in the long term, we need a better
  system for disabling/enabling features...)
- changed some printf's printing off_t types to %lld and
  explicit (long long) casts. I tried to figure out the exact type,
  but did not succeed in this. In the worst case, ultra-large peta-
  byte files will now display funny informational messages on rollover,
  something I think we can live with for the neersion 3.11.2 (rgerhards), 2008-02-??
---------------------------------------------------------------------------
Version 3.11.1 (rgerhards), 2008-02-12
- SNMP trap sender added thanks to Andre Lorbach (omsnmp)
- added input-plugin interface specification in form of a (copy) template
  input module
- applied documentation fix by Michael Biebl -- many thanks!
- bugfix: immark did not have MARK flags set...
- added x-info field to rsyslogd startup/shutdown message. Hopefully
  points users to right location for further info (many don't even know
  they run rsyslog ;))
- bugfix: trailing ":" of tag was lost while parsing legacy syslog messages
  without timestamp - thanks to Anders Blomdell for providing a patch!
- fixed a bug in stringbuf.c related to STRINGBUF_TRIM_ALLOCSIZE, which
  wasn't supposed to be used with rsyslog. Put a warning message up that
  tells this feature is not tested and probably not worth the effort.
  Thanks to Anders Blomdell fro bringing this to our attention
- somewhat improved performance of string buffers
- fixed bug that caused invalid treatment of tabs (HT) in rsyslog.conf
- bugfix: setting for $EscapeCopntrolCharactersOnReceive was not 
  properly initialized
- clarified usage of space-cc property replacer option
- improved abort diagnostic handler
- some initial effort for malloc/free runtime debugging support
- bugfix: using dynafile actions caused rsyslogd abort
- fixed minor man errors thanks to Michael Biebl
---------------------------------------------------------------------------
Version 3.11.0 (rgerhards), 2008-01-31
- implemented queued actions
- implemented simple rate limiting for actions
- implemented deliberate discarding of lower priority messages over higher
  priority ones when a queue runs out of space
- implemented disk quotas for disk queues
- implemented the $ActionResumeRetryCount config directive
- added $ActionQueueFilename config directive
- added $ActionQueueSize config directive
- added $ActionQueueHighWaterMark config directive
- added $ActionQueueLowWaterMark config directive
- added $ActionQueueDiscardMark config directive
- added $ActionQueueDiscardSeverity config directive
- added $ActionQueueCheckpointInterval config directive
- added $ActionQueueType config directive
- added $ActionQueueWorkerThreads config directive
- added $ActionQueueTimeoutshutdown config directive
- added $ActionQueueTimeoutActionCompletion config directive
- added $ActionQueueTimeoutenQueue config directive
- added $ActionQueueTimeoutworkerThreadShutdown config directive
- added $ActionQueueWorkerThreadMinimumMessages config directive
- added $ActionQueueMaxFileSize config directive
- added $ActionQueueSaveonShutdown config directive
- addded $ActionQueueDequeueSlowdown config directive
- addded $MainMsgQueueDequeueSlowdown config directive
- bugfix: added forgotten docs to package
- improved debugging support
- fixed a bug that caused $MainMsgQueueCheckpointInterval to work incorrectly
- when a long-running action needs to be cancelled on shutdown, the message
  that was processed by it is now preserved. This finishes support for
  guaranteed delivery of messages (if the output supports it, of course)
- fixed bug in output module interface, see
  http://sourceforge.net/tracker/index.php?func=detail&aid=1881008&group_id=123448&atid=696552
- changed the ommysql output plugin so that the (lengthy) connection
  initialization now takes place in message processing. This works much
  better with the new queued action mode (fast startup)
- fixed a bug that caused a potential hang in file and fwd output module
  varmojfekoj provided the patch - many thanks!
- bugfixed stream class offset handling on 32bit platforms
---------------------------------------------------------------------------
Version 3.10.3 (rgerhards), 2008-01-28
- fixed a bug with standard template definitions (not a big deal) - thanks
  to varmojfekoj for spotting it
- run-time instrumentation added
- implemented disk-assisted queue mode, which enables on-demand disk
  spooling if the queue's in-memory queue is exhausted
- implemented a dynamic worker thread pool for processing incoming
  messages; workers are started and shut down as need arises
- implemented a run-time instrumentation debug package
- implemented the $MainMsgQueueSaveOnShutdown config directive
- implemented the $MainMsgQueueWorkerThreadMinimumMessages config directive
- implemented the $MainMsgQueueTimeoutWorkerThreadShutdown config directive
---------------------------------------------------------------------------
Version 3.10.2 (rgerhards), 2008-01-14
- added the ability to keep stop rsyslogd without the need to drain
  the main message queue. In disk queue mode, rsyslog continues to
  run from the point where it stopped. In case of a system failure, it
  continues to process messages from the last checkpoint.
- fixed a bug that caused a segfault on startup when no $WorkDir directive
  was specified in rsyslog.conf
- provided more fine-grain control over shutdown timeouts and added a
  way to specify the enqueue timeout when the main message queue is full
- implemented $MainMsgQueueCheckpointInterval config directive
- implemented $MainMsgQueueTimeoutActionCompletion config directive
- implemented $MainMsgQueueTimeoutEnqueue config directive
- implemented $MainMsgQueueTimeoutShutdown config directive
---------------------------------------------------------------------------
Version 3.10.1 (rgerhards), 2008-01-10
- implemented the "disk" queue mode. However, it currently is of very
  limited use, because it does not support persistence over rsyslogd
  runs. So when rsyslogd is stopped, the queue is drained just as with
  the in-memory queue modes. Persistent queues will be a feature of
  the next release.
- performance-optimized string class, should bring an overall improvement
- fixed a memory leak in imudp -- thanks to varmojfekoj for the patch
- fixed a race condition that could lead to a rsyslogd hang when during
  HUP or termination
- done some doc updates
- added $WorkDirectory config directive
- added $MainMsgQueueFileName config directive
- added $MainMsgQueueMaxFileSize config directive
---------------------------------------------------------------------------
Version 3.10.0 (rgerhards), 2008-01-07
- implemented input module interface and initial input modules
- enhanced threading for input modules (each on its own thread now)
- ability to bind UDP listeners to specific local interfaces/ports and
  ability to run multiple of them concurrently
- added ability to specify listen IP address for UDP syslog server
- license changed to GPLv3
- mark messages are now provided by loadble module immark
- rklogd is no longer provided. Its functionality has now been taken over
  by imklog, a loadable input module. This offers a much better integration
  into rsyslogd and makes sure that the kernel logger process is brought
  up and down at the appropriate times
- enhanced $IncludeConfig directive to support wildcard characters
  (thanks to Michael Biebl)
- all inputs are now implemented as loadable plugins
- enhanced threading model: each input module now runs on its own thread
- enhanced message queue which now supports different queueing methods
  (among others, this can be used for performance fine-tuning)
- added a large number of new configuration directives for the new
  input modules
- enhanced multi-threading utilizing a worker thread pool for the
  main message queue
- compilation without pthreads is no longer supported
- much cleaner code due to new objects and removal of single-threading
  mode
---------------------------------------------------------------------------
Version 2.0.1 STABLE (rgerhards), 2008-01-24
- fixed a bug in integer conversion - but this function was never called,
  so it is not really a useful bug fix ;)
- fixed a bug with standard template definitions (not a big deal) - thanks
  to varmojfekoj for spotting it
- fixed a bug that caused a potential hang in file and fwd output module
  varmojfekoj provided the patch - many thanks!
---------------------------------------------------------------------------
Version 2.0.0 STABLE (rgerhards), 2008-01-02
- re-release of 1.21.2 as STABLE with no modifications except some
  doc updates
---------------------------------------------------------------------------
Version 1.21.2 (rgerhards), 2007-12-28
- created a gss-api output module. This keeps GSS-API code and
  TCP/UDP code separated. It is also important for forward-
  compatibility with v3. Please note that this change breaks compatibility
  with config files created for 1.21.0 and 1.21.1 - this was considered
  acceptable.
- fixed an error in forwarding retry code (could lead to message corruption
  but surfaced very seldom)
- increased portability for older platforms (AI_NUMERICSERV moved)
- removed socket leak in omfwd.c
- cross-platform patch for GSS-API compile problem on some platforms
  thanks to darix for the patch!
---------------------------------------------------------------------------
Version 1.21.1 (rgerhards), 2007-12-23
- small doc fix for $IncludeConfig
- fixed a bug in llDestroy()
- bugfix: fixing memory leak when message queue is full and during
  parsing. Thanks to varmojfekoj for the patch.
- bugfix: when compiled without network support, unix sockets were
  not properply closed
- bugfix: memory leak in cfsysline.c/doGetWord() fixed
---------------------------------------------------------------------------
Version 1.21.0 (rgerhards), 2007-12-19
- GSS-API support for syslog/TCP connections was added. Thanks to
  varmojfekoj for providing the patch with this functionality
- code cleanup
- enhanced $IncludeConfig directive to support wildcard filenames
- changed some multithreading synchronization
---------------------------------------------------------------------------
Version 1.20.1 (rgerhards), 2007-12-12
- corrected a debug setting that survived release. Caused TCP connections
  to be retried unnecessarily often.
- When a hostname ACL was provided and DNS resolution for that name failed,
  ACL processing was stopped at that point. Thanks to mildew for the patch.
  Fedora Bugzilla: http://bugzilla.redhat.com/show_bug.cgi?id=395911
- fixed a potential race condition, see link for details:
  http://rgerhards.blogspot.com/2007/12/rsyslog-race-condition.html
  Note that the probability of problems from this bug was very remote
- fixed a memory leak that happend when PostgreSQL date formats were
  used
---------------------------------------------------------------------------
Version 1.20.0 (rgerhards), 2007-12-07
- an output module for postgres databases has been added. Thanks to
  sur5r for contributing this code
- unloading dynamic modules has been cleaned up, we now have a
  real implementation and not just a dummy "good enough for the time
  being".
- enhanced platform independence - thanks to Bartosz Kuzma and Michael
  Biebl for their very useful contributions
- some general code cleanup (including warnings on 64 platforms, only)
---------------------------------------------------------------------------
Version 1.19.12 (rgerhards), 2007-12-03
- cleaned up the build system (thanks to Michael Biebl for the patch)
- fixed a bug where ommysql was still not compiled with -pthread option
---------------------------------------------------------------------------
Version 1.19.11 (rgerhards), 2007-11-29
- applied -pthread option to build when building for multi-threading mode
  hopefully solves an issue with segfaulting
---------------------------------------------------------------------------
Version 1.19.10 (rgerhards), 2007-10-19
- introdcued the new ":modulename:" syntax for calling module actions
  in selector lines; modified ommysql to support it. This is primarily
  an aid for further modules and a prequisite to actually allow third
  party modules to be created.
- minor fix in slackware startup script, "-r 0" is now "-r0"
- updated rsyslogd doc set man page; now in html format
- undid creation of a separate thread for the main loop -- this did not
  turn out to be needed or useful, so reduce complexity once again.
- added doc fixes provided by Michael Biebl - thanks
---------------------------------------------------------------------------
Version 1.19.9 (rgerhards), 2007-10-12
- now packaging system which again contains all components in a single
  tarball
- modularized main() a bit more, resulting in less complex code
- experimentally added an additional thread - will see if that affects
  the segfault bug we experience on some platforms. Note that this change
  is scheduled to be removed again later.
---------------------------------------------------------------------------
Version 1.19.8 (rgerhards), 2007-09-27
- improved repeated message processing
- applied patch provided by varmojfekoj to support building ommysql
  in its own way (now also resides in a plugin subdirectory);
  ommysql is now a separate package
- fixed a bug in cvthname() that lead to message loss if part
  of the source hostname would have been dropped
- created some support for distributing ommysql together with the
  main rsyslog package. I need to re-think it in the future, but
  for the time being the current mode is best. I now simply include
  one additional tarball for ommysql inside the main distribution.
  I look forward to user feedback on how this should be done best. In the
  long term, a separate project should be spawend for ommysql, but I'd
  like to do that only after the plugin interface is fully stable (what
  it is not yet).
---------------------------------------------------------------------------
Version 1.19.7 (rgerhards), 2007-09-25
- added code to handle situations where senders send us messages ending with
  a NUL character. It is now simply removed. This also caused trailing LF
  reduction to fail, when it was followed by such a NUL. This is now also
  handled.
- replaced some non-thread-safe function calls by their thread-safe
  counterparts
- fixed a minor memory leak that occured when the %APPNAME% property was
  used (I think nobody used that in practice)
- fixed a bug that caused signal handlers in cvthname() not to be restored when
  a malicious pointer record was detected and processing of the message been
  stopped for that reason (this should be really rare and can not be related
  to the segfault bug we are hunting).
- fixed a bug in cvthname that lead to passing a wrong parameter - in
  practice, this had no impact.
- general code cleanup (e.g. compiler warnings, comments)
---------------------------------------------------------------------------
Version 1.19.6 (rgerhards), 2007-09-11
- applied patch by varmojfekoj to change signal handling to the new
  sigaction API set (replacing the depreciated signal() calls and its
  friends.
- fixed a bug that in --enable-debug mode caused an assertion when the
  discard action was used
- cleaned up compiler warnings
- applied patch by varmojfekoj to FIX a bug that could cause 
  segfaults if empty properties were processed using modifying
  options (e.g. space-cc, drop-cc)
- fixed man bug: rsyslogd supports -l option
---------------------------------------------------------------------------
Version 1.19.5 (rgerhards), 2007-09-07
- changed part of the CStr interface so that better error tracking
  is provided and the calling sequence is more intuitive (there were
  invalid calls based on a too-weired interface)
- (hopefully) fixed some remaining bugs rooted in wrong use of 
  the CStr class. These could lead to program abort.
- applied patch by varmojfekoj two fix two potential segfault situations
- added $ModDir config directive
- modified $ModLoad so that an absolute path may be specified as
  module name (e.g. /rsyslog/ommysql.so)
---------------------------------------------------------------------------
Version 1.19.4 (rgerhards/varmojfekoj), 2007-09-04
- fixed a number of small memory leaks - thanks varmojfekoj for patching
- fixed an issue with CString class that could lead to rsyslog abort
  in tplToString() - thanks varmojfekoj for patching
- added a man-version of the config file documenation - thanks to Michel
  Samia for providing the man file
- fixed bug: a template like this causes an infinite loop:
  $template opts,"%programname:::a,b%"
  thanks varmojfekoj for the patch
- fixed bug: case changing options crash freeing the string pointer
  because they modify it: $template opts2,"%programname::1:lowercase%"
  thanks varmojfekoj for the patch
---------------------------------------------------------------------------
Version 1.19.3 (mmeckelein/varmojfekoj), 2007-08-31
- small mem leak fixed (after calling parseSelectorAct) - Thx varmojkekoj
- documentation section "Regular File" und "Blocks" updated
- solved an issue with dynamic file generation - Once again many thanks
  to varmojfekoj
- the negative selector for program name filter (Blocks) does not work as
  expected - Thanks varmojfekoj for patching
- added forwarding information to sysklogd (requires special template)
  to config doc
---------------------------------------------------------------------------
Version 1.19.2 (mmeckelein/varmojfekoj), 2007-08-28
- a specifically formed message caused a segfault - Many thanks varmojfekoj
  for providing a patch
- a typo and a weird condition are fixed in msg.c - Thanks again
  varmojfekoj 
- on file creation the file was always owned by root:root. This is fixed
  now - Thanks ypsa for solving this issue
---------------------------------------------------------------------------
Version 1.19.1 (mmeckelein), 2007-08-22
- a bug that caused a high load when a TCP/UDP connection was closed is 
  fixed now - Thanks mildew for solving this issue
- fixed a bug which caused a segfault on reinit - Thx varmojfekoj for the
  patch
- changed the hardcoded module path "/lib/rsyslog" to $(pkglibdir) in order
  to avoid trouble e.g. on 64 bit platforms (/lib64) - many thanks Peter
  Vrabec and darix, both provided a patch for solving this issue
- enhanced the unloading of modules - thanks again varmojfekoj
- applied a patch from varmojfekoj which fixes various little things in
  MySQL output module
---------------------------------------------------------------------------
Version 1.19.0 (varmojfekoj/rgerhards), 2007-08-16
- integrated patch from varmojfekoj to make the mysql module a loadable one
  many thanks for the patch, MUCH appreciated
---------------------------------------------------------------------------
Version 1.18.2 (rgerhards), 2007-08-13
- fixed a bug in outchannel code that caused templates to be incorrectly
  parsed
- fixed a bug in ommysql that caused a wrong ";template" missing message
- added some code for unloading modules; not yet fully complete (and we do
  not yet have loadable modules, so this is no problem)
- removed debian subdirectory by request of a debian packager (this is a special
  subdir for debian and there is also no point in maintaining it when there
  is a debian package available - so I gladly did this) in some cases
- improved overall doc quality (some pages were quite old) and linked to
  more of the online resources.
- improved /contrib/delete_mysql script by adding a host option and some
  other minor modifications
---------------------------------------------------------------------------
Version 1.18.1 (rgerhards), 2007-08-08
- applied a patch from varmojfekoj which solved a potential segfault
  of rsyslogd on HUP
- applied patch from Michel Samia to fix compilation when the pthreads
  feature is disabled
- some code cleanup (moved action object to its own file set)
- add config directive $MainMsgQueueSize, which now allows to configure the
  queue size dynamically
- all compile-time settings are now shown in rsyslogd -v, not just the
  active ones
- enhanced performance a little bit more
- added config file directive $ActionResumeInterval
- fixed a bug that prevented compilation under debian sid
- added a contrib directory for user-contributed useful things
---------------------------------------------------------------------------
Version 1.18.0 (rgerhards), 2007-08-03
- rsyslog now supports fallback actions when an action did not work. This
  is a great feature e.g. for backup database servers or backup syslog
  servers
- modified rklogd to only change the console log level if -c is specified
- added feature to use multiple actions inside a single selector
- implemented $ActionExecOnlyWhenPreviousIsSuspended config directive
- error messages during startup are now spit out to the configured log
  destinations
---------------------------------------------------------------------------
Version 1.17.6 (rgerhards), 2007-08-01
- continued to work on output module modularization - basic stage of
  this work is now FINISHED
- fixed bug in OMSRcreate() - always returned SR_RET_OK
- fixed a bug that caused ommysql to always complain about missing
  templates
- fixed a mem leak in OMSRdestruct - freeing the object itself was
  forgotten - thanks to varmojfekoj for the patch
- fixed a memory leak in syslogd/init() that happend when the config
  file could not be read - thanks to varmojfekoj for the patch
- fixed insufficient memory allocation in addAction() and its helpers.
  The initial fix and idea was developed by mildew, I fine-tuned
  it a bit. Thanks a lot for the fix, I'd probably had pulled out my
  hair to find the bug...
- added output of config file line number when a parsing error occured
- fixed bug in objomsr.c that caused program to abort in debug mode with
  an invalid assertion (in some cases)
- fixed a typo that caused the default template for MySQL to be wrong.
  thanks to mildew for catching this.
- added configuration file command $DebugPrintModuleList and
  $DebugPrintCfSysLineHandlerList
- fixed an invalid value for the MARK timer - unfortunately, there was
  a testing aid left in place. This resulted in quite frequent MARK messages
- added $IncludeConfig config directive
- applied a patch from mildew to prevent rsyslogd from freezing under heavy
  load. This could happen when the queue was full. Now, we drop messages
  but rsyslogd remains active.
---------------------------------------------------------------------------
Version 1.17.5 (rgerhards), 2007-07-30
- continued to work on output module modularization
- fixed a missing file bug - thanks to Andrea Montanari for reporting
  this problem
- fixed a problem with shutting down the worker thread and freeing the
  selector_t list - this caused messages to be lost, because the
  message queue was not properly drained before the selectors got
  destroyed.
---------------------------------------------------------------------------
Version 1.17.4 (rgerhards), 2007-07-27
- continued to work on output module modularization
- fixed a situation where rsyslogd could create zombie processes
  thanks to mildew for the patch
- applied patch from Michel Samia to fix compilation when NOT
  compiled for pthreads
---------------------------------------------------------------------------
Version 1.17.3 (rgerhards), 2007-07-25
- continued working on output module modularization
- fixed a bug that caused rsyslogd to segfault on exit (and
  probably also on HUP), when there was an unsent message in a selector
  that required forwarding and the dns lookup failed for that selector
  (yes, it was pretty unlikely to happen;))
  thanks to varmojfekoj <varmojfekoj@gmail.com> for the patch
- fixed a memory leak in config file parsing and die()
  thanks to varmojfekoj <varmojfekoj@gmail.com> for the patch
- rsyslogd now checks on startup if it is capable to performa any work
  at all. If it cant, it complains and terminates
  thanks to Michel Samia for providing the patch!
- fixed a small memory leak when HUPing syslogd. The allowed sender
  list now gets freed. thanks to mildew for the patch.
- changed the way error messages in early startup are logged. They
  now do no longer use the syslogd code directly but are rather
  send to stderr.
---------------------------------------------------------------------------
Version 1.17.2 (rgerhards), 2007-07-23
- made the port part of the -r option optional. Needed for backward
  compatibility with sysklogd
- replaced system() calls with something more reasonable. Please note that
  this might break compatibility with some existing configuration files.
  We accept this in favour of the gained security.
- removed a memory leak that could occur if timegenerated was used in
  RFC 3164 format in templates
- did some preparation in msg.c for advanced multithreading - placed the
  hooks, but not yet any active code
- worked further on modularization
- added $ModLoad MySQL (dummy) config directive
- added DropTrailingLFOnReception config directive
---------------------------------------------------------------------------
Version 1.17.1 (rgerhards), 2007-07-20
- fixed a bug that caused make install to install rsyslogd and rklogd under
  the wrong names
- fixed bug that caused $AllowedSenders to handle IPv6 scopes incorrectly;
  also fixed but that could grabble $AllowedSender wildcards. Thanks to
  mildew@gmail.com for the patch
- minor code cleanup - thanks to Peter Vrabec for the patch
- fixed minimal memory leak on HUP (caused by templates)
  thanks to varmojfekoj <varmojfekoj@gmail.com> for the patch
- fixed another memory leak on HUPing and on exiting rsyslogd
  again thanks to varmojfekoj <varmojfekoj@gmail.com> for the patch
- code cleanup (removed compiler warnings)
- fixed portability bug in configure.ac - thanks to Bartosz Kuźma for patch
- moved msg object into its own file set
- added the capability to continue trying to write log files when the
  file system is full. Functionality based on patch by Martin Schulze
  to sysklogd package.
---------------------------------------------------------------------------
Version 1.17.0 (RGer), 2007-07-17
- added $RepeatedLineReduction config parameter
- added $EscapeControlCharactersOnReceive config parameter
- added $ControlCharacterEscapePrefix config parameter
- added $DirCreateMode config parameter
- added $CreateDirs config parameter
- added $DebugPrintTemplateList config parameter
- added $ResetConfigVariables config parameter
- added $FileOwner config parameter
- added $FileGroup config parameter
- added $DirOwner config parameter
- added $DirGroup config parameter
- added $FailOnChownFailure config parameter
- added regular expression support to the filter engine
  thanks to Michel Samia for providing the patch!
- enhanced $AllowedSender functionality. Credits to mildew@gmail.com for
  the patch doing that
  - added IPv6 support
  - allowed DNS hostnames
  - allowed DNS wildcard names
- added new option $DropMsgsWithMaliciousDnsPTRRecords
- added autoconf so that rfc3195d, rsyslogd and klogd are stored to /sbin
- added capability to auto-create directories with dynaFiles
---------------------------------------------------------------------------
Version 1.16.0 (RGer/Peter Vrabec), 2007-07-13 - The Friday, 13th Release ;)
- build system switched to autotools
- removed SYSV preprocessor macro use, replaced with autotools equivalents
- fixed a bug that caused rsyslogd to segfault when TCP listening was
  disabled and it terminated
- added new properties "syslogfacility-text" and "syslogseverity-text"
  thanks to varmojfekoj <varmojfekoj@gmail.com> for the patch
- added the -x option to disable hostname dns reslution
  thanks to varmojfekoj <varmojfekoj@gmail.com> for the patch
- begun to better modularize syslogd.c - this is an ongoing project; moved
  type definitions to a separate file
- removed some now-unused fields from struct filed
- move file size limit fields in struct field to the "right spot" (the file
  writing part of the union - f_un.f_file)
- subdirectories linux and solaris are no longer part of the distribution
  package. This is not because we cease support for them, but there are no
  longer any files in them after the move to autotools
---------------------------------------------------------------------------
Version 1.15.1 (RGer), 2007-07-10
- fixed a bug that caused a dynaFile selector to stall when there was
  an open error with one file 
- improved template processing for dynaFiles; templates are now only
  looked up during initialization - speeds up processing
- optimized memory layout in struct filed when compiled with MySQL
  support
- fixed a bug that caused compilation without SYSLOG_INET to fail
- re-enabled the "last message repeated n times" feature. This
  feature was not taken care of while rsyslogd evolved from sysklogd
  and it was more or less defunct. Now it is fully functional again.
- added system properties: $NOW, $YEAR, $MONTH, $DAY, $HOUR, $MINUTE
- fixed a bug in iovAsString() that caused a memory leak under stress
  conditions (most probably memory shortage). This was unlikely to
  ever happen, but it doesn't hurt doing it right
- cosmetic: defined type "uchar", change all unsigned chars to uchar
---------------------------------------------------------------------------
Version 1.15.0 (RGer), 2007-07-05
- added ability to dynamically generate file names based on templates
  and thus properties. This was a much-requested feature. It makes
  life easy when it e.g. comes to splitting files based on the sender
  address.
- added $umask and $FileCreateMode config file directives
- applied a patch from Bartosz Kuzma to compile cleanly under NetBSD
- checks for extra (unexpected) characters in system config file lines
  have been added
- added IPv6 documentation - was accidently missing from CVS
- begun to change char to unsigned char
---------------------------------------------------------------------------
Version 1.14.2 (RGer), 2007-07-03
** this release fixes all known nits with IPv6 **
- restored capability to do /etc/service lookup for "syslog"
  service when -r 0 was given
- documented IPv6 handling of syslog messages
- integrate patch from Bartosz Kuźma to make rsyslog compile under
  Solaris again (the patch replaced a strndup() call, which is not
  available under Solaris
- improved debug logging when waiting on select
- updated rsyslogd man page with new options (-46A)
---------------------------------------------------------------------------
Version 1.14.1 (RGer/Peter Vrabec), 2007-06-29
- added Peter Vrabec's patch for IPv6 TCP
- prefixed all messages send to stderr in rsyslogd with "rsyslogd: "
---------------------------------------------------------------------------
Version 1.14.0 (RGer/Peter Vrabec), 2007-06-28
- Peter Vrabec provided IPv6 for rsyslog, so we are now IPv6 enabled
  IPv6 Support is currently for UDP only, TCP is to come soon.
  AllowedSender configuration does not yet work for IPv6.
- fixed code in iovCreate() that broke C's strict aliasing rules 
- fixed some char/unsigned char differences that forced the compiler
  to spit out warning messages
- updated the Red Hat init script to fix a known issue (thanks to
  Peter Vrabec)
---------------------------------------------------------------------------
Version 1.13.5 (RGer), 2007-06-22
- made the TCP session limit configurable via command line switch
  now -t <port>,<max sessions>
- added man page for rklogd(8) (basically a copy from klogd, but now
  there is one...)
- fixed a bug that caused internal messages (e.g. rsyslogd startup) to
  appear without a tag.
- removed a minor memory leak that occurred when TAG processing requalified
  a HOSTNAME to be a TAG (and a TAG already was set).
- removed potential small memory leaks in MsgSet***() functions. There
  would be a leak if a property was re-set, something that happened
  extremely seldom.
---------------------------------------------------------------------------
Version 1.13.4 (RGer), 2007-06-18
- added a new property "PRI-text", which holds the PRI field in
  textual form (e.g. "syslog.info")
- added alias "syslogseverity" for "syslogpriority", which is a
  misleading property name that needs to stay for historical
  reasons (and backward-compatility)
- added doc on how to record PRI value in log file
- enhanced signal handling in klogd, including removal of an unsafe
  call to the logging system during signal handling
---------------------------------------------------------------------------
Version 1.13.3 (RGer), 2007-06-15
- create a version of syslog.c from scratch. This is now
  - highly optimized for rsyslog
  - removes an incompatible license problem as the original
    version had a BSD license with advertising clause
  - fixed in the regard that rklogd will continue to work when
    rsysogd has been restarted (the original version, as well
    as sysklogd, will remain silent then)
  - solved an issue with an extra NUL char at message end that the
    original version had
- applied some changes to klogd to care for the new interface
- fixed a bug in syslogd.c which prevented compiling under debian
---------------------------------------------------------------------------
Version 1.13.2 (RGer), 2007-06-13
- lib order in makefile patched to facilitate static linking - thanks
  to Bennett Todd for providing the patch
- Integrated a patch from Peter Vrabec (pvrabec@redheat.com):
  - added klogd under the name of rklogd (remove dependency on
    original sysklogd package
  - createDB.sql now in UTF
  - added additional config files for use on Red Hat
---------------------------------------------------------------------------
Version 1.13.1 (RGer), 2007-02-05
- changed the listen backlog limit to a more reasonable value based on
  the maximum number of TCP connections configurd (10% + 5) - thanks to Guy
  Standen for the hint (actually, the limit was 5 and that was a 
  left-over from early testing).
- fixed a bug in makefile which caused DB-support to be disabled when
  NETZIP support was enabled
- added the -e option to allow transmission of every message to remote
  hosts (effectively turns off duplicate message suppression)
- (somewhat) improved memory consumption when compiled with MySQL support
- looks like we fixed an incompatibility with MySQL 5.x and above software
  At least in one case, the remote server name was destroyed, leading to 
  a connection failure. The new, improved code does not have this issue and
  so we see this as solved (the new code is generally somewhat better, so
  there is a good chance we fixed this incompatibility).
---------------------------------------------------------------------------
Version 1.13.0 (RGer), 2006-12-19
- added '$' as ToPos proptery replacer specifier - means "up to the
  end of the string"
- property replacer option "escape-cc", "drop-cc" and "space-cc"  added
- changed the handling of \0 characters inside syslog messages. We now
  consistently escape them to "#000". This is somewhat recommended in
  the draft-ietf-syslog-protocol-19 draft. While the real recomendation
  is to not escape any characters at all, we can not do this without
  considerable modification of the code. So we escape it to "#000", which
  is consistent with a sample found in the Internet-draft.
- removed message glue logic (see printchopped() comment for details)
  Also caused removal of parts table and thus some improvements in
  memory usage.
- changed the default MAXLINE to 2048 to take care of recent syslog
  standardization efforts (can easily be changed in syslogd.c)
- added support for byte-counted TCP syslog messages (much like
  syslog-transport-tls-05 Internet Draft). This was necessary to
  support compression over TCP.
- added support for receiving compressed syslog messages
- added support for sending compressed syslog messages
- fixed a bug where the last message in a syslog/tcp stream was
  lost if it was not properly terminated by a LF character
---------------------------------------------------------------------------
Version 1.12.3 (RGer), 2006-10-04
- implemented some changes to support Solaris (but support is not
  yet complete)
- commented out (via #if 0) some methods that are currently not being use
  but should be kept for further us
- added (interim) -u 1 option to turn off hostname and tag parsing
- done some modifications to better support Fedora
- made the field delimiter inside property replace configurable via
  template
- fixed a bug in property replacer: if fields were used, the delimitor
  became part of the field. Up until now, this was barely noticable as 
  the delimiter as TAB only and thus invisible to a human. With other
  delimiters available now, it quickly showed up. This bug fix might cause
  some grief to existing installations if they used the extra TAB for
  whatever reasons - sorry folks... Anyhow, a solution is easy: just add
  a TAB character contstant into your template. Thus, there has no attempt
  been made to do this in a backwards-compatible way.
---------------------------------------------------------------------------
Version 1.12.2 (RGer), 2006-02-15
- fixed a bug in the RFC 3339 date formatter. An extra space was added
  after the actual timestamp
- added support for providing high-precision RFC3339 timestamps for
  (rsyslogd-)internally-generated messages
- very (!) experimental support for syslog-protocol internet draft
  added (the draft is experimental, the code is solid ;))
- added support for field-extracting in the property replacer
- enhanced the legacy-syslog parser so that it can interpret messages
  that do not contain a TIMESTAMP
- fixed a bug that caused the default socket (usually /dev/log) to be
  opened even when -o command line option was given
- fixed a bug in the Debian sample startup script - it caused rsyslogd
  to listen to remote requests, which it shouldn't by default
---------------------------------------------------------------------------
Version 1.12.1 (RGer), 2005-11-23
- made multithreading work with BSD. Some signal-handling needed to be
  restructured. Also, there might be a slight delay of up to 10 seconds
  when huping and terminating rsyslogd under BSD
- fixed a bug where a NULL-pointer was passed to printf() in logmsg().
- fixed a bug during "make install" where rc3195d was not installed
  Thanks to Bennett Todd for spotting this.
- fixed a bug where rsyslogd dumped core when no TAG was found in the
  received message
- enhanced message parser so that it can deal with missing hostnames
  in many cases (may not be totally fail-safe)
- fixed a bug where internally-generated messages did not have the correct
  TAG
---------------------------------------------------------------------------
Version 1.12.0 (RGer), 2005-10-26
- moved to a multi-threaded design. single-threading is still optionally
  available. Multi-threading is experimental!
- fixed a potential race condition. In the original code, marking was done
  by an alarm handler, which could lead to all sorts of bad things. This
  has been changed now. See comments in syslogd.c/domark() for details.
- improved debug output for property-based filters
- not a code change, but: I have checked all exit()s to make sure that
  none occurs once rsyslogd has started up. Even in unusual conditions
  (like low-memory conditions) rsyslogd somehow remains active. Of course,
  it might loose a message or two, but at least it does not abort and it
  can also recover when the condition no longer persists.
- fixed a bug that could cause loss of the last message received
  immediately before rsyslogd was terminated.
- added comments on thread-safety of global variables in syslogd.c
- fixed a small bug: spurios printf() when TCP syslog was used
- fixed a bug that causes rsyslogd to dump core on termination when one
  of the selector lines did not receive a message during the run (very
  unlikely)
- fixed an one-too-low memory allocation in the TCP sender. Could result
  in rsyslogd dumping core.
- fixed a bug with regular expression support (thanks to Andres Riancho)
- a little bit of code restructuring (especially main(), which was
  horribly large)
---------------------------------------------------------------------------
Version 1.11.1 (RGer), 2005-10-19
- support for BSD-style program name and host blocks
- added a new property "programname" that can be used in templates
- added ability to specify listen port for rfc3195d
- fixed a bug that rendered the "startswith" comparison operation
  unusable.
- changed more functions to "static" storage class to help compiler
  optimize (should have been static in the first place...)
- fixed a potential memory leak in the string buffer class destructor.
  As the destructur was previously never called, the leak did not actually
  appear.
- some internal restructuring in anticipation/preparation of minimal
  multi-threading support
- rsyslogd still shares some code with the sysklogd project. Some patches
  for this shared code have been brought over from the sysklogd CVS.
---------------------------------------------------------------------------
Version 1.11.0 (RGer), 2005-10-12
- support for receiving messages via RFC 3195; added rfc3195d for that
  purpose
- added an additional guard to prevent rsyslogd from aborting when the
  2gb file size limit is hit. While a user can configure rsyslogd to
  handle such situations, it would abort if that was not done AND large
  file support was not enabled (ok, this is hopefully an unlikely scenario)
- fixed a bug that caused additional Unix domain sockets to be incorrectly
  processed - could lead to message loss in extreme cases
---------------------------------------------------------------------------
Version 1.10.2 (RGer), 2005-09-27
- added comparison operations in property-based filters:
  * isequal
  * startswith
- added ability to negate all property-based filter comparison operations
  by adding a !-sign right in front of the operation name
- added the ability to specify remote senders for UDP and TCP
  received messages. Allows to block all but well-known hosts
- changed the $-config line directives to be case-INsensitive
- new command line option -w added: "do not display warnings if messages
  from disallowed senders are received"
- fixed a bug that caused rsyslogd to dump core when the compare value
  was not quoted in property-based filters
- fixed a bug in the new CStr compare function which lead to invalid
  results (fortunately, this function was not yet used widely)
- added better support for "debugging" rsyslog.conf property filters
  (only if -d switch is given)
- changed some function definitions to static, which eventually enables
  some compiler optimizations
- fixed a bug in MySQL code; when a SQL error occured, rsyslogd could
  run in a tight loop. This was due to invalid sequence of error reporting
  and is now fixed.
---------------------------------------------------------------------------
Version 1.10.1 (RGer), 2005-09-23
- added the ability to execute a shell script as an action.
  Thanks to Bjoern Kalkbrenner for providing the code!
- fixed a bug in the MySQL code; due to the bug the automatic one-time
  retry after an error did not happen - this lead to error message in
  cases where none should be seen (e.g. after a MySQL restart)
- fixed a security issue with SQL-escaping in conjunction with
  non-(SQL-)standard MySQL features.
---------------------------------------------------------------------------
Version 1.10.0 (RGer), 2005-09-20
  REMINDER: 1.10 is the first unstable version if the 1.x series!
- added the capability to filter on any property in selector lines
  (not just facility and priority)
- changed stringbuf into a new counted string class
- added support for a "discard" action. If a selector line with
  discard (~ character) is found, no selector lines *after* that
  line will be processed.
- thanks to Andres Riancho, regular expression support has been
  added to the template engine
- added the FROMHOST property in the template processor, which could
  previously not be obtained. Thanks to Cristian Testa for pointing
  this out and even providing a fix.
- added display of compile-time options to -v output
- performance improvement for production build - made some checks
  to happen only during debug mode
- fixed a problem with compiling on SUSE and - while doing so - removed
  the socket call to set SO_BSDCOMPAT in cases where it is obsolete.
---------------------------------------------------------------------------
Version 1.0.4 (RGer), 2006-02-01
- a small but important fix: the tcp receiver had two forgotten printf's
  in it that caused a lot of unnecessary output to stdout. This was
  important enough to justify a new release
---------------------------------------------------------------------------
Version 1.0.3 (RGer), 2005-11-14
- added an additional guard to prevent rsyslogd from aborting when the
  2gb file size limit is hit. While a user can configure rsyslogd to
  handle such situations, it would abort if that was not done AND large
  file support was not enabled (ok, this is hopefully an unlikely scenario)
- fixed a bug that caused additional Unix domain sockets to be incorrectly
  processed - could lead to message loss in extreme cases
- applied some patches available from the sysklogd project to code
  shared from there
- fixed a bug that causes rsyslogd to dump core on termination when one
  of the selector lines did not receive a message during the run (very
  unlikely)
- fixed an one-too-low memory allocation in the TCP sender. Could result
  in rsyslogd dumping core.
- fixed a bug in the TCP sender that caused the retry logic to fail
  after an error or receiver overrun
- fixed a bug in init() that could lead to dumping core
- fixed a bug that could lead to dumping core when no HOSTNAME or no TAG
  was present in the syslog message
---------------------------------------------------------------------------
Version 1.0.2 (RGer), 2005-10-05
- fixed an issue with MySQL error reporting. When an error occured,
  the MySQL driver went into an endless loop (at least in most cases).
---------------------------------------------------------------------------
Version 1.0.1 (RGer), 2005-09-23
- fixed a security issue with SQL-escaping in conjunction with
  non-(SQL-)standard MySQL features.
---------------------------------------------------------------------------
Version 1.0.0 (RGer), 2005-09-12
- changed install doc to cover daily cron scripts - a trouble source
- added rc script for slackware (provided by Chris Elvidge - thanks!) 
- fixed a really minor bug in usage() - the -r option was still
  reported as without the port parameter
---------------------------------------------------------------------------
Version 0.9.8 (RGer), 2005-09-05
- made startup and shutdown message more consistent and included the
  pid, so that they can be easier correlated. Used syslog-protocol
  structured data format for this purpose.
- improved config info in startup message, now tells not only
  if it is listening remote on udp, but also for tcp. Also includes
  the port numbers. The previous startup message was misleading, because
  it did not say "remote reception" if rsyslogd was only listening via
  tcp (but not via udp).
- added a "how can you help" document to the doc set
---------------------------------------------------------------------------
Version 0.9.7 (RGer), 2005-08-15
- some of the previous doc files (like INSTALL) did not properly
  reflect the changes to the build process and the new doc. Fixed
  that.
- changed syslogd.c so that when compiled without database support,
  an error message is displayed when a database action is detected
  in the config file (previously this was used as an user rule ;))
- fixed a bug in the os-specific Makefiles which caused MySQL
  support to not be compiled, even if selected
---------------------------------------------------------------------------
Version 0.9.6 (RGer), 2005-08-09
- greatly enhanced documentation. Now available in html format in
  the "doc" folder and FreeBSD. Finally includes an install howto.
- improved MySQL error messages a little - they now show up as log
  messages, too (formerly only in debug mode)
- added the ability to specify the listen port for udp syslog.
  WARNING: This introduces an incompatibility. Formerly, udp
  syslog was enabled by the -r command line option. Now, it is
  "-r [port]", which is consistent with the tcp listener. However,
  just -r will now return an error message.
- added sample startup scripts for Debian and FreeBSD
- added support for easy feature selection in the makefile. Un-
  fortunately, this also means I needed to spilt the make file
  for different OS and distros. There are some really bad syntax
  differences between FreeBSD and Linux make.
---------------------------------------------------------------------------
Version 0.9.5 (RGer), 2005-08-01
- the "semicolon bug" was actually not (fully) solved in 0.9.4. One
  part of the bug was solved, but another still existed. This one
  is fixed now, too.
- the "semicolon bug" actually turned out to be a more generic bug.
  It appeared whenever an invalid template name was given. With some
  selector actions, rsyslogd dumped core, with other it "just" had
  a small ressource leak with others all worked well. These anomalies
  are now fixed. Note that they only appeared during system initaliziation
  once the system was running, nothing bad happened.
- improved error reporting for template errors on startup. They are now
  shown on the console and the start-up tty. Formerly, they were only
  visible in debug mode.
- support for multiple instances of rsyslogd on a single machine added
- added new option "-o" --> omit local unix domain socket. This option
  enables rsyslogd NOT to listen to the local socket. This is most
  helpful when multiple instances of rsyslogd (or rsyslogd and another
  syslogd) shall run on a single system.
- added new option "-i <pidfile>" which allows to specify the pidfile.
  This is needed when multiple instances of rsyslogd are to be run.
- the new project home page is now online at www.rsyslog.com
---------------------------------------------------------------------------
Version 0.9.4 (RGer), 2005-07-25
- finally added the TCP sender. It now supports non-blocking mode, no
  longer disabling message reception during connect. As it is now, it
  is usable in production. The code could be more sophisticated, but
  I've kept it short in anticipation of the move to liblogging, which
  will lead to the removal of the code just written ;)
- the "exiting on signal..." message still had the "syslogd" name in 
  it. Changed this to "rsyslogd", as we do not have a large user base
  yet, this should pose no problem.
- fixed "the semiconlon" bug. rsyslogd dumped core if a write-db action
  was specified but no semicolon was given after the password (an empty
  template was ok, but the semicolon needed to be present).
- changed a default for traditional output format. During testing, it
  was seen that the timestamp written to file in default format was
  the time of message reception, not the time specified in the TIMESTAMP
  field of the message itself. Traditionally, the message TIMESTAMP is
  used and this has been changed now.
---------------------------------------------------------------------------
Version 0.9.3 (RGer), 2005-07-19
- fixed a bug in the message parser. In June, the RFC 3164 timestamp
  was not correctly parsed (yes, only in June and some other months,
  see the code comment to learn why...)
- added the ability to specify the destination port when forwarding
  syslog messages (both for TCP and UDP)
- added an very experimental TCP sender (activated by
  @@machine:port in config). This is not yet for production use. If
  the receiver is not alive, rsyslogd will wait quite some time until
  the connection request times out, which most probably leads to
  loss of incoming messages.

---------------------------------------------------------------------------
Version 0.9.2 (RGer), around 2005-07-06
- I intended to change the maxsupported message size to 32k to
  support IHE - but given the memory inefficiency in the usual use
  cases, I have not done this. I have, however, included very
  specific instructions on how to do this in the source code. I have
  also done some testing with 32k messages, so you can change the
  max size without taking too much risk.
- added a syslog/tcp receiver; we now can receive messages via
  plain tcp, but we can still send only via UDP. The syslog/tcp
  receiver is the primary enhancement of this release.
- slightly changed some error messages that contained a spurios \n at
  the end of the line (which gives empty lines in your log...)

---------------------------------------------------------------------------
Version 0.9.1 (RGer)
- fixed code so that it compiles without errors under FreeBSD
- removed now unused function "allocate_log()" from syslogd.c
- changed the make file so that it contains more defines for
  different environments (in the long term, we need a better
  system for disabling/enabling features...)
- changed some printf's printing off_t types to %lld and
  explicit (long long) casts. I tried to figure out the exact type,
  but did not succeed in this. In the worst case, ultra-large peta-
  byte files will now display funny informational messages on rollover,
  something I think we can live with for the next 10 years or so...

---------------------------------------------------------------------------
Version 0.9.0 (RGer)
- changed the filed structure to be a linked list. Previously, it
  was a table - well, for non-SYSV it was defined as linked list,
  but from what I see that code did no longer work after my
  modifications. I am now using a linked list in general because
  that is needed for other upcoming modifications.
- fixed a bug that caused rsyslogd not to listen to anything if
  the configuration file could not be read
- pervious versions disabled network logging (send/receive) if
  syslog/udp port was not in /etc/services. Now defaulting to
  port 514 in this case.
- internal error messages are now supported up to 256 bytes
- error message seen during config file read are now also displayed
  to the attached tty and not only the console
- changed some error messages during init to be sent to the console
  and/or emergency log. Previously, they were only seen if the
  -d (debug) option was present on the command line.
- fixed the "2gb file issue on 32bit systems". If a file grew to
  more than 2gb, the syslogd was aborted with "file size exceeded". 
  Now, defines have been added according to
  http://www.daimi.au.dk/~kasperd/comp.os.linux.development.faq.html#LARGEFILE
  Testing revealed that they work ;)
  HOWEVER, if your file system, glibc, kernel, whatever does not
  support files larger 2gb, you need to set a file size limit with
  the new output channel mechanism.
- updated man pages to reflect the changes

---------------------------------------------------------------------------
Version 0.8.4

- improved -d debug output (removed developer-only content)
- now compiles under FreeBSD and NetBSD (only quick testing done on NetBSD)
---------------------------------------------------------------------------
Version 0.8.3

- security model in "make install" changed
- minor doc updates
---------------------------------------------------------------------------
Version 0.8.2

- added man page for rsyslog.conf and rsyslogd
- gave up on the concept of rsyslog being a "drop in" replacement
  for syslogd. Now, the user installs rsyslogd and also needs to
  adjust his system settings to this specifically. This also lead
  to these changes:
  * changed Makefile so that install now installs rsyslogd instead
    of dealing with syslogd
  * changed the default config file name to rsyslog.conf
---------------------------------------------------------------------------
Version 0.8.1

- fixed a nasty memory leak (probably not the last one with this release)
- some enhancements to Makefile as suggested by Bennett Todd
- syslogd-internal messages (like restart) were missing the hostname
  this has been corrected
---------------------------------------------------------------------------
Version 0.8.0

Initial testing release. Based on the sysklogd package. Thanks to the
sysklogd maintainers for all their good work!
---------------------------------------------------------------------------

----------------------------------------------------------------------
The following comments were left in the syslogd source. While they provide
not too much detail, the help to date when Rainer started work on the
project (which was 2003, now even surprising for Rainer himself ;)).
 * \author Rainer Gerhards <rgerhards@adiscon.com>
 * \date 2003-10-17
 *       Some initial modifications on the sysklogd package to support
 *       liblogging. These have actually not yet been merged to the
 *       source you see currently (but they hopefully will)
 *
 * \date 2004-10-28
 *       Restarted the modifications of sysklogd. This time, we
 *       focus on a simpler approach first. The initial goal is to
 *       provide MySQL database support (so that syslogd can log
 *       to the database).
----------------------------------------------------------------------
The following comments are from the stock syslogd.c source. They provide
some insight into what happened to the source before we forked
rsyslogd. However, much of the code already has been replaced and more
is to be replaced. So over time, these comments become less valuable.
I have moved them out of the syslogd.c file to shrink it, especially
as a lot of them do no longer apply. For historical reasons and
understanding of how the daemon evolved, they are probably still
helpful.
 * Author: Eric Allman
 * extensive changes by Ralph Campbell
 * more extensive changes by Eric Allman (again)
 *
 * Steve Lord:	Fix UNIX domain socket code, added linux kernel logging
 *		change defines to
 *		SYSLOG_INET	- listen on a UDP socket
 *		SYSLOG_UNIXAF	- listen on unix domain socket
 *		SYSLOG_KERNEL	- listen to linux kernel
 *
 * Mon Feb 22 09:55:42 CST 1993:  Dr. Wettstein
 * 	Additional modifications to the source.  Changed priority scheme
 *	to increase the level of configurability.  In its stock configuration
 *	syslogd no longer logs all messages of a certain priority and above
 *	to a log file.  The * wildcard is supported to specify all priorities.
 *	Note that this is a departure from the BSD standard.
 *
 *	Syslogd will now listen to both the inetd and the unixd socket.  The
 *	strategy is to allow all local programs to direct their output to
 *	syslogd through the unixd socket while the program listens to the
 *	inetd socket to get messages forwarded from other hosts.
 *
 * Fri Mar 12 16:55:33 CST 1993:  Dr. Wettstein
 *	Thanks to Stephen Tweedie (dcs.ed.ac.uk!sct) for helpful bug-fixes
 *	and an enlightened commentary on the prioritization problem.
 *
 *	Changed the priority scheme so that the default behavior mimics the
 *	standard BSD.  In this scenario all messages of a specified priority
 *	and above are logged.
 *
 *	Add the ability to specify a wildcard (=) as the first character
 *	of the priority name.  Doing this specifies that ONLY messages with
 *	this level of priority are to be logged.  For example:
 *
 *		*.=debug			/usr/adm/debug
 *
 *	Would log only messages with a priority of debug to the /usr/adm/debug
 *	file.
 *
 *	Providing an * as the priority specifies that all messages are to be
 *	logged.  Note that this case is degenerate with specifying a priority
 *	level of debug.  The wildcard * was retained because I believe that
 *	this is more intuitive.
 *
 * Thu Jun 24 11:34:13 CDT 1993:  Dr. Wettstein
 *	Modified sources to incorporate changes in libc4.4.  Messages from
 *	syslog are now null-terminated, syslogd code now parses messages
 *	based on this termination scheme.  Linux as of libc4.4 supports the
 *	fsync system call.  Modified code to fsync after all writes to
 *	log files.
 *
 * Sat Dec 11 11:59:43 CST 1993:  Dr. Wettstein
 *	Extensive changes to the source code to allow compilation with no
 *	complaints with -Wall.
 *
 *	Reorganized the facility and priority name arrays so that they
 *	compatible with the syslog.h source found in /usr/include/syslog.h.
 *	NOTE that this should really be changed.  The reason I do not
 *	allow the use of the values defined in syslog.h is on account of
 *	the extensions made to allow the wildcard character in the
 *	priority field.  To fix this properly one should malloc an array,
 *	copy the contents of the array defined by syslog.h and then
 *	make whatever modifications that are desired.  Next round.
 *
 * Thu Jan  6 12:07:36 CST 1994:  Dr. Wettstein
 *	Added support for proper decomposition and re-assembly of
 *	fragment messages on UNIX domain sockets.  Lack of this capability
 *	was causing 'partial' messages to be output.  Since facility and
 *	priority information is encoded as a leader on the messages this
 *	was causing lines to be placed in erroneous files.
 *
 *	Also added a patch from Shane Alderton (shane@ion.apana.org.au) to
 *	correct a problem with syslogd dumping core when an attempt was made
 *	to write log messages to a logged-on user.  Thank you.
 *
 *	Many thanks to Juha Virtanen (jiivee@hut.fi) for a series of
 *	interchanges which lead to the fixing of problems with messages set
 *	to priorities of none and emerg.  Also thanks to Juha for a patch
 *	to exclude users with a class of LOGIN from receiving messages.
 *
 *	Shane Alderton provided an additional patch to fix zombies which
 *	were conceived when messages were written to multiple users.
 *
 * Mon Feb  6 09:57:10 CST 1995:  Dr. Wettstein
 *	Patch to properly reset the single priority message flag.  Thanks
 *	to Christopher Gori for spotting this bug and forwarding a patch.
 *
 * Wed Feb 22 15:38:31 CST 1995:  Dr. Wettstein
 *	Added version information to startup messages.
 *
 *	Added defines so that paths to important files are taken from
 *	the definitions in paths.h.  Hopefully this will insure that
 *	everything follows the FSSTND standards.  Thanks to Chris Metcalf
 *	for a set of patches to provide this functionality.  Also thanks
 *	Elias Levy for prompting me to get these into the sources.
 *
 * Wed Jul 26 18:57:23 MET DST 1995:  Martin Schulze
 *	Linux' gethostname only returns the hostname and not the fqdn as
 *	expected in the code. But if you call hostname with an fqdn then
 *	gethostname will return an fqdn, so we have to mention that. This
 *	has been changed.
 *
 *	The 'LocalDomain' and the hostname of a remote machine is
 *	converted to lower case, because the original caused some
 *	inconsistency, because the (at least my) nameserver did respond an
 *	fqdn containing of upper- _and_ lowercase letters while
 *	'LocalDomain' consisted only of lowercase letters and that didn't
 *	match.
 *
 * Sat Aug  5 18:59:15 MET DST 1995:  Martin Schulze
 *	Now no messages that were received from any remote host are sent
 *	out to another. At my domain this missing feature caused ugly
 *	syslog-loops, sometimes.
 *
 *	Remember that no message is sent out. I can't figure out any
 *	scenario where it might be useful to change this behavior and to
 *	send out messages to other hosts than the one from which we
 *	received the message, but I might be shortsighted. :-/
 *
 * Thu Aug 10 19:01:08 MET DST 1995:  Martin Schulze
 *	Added my pidfile.[ch] to it to perform a better handling with
 *	pidfiles. Now both, syslogd and klogd, can only be started
 *	once. They check the pidfile.
 *
 * Sun Aug 13 19:01:41 MET DST 1995:  Martin Schulze
 *	Add an addition to syslog.conf's interpretation. If a priority
 *	begins with an exclamation mark ('!') the normal interpretation
 *	of the priority is inverted: ".!*" is the same as ".none", ".!=info"
 *	don't logs the info priority, ".!crit" won't log any message with
 *	the priority crit or higher. For example:
 *
 *		mail.*;mail.!=info		/usr/adm/mail
 *
 *	Would log all messages of the facility mail except those with
 *	the priority info to /usr/adm/mail. This makes the syslogd
 *	much more flexible.
 *
 *	Defined TABLE_ALLPRI=255 and changed some occurrences.
 *
 * Sat Aug 19 21:40:13 MET DST 1995:  Martin Schulze
 *	Making the table of facilities and priorities while in debug
 *	mode more readable.
 *
 *	If debugging is turned on, printing the whole table of
 *	facilities and priorities every hexadecimal or 'X' entry is
 *	now 2 characters wide.
 *
 *	The number of the entry is prepended to each line of
 *	facilities and priorities, and F_UNUSED lines are not shown
 *	anymore.
 *
 *	Corrected some #ifdef SYSV's.
 *
 * Mon Aug 21 22:10:35 MET DST 1995:  Martin Schulze
 *	Corrected a strange behavior during parsing of configuration
 *	file. The original BSD syslogd doesn't understand spaces as
 *	separators between specifier and action. This syslogd now
 *	understands them. The old behavior caused some confusion over
 *	the Linux community.
 *
 * Thu Oct 19 00:02:07 MET 1995:  Martin Schulze
 *	The default behavior has changed for security reasons. The
 *	syslogd will not receive any remote message unless you turn
 *	reception on with the "-r" option.
 *
 *	Not defining SYSLOG_INET will result in not doing any network
 *	activity, i.e. not sending or receiving messages.  I changed
 *	this because the old idea is implemented with the "-r" option
 *	and the old thing didn't work anyway.
 *
 * Thu Oct 26 13:14:06 MET 1995:  Martin Schulze
 *	Added another logfile type F_FORW_UNKN.  The problem I ran into
 *	was a name server that runs on my machine and a forwarder of
 *	kern.crit to another host.  The hosts address can only be
 *	fetched using the nameserver.  But named is started after
 *	syslogd, so syslogd complained.
 *
 *	This logfile type will retry to get the address of the
 *	hostname ten times and then complain.  This should be enough to
 *	get the named up and running during boot sequence.
 *
 * Fri Oct 27 14:08:15 1995:  Dr. Wettstein
 *	Changed static array of logfiles to a dynamic array. This
 *	can grow during process.
 *
 * Fri Nov 10 23:08:18 1995:  Martin Schulze
 *	Inserted a new tabular sys_h_errlist that contains plain text
 *	for error codes that are returned from the net subsystem and
 *	stored in h_errno. I have also changed some wrong lookups to
 *	sys_errlist.
 *
 * Wed Nov 22 22:32:55 1995:  Martin Schulze
 *	Added the fabulous strip-domain feature that allows us to
 *	strip off (several) domain names from the fqdn and only log
 *	the simple hostname. This is useful if you're in a LAN that
 *	has a central log server and also different domains.
 *
 *	I have also also added the -l switch do define hosts as
 *	local. These will get logged with their simple hostname, too.
 *
 * Thu Nov 23 19:02:56 MET DST 1995:  Martin Schulze
 *	Added the possibility to omit fsyncing of logfiles after every
 *	write. This will give some performance back if you have
 *	programs that log in a very verbose manner (like innd or
 *	smartlist). Thanks to Stephen R. van den Berg <srb@cuci.nl>
 *	for the idea.
 *
 * Thu Jan 18 11:14:36 CST 1996:  Dr. Wettstein
 *	Added patche from beta-testers to stop compile error.  Also
 *	added removal of pid file as part of termination cleanup.
 *
 * Wed Feb 14 12:42:09 CST 1996:  Dr. Wettstein
 *	Allowed forwarding of messages received from remote hosts to
 *	be controlled by a command-line switch.  Specifying -h allows
 *	forwarding.  The default behavior is to disable forwarding of
 *	messages which were received from a remote host.
 *
 *	Parent process of syslogd does not exit until child process has
 *	finished initialization process.  This allows rc.* startup to
 *	pause until syslogd facility is up and operating.
 *
 *	Re-arranged the select code to move UNIX domain socket accepts
 *	to be processed later.  This was a contributed change which
 *	has been proposed to correct the delays sometimes encountered
 *	when syslogd starts up.
 *
 *	Minor code cleanups.
 *
 * Thu May  2 15:15:33 CDT 1996:  Dr. Wettstein
 *	Fixed bug in init function which resulted in file descripters
 *	being orphaned when syslogd process was re-initialized with SIGHUP
 *	signal.  Thanks to Edvard Tuinder
 *	(Edvard.Tuinder@praseodymium.cistron.nl) for putting me on the
 *	trail of this bug.  I am amazed that we didn't catch this one
 *	before now.
 *
 * Tue May 14 00:03:35 MET DST 1996:  Martin Schulze
 *	Corrected a mistake that causes the syslogd to stop logging at
 *	some virtual consoles under Linux. This was caused by checking
 *	the wrong error code. Thanks to Michael Nonweiler
 *	<mrn20@hermes.cam.ac.uk> for sending me a patch.
 *
 * Mon May 20 13:29:32 MET DST 1996:  Miquel van Smoorenburg <miquels@cistron.nl>
 *	Added continuation line supported and fixed a bug in
 *	the init() code.
 *
 * Tue May 28 00:58:45 MET DST 1996:  Martin Schulze
 *	Corrected behaviour of blocking pipes - i.e. the whole system
 *	hung.  Michael Nonweiler <mrn20@hermes.cam.ac.uk> has sent us
 *	a patch to correct this.  A new logfile type F_PIPE has been
 *	introduced.
 *
 * Mon Feb 3 10:12:15 MET DST 1997:  Martin Schulze
 *	Corrected behaviour of logfiles if the file can't be opened.
 *	There was a bug that causes syslogd to try to log into non
 *	existing files which ate cpu power.
 *
 * Sun Feb 9 03:22:12 MET DST 1997:  Martin Schulze
 *	Modified syslogd.c to not kill itself which confuses bash 2.0.
 *
 * Mon Feb 10 00:09:11 MET DST 1997:  Martin Schulze
 *	Improved debug code to decode the numeric facility/priority
 *	pair into textual information.
 *
 * Tue Jun 10 12:35:10 MET DST 1997:  Martin Schulze
 *	Corrected freeing of logfiles.  Thanks to Jos Vos <jos@xos.nl>
 *	for reporting the bug and sending an idea to fix the problem.
 *
 * Tue Jun 10 12:51:41 MET DST 1997:  Martin Schulze
 *	Removed sleep(10) from parent process.  This has caused a slow
 *	startup in former times - and I don't see any reason for this.
 *
 * Sun Jun 15 16:23:29 MET DST 1997: Michael Alan Dorman
 *	Some more glibc patches made by <mdorman@debian.org>.
 *
 * Thu Jan  1 16:04:52 CET 1998: Martin Schulze <joey@infodrom.north.de
 *	Applied patch from Herbert Thielen <Herbert.Thielen@lpr.e-technik.tu-muenchen.de>.
 *	This included some balance parentheses for emacs and a bug in
 *	the exclamation mark handling.
 *
 *	Fixed small bug which caused syslogd to write messages to the
 *	wrong logfile under some very rare conditions.  Thanks to
 *	Herbert Xu <herbert@gondor.apana.org.au> for fiddling this out.
 *
 * Thu Jan  8 22:46:35 CET 1998: Martin Schulze <joey@infodrom.north.de>
 *	Reworked one line of the above patch as it prevented syslogd
 *	from binding the socket with the result that no messages were
 *	forwarded to other hosts.
 *
 * Sat Jan 10 01:33:06 CET 1998: Martin Schulze <joey@infodrom.north.de>
 *	Fixed small bugs in F_FORW_UNKN meachanism.  Thanks to Torsten
 *	Neumann <torsten@londo.rhein-main.de> for pointing me to it.
 *
 * Mon Jan 12 19:50:58 CET 1998: Martin Schulze <joey@infodrom.north.de>
 *	Modified debug output concerning remote receiption.
 *
 * Mon Feb 23 23:32:35 CET 1998: Topi Miettinen <Topi.Miettinen@ml.tele.fi>
 *	Re-worked handling of Unix and UDP sockets to support closing /
 *	opening of them in order to have it open only if it is needed
 *	either for forwarding to a remote host or by receiption from
 *	the network.
 *
 * Wed Feb 25 10:54:09 CET 1998: Martin Schulze <joey@infodrom.north.de>
 *	Fixed little comparison mistake that prevented the MARK
 *	feature to work properly.
 *
 * Wed Feb 25 13:21:44 CET 1998: Martin Schulze <joey@infodrom.north.de>
 *	Corrected Topi's patch as it prevented forwarding during
 *	startup due to an unknown LogPort.
 *
 * Sat Oct 10 20:01:48 CEST 1998: Martin Schulze <joey@infodrom.north.de>
 *	Added support for TESTING define which will turn syslogd into
 *	stdio-mode used for debugging.
 *
 * Sun Oct 11 20:16:59 CEST 1998: Martin Schulze <joey@infodrom.north.de>
 *	Reworked the initialization/fork code.  Now the parent
 *	process activates a signal handler which the daughter process
 *	will raise if it is initialized.  Only after that one the
 *	parent process may exit.  Otherwise klogd might try to flush
 *	its log cache while syslogd can't receive the messages yet.
 *
 * Mon Oct 12 13:30:35 CEST 1998: Martin Schulze <joey@infodrom.north.de>
 *	Redirected some error output with regard to argument parsing to
 *	stderr.
 *
 * Mon Oct 12 14:02:51 CEST 1998: Martin Schulze <joey@infodrom.north.de>
 *	Applied patch provided vom Topi Miettinen with regard to the
 *	people from OpenBSD.  This provides the additional '-a'
 *	argument used for specifying additional UNIX domain sockets to
 *	listen to.  This is been used with chroot()'ed named's for
 *	example.  See for http://www.psionic.com/papers/dns.html
 *
 * Mon Oct 12 18:29:44 CEST 1998: Martin Schulze <joey@infodrom.north.de>
 *	Added `ftp' facility which was introduced in glibc version 2.
 *	It's #ifdef'ed so won't harm with older libraries.
 *
 * Mon Oct 12 19:59:21 MET DST 1998: Martin Schulze <joey@infodrom.north.de>
 *	Code cleanups with regard to bsd -> posix transition and
 *	stronger security (buffer length checking).  Thanks to Topi
 *	Miettinen <tom@medialab.sonera.net>
 *	. index() --> strchr()
 *	. sprintf() --> snprintf()
 *	. bcopy() --> memcpy()
 *	. bzero() --> memset()
 *	. UNAMESZ --> UT_NAMESIZE
 *	. sys_errlist --> strerror()
 *
 * Mon Oct 12 20:22:59 CEST 1998: Martin Schulze <joey@infodrom.north.de>
 *	Added support for setutent()/getutent()/endutend() instead of
 *	binary reading the UTMP file.  This is the the most portable
 *	way.  This allows /var/run/utmp format to change, even to a
 *	real database or utmp daemon. Also if utmp file locking is
 *	implemented in libc, syslog will use it immediately.  Thanks
 *	to Topi Miettinen <tom@medialab.sonera.net>.
 *
 * Mon Oct 12 20:49:18 MET DST 1998: Martin Schulze <joey@infodrom.north.de>
 *	Avoid logging of SIGCHLD when syslogd is in the process of
 *	exiting and closing its files.  Again thanks to Topi.
 *
 * Mon Oct 12 22:18:34 CEST 1998: Martin Schulze <joey@infodrom.north.de>
 *	Modified printline() to support 8bit characters - such as
 *	russion letters.  Thanks to Vladas Lapinskas <lapinskas@mail.iae.lt>.
 *
 * Sat Nov 14 02:29:37 CET 1998: Martin Schulze <joey@infodrom.north.de>
 *	``-m 0'' now turns of MARK logging entirely.
 *
 * Tue Jan 19 01:04:18 MET 1999: Martin Schulze <joey@infodrom.north.de>
 *	Finally fixed an error with `-a' processing, thanks to Topi
 *	Miettinen <tom@medialab.sonera.net>.
 *
 * Sun May 23 10:08:53 CEST 1999: Martin Schulze <joey@infodrom.north.de>
 *	Removed superflous call to utmpname().  The path to the utmp
 *	file is defined in the used libc and should not be hardcoded
 *	into the syslogd binary referring the system it was compiled on.
 *
 * Sun Sep 17 20:45:33 CEST 2000: Martin Schulze <joey@infodrom.ffis.de>
 *	Fixed some bugs in printline() code that did not escape
 *	control characters '\177' through '\237' and contained a
 *	single-byte buffer overflow.  Thanks to Solar Designer
 *	<solar@false.com>.
 *
 * Sun Sep 17 21:26:16 CEST 2000: Martin Schulze <joey@infodrom.ffis.de>
 *	Don't close open sockets upon reload.  Thanks to Bill
 *	Nottingham.
 *
 * Mon Sep 18 09:10:47 CEST 2000: Martin Schulze <joey@infodrom.ffis.de>
 *	Fixed bug in printchopped() that caused syslogd to emit
 *	kern.emerg messages when splitting long lines.  Thanks to
 *	Daniel Jacobowitz <dan@debian.org> for the fix.
 *
 * Mon Sep 18 15:33:26 CEST 2000: Martin Schulze <joey@infodrom.ffis.de>
 *	Removed unixm/unix domain sockets and switch to Datagram Unix
 *	Sockets.  This should remove one possibility to play DoS with
 *	syslogd.  Thanks to Olaf Kirch <okir@caldera.de> for the patch.
 *
 * Sun Mar 11 20:23:44 CET 2001: Martin Schulze <joey@infodrom.ffis.de>
 *	Don't return a closed fd if `-a' is called with a wrong path.
 *	Thanks to Bill Nottingham <notting@redhat.com> for providing
 *	a patch.<|MERGE_RESOLUTION|>--- conflicted
+++ resolved
@@ -1,5 +1,4 @@
 ---------------------------------------------------------------------------
-<<<<<<< HEAD
 Version 6.5.0  [devel] 2012-0?-??
 - imrelp now supports non-cancel thread termination
   (but now requires at least librelp 1.0.1)
@@ -16,8 +15,6 @@
   Thanks to David Kelly for contributing these modules
 - bugfix: omhdfs did no longer compile
 ---------------------------------------------------------------------------
-Version 6.3.13  [BETA] 2012-06-??
-=======
 Version 6.3.13  [BETA] 2012-07-??
 - omelasticsearch: support for parameters parent & dynparent added
 - bugfix: imtcp aborted when more than 2 connections were used.
@@ -26,17 +23,11 @@
 - bugfix: imptcp aborted when $InputPTCPServerBindRuleset was used
 ---------------------------------------------------------------------------
 Version 6.3.12  [BETA] 2012-07-02
->>>>>>> 68627044
 - support for elasticsearch via omelasticsearch added
   Note that this module has been tested quite well by a number of folks,
   and this is why we merge in new functionality in a late beta stage.
   Even if problems would exist, only users of omelasticsearch would
   experience them, making it a pretty safe addition.
-<<<<<<< HEAD
----------------------------------------------------------------------------
-Version 6.3.12  [BETA] 2012-06-18
-=======
->>>>>>> 68627044
 - bugfix: $ActionName was not properly honored
   Thanks to Abby Edwards for alerting us
 ---------------------------------------------------------------------------
@@ -569,11 +560,8 @@
   If it is not present, it must have the nilvalue "-" as of RFC5424
   closes: http://bugzilla.adiscon.com/show_bug.cgi?id=332
   Thanks to John N for reporting this issue.
-<<<<<<< HEAD
 - bugfix: "last message repeated n times" message was missing hostname
   Thanks to Zdenek Salvet for finding this bug and to Bodik for reporting
-=======
->>>>>>> 68627044
 ---------------------------------------------------------------------------
 Version 5.9.7  [V5-BETA], 2012-05-10
 - added capability to specify substrings for field extraction mode
