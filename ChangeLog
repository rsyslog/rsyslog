--- conflicted
+++ resolved
@@ -1,5 +1,4 @@
 ---------------------------------------------------------------------------
-<<<<<<< HEAD
 Version 6.3.7  [DEVEL] 2011-0?-??
 - removed imtemplate/omtemplate template modules, as this was waste of time
   The actual input/output modules are better copy templates. Instead, the
@@ -335,12 +334,6 @@
   syslog plain tcp input plugin (NOT supporting TLS!)
   [ported from v4]
 ---------------------------------------------------------------------------
-Version 5.9.6  [V5-DEVEL], 20??-??-??
-- new stats counters "discarded.nf" and "discarded.full" for queue object.
-  Tells how many messages have been discarded due to queue full condition.
----------------------------------------------------------------------------
-Version 5.9.5  [V5-DEVEL], 2011-11-29
-=======
 Version 5.9.6  [V5-DEVEL], 2012-??-??
 - $IMUXSockRateLimitInterval DEFAULT CHANGED, was 5, now 0
   The new default turns off rate limiting. This was chosen as people
@@ -354,7 +347,6 @@
 - new stats counters for imudp and imtcp
 - new stats counters "discarded.nf" and "discarded.full" for queue object.
   Tells how many messages have been discarded due to queue full condition.
->>>>>>> ef34821a
 - enhanced module loader to not rely on PATH_MAX
 ---------------------------------------------------------------------------
 Version 5.9.4  [V5-DEVEL], 2011-11-29
@@ -387,11 +379,7 @@
 Version 5.9.2  [V5-DEVEL] (rgerhards), 2011-07-11
 - systemd support: set stdout/stderr to null - thx to Lennart for the patch
 - added support for the ":omusrmsg:" syntax in configuring user messages
-<<<<<<< HEAD
 - added support for the ":omfile:" syntax for actions
-=======
-- added support for the ":omfile:" syntax in configuring user messages
->>>>>>> ef34821a
 ---------------------------------------------------------------------------
 Version 5.9.1  [V5-DEVEL] (rgerhards), 2011-06-30
 - added support for obtaining timestamp for kernel message from message
