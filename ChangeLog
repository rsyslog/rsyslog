---------------------------------------------------------------------------
<<<<<<< HEAD
Version 5.7.2  [V5-DEVEL] (rgerhards), 2010-10-05
- bugfix: imfile state file was not written when relative file name
  for it was specified
---------------------------------------------------------------------------
Version 5.7.1  [V5-DEVEL] (rgerhards), 2010-10-05
- support for Hadoop's HDFS added (via omhdfs)
- imuxsock now optionally use SCM_CREDENTIALS to pull the pid from the log
  socket itself
  (thanks to Lennart Poettering for the suggesting this feature)
- imuxsock now optionally uses per-process input rate limiting, guarding the
  user against processes spamming the system log
  (thanks to Lennart Poettering for suggesting this feature)
- added new config statements
  * $InputUnixListenSocketUsePIDFromSystem 
  * $SystemLogUsePIDFromSystem 
  * $SystemLogRateLimitInterval
  * $SystemLogRateLimitBurst
  * $SystemLogRateLimitSeverity
  * $IMUxSockRateLimitInterval
  * $IMUxSockRateLimitBurst
  * $IMUxSockRateLimitSeverity
- imuxsock now supports up to 50 different sockets for input
- some code cleanup in imuxsock (consider this a release a major
  modification, especially if problems show up)
- bugfix: /dev/log was unlinked even when passed in from systemd
  in which case it should be preserved as systemd owns it
---------------------------------------------------------------------------
Version 5.7.0  [V5-DEVEL] (rgerhards), 2010-09-16
- added module impstat to emit periodic statistics on rsyslog counters
- support for systemd officially added
  * acquire /dev/log socket optionally from systemd
    thanks to Lennart Poettering for this patch
  * sd-systemd API added as part of rsyslog runtime library
---------------------------------------------------------------------------
Version 5.6.0  [V5-STABLE] (rgerhards), 2010-10-19

This release brings all changes and enhancements of the 5.5.x series
to the v5-stable branch.

- bugfix: a couple of problems that imfile had on some platforms, namely
  Ubuntu (not their fault, but occured there)
- bugfix: imfile utilizes 32 bit to track offset. Most importantly,
  this problem can not experienced on Fedora 64 bit OS (which has
  64 bit long's!)
---------------------------------------------------------------------------
Version 5.5.7  [V5-BETA] (rgerhards), 2010-08-09
- changed omudpspoof default spoof address to simplify typical use case
  thanks to David Lang for suggesting this
- doc bugfix: pmlastmsg doc samples had errors
- bugfix[minor]: pmrfc3164sd had invalid name (resided in rsyslog name 
  space, what should not be the case for a contributed module)
- added omuxsock, which permits to write message to local Unix sockets
  this is the counterpart to imuxsock, enabling fast local forwarding
---------------------------------------------------------------------------
Version 5.5.6  [DEVEL] (rgerhards), 2010-07-21
- added parser modules
  * pmlastmsg, which supports the notoriously malformed "last message
    repeated n times" messages from some syslogd's (namely sysklogd)
  * pmrfc3164sd (contributed), supports RFC5424 structured data in 
    RFC3164 messages [untested]
- added new module type "string generator", used to speed up output
  processing. Expected speedup for (typical) rsyslog processing is
  roughly 5 to 6 percent compared to using string-based templates.
  They may also be used to do more complex formatting with custom
  C code, what provided greater flexibility and probably far higher
  speed, for example if using multiple regular expressions within a 
  template.
- added 4 string generators for
  * RSYSLOG_FileFormat
  * RSYSLOG_TraditionalFileFormat
  * RSYSLOG_ForwardFormat
  * RSYSLOG_TraditionalForwardFormat
- bugfix: mutexes used to simulate atomic instructions were not destructed
- bugfix: regression caused more locking action in msg.c than necessary
- bugfix: "$ActionExecOnlyWhenPreviousIsSuspended on" was broken
- bugfix: segfault on HUP when "HUPIsRestart" was set to "on"
  thanks varmojfekoj for the patch
- bugfix: default for $OMFileFlushOnTXEnd was wrong ("off").
  This, in default mode, caused buffered writing to be used, what
  means that it looked like no output were written or partial
  lines. Thanks to Michael Biebl for pointing out this bug.
- bugfix: programname filter in ! configuration can not be reset
  Thanks to Kiss Gabor for the patch.
---------------------------------------------------------------------------
Version 5.5.5  [DEVEL] (rgerhards), 2010-05-20
- added new cancel-reduced action thread termination method
  We now manage to cancel threads that block inside a retry loop to
  terminate without the need to cancel the thread. Avoiding cancellation
  helps keep the system complexity minimal and thus provides for better
  stability. This also solves some issues with improper shutdown when
  inside an action retry loop.
---------------------------------------------------------------------------
Version 5.5.4  [DEVEL] (rgerhards), 2010-05-03
- This version offers full support for Solaris on Intel and Sparc
- bugfix: problems with atomic operations emulation
  replaced atomic operation emulation with new code. The previous code
  seemed to have some issue and also limited concurrency severely. The
  whole atomic operation emulation has been rewritten.
- bugfix: netstream ptcp support class was not correctly build on systems
  without epoll() support
- bugfix: segfault on Solaris/Sparc
---------------------------------------------------------------------------
Version 5.5.3  [DEVEL] (rgerhards), 2010-04-09
- added basic but functional support for Solaris
- imported many bugfixes from 3.6.2/4.6.1 (see ChangeLog below!)
- added new property replacer option "date-rfc3164-buggyday" primarily
  to ease migration from syslog-ng. See property replacer doc for
  details.
- added capability to turn off standard LF delimiter in TCP server
  via new directive "$InputTCPServerDisableLFDelimiter on"
- bugfix: failed to compile on systems without epoll support
- bugfix: comment char ('#') in literal terminated script parsing
  and thus could not be used.
  but tracker: http://bugzilla.adiscon.com/show_bug.cgi?id=119
  [merged in from v3.22.2]
- imported patches from 4.6.0:
  * improved testbench to contain samples for totally malformed messages
    which miss parts of the message content
  * bugfix: some malformed messages could lead to a missing LF inside files
    or some other missing parts of the template content.
  * bugfix: if a message ended immediately with a hostname, the hostname
    was mistakenly interpreted as TAG, and localhost be used as hostname
---------------------------------------------------------------------------
Version 5.5.2  [DEVEL] (rgerhards), 2010-02-05
- applied patches that make rsyslog compile under Apple OS X.
  Thanks to trey for providing these.
- replaced data type "bool" by "sbool" because this created some
  portability issues.
- added $Escape8BitCharactersOnReceive directive
  Thanks to David Lang for suggesting it.
- worked around an issue where omfile failed to compile on 32 bit platforms
  under some circumstances (this smells like a gcc problem, but a simple
  solution was available). Thanks to Kenneth Marshall for some advice.
- extended testbench
---------------------------------------------------------------------------
Version 5.5.1  [DEVEL] (rgerhards), 2009-11-27
- introduced the ablity for netstream drivers to utilize an epoll interface
  This offers increased performance and removes the select() FDSET size
  limit from imtcp. Note that we fall back to select() if there is no
  epoll netstream drivers. So far, an epoll driver has only been
  implemented for plain tcp syslog, the rest will follow once the code
  proves well in practice AND there is demand.
- re-implemented $EscapeControlCharacterTab config directive
  Based on Jonathan Bond-Caron's patch for v4. This now also includes some
  automatted tests.
- bugfix: enabling GSSServer crashes rsyslog startup
  Thanks to Tomas Kubina for the patch [imgssapi]
- bugfix (kind of): check if TCP connection is still alive if using TLS
  Thanks to Jonathan Bond-Caron for the patch.
---------------------------------------------------------------------------
Version 5.5.0  [DEVEL] (rgerhards), 2009-11-18
- moved DNS resolution code out of imudp and into the backend processing
  Most importantly, DNS resolution now never happens if the resolved name
  is not required. Note that this applies to imudp - for the other inputs,
  DNS resolution almost comes for free, so we do not do it there. However,
  the new method has been implemented in a generic way and as such may 
  also be used by other modules in the future.
- added option to use unlimited-size select() calls
  Thanks to varmjofekoj for the patch
  This is not done in imudp, as it natively supports epoll().
- doc: improved description of what loadable modules can do
---------------------------------------------------------------------------
Version 5.4.2  [v5-stable] (rgerhards), 2010-03-??
- bugfix(kind of): output plugin retry behaviour could cause engine to loop
  The rsyslog engine did not guard itself against output modules that do
  not properly convey back the tryResume() behaviour. This then leads to
  what looks like an endless loop. I consider this to be a bug of the 
  engine not only because it should be hardened against plugin misbehaviour,
  but also because plugins may not be totally able to avoid this situation
  (depending on the type of and processing done by the plugin).
- bugfix: testbench failed when not executed in UTC+1 timezone
  accidently, the time zone information was kept inside some
  to-be-checked-for responses
- temporary bugfix replaced by permanent one for
  message-induced off-by-one error (potential segfault) (see 4.6.2)
  The analysis has been completed and a better fix been crafted and 
  integrated.
- bugfix(minor): status variable was uninitialized
  However, this would have caused harm only if NO parser modules at
  all were loaded, which would lead to a defunctional configuration
  at all. And, even more important, this is impossible as two parser
  modules are built-in and thus can not be "not loaded", so we always
  have a minimum of two.
---------------------------------------------------------------------------
Version 5.4.1  [v5-stable] (rgerhards), 2010-03-??
- added new property replacer option "date-rfc3164-buggyday" primarily
  to ease migration from syslog-ng. See property replacer doc for
  details. [backport from 5.5.3 because urgently needed by some]
- imported all bugfixes vom 4.6.2 (see below)
---------------------------------------------------------------------------
Version 5.4.0  [v5-stable] (rgerhards), 2010-03-08
***************************************************************************
* This is a new stable v5 version. It contains all fixes and enhancements *
* made during the 5.3.x phase as well as those listed below.              *
* Note that the 5.2.x series was quite buggy and as such all users are    *
* strongly advised to upgrade to 5.4.0.                                   *
***************************************************************************
- bugfix: omruleset failed to work in many cases
  bug tracker: http://bugzilla.adiscon.com/show_bug.cgi?id=179
  Thanks to Ryan B. Lynch for reporting this issue.
- bugfix: comment char ('#') in literal terminated script parsing
  and thus could not be used.
  but tracker: http://bugzilla.adiscon.com/show_bug.cgi?id=119
  [merged in from v3.22.2]
---------------------------------------------------------------------------
Version 5.3.7  [BETA] (rgerhards), 2010-01-27
- bugfix: queues in direct mode could case a segfault, especially if an
  action failed for action queues. The issue was an invalid increment of
  a stack-based pointer which lead to destruction of the stack frame and
  thus a segfault on function return.
  Thanks to Michael Biebl for alerting us on this problem.
- bugfix: hostname accidently set to IP address for some message sources,
  for example imudp. Thanks to Anton for reporting this bug. [imported v4]
- bugfix: ompgsql had problems with transaction support, what actually 
  rendered it unsuable. Thanks to forum user "horhe" for alerting me
  on this bug and helping to debug/fix it! [imported from 5.3.6]
- bugfix: $CreateDirs variable not properly initialized, default thus
  was random (but most often "on") [imported from v3]
- bugfix: potential segfaults during queue shutdown
  (bugs require certain non-standard settings to appear)
  Thanks to varmojfekoj for the patch [imported from 4.5.8]
  [backport from 5.5.2]
- bugfix: wrong memory assignment for a config variable (probably
  without causing any harm) [backport from 5.2.2]
- bugfix: rsyslog hangs when writing to a named pipe which nobody was
  reading. Thanks to Michael Biebl for reporting this bug.
  Bugzilla entry: http://bugzilla.adiscon.com/show_bug.cgi?id=169
  [imported from 4.5.8]
---------------------------------------------------------------------------
Version 5.3.6  [BETA] (rgerhards), 2010-01-13
- bugfix: ompgsql did not properly check the server connection in
  tryResume(), which could lead to rsyslog running in a thight loop
- bugfix: suspension during beginTransaction() was not properly handled
  by rsyslog core
- bugfix: omfile output was only written when buffer was full, not at
  end of transaction
- bugfix: commit transaction was not properly conveyed to message layer,
  potentially resulting in non-message destruction and thus hangs
- bugfix: enabling GSSServer crashes rsyslog startup
  Thanks to Tomas Kubina for the patch [imgssapi]
- bugfix (kind of): check if TCP connection is still alive if using TLS
  Thanks to Jonathan Bond-Caron for the patch.
- bugfix: $CreateDirs variable not properly initialized, default thus
  was random (but most often "on") [imported from v3]
- bugfix: ompgsql had problems with transaction support, what actually 
  rendered it unsuable. Thanks to forum user "horhe" for alerting me
  on this bug and helping to debug/fix it!
- bugfix: memory leak when sending messages in zip-compressed format
  Thanks to Naoya Nakazawa for analyzing this issue and providing a patch.
- worked around an issue where omfile failed to compile on 32 bit platforms
  under some circumstances (this smells like a gcc problem, but a simple
  solution was available). Thanks to Kenneth Marshall for some advice.
  [backported from 5.5.x branch]
---------------------------------------------------------------------------
Version 5.3.5  [BETA] (rgerhards), 2009-11-13
- some light performance enhancement by replacing time() call with much
  faster (at least under linux) gettimeofday() calls.
- some improvement of omfile performance with dynafiles
  saved costly time() calls by employing a logical clock, which is 
  sufficient for the use case
- bugfix: omudpspoof miscalculated source and destination ports
  while this was probably not noticed for source ports, it resulted in
  almost all destination ports being wrong, except for the default port
  of 514, which by virtue of its binary representation was calculated 
  correct (and probably thus the bug not earlier detected).
- bugfixes imported from earlier releases
  * bugfix: named pipes did no longer work (they always got an open error)
    this was a regression from the omfile rewrite in 4.5.0
  * bugfix(testbench): sequence check was not always performed correctly,
    that could result in tests reporting success when they actually failed
- improved testbench: added tests for UDP forwarding and omudpspoof
- doc bugfix: omudpspoof had wrong config command names ("om" missing)
- bugfix [imported from 4.4.3]: $ActionExecOnlyOnceEveryInterval did
  not work.
- [inport v4] improved testbench, contains now tcp and gzip test cases
- [import v4] added a so-called "On Demand Debug" mode, in which debug
  output can be generated only after the process has started, but not right
  from the beginning. This is assumed to be useful for hard-to-find bugs.
  Also improved the doc on the debug system.
- bugfix: segfault on startup when -q or -Q option was given
  [imported from v3-stable]
---------------------------------------------------------------------------
Version 5.3.4  [DEVEL] (rgerhards), 2009-11-04
- added the ability to create custom message parsers
- added $RulesetParser config directive that permits to bind specific
  parsers to specific rulesets
- added omruleset output module, which provides great flexibility in 
  action processing. THIS IS A VERY IMPORTANT ADDITION, see its doc
  for why.
- added the capability to have ruleset-specific main message queues
  This offers considerable additional flexibility AND superior performance
  (in cases where multiple inputs now can avoid lock contention)
- bugfix: correct default for escape ('#') character restored
  This was accidently changed to '\\', thanks to David Lang for reporting
- bugfix(testbench): testcase did not properly wait for rsyslogd shutdown
  thus some unpredictable behavior and a false negative test result
  could occur.
---------------------------------------------------------------------------
Version 5.3.3  [DEVEL] (rgerhards), 2009-10-27
- simplified and thus speeded up the queue engine, also fixed some
  potential race conditions (in very unusual shutdown conditions)
  along the way. The threading model has seriously changes, so there may
  be some regressions.
- enhanced test environment (inlcuding testbench): support for enhancing
  probability of memory addressing failure by using non-NULL default
  value for malloced memory (optional, only if requested by configure
  option). This helps to track down some otherwise undetected issues
  within the testbench.
- bugfix: potential abort if inputname property was not set 
  primarily a problem of imdiag
- bugfix: message processing states were not set correctly in all cases
  however, this had no negative effect, as the message processing state
  was not evaluated when a batch was deleted, and that was the only case
  where the state could be wrong.
---------------------------------------------------------------------------
Version 5.3.2  [DEVEL] (rgerhards), 2009-10-21
- enhanced omfile to support transactional interface. This will increase
  performance in many cases.
- added multi-ruleset support to imudp
- re-enabled input thread termination handling that does avoid thread
  cancellation where possible. This provides a more reliable mode of
  rsyslogd termination (canceling threads my result in not properly
  freed resouces and potential later hangs, even though we perform
  proper cancel handling in our code). This is part of an effort to
  reduce thread cancellation as much as possible in rsyslog.
  NOTE: the code previously written code for this functionality had a
  subtle race condition. The new code solves that.
- enhanced immark to support non-cancel input module termination
- improved imudp so that epoll can be used in more environments,
  fixed potential compile time problem if EPOLL_CLOEXEC is not available.
- some cleanup/slight improvement:
  * changed imuxsock to no longer use deprecated submitAndParseMsg() IF
  * changed submitAndParseMsg() interface to be a wrapper around the new
    way of message creation/submission. This enables older plugins to be
    used together with the new interface. The removal also enables us to
    drop a lot of duplicate code, reducing complexity and increasing
    maintainability.
- bugfix: segfault when starting up with an invalid .qi file for a disk queue
  Failed for both pure disk as well as DA queues. Now, we emit an error
  message and disable disk queueing facility.
- bugfix: potential segfault on messages with empty MSG part. This was a
  recently introduced regression.
- bugfix: debug string larger than 1K were improperly displayed. Max size
  is now 32K, and if a string is even longer it is meaningfully truncated.
---------------------------------------------------------------------------
Version 5.3.1  [DEVEL] (rgerhards), 2009-10-05
- added $AbortOnUncleanConfig directive - permits to prevent startup when
  there are problems with the configuration file. See it's doc for
  details.
- included some important fixes from v4-stable:
  * bugfix: invalid handling of zero-sized messages
  * bugfix: zero-sized UDP messages are no longer processed
  * bugfix: random data could be appended to message
  * bugfix: reverse lookup reduction logic in imudp do DNS queries too often
- bugfixes imported from 4.5.4:
  * bugfix: potential segfault in stream writer on destruction
  * bugfix: potential race in object loader (obj.c) during use/release
  * bugfixes: potential problems in out file zip writer
---------------------------------------------------------------------------
Version 5.3.0  [DEVEL] (rgerhards), 2009-09-14
- begun to add simple GUI programs to gain insight into running rsyslogd
  instances and help setup and troubleshooting (active via the
  --enable-gui ./configure switch)
- changed imudp to utilize epoll(), where available. This shall provide
  slightly better performance (just slightly because we called select()
  rather infrequently on a busy system)
---------------------------------------------------------------------------
Version 5.2.2  [v5-stable] (rgerhards), 2009-11-??
- bugfix: enabling GSSServer crashes rsyslog startup
  Thanks to Tomas Kubina for the patch [imgssapi]
---------------------------------------------------------------------------
Version 5.2.1  [v5-stable] (rgerhards), 2009-11-02
- bugfix [imported from 4.4.3]: $ActionExecOnlyOnceEveryInterval did
  not work.
- bugfix: segfault on startup when -q or -Q option was given
  [imported from v3-stable]
---------------------------------------------------------------------------
Version 5.2.0  [v5-stable] (rgerhards), 2009-11-02
This is a re-release of version 5.1.6 as stable after we did not get any bug 
reports during the whole beta phase. Still, this first v5-stable may not be 
as stable as one hopes for, I am not sure if we did not get bug reports
just because nobody tried it. Anyhow, we need to go forward and so we
have the initial v5-stable.
---------------------------------------------------------------------------
Version 5.1.6  [v5-beta] (rgerhards), 2009-10-15
- feature imports from v4.5.6
- bugfix: potential race condition when queue worker threads were
  terminated
- bugfix: solved potential (temporary) stall of messages when the queue was
  almost empty and few new data added (caused testbench to sometimes hang!)
- fixed some race condition in testbench
- added more elaborate diagnostics to parts of the testbench
- bugfixes imported from 4.5.4:
  * bugfix: potential segfault in stream writer on destruction
  * bugfix: potential race in object loader (obj.c) during use/release
  * bugfixes: potential problems in out file zip writer
- included some important fixes from 4.4.2:
  * bugfix: invalid handling of zero-sized messages
  * bugfix: zero-sized UDP messages are no longer processed
  * bugfix: random data could be appended to message
  * bugfix: reverse lookup reduction logic in imudp do DNS queries too often
---------------------------------------------------------------------------
Version 5.1.5  [v5-beta] (rgerhards), 2009-09-11
- added new config option $ActionWriteAllMarkMessages
  this option permites to process mark messages under all circumstances,
  even if an action was recently called. This can be useful to use mark
  messages as a kind of heartbeat.
- added new config option $InputUnixListenSocketCreatePath
  to permit the auto-creation of pathes to additional log sockets. This
  turns out to be useful if they reside on temporary file systems and
  rsyslogd starts up before the daemons that create these sockets
  (rsyslogd always creates the socket itself if it does not exist).
- added $LogRSyslogStatusMessages configuration directive
  permitting to turn off rsyslog start/stop/HUP messages. See Debian
  ticket http://bugs.debian.org/cgi-bin/bugreport.cgi?bug=463793
- bugfix: hostnames with dashes in them were incorrectly treated as
  malformed, thus causing them to be treated as TAG (this was a regression
  introduced from the "rfc3164 strict" change in 4.5.0). Testbench has been
  updated to include a smaple message with a hostname containing a dash.
- bugfix: strings improperly reused, resulting in some message properties
  be populated with strings from previous messages. This was caused by
  an improper predicate check.
- added new config directive $omfileForceChown [import from 4.7.0]
---------------------------------------------------------------------------
Version 5.1.4  [DEVEL] (rgerhards), 2009-08-20
- legacy syslog parser changed so that it now accepts date stamps in
  wrong case. Some devices seem to create them and I do not see any harm
  in supporting that.
- added $InputTCPMaxListeners directive - permits to specify how many 
  TCP servers shall be possible (default is 20).
- bugfix: memory leak with some input modules. Those inputs that
  use parseAndSubmitMsg() leak two small memory blocks with every message.
  Typically, those process only relatively few messages, so the issue 
  does most probably not have any effect in practice.
- bugfix: if tcp listen port could not be created, no error message was
  emitted
- bugfix: discard action did not work (did not discard messages)
- bugfix: discard action caused segfault
- bugfix: potential segfault in output file writer (omfile)
  In async write mode, we use modular arithmetic to index the output
  buffer array. However, the counter variables accidently were signed,
  thus resulting in negative indizes after integer overflow. That in turn
  could lead to segfaults, but was depending on the memory layout of 
  the instance in question (which in turn depended on a number of
  variables, like compile settings but also configuration). The counters
  are now unsigned (as they always should have been) and so the dangling
  mis-indexing does no longer happen. This bug potentially affected all
  installations, even if only some may actually have seen a segfault.
---------------------------------------------------------------------------
Version 5.1.3  [DEVEL] (rgerhards), 2009-07-28
- architecture change: queue now always has at least one worker thread
  if not running in direct mode. Previous versions could run without 
  any active workers. This simplifies the code at a very small expense.
  See v5 compatibility note document for more in-depth discussion.
- enhance: UDP spoofing supported via new output module omudpspoof
  See the omudpspoof documentation for details and samples
- bugfix: message could be truncated after TAG, often when forwarding
  This was a result of an internal processing error if maximum field
  sizes had been specified in the property replacer.
- bugfix: minor static memory leak while reading configuration
  did NOT leak based on message volume
- internal: added ability to terminate input modules not via pthread_cancel
  but an alternate approach via pthread_kill. This is somewhat safer as we
  do not need to think about the cancel-safeness of all libraries we use.
  However, not all inputs can easily supported, so this now is a feature
  that can be requested by the input module (the most important ones
  request it).
---------------------------------------------------------------------------
Version 5.1.2  [DEVEL] (rgerhards), 2009-07-08
- bugfix: properties inputname, fromhost, fromhost-ip, msg were lost when
  working with disk queues
- some performance enhancements
- bugfix: abort condition when RecvFrom was not set and message reduction
  was on. Happend e.g. with imuxsock.
- added $klogConsoleLogLevel directive which permits to set a new
  console log level while rsyslog is active
- some internal code cleanup
---------------------------------------------------------------------------
Version 5.1.1  [DEVEL] (rgerhards), 2009-07-03
- bugfix: huge memory leak in queue engine (made rsyslogd unusable in
  production). Occured if at least one queue was in direct mode 
  (the default for action queues)
- imported many performance optimizations from v4-devel (4.5.0)
- bugfix: subtle (and usually irrelevant) issue in timout processing
  timeout could be one second too early if nanoseconds wrapped
- set a more sensible timeout for shutdow, now 1.5 seconds to complete
  processing (this also removes those cases where the shutdown message
  was not written because the termination happened before it)
---------------------------------------------------------------------------
Version 5.1.0  [DEVEL] (rgerhards), 2009-05-29

*********************************** NOTE **********************************
The v5 versions of rsyslog feature a greatly redesigned queue engine. The
major theme for the v5 release is twofold:

a) greatly improved performance
b) enable audit-grade processing

Here, audit-grade processing means that rsyslog, if used together with
audit-grade transports and configured correctly, will never lose messages
that already have been acknowledged, not even in fatal failure cases like
sudden loss of power.

Note that large parts of rsyslog's important core components have been
restructured to support these design goals. As such, early versions of
the engine will probably be less stable than the v3/v4 engine.

Also note that the initial versions do not cover all and everything. As
usual, the code will evolve toward the final goal as version numbers
increase.
*********************************** NOTE **********************************

- redesigned queue engine so that it supports ultra-reliable operations
  This resulted in a rewrite of large parts. The new capability can be
  used to build audit-grade systems on the basis of rsyslog.
- added $MainMsgQueueDequeueBatchSize and $ActionQueueDequeueBatchSize 
  configuration directives
- implemented a new transactional output module interface which provides
  superior performance (for databases potentially far superior performance)
- increased ompgsql performance by adapting to new transactional
  output module interface
---------------------------------------------------------------------------
=======
>>>>>>> ffd08f2a
Version 4.7.3  [v4-devel] (rgerhards), 2010-??-??
- added omuxsock, which permits to write message to local Unix sockets
  this is the counterpart to imuxsock, enabling fast local forwarding
- added imptcp, a simplified, Linux-specific and potentielly fast
  syslog plain tcp input plugin (NOT supporting TLS!)
- bugfix: a couple of problems that imfile had on some platforms, namely
  Ubuntu (not their fault, but occured there)
- bugfix: imfile utilizes 32 bit to track offset. Most importantly,
  this problem can not experienced on Fedora 64 bit OS (which has
  64 bit long's!)
<<<<<<< HEAD
=======
- added the $InputFilePersistStateInterval config directive to imfile
- changed imfile so that the state file is never deleted (makes imfile
  more robust in regard to fatal failures)
>>>>>>> ffd08f2a
---------------------------------------------------------------------------
Version 4.7.2  [v4-devel] (rgerhards), 2010-05-03
- bugfix: problems with atomic operations emulaton
  replaced atomic operation emulation with new code. The previous code
  seemed to have some issue and also limited concurrency severely. The
  whole atomic operation emulation has been rewritten.
- added new $Sleep directive to hold processing for a couple of seconds
  during startup
- bugfix: programname filter in ! configuration can not be reset
  Thanks to Kiss Gabor for the patch.
---------------------------------------------------------------------------
Version 4.7.1  [v4-devel] (rgerhards), 2010-04-22
- Solaris support much improved -- was not truely usable in 4.7.0
  Solaris is no longer supported in imklog, but rather there is a new
  plugin imsolaris, which is used to pull local log sources on a Solaris
  machine.
- testbench improvement: Java is no longer needed for testing tool creation
---------------------------------------------------------------------------
Version 4.7.0  [v4-devel] (rgerhards), 2010-04-14
- new: support for Solaris added (but not yet the Solaris door API)
- added function getenv() to RainerScript
- added new config option $InputUnixListenSocketCreatePath
  to permit the auto-creation of pathes to additional log sockets. This
  turns out to be useful if they reside on temporary file systems and
  rsyslogd starts up before the daemons that create these sockets
  (rsyslogd always creates the socket itself if it does not exist).
- added $LogRSyslogStatusMessages configuration directive
  permitting to turn off rsyslog start/stop/HUP messages. See Debian
  ticket http://bugs.debian.org/cgi-bin/bugreport.cgi?bug=463793
- added new config directive $omfileForceChown to (try to) fix some broken
  system configs.
  See ticket for details: http://bugzilla.adiscon.com/show_bug.cgi?id=150
- added $EscapeControlCharacterTab config directive
  Thanks to Jonathan Bond-Caron for the patch.
- added option to use unlimited-size select() calls
  Thanks to varmjofekoj for the patch
- debugondemand mode caused backgrounding to fail - close to a bug, but I'd
  consider the ability to background in this mode a new feature...
- bugfix (kind of): check if TCP connection is still alive if using TLS
  Thanks to Jonathan Bond-Caron for the patch.
- imported changes from 4.5.7 and below
- bugfix: potential segfault when -p command line option was used
  Thanks for varmojfekoj for pointing me at this bug.
<<<<<<< HEAD
- imported changes from 4.5.6 and below
=======
- bugfix: potential segfaults during queue shutdown
  (bugs require certain non-standard settings to appear)
  Thanks to varmojfekoj for the patch [imported from 4.5.8]
>>>>>>> ffd08f2a
---------------------------------------------------------------------------
Version 4.6.5  [v4-stable] (rgerhards), 2010-??-??
- bugfix: a couple of problems that imfile had on some platforms, namely
  Ubuntu (not their fault, but occured there)
- bugfix: imfile utilizes 32 bit to track offset. Most importantly,
  this problem can not experienced on Fedora 64 bit OS (which has
  64 bit long's!)
---------------------------------------------------------------------------
Version 4.6.4  [v4-stable] (rgerhards), 2010-08-05
- bugfix: zero-sized (empty) messages were processed by imtcp
  they are now dropped as they always should have been
- bugfix: programname filter in ! configuration can not be reset
  Thanks to Kiss Gabor for the patch.
---------------------------------------------------------------------------
Version 4.6.3  [v4-stable] (rgerhards), 2010-07-07
- improvded testbench
  - added test with truly random data received via syslog to test
    robustness
  - added new configure option that permits to disable and enable an
    extended testbench
- bugfix: segfault on HUP when "HUPIsRestart" was set to "on"
  thanks varmojfekoj for the patch
- bugfix: default for $OMFileFlushOnTXEnd was wrong ("off").
  This, in default mode, caused buffered writing to be used, what
  means that it looked like no output were written or partial
  lines. Thanks to Michael Biebl for pointing out this bug.
- bugfix: testbench failed when not executed in UTC+1 timezone
  accidently, the time zone information was kept inside some
  to-be-checked-for responses
- temporary bugfix replaced by permanent one for
  message-induced off-by-one error (potential segfault) (see 4.6.2)
  The analysis has been completed and a better fix been crafted and 
  integrated.
- bugfix: the T/P/E config size specifiers did not work properly under
  all 32-bit platforms
- bugfix: local unix system log socket was deleted even when it was
  not configured
- some doc fixes; incorrect config samples could cause confusion
  thanks to Anthony Edwards for pointing the problems out
---------------------------------------------------------------------------
Version 4.6.2  [v4-stable] (rgerhards), 2010-03-26
- new feature: "." action type added to support writing files to relative
  pathes (this is primarily meant as a debug aid)
- added replacements for atomic instructions on systems that do not
  support them. [backport of Stefen Sledz' patch for v5)
- new feature: $OMFileAsyncWriting directive added
  it permits to specifiy if asynchronous writing should be done or not
- bugfix(temporary): message-induced off-by-one error (potential segfault)
  Some types of malformed messages could trigger an off-by-one error
  (for example, \0 or \n as the last character, and generally control
  character escaption is questionable). This is due to not strictly
  following a the \0 or string counted string paradigm (during the last
  optimization on the cstring class). As a temporary fix, we have 
  introduced a proper recalculation of the size. However, a final
  patch is expected in the future. See bug tracker for further details
  and when the final patch will be available:
  http://bugzilla.adiscon.com/show_bug.cgi?id=184
  Note that the current patch is considered sufficient to solve the
  situation, but it requires a bit more runtime than desirable.
- bugfix: potential segfault in dynafile cache
  This bug was triggered by an open failure. The the cache was full and
  a new entry needed to be placed inside it, a victim for eviction was
  selected. That victim was freed, then the open of the new file tried. If
  the open failed, the victim entry was still freed, and the function
  exited. However, on next invocation and cache search, the victim entry
  was used as if it were populated, most probably resulting in a segfault.
- bugfix: race condition during directory creation
  If multiple files try to create a directory at (almost) the same time,
  some of them may fail. This is a data race and also exists with other
  processes that may create the same directory. We do now check for this
  condition and gracefully handle it.
- bugfix: potential re-use of free()ed file stream object in omfile
  when dynaCache is enabled, the cache is full, a new entry needs to
  be allocated, thus the LRU discarded, then a new entry is opend and that
  fails. In that case, it looks like the discarded stream may be reused
  improperly (based on code analysis, test case and confirmation pending)
- added new property replacer option "date-rfc3164-buggyday" primarily
  to ease migration from syslog-ng. See property replacer doc for
  details. [backport from 5.5.3 because urgently needed by some]
- improved testbench
- bugfix: invalid buffer write in (file) stream class
  currently being accessed buffer could be overwritten with new data.
  While this probably did not cause access violations, it could case loss
  and/or duplication of some data (definitely a race with no deterministic
  outcome)
- bugfix: potential hang condition during filestream close
  predicate was not properly checked when waiting for the background file
  writer
- bugfix: improper synchronization when "$OMFileFlushOnTXEnd on" was used
  Internal data structures were not properly protected due to missing
  mutex calls.
- bugfix: potential data loss during file stream shutdown
- bugfix: potential problems during file stream shutdown
  The shutdown/close sequence was not clean, what potentially (but
  unlikely) could lead to some issues. We have not been able to describe
  any fatal cases, but there was some bug potential. Sequence has now
  been straighted out.
- bugfix: potential problem (loop, abort) when file write error occured
  When a write error occured in stream.c, variable iWritten had the error
  code but this was handled as if it were the actual number of bytes
  written. That was used in pointer arithmetic later on, and thus could
  lead to all sorts of problems. However, this could only happen if the
  error was EINTR or the file in question was a tty. All other cases were
  handled properly. Now, iWritten is reset to zero in such cases, resulting
  in proper retries.
- bugfix: $omfileFlushOnTXEnd was turned on when set to off and vice
  versa due to an invalid check
- bugfix: recent patch to fix small memory leak could cause invalid free.
  This could only happen during config file parsing.
- bugfix(minor): handling of extremely large strings in dbgprintf() fixed
  Previously, it could lead to garbagge output and, in extreme cases, also
  to segfaults. Note: this was a problem only when debug output was 
  actually enabled, so it caused no problem in production use.
- bugfix(minor): BSD_SO_COMPAT query function had some global vars not
  properly initialized. However, in practice the loader initializes them 
  with zero, the desired value, so there were no actual issue in almost 
  all cases.
---------------------------------------------------------------------------
Version 4.6.1  [v4-stable] (rgerhards), 2010-03-04
- re-enabled old pipe output (using new module ompipe, built-in) after
  some problems with pipes (and especially in regard to xconsole) were
  discovered. Thanks to Michael Biebl for reporting the issues.
- bugfix: potential problems with large file support could cause segfault
  ... and other weird problems. This seemed to affect 32bit-platforms
  only, but I can not totally outrule there were issues on other
  platforms as well. The previous code could cause system data types
  to be defined inconsistently, and that could lead to various 
  troubles. Special thanks go to the Mandriva team for identifying
  an initial problem, help discussing it and ultimately a fix they
  contributed.
- bugfix: fixed problem that caused compilation on FreeBSD 9.0 to fail.
  bugtracker: http://bugzilla.adiscon.com/show_bug.cgi?id=181
  Thanks to Christiano for reporting.
- bugfix: potential segfault in omfile when a dynafile open failed
  In that case, a partial cache entry was written, and some internal
  pointers (iCurrElt) not correctly updated. In the next iteration, that
  could lead to a segfault, especially if iCurrElt then points to the
  then-partial record. Not very likely, but could happen in practice.
- bugfix (theoretical): potential segfault in omfile under low memory
  condition. This is only a theoretical bug, because it would only 
  happen when strdup() fails to allocate memory - which is highly 
  unlikely and will probably lead to all other sorts of errors.
- bugfix: comment char ('#') in literal terminated script parsing
  and thus could not be used.
  but tracker: http://bugzilla.adiscon.com/show_bug.cgi?id=119
  [merged in from v3.22.2]
---------------------------------------------------------------------------
Version 4.6.0  [v4-stable] (rgerhards), 2010-02-24
***************************************************************************
* This is a new stable v4 version. It contains all fixes and enhancements *
* made during the 4.5.x phase as well as those listed below.              *
* Note: this version is scheduled to conclude the v4 development process. *
*       Do not expect any more new developments in v4. The focus is now   *
*       on v5 (what also means we have a single devel branch again).      *
*       ("development" means new feature development, bug fixes are of    *
*       course provided for v4-stable)                                    *
***************************************************************************
- improved testbench to contain samples for totally malformed messages
  which miss parts of the message content
- bugfix: some malformed messages could lead to a missing LF inside files
  or some other missing parts of the template content.
- bugfix: if a message ended immediately with a hostname, the hostname
  was mistakenly interpreted as TAG, and localhost be used as hostname
- bugfix: message without MSG part could case a segfault
  [backported from v5 commit 98d1ed504ec001728955a5bcd7916f64cd85f39f]
  This actually was a "recent" regression, but I did not realize that it
  was introduced by the performance optimization in v4-devel. Shame on
  me for having two devel versions at the same time...
---------------------------------------------------------------------------
Version 4.5.8  [v4-beta] (rgerhards), 2010-02-10
- enhanced doc for using PostgreSQL
  Thanks to Marc Schiffbauer for the new/updated doc
- bugfix: property replacer returned invalid parameters under some (unusual)
  conditions. In extreme cases, this could lead to garbled logs and/or
  a system failure.
- bugfix: invalid length returned (often) when using regular expressions
  inside the property replacer
- bugfix: submatch regex in property replacer did not honor "return 0 on
  no match" config case
- bugfix: imuxsock incorrectly stated inputname "imudp"
  Thanks to Ryan Lynch for reporting this.
- (slightly) enhanced support for FreeBSD by setting _PATH_MODDIR to
  the correct value on FreeBSD.
  Thanks to Cristiano for the patch.
- bugfix: -d did not enable display of debug messages
  regression from introduction of "debug on demand" mode
  Thanks to Michael Biebl for reporting this bug
- bugfix: blanks inside file names did not terminate file name parsing.
  This could reslult in the whole rest of a line (including comments)
  to be treated as file name in "write to file" actions.
  Thanks to Jack for reporting this issue.
- bugfix: rsyslog hang when writing to a named pipe which nobody was
  reading. Thanks to Michael Biebl for reporting this bug.
  Bugzilla entry: http://bugzilla.adiscon.com/show_bug.cgi?id=169
- bugfix: potential segfaults during queue shutdown
  (bugs require certain non-standard settings to appear)
  Thanks to varmojfekoj for the patch
---------------------------------------------------------------------------
Version 4.5.7  [v4-beta] (rgerhards), 2009-11-18
- added a so-called "On Demand Debug" mode, in which debug output can
  be generated only after the process has started, but not right from
  the beginning. This is assumed to be useful for hard-to-find bugs.
  Also improved the doc on the debug system.
- bugfix (kind of): check if TCP connection is still alive if using TLS
  Thanks to Jonathan Bond-Caron for the patch.
- bugfix: hostname accidently set to IP address for some message sources,
  for example imudp. Thanks to Anton for reporting this bug.
- bugfix [imported from 4.4.3]: $ActionExecOnlyOnceEveryInterval did
  not work.
---------------------------------------------------------------------------
Version 4.5.6  [v4-beta] (rgerhards), 2009-11-05
- bugfix: named pipes did no longer work (they always got an open error)
  this was a regression from the omfile rewrite in 4.5.0
- bugfix(minor): diag function returned wrong queue memeber count
  for the main queue if an active DA queue existed. This had no relevance
  to real deployments (assuming they are not running the debug/diagnostic
  module...), but sometimes caused grief and false alerts in the 
  testbench.
- included some important fixes from v4-stable:
  * bugfix: invalid handling of zero-sized messages
  * bugfix: zero-sized UDP messages are no longer processed
  * bugfix: random data could be appended to message
  * bugfix: reverse lookup reduction logic in imudp do DNS queries too often
- bugfix(testbench): testcase did not properly wait for rsyslod shutdown
  thus some unpredictable behavior and a false negative test result
  could occur. [BACKPORTED from v5]
- bugfix(testbench): sequence check was not always performed correctly,
  that could result in tests reporting success when they actually failed
---------------------------------------------------------------------------
Version 4.5.5  [v4-beta] (rgerhards), 2009-10-21
- added $InputTCPServerNotifyOnConnectionClose config directive
  see doc for details
- bugfix: debug string larger than 1K were improperly displayed. Max size
  is now 32K
- bugfix: invalid storage class selected for some size config parameters.
  This resulted in wrong values. The most prominent victim was the
  directory creation mode, which was set to zero in some cases. For 
  details, see related blog post:
  http://blog.gerhards.net/2009/10/another-note-on-hard-to-find-bugs.html
---------------------------------------------------------------------------
Version 4.5.4  [v4-beta] (rgerhards), 2009-09-29
- bugfix: potential segfault in stream writer on destruction
  Most severely affected omfile. The problem was that some buffers were
  freed before the asynchronous writer thread was shut down. So the
  writer thread accessed invalid data, which may even already be
  overwritten. Symptoms (with omfile) were segfaults, grabled data
  and files with random names placed around the file system (most
  prominently into the root directory). Special thanks to Aaron for
  helping to track this down.
- bugfix: potential race in object loader (obj.c) during use/release
  of object interface
- bugfixes: potential problems in out file zip writer. Problems could
  lead to abort and/or memory leak. The module is now hardened in a very
  conservative way, which is sub-optimal from a performance point of view.
  This should be improved if it has proven reliable in practice.
---------------------------------------------------------------------------
Version 4.5.3  [v4-beta] (rgerhards), 2009-09-17
- bugfix: repeated messages were incorrectly processed
  this could lead to loss of the repeated message content. As a side-
  effect, it could probably also be possible that some segfault occurs
  (quite unlikely). The root cause was that some counters introduced
  during the malloc optimizations were not properly duplicated in
  MsgDup(). Note that repeated message processing is not enabled
  by default.
- bugfix: message sanitation had some issues:
  - control character DEL was not properly escaped
  - NUL and LF characters were not properly stripped if no control
    character replacement was to be done
  - NUL characters in the message body were silently dropped (this was
    a regeression introduced by some of the recent optimizations)
- bugfix: strings improperly reused, resulting in some message properties
  be populated with strings from previous messages. This was caused by
  an improper predicate check. [backported from v5]
- fixed some minor portability issues
- bugfix: reverse lookup reduction logic in imudp do DNS queries too often
  [imported from 4.4.2]
---------------------------------------------------------------------------
Version 4.5.2  [v4-beta] (rgerhards), 2009-08-21
- legacy syslog parser changed so that it now accepts date stamps in
  wrong case. Some devices seem to create them and I do not see any harm
  in supporting that.
- added $InputTCPMaxListeners directive - permits to specify how many 
  TCP servers shall be possible (default is 20).
- bugfix: memory leak with some input modules. Those inputs that
  use parseAndSubmitMsg() leak two small memory blocks with every message.
  Typically, those process only relatively few messages, so the issue 
  does most probably not have any effect in practice.
- bugfix: if tcp listen port could not be created, no error message was
  emitted
- bugfix: potential segfault in output file writer (omfile)
  In async write mode, we use modular arithmetic to index the output
  buffer array. However, the counter variables accidently were signed,
  thus resulting in negative indizes after integer overflow. That in turn
  could lead to segfaults, but was depending on the memory layout of 
  the instance in question (which in turn depended on a number of
  variables, like compile settings but also configuration). The counters
  are now unsigned (as they always should have been) and so the dangling
  mis-indexing does no longer happen. This bug potentially affected all
  installations, even if only some may actually have seen a segfault.
- bugfix: hostnames with dashes in them were incorrectly treated as
  malformed, thus causing them to be treated as TAG (this was a regression
  introduced from the "rfc3164 strict" change in 4.5.0).
---------------------------------------------------------------------------
Version 4.5.1  [DEVEL] (rgerhards), 2009-07-15
- CONFIG CHANGE: $HUPisRestart default is now "off". We are doing this
  to support removal of restart-type HUP in v5.
- bugfix: fromhost-ip was sometimes truncated
- bugfix: potential segfault when zip-compressed syslog records were
  received (double free)
- bugfix: properties inputname, fromhost, fromhost-ip, msg were lost when
  working with disk queues
- performance enhancement: much faster, up to twice as fast (depending
  on configuration)
- bugfix: abort condition when RecvFrom was not set and message reduction
  was on. Happend e.g. with imuxsock.
- added $klogConsoleLogLevel directive which permits to set a new
  console log level while rsyslog is active
- bugfix: message could be truncated after TAG, often when forwarding
  This was a result of an internal processing error if maximum field
  sizes had been specified in the property replacer.
- added ability for the TCP output action to "rebind" its send socket after
  sending n messages (actually, it re-opens the connection, the name is 
  used because this is a concept very similiar to $ActionUDPRebindInterval).
  New config directive $ActionSendTCPRebindInterval added for the purpose.
  By default, rebinding is disabled. This is considered useful for load
  balancers.
- testbench improvements
---------------------------------------------------------------------------
Version 4.5.0  [DEVEL] (rgerhards), 2009-07-02
- activation order of inputs changed, they are now activated only after
  privileges are dropped. Thanks to Michael Terry for the patch.
- greatly improved performance
- greatly reduced memory requirements of msg object
  to around half of the previous demand. This means that more messages can
  be stored in core! Due to fewer cache misses, this also means some
  performance improvement.
- improved config error messages: now contain a copy of the config line
  that (most likely) caused the error
- reduced max value for $DynaFileCacheSize to 1,000 (the former maximum
  of 10,000 really made no sense, even 1,000 is very high, but we like
  to keep the user in control ;)).
- added capability to fsync() queue disk files for enhanced reliability
  (also add's speed, because you do no longer need to run the whole file
  system in sync mode)
- more strict parsing of the hostname in rfc3164 mode, hopefully
  removes false positives (but may cause some trouble with hostname
  parsing). For details, see this bug tracker:
  http://bugzilla.adiscon.com/show_bug.cgi?id=126
- omfile rewrite to natively support zip files (includes large extension
  of the stream class)
- added configuration commands (see doc for explanations)
  * $OMFileZipLevel
  * $OMFileIOBufferSize
  * $OMFileFlushOnTXEnd
  * $MainMsgQueueSyncQueueFiles
  * $ActionQueueSyncQueueFiles
- done some memory accesses explicitely atomic
- bugfix: subtle (and usually irrelevant) issue in timout processing
  timeout could be one second too early if nanoseconds wrapped
- set a more sensible timeout for shutdow, now 1.5 seconds to complete
  processing (this also removes those cases where the shutdown message
  was not written because the termination happened before it)
- internal bugfix: object pointer was only reset to NULL when an object
  was actually destructed. This most likely had no effect to existing code,
  but it may also have caused trouble in remote cases. Similarly, the fix
  may also cause trouble...
- bugfix: missing initialization during timestamp creation
  This could lead to timestamps written in the wrong format, but not to
  an abort
---------------------------------------------------------------------------
Version 4.4.3  [v4-stable] (rgerhards), 2009-10-??
- bugfix: several smaller bugs resolved after flexelint review
  Thanks to varmojfekoj for the patch.
- bugfix: $ActionExecOnlyOnceEveryInterval did not work.
  This was a regression from the time() optimizations done in v4.
  Bug tracker: http://bugzilla.adiscon.com/show_bug.cgi?id=143
  Thanks to Klaus Tachtler for reporting this bug.
- bugfix: potential segfault on queue shutdown
  Thanks to varmojfekoj for the patch.
- bugfix: potential hang condition on queue shutdown
  [imported from v3-stable]
- bugfix: segfault on startup when -q or -Q option was given
  [imported from v3-stable]
---------------------------------------------------------------------------
Version 4.4.2  [v4-stable] (rgerhards), 2009-10-09
- bugfix: invalid handling of zero-sized messages, could lead to mis-
  addressing and potential memory corruption/segfault
- bugfix: zero-sized UDP messages are no longer processed
  until now, they were forwarded to processing, but this makes no sense
  Also, it looks like the system seems to provide a zero return code
  on a UDP recvfrom() from time to time for some internal reasons. These
  "receives" are now silently ignored.
- bugfix: random data could be appended to message, possibly causing
  segfaults
- bugfix: reverse lookup reduction logic in imudp do DNS queries too often
  A comparison was done between the current and the former source address.
  However, this was done on the full sockaddr_storage structure and not
  on the host address only. This has now been changed for IPv4 and IPv6.
  The end result of this bug could be a higher UDP message loss rate than
  necessary (note that UDP message loss can not totally be avoided due
  to the UDP spec)
---------------------------------------------------------------------------
Version 4.4.1  [v4-stable] (rgerhards), 2009-09-02
- features requiring Java are automatically disabled if Java is not
  present (thanks to Michael Biebl for his help!)
- bugfix: invalid double-quoted PRI, among others in outgoing messages
  This causes grief with all receivers.
  Bug tracker: http://bugzilla.adiscon.com/show_bug.cgi?id=147
- bugfix: Java testing tools were required, even if testbench was disabled
  This resulted in build errors if no Java was present on the build system,
  even though none of the selected option actually required Java.
  (I forgot to backport a similar fix to newer releases).
- bugfix (backport): omfwd segfault
  Note that the orginal (higher version) patch states this happens only
  when debugging mode is turned on. That statement is wrong: if debug
  mode is turned off, the message is not being emitted, but the division
  by zero in the actual parameters still happens.
---------------------------------------------------------------------------
Version 4.4.0  [v4-stable] (rgerhards), 2009-08-21
- bugfix: stderr/stdout were not closed to be able to emit error messages,
  but this caused ssh sessions to hang. Now we close them after the 
  initial initialization. See forum thread:
  http://kb.monitorware.com/controlling-terminal-issues-t9875.html
- bugfix: sending syslog messages with zip compression did not work
---------------------------------------------------------------------------
Version 4.3.2  [v4-beta] (rgerhards), 2009-06-24
- removed long-obsoleted property UxTradMsg
- added a generic network stream server (in addition to rather specific
  syslog tcp server)
- added ability for the UDP output action to rebind its send socket after
  sending n messages. New config directive $ActionSendUDPRebindInterval
  added for the purpose. By default, rebinding is disabled. This is 
  considered useful for load balancers.
- bugfix: imdiag/imtcp had a race condition
- improved testbench (now much better code design and reuse)
- added config switch --enable-testbench=no to turn off testbench
---------------------------------------------------------------------------
Version 4.3.1  [DEVEL] (rgerhards), 2009-05-25
- added capability to run multiple tcp listeners (on different ports)
- performance enhancement: imtcp calls parser no longer on input thread
  but rather inside on of the potentially many main msg queue worker
  threads (an enhancement scheduled for all input plugins where this is
  possible)
- added $GenerateConfigGraph configuration command which can be used
  to generate nice-looking (and very informative) rsyslog configuration
  graphs.
- added $ActionName configuration directive (currently only used for
  graph generation, but may find other uses)
- improved doc
  * added (hopefully) easier to grasp queue explanation
- improved testbench
  * added tests for queue disk-only mode (checks disk queue logic)
- bugfix: light and full delay watermarks had invalid values, badly
  affecting performance for delayable inputs
- build system improvements - thanks to Michael Biebl
- added new testing module imdiag, which enables to talk to the 
  rsyslog core at runtime. The current implementation is only a 
  beginning, but can be expanded over time
---------------------------------------------------------------------------
Version 4.3.0  [DEVEL] (rgerhards), 2009-04-17
- new feature: new output plugin omprog, which permits to start program
  and feed it (via its stdin) with syslog messages. If the program
  terminates, it is restarted.
- improved internal handling of RainerScript functions, building the
  necessary plumbing to support more functions with decent runtime
  performance. This is also necessary towards the long-term goal
  of loadable library modules.
- added new RainerScript function "tolower"
- improved testbench
  * added tests for tcp-based reception
  * added tcp-load test (1000 connections, 20,000 messages)
- added $MaxOpenFiles configuration directive
- bugfix: solved potential memory leak in msg processing, could manifest
  itself in imtcp
- bugfix: ompgsql did not detect problems in sql command execution
  this could cause loss of messages. The handling was correct if the
  connection broke, but not if there was a problem with statement
  execution. The most probable case for such a case would be invalid
  sql inside the template, and this is now much easier to diagnose.
---------------------------------------------------------------------------
Version 4.2.0  [v4-stable] (rgerhards), 2009-06-23
- bugfix: light and full delay watermarks had invalid values, badly
  affecting performance for delayable inputs
- imported all patches from 3.22.1 as of today (see below)
- bugfix: compile problems in im3195
---------------------------------------------------------------------------
Version 4.1.7  [BETA] (rgerhards), 2009-04-22
- bugfix: $InputTCPMaxSessions config directive was accepted, but not
  honored. This resulted in a fixed upper limit of 200 connections.
- bugfix: the default for $DirCreateMode was 0644, and as such wrong.
  It has now been changed to 0700. For some background, please see
  http://lists.adiscon.net/pipermail/rsyslog/2009-April/001986.html
- bugfix: ompgsql did not detect problems in sql command execution
  this could cause loss of messages. The handling was correct if the
  connection broke, but not if there was a problem with statement
  execution. The most probable case for such a case would be invalid
  sql inside the template, and this is now much easier to diagnose.
---------------------------------------------------------------------------
Version 4.1.6  [DEVEL] (rgerhards), 2009-04-07
- added new "csv" property replacer options to enable simple creation
  of CSV-formatted outputs (format from RFC4180 is used)
- implemented function support in RainerScript. That means the engine
  parses and compile functions, as well as executes a few build-in
  ones. Dynamic loading and registration of functions is not yet
  supported - but we now have a good foundation to do that later on.
- implemented the strlen() RainerScript function
- added a template output module
- added -T rsyslogd command line option, enables to specify a directory
  where to chroot() into on startup. This is NOT a security feature but
  introduced to support testing. Thus, -T does not make sure chroot()
  is used in a secure way. (may be removed later)
- added omstdout module for testing purposes. Spits out all messages to
  stdout - no config option, no other features
- added a parser testing suite (still needs to be extended, but a good
  start)
- modified $ModLoad statement so that for modules whom's name starts with
  a dot, no path is prepended (this enables relative-pathes and should
  not break any valid current config)
- fixed a bug that caused action retries not to work correctly
  situation was only cleared by a restart
- bugfix: closed dynafile was potentially never written until another
  dynafile name was generated - potential loss of messages
- improved omfile so that it properly suspends itself if there is an
  i/o or file name generation error. This enables it to be used with
  the full high availability features of rsyslog's engine
- bugfix: fixed some segaults on Solaris, where vsprintf() does not
  check for NULL pointers
- improved performance of regexp-based filters
  Thanks to Arnaud Cornet for providing the idea and initial patch.
- added a new way how output plugins may be passed parameters. This is
  more effcient for some outputs. They new can receive fields not only
  as a single string but rather in an array where each string is seperated.
- added (some) developer documentation for output plugin interface
- bugfix: potential abort with DA queue after high watermark is reached
  There exists a race condition that can lead to a segfault. Thanks
  go to vbernetr, who performed the analysis and provided patch, which
  I only tweaked a very little bit.
- bugfix: imtcp did incorrectly parse hostname/tag
  Thanks to Luis Fernando Muñoz Mejías for the patch.
---------------------------------------------------------------------------
Version 4.1.5  [DEVEL] (rgerhards), 2009-03-11
- bugfix: parser did not correctly parse fields in UDP-received messages
- added ERE support in filter conditions
  new comparison operation "ereregex"
- added new config directive $RepeatedMsgContainsOriginalMsg so that the
  "last message repeated n times" messages, if generated, may
  have an alternate format that contains the message that is being repeated
---------------------------------------------------------------------------
Version 4.1.4  [DEVEL] (rgerhards), 2009-01-29
- bugfix: inconsistent use of mutex/atomic operations could cause segfault
  details are too many, for full analysis see blog post at:
  http://blog.gerhards.net/2009/01/rsyslog-data-race-analysis.html
- bugfix: unitialized mutex was used in msg.c:getPRI
  This was subtle, because getPRI is called as part of the debugging code
  (always executed) in syslogd.c:logmsg.
- bufgix: $PreserveFQDN was not properly handled for locally emitted
  messages
---------------------------------------------------------------------------
Version 4.1.3  [DEVEL] (rgerhards), 2008-12-17
- added $InputTCPServerAddtlFrameDelimiter config directive, which
  enables to specify an additional, non-standard message delimiter
  for processing plain tcp syslog. This is primarily a fix for the invalid
  framing used in Juniper's NetScreen products. Credit to forum user
  Arv for suggesting this solution.
- added $InputTCPServerInputName property, which enables a name to be
  specified that will be available during message processing in the
  inputname property. This is considered useful for logic that treats
  messages differently depending on which input received them.
- added $PreserveFQDN config file directive
  Enables to use FQDNs in sender names where the legacy default
  would have stripped the domain part.
  Thanks to BlinkMind, Inc. http://www.blinkmind.com for sponsoring this
  development.
- bugfix: imudp went into an endless loop under some circumstances
  (but could also leave it under some other circumstances...)
  Thanks to David Lang and speedfox for reporting this issue.
---------------------------------------------------------------------------
Version 4.1.2  [DEVEL] (rgerhards), 2008-12-04
- bugfix: code did not compile without zlib
- security bugfix: $AllowedSender was not honored, all senders were
  permitted instead (see http://www.rsyslog.com/Article322.phtml)
- security fix: imudp emitted a message when a non-permitted sender
  tried to send a message to it. This behaviour is operator-configurable.
  If enabled, a message was emitted each time. That way an attacker could
  effectively fill the disk via this facility. The message is now
  emitted only once in a minute (this currently is a hard-coded limit,
  if someone comes up with a good reason to make it configurable, we
  will probably do that).
- doc bugfix: typo in v3 compatibility document directive syntax
  thanks to Andrej for reporting
- imported other changes from 3.21.8 and 3.20.1 (see there)
---------------------------------------------------------------------------
Version 4.1.1  [DEVEL] (rgerhards), 2008-11-26
- added $PrivDropToGroup, $PrivDropToUser, $PrivDropToGroupID,
  $PrivDropToUserID config directives to enable dropping privileges.
  This is an effort to provide a security enhancement. For the limits of this
  approach, see http://wiki.rsyslog.com/index.php/Security
- re-enabled imklog to compile on FreeBSD (brought in from beta)
---------------------------------------------------------------------------
Version 4.1.0  [DEVEL] (rgerhards), 2008-11-18

********************************* WARNING *********************************
This version has a slightly different on-disk format for message entries.
As a consequence, old queue files being read by this version may have
an invalid output timestamp, which could result to some malfunction inside
the output driver. It is recommended to drain queues with the previous
version before switching to this one.
********************************* WARNING *********************************

- greatly enhanced performance when compared to v3.
- added configuration directive "HUPisRestart" which enables to configure
  HUP to be either a full restart or "just" a leightweight way to
  close open files.
- enhanced legacy syslog parser to detect year if part of the timestamp
  the format is based on what Cisco devices seem to emit.
- added a setting "$OptimizeForUniprocessor" to enable users to turn off
  pthread_yield calls which are counter-productive on multiprocessor 
  machines (but have been shown to be useful on uniprocessors)
- reordered imudp processing. Message parsing is now done as part of main
  message queue worker processing (was part of the input thread)
  This should also improve performance, as potentially more work is
  done in parallel.
- bugfix: compressed syslog messages could be slightly mis-uncompressed
  if the last byte of the compressed record was a NUL
- added $UDPServerTimeRequery option which enables to work with
  less acurate timestamps in favor of performance. This enables querying
  of the time only every n-th time if imudp is running in the tight
  receive loop (aka receiving messsages at a high rate)
- doc bugfix: queue doc had wrong parameter name for setting controlling
  worker thread shutdown period
- restructured rsyslog.conf documentation
- bugfix: memory leak in ompgsql
  Thanks to Ken for providing the patch
---------------------------------------------------------------------------
Version 3.22.2 [v3-stable] (rgerhards), 2010-08-05
- bugfix: comment char ('#') in literal terminated script parsing
  and thus could not be used.
  but tracker: http://bugzilla.adiscon.com/show_bug.cgi?id=119
- enhance: imrelp now also provides remote peer's IP address 
  [if librelp != 1.0.0 is used]
- bugfix: sending syslog messages with zip compression did not work
- bugfix: potential hang condition on queue shutdown
- bugfix: segfault on startup when -q or -Q option was given
  bug tracker: http://bugzilla.adiscon.com/show_bug.cgi?id=157
  Thanks to Jonas Nogueira for reporting this bug.
- clarified use of $ActionsSendStreamDriver[AuthMode/PermittedPeers]
  in doc set (require TLS drivers)
- bugfix: $CreateDirs variable not properly initialized, default thus
  was random (but most often "on")
- bugfix: potential segfault when -p command line option was used
  thanks to varmojfekoj for pointing me at this bug
- bugfix: programname filter in ! configuration can not be reset
  Thanks to Kiss Gabor for the patch.
---------------------------------------------------------------------------
Version 3.22.1 [v3-stable] (rgerhards), 2009-07-02
- bugfix: invalid error message issued if $inlcudeConfig was on an empty
  set of files (e.g. *.conf, where none such files existed)
  thanks to Michael Biebl for reporting this bug
- bugfix: when run in foreground (but not in debug mode), a 
  debug message ("DoDie called") was emitted at shutdown. Removed.
  thanks to Michael Biebl for reporting this bug
- bugfix: some garbagge was emitted to stderr on shutdown. This
  garbage consisted of file names, which were written during 
  startup (key point: not a pointer error)
  thanks to Michael Biebl for reporting this bug
- bugfix: startup and shutdown message were emitted to stdout
  thanks to Michael Biebl for reporting this bug
- bugfix: error messages were not emitted to stderr in forked mode
  (stderr and stdo are now kept open across forks)
- bugfix: internal messages were emitted to whatever file had fd2 when
  rsyslogd ran in forked mode (as usual!)
  Thanks to varmojfekoj for the patch
- small enhancement: config validation run now exits with code 1 if an
  error is detected. This change is considered important but small enough
  to apply it directly to the stable version. [But it is a border case,
  the change requires more code than I had hoped. Thus I have NOT tried
  to actually catch all cases, this is left for the current devel
  releases, if necessary]
- bugfix: light and full delay watermarks had invalid values, badly
  affecting performance for delayable inputs
- bugfix: potential segfault issue when multiple $UDPServerRun directives
  are specified. Thanks to Michael Biebl for helping to debug this one.
- relaxed GnuTLS version requirement to 1.4.0 after confirmation from the
  field that this version is sufficient
- bugfix: parser did not properly handle empty structured data
- bugfix: invalid mutex release in msg.c (detected under thread debugger,
  seems not to have any impact on actual deployments)
---------------------------------------------------------------------------
Version 3.22.0 [v3-stable] (rgerhards), 2009-04-21
This is the first stable release that includes the full functionality
of the 3.21.x version tree.
- bugfix: $InputTCPMaxSessions config directive was accepted, but not
  honored. This resulted in a fixed upper limit of 200 connections.
- bugfix: the default for $DirCreateMode was 0644, and as such wrong.
  It has now been changed to 0700. For some background, please see
  http://lists.adiscon.net/pipermail/rsyslog/2009-April/001986.html
- bugfix: ompgsql did not detect problems in sql command execution
  this could cause loss of messages. The handling was correct if the
  connection broke, but not if there was a problem with statement
  execution. The most probable case for such a case would be invalid
  sql inside the template, and this is now much easier to diagnose.
---------------------------------------------------------------------------
Version 3.21.11 [BETA] (rgerhards), 2009-04-03
- build system improvements contributed by Michael Biebl - thx!
- all patches from 3.20.5 incorporated (see it's ChangeLog entry)
---------------------------------------------------------------------------
Version 3.21.10 [BETA] (rgerhards), 2009-02-02
- bugfix: inconsistent use of mutex/atomic operations could cause segfault
  details are too many, for full analysis see blog post at:
  http://blog.gerhards.net/2009/01/rsyslog-data-race-analysis.html
- the string "Do Die" was accidently emited upon exit in non-debug mode
  This has now been corrected. Thanks to varmojfekoj for the patch.
- some legacy options were not correctly processed.
  Thanks to varmojfekoj for the patch.
- doc bugfix: v3-compatiblity document had typo in config directive
  thanks to Andrej for reporting this
---------------------------------------------------------------------------
Version 3.21.9 [BETA] (rgerhards), 2008-12-04
- re-release of 3.21.8 with an additional fix, that could also lead
  to DoS; 3.21.8 has been removed from the official download archives
- security fix: imudp emitted a message when a non-permitted sender
  tried to send a message to it. This behaviour is operator-configurable.
  If enabled, a message was emitted each time. That way an attacker could
  effectively fill the disk via this facility. The message is now
  emitted only once in a minute (this currently is a hard-coded limit,
  if someone comes up with a good reason to make it configurable, we
  will probably do that).
---------------------------------------------------------------------------
Version 3.21.8  [BETA] (rgerhards), 2008-12-04
- bugfix: imklog did not compile on FreeBSD
- security bugfix: $AllowedSender was not honored, all senders were
  permitted instead (see http://www.rsyslog.com/Article322.phtml)
- merged in all other changes from 3.20.1 (see there)
---------------------------------------------------------------------------
Version 3.21.7  [BETA] (rgerhards), 2008-11-11
- this is the new beta branch, based on the former 3.21.6 devel
- new functionality: ZERO property replacer nomatch option (from v3-stable)
---------------------------------------------------------------------------
Version 3.21.6  [DEVEL] (rgerhards), 2008-10-22
- consolidated time calls during msg object creation, improves performance
  and consistency
- bugfix: solved a segfault condition
- bugfix: subsecond time properties generated by imfile, imklog and
  internal messages could be slightly inconsistent
- bugfix: (potentially big) memory leak on HUP if queues could not be
  drained before timeout - thanks to David Lang for pointing this out
- added capability to support multiple module search pathes. Thank
  to Marius Tomaschewski for providing the patch.
- bugfix: im3195 did no longer compile
- improved "make distcheck" by ensuring everything relevant is recompiled
---------------------------------------------------------------------------
Version 3.21.5  [DEVEL] (rgerhards), 2008-09-30
- performance optimization: unnecessary time() calls during message
  parsing removed - thanks to David Lang for his excellent performance
  analysis
- added new capability to property replacer: multiple immediately
  successive field delimiters are treated as a single one.
  Thanks to Zhuang Yuyao for the patch.
- added message property "inputname", which contains the name of the
  input (module) that generated it. Presence is depending on suport in
  each input module (else it is blank).
- added system property "$myhostname", which contains the name of the
  local host as it knows itself.
- imported a number of fixes and enhancements from the stable and
  devel branches, including a fix to a potential segfault on HUP
  when using UDP listners
- re-enabled gcc builtin atomic operations and added a proper
  ./configure check
- bugfix: potential race condition when adding messages to queue
  There was a wrong order of mutex lock operations. It is hard to
  believe that really caused problems, but in theory it could and with
  threading we often see that theory becomes practice if something is only
  used long enough on a fast enough machine with enough CPUs ;)
- cleaned up internal debug system code and made it behave better
  in regard to multi-threading
---------------------------------------------------------------------------
Version 3.21.4  [DEVEL] (rgerhards), 2008-09-04
- removed compile time fixed message size limit (was 2K), limit can now
  be set via $MaxMessageSize global config directive (finally gotten rid
  of MAXLINE ;))
- enhanced doc for $ActionExecOnlyEveryNthTimeTimeout
- integrated a number of patches from 3.18.4, namely
  - bugfix: order-of magnitude issue with base-10 size definitions
    in config file parser. Could lead to invalid sizes, constraints
    etc for e.g. queue files and any other object whose size was specified
    in base-10 entities. Did not apply to binary entities. Thanks to
    RB for finding this bug and providing a patch.
  - bugfix: action was not called when system time was set backwards
    (until the previous time was reached again). There are still some
    side-effects when time is rolled back (A time rollback is really a bad
    thing to do, ideally the OS should issue pseudo time (like NetWare did)
    when the user tries to roll back time). Thanks to varmojfekoj for this
    patch.
  - doc bugfix: rsyslog.conf man page improved and minor nit fixed
    thanks to Lukas Kuklinek for the patch.
---------------------------------------------------------------------------
Version 3.21.3  [DEVEL] (rgerhards), 2008-08-13
- added ability to specify flow control mode for imuxsock
- added ability to execute actions only after the n-th call of the action
  This also lead to the addition of two new config directives:
  $ActionExecOnlyEveryNthTime and $ActionExecOnlyEveryNthTimeTimeout
  This feature is useful, for example, for alerting: it permits you to
  send an alert only after at least n occurences of a specific message
  have been seen by rsyslogd. This protectes against false positives
  due to waiting for additional confirmation.
- bugfix: IPv6 addresses could not be specified in forwarding actions
  New syntax @[addr]:port introduced to enable that. Root problem was IPv6
  addresses contain colons.
- somewhat enhanced debugging messages
- imported from 3.18.3:
  - enhanced ommysql to support custom port to connect to server
    Port can be set via new $ActionOmmysqlServerPort config directive
    Note: this was a very minor change and thus deemed appropriate to be
    done in the stable release.
  - bugfix: misspelled config directive, previously was
    $MainMsgQueueWorkeTimeoutrThreadShutdown, is now
    $MainMsgQueueWorkerTimeoutThreadShutdown. Note that the misspelled
    directive is not preserved - if the misspelled directive was used
    (which I consider highly unlikely), the config file must be changed.
    Thanks to lperr for reporting the bug.
---------------------------------------------------------------------------
Version 3.21.2  [DEVEL] (rgerhards), 2008-08-04
- added $InputUnixListenSocketHostName config directive, which permits to
  override the hostname being used on a local unix socket. This is useful
  for differentiating "hosts" running in several jails. Feature was
  suggested by David Darville, thanks for the suggestion.
- enhanced ommail to support multiple email recipients. This is done by
  specifying $ActionMailTo multiple times. Note that this introduces a
  small incompatibility to previous config file syntax: the recipient
  list is now reset for each action (we honestly believe that will
  not cause any problem - apologies if it does).
- enhanced troubleshooting documentation
---------------------------------------------------------------------------
Version 3.21.1  [DEVEL] (rgerhards), 2008-07-30
- bugfix: no error was reported if the target of a $IncludeConfig
  could not be accessed.
- added testbed for common config errors
- added doc for -u option to rsyslogd man page
- enhanced config file checking - no active actions are detected
- added -N rsyslogd command line option for a config validation run
  (which does not execute actual syslogd code and does not interfere
  with a running instance)
- somewhat improved emergency configuration. It is now also selected
  if the config contains no active actions
- rsyslogd error messages are now reported to stderr by default. can be
  turned off by the new "$ErrorMessagesToStderr off" directive
 Thanks to HKS for suggesting the new features.
---------------------------------------------------------------------------
Version 3.21.0  [DEVEL] (rgerhards), 2008-07-18
- starts a new devel branch
- added a generic test driver for RainerScript plus some test cases
  to the testbench
- added a small diagnostic tool to obtain result of gethostname() API
- imported all changes from 3.18.1 until today (some quite important,
  see below)
---------------------------------------------------------------------------
Version 3.20.6 [v3-stable] (rgerhards), 2009-04-16
- this is the last v3-stable for the 3.20.x series
- bugfix: $InputTCPMaxSessions config directive was accepted, but not
  honored. This resulted in a fixed upper limit of 200 connections.
- bugfix: the default for $DirCreateMode was 0644, and as such wrong.
  It has now been changed to 0700. For some background, please see
  http://lists.adiscon.net/pipermail/rsyslog/2009-April/001986.html
---------------------------------------------------------------------------
Version 3.20.5 [v3-stable] (rgerhards), 2009-04-02
- bugfix: potential abort with DA queue after high watermark is reached
  There exists a race condition that can lead to a segfault. Thanks
  go to vbernetr, who performed the analysis and provided patch, which
  I only tweaked a very little bit.
- fixed bugs in RainerScript:
  o when converting a number and a string to a common type, both were 
    actually converted to the other variable's type.
  o the value of rsCStrConvertToNumber() was miscalculated.
  Thanks to varmojfekoj for the patch
- fixed a bug in configure.ac which resulted in problems with
  environment detection - thanks to Michael Biebl for the patch
- fixed a potential segfault problem in gssapi code
  thanks to varmojfekoj for the patch
- doc enhance: provide standard template for MySQL module and instructions
  on how to modify schema
---------------------------------------------------------------------------
Version 3.20.4 [v3-stable] (rgerhards), 2009-02-09
- bugfix: inconsistent use of mutex/atomic operations could cause segfault
  details are too many, for full analysis see blog post at:
  http://blog.gerhards.net/2009/01/rsyslog-data-race-analysis.html
- bugfix: invalid ./configure settings for RFC3195
  thanks to Michael Biebl for the patch
- bugfix: invalid mutex access in msg.c
- doc bugfix: dist tarball missed 2 files, had one extra file that no
  longer belongs into it. Thanks to Michael Biebl for pointing this out.
---------------------------------------------------------------------------
Version 3.20.3 [v3-stable] (rgerhards), 2009-01-19
- doc bugfix: v3-compatiblity document had typo in config directive
  thanks to Andrej for reporting this
- fixed a potential segfault condition with $AllowedSender directive
  On HUP, the root pointers were not properly cleaned up. Thanks to
  Michael Biebel, olgoat, and Juha Koho for reporting and analyzing
  the bug.
---------------------------------------------------------------------------
Version 3.20.2 [v3-stable] (rgerhards), 2008-12-04
- re-release of 3.20.1 with an additional fix, that could also lead
  to DoS; 3.20.1 has been removed from the official download archives
- security fix: imudp emitted a message when a non-permitted sender
  tried to send a message to it. This behaviour is operator-configurable.
  If enabled, a message was emitted each time. That way an attacker could
  effectively fill the disk via this facility. The message is now
  emitted only once in a minute (this currently is a hard-coded limit,
  if someone comes up with a good reason to make it configurable, we
  will probably do that).
---------------------------------------------------------------------------
Version 3.20.1 [v3-stable] (rgerhards), 2008-12-04
- security bugfix: $AllowedSender was not honored, all senders were
  permitted instead
- enhance: regex nomatch option "ZERO" has been added
  This allows to return the string 0 if a regular expression is
  not found. This is probably useful for storing numerical values into
  database columns.
- bugfix: memory leak in gtls netstream driver fixed
  memory was lost each time a TLS session was torn down. This could 
  result in a considerable memory leak if it happened quite frequently
  (potential system crash condition)
- doc update: documented how to specify multiple property replacer
  options + link to new online regex generator tool added
- minor bufgfix: very small memory leak in gtls netstream driver
  around a handful of bytes (< 20) for each HUP
- improved debug output for regular expressions inside property replacer
  RE's seem to be a big trouble spot and I would like to have more
  information inside the debug log. So I decided to add some additional
  debug strings permanently.
---------------------------------------------------------------------------
Version 3.20.0 [v3-stable] (rgerhards), 2008-11-05
- this is the inital release of the 3.19.x branch as a stable release
- bugfix: double-free in pctp netstream driver. Thank to varmojfeko
  for the patch
---------------------------------------------------------------------------
Version 3.19.12 [BETA] (rgerhards), 2008-10-16
- bugfix: subseconds where not correctly extracted from a timestamp
  if that timestamp did not contain any subsecond information (the
  resulting string was garbagge but should have been "0", what it
  now is).
- increased maximum size of a configuration statement to 4K (was 1K)
- imported all fixes from the stable branch (quite a lot)
- bugfix: (potentially big) memory leak on HUP if queues could not be
  drained before timeout - thanks to David Lang for pointing this out
---------------------------------------------------------------------------
Version 3.19.11 [BETA] (rgerhards), 2008-08-25
This is a refresh of the beta. No beta-specific fixes have been added.
- included fixes from v3-stable (most importantly 3.18.3)
---------------------------------------------------------------------------
Version 3.19.10 [BETA] (rgerhards), 2008-07-15
- start of a new beta branch based on former 3.19 devel branch
- bugfix: bad memory leak in disk-based queue modes
- bugfix: UDP syslog forwarding did not work on all platforms
  the ai_socktype was incorrectly set to 1. On some platforms, this
  lead to failing name resolution (e.g. FreeBSD 7). Thanks to HKS for
  reporting the bug.
- bugfix: priority was incorrectly calculated on FreeBSD 7,
  because the LOG_MAKEPRI() C macro has a different meaning there (it
  is just a simple addition of faciltity and severity). I have changed
  this to use own, consistent, code for PRI calculation. Thank to HKS
  for reporting this bug.
- bugfix (cosmetical): authorization was not checked when gtls handshake
  completed immediately. While this sounds scary, the situation can not
  happen in practice. We use non-blocking IO only for server-based gtls
  session setup. As TLS requires the exchange of multiple frames before
  the handshake completes, it simply is impossible to do this in one
  step. However, it is useful to have the code path correct even for 
  this case - otherwise, we may run into problems if the code is changed
  some time later (e.g. to use blocking sockets). Thanks to varmojfekoj
  for providing the patch.
- important queue bugfix from 3.18.1 imported (see below)
- cleanup of some debug messages
---------------------------------------------------------------------------
Version 3.19.9 (rgerhards), 2008-07-07
- added tutorial for creating a TLS-secured syslog infrastructure
- rewritten omusrmsg to no longer fork() a new process for sending messages
  this caused some problems with the threading model, e.g. zombies. Also,
  it was far less optimal than it is now.
- bugfix: machine certificate was required for client even in TLS anon mode
  Reference: http://bugzilla.adiscon.com/show_bug.cgi?id=85
  The fix also slightly improves performance by not storing certificates in
  client sessions when there is no need to do so.
- bugfix: RainerScript syntax error was not always detected
---------------------------------------------------------------------------
Version 3.19.8 (rgerhards), 2008-07-01
- bugfix: gtls module did not correctly handle EGAIN (and similar) recv()
  states. This has been fixed by introducing a new abstraction layer inside
  gtls.
- added (internal) error codes to error messages; added redirector to
  web description of error codes
  closes bug http://bugzilla.adiscon.com/show_bug.cgi?id=20
- disabled compile warnings caused by third-party libraries
- reduced number of compile warnings in gcc's -pedantic mode
- some minor documentation improvements
- included all fixes from beta 3.17.5
---------------------------------------------------------------------------
Version 3.19.7 (rgerhards), 2008-06-11
- added new property replacer option "date-subseconds" that enables
  to query just the subsecond part of a high-precision timestamp
- somewhat improved plain tcp syslog reliability by doing a connection
  check before sending. Credits to Martin Schuette for providing the
  idea. Details are available at
  http://blog.gerhards.net/2008/06/reliable-plain-tcp-syslog-once-again.html
- made rsyslog tickless in the (usual and default) case that repeated
  message reduction is turned off. More info:
  http://blog.gerhards.net/2008/06/coding-to-save-environment.html
- some build system cleanup, thanks to Michael Biebl
- bugfix: compile under (Free)BSD failed due to some invalid library
  definitions - this is fixed now. Thanks to Michael Biebl for the patch.
---------------------------------------------------------------------------
Version 3.19.6 (rgerhards), 2008-06-06
- enhanced property replacer to support multiple regex matches
- bugfix: part of permittedPeer structure was not correctly initialized
  thanks to varmojfekoj for spotting this
- bugfix: off-by-one bug during certificate check
- bugfix: removed some memory leaks in TLS code
---------------------------------------------------------------------------
Version 3.19.5 (rgerhards), 2008-05-30
- enabled Posix ERE expressions inside the property replacer
  (previously BRE was permitted only)
- provided ability to specify that a regular expression submatch shall
  be used inside the property replacer
- implemented in property replacer: if a regular expression does not match,
  it can now either return "**NO MATCH** (default, as before), a blank
  property or the full original property text
- enhanced property replacer to support multiple regex matches
---------------------------------------------------------------------------
Version 3.19.4 (rgerhards), 2008-05-27
- implemented x509/certvalid gtls auth mode
- implemented x509/name gtls auth mode (including wildcards)
- changed fingerprint gtls auth mode to new format fingerprint
- protected gtls error string function by a mutex. Without it, we
  could have a race condition in extreme cases. This was very remote,
  but now can no longer happen.
- changed config directive name to reflect different use
  $ActionSendStreamDriverCertFingerprint is now
  $ActionSendStreamDriverPermittedPeer and can be used both for
  fingerprint and name authentication (similar to the input side)
- bugfix: sender information (fromhost et al) was missing in imudp
  thanks to sandiso for reporting this bug
- this release fully inplements IETF's syslog-transport-tls-12 plus
  the latest text changes Joe Salowey provided via email. Not included
  is ipAddress subjectAltName authentication, which I think will be
  dropped from the draft. I don't think there is any real need for it.
This release also includes all bug fix up to today from the beta
and stable branches. Most importantly, this means the bugfix for
100% CPU utilization by imklog.
---------------------------------------------------------------------------
Version 3.19.3 (rgerhards), 2008-05-21
- added ability to authenticate the server against its certificate
  fingerprint
- added ability for client to provide its fingerprint
- added ability for server to obtain client cert's fingerprint
- bugfix: small mem leak in omfwd on exit (strmdriver name was not freed)
- bugfix: $ActionSendStreamDriver had no effect
- bugfix: default syslog port was no longer used if none was
  configured. Thanks to varmojfekoj for the patch
- bugfix: missing linker options caused build to fail on some
  systems. Thanks to Tiziano Mueller for the patch.
---------------------------------------------------------------------------
Version 3.19.2 (rgerhards), 2008-05-16
- bugfix: TCP input modules did incorrectly set fromhost property
  (always blank)
- bugfix: imklog did not set fromhost property
- added "fromhost-ip" property
  Note that adding this property changes the on-disk format for messages.
  However, that should not have any bad effect on existing spool files.
  But you will run into trouble if you create a spool file with this
  version and then try to process it with an older one (after a downgrade).
  Don't do that ;)
- added "RSYSLOG_DebugFormat" canned template
- bugfix: hostname and fromhost were swapped when a persisted message
  (in queued mode) was read in
- bugfix: lmtcpclt, lmtcpsrv and lmgssutil did all link to the static
  runtime library, resulting in a large size increase (and potential
  "interesting" effects). Thanks to Michael Biebel for reporting the size
  issue.
- bugfix: TLS server went into an endless loop in some situations.
  Thanks to Michael Biebl for reporting the problem.
- fixed potential segfault due to invalid call to cfsysline
  thanks to varmojfekoj for the patch
---------------------------------------------------------------------------
Version 3.19.1 (rgerhards), 2008-05-07
- configure help for --enable-gnutls wrong - said default is "yes" but
  default actually is "no" - thanks to darix for pointing this out
- file dirty.h was missing - thanks to darix for pointing this out
- bugfix: man files were not properly distributed - thanks to
  darix for reporting and to Michael Biebl for help with the fix
- some minor cleanup
---------------------------------------------------------------------------
Version 3.19.0 (rgerhards), 2008-05-06
- begins new devel branch version
- implemented TLS for plain tcp syslog (this is also the world's first
  implementation of IETF's upcoming syslog-transport-tls draft)
- partly rewritten and improved omfwd among others, now loads TCP
  code only if this is actually necessary
- split of a "runtime library" for rsyslog - this is not yet a clean
  model, because some modularization is still outstanding. In theory,
  this shall enable other utilities but rsyslogd to use the same
  runtime
- implemented im3195, the RFC3195 input as a plugin
- changed directory structure, files are now better organized
- a lot of cleanup in regard to modularization
- -c option no longer must be the first option - thanks to varmjofekoj
  for the patch
---------------------------------------------------------------------------
Version 3.18.7 (rgerhards), 2008-12-??
- bugfix: the default for $DirCreateMode was 0644, and as such wrong.
  It has now been changed to 0700. For some background, please see
  http://lists.adiscon.net/pipermail/rsyslog/2009-April/001986.html
- fixed a potential segfault condition with $AllowedSender directive
  On HUP, the root pointers were not properly cleaned up. Thanks to
  Michael Biebel, olgoat, and Juha Koho for reporting and analyzing
  the bug.
- some legacy options were not correctly processed.
  Thanks to varmojfekoj for the patch.
- doc bugfix: some spelling errors in man pages corrected. Thanks to
  Geoff Simmons for the patch.
---------------------------------------------------------------------------
Version 3.18.6 (rgerhards), 2008-12-08
- security bugfix: $AllowedSender was not honored, all senders were
  permitted instead (see http://www.rsyslog.com/Article322.phtml)
  (backport from v3-stable, v3.20.9)
- minor bugfix: dual close() call on tcp session closure
---------------------------------------------------------------------------
Version 3.18.5 (rgerhards), 2008-10-09
- bugfix: imudp input module could cause segfault on HUP
  It did not properly de-init a variable acting as a linked list head.
  That resulted in trying to access freed memory blocks after the HUP.
- bugfix:  rsyslogd could hang on HUP
  because getnameinfo() is not cancel-safe, but was not guarded against
  being cancelled. pthread_cancel() is routinely being called during
  HUP processing.
- bugfix[minor]: if queue size reached light_delay mark, enqueuing
  could potentially be blocked for a longer period of time, which
  was not the behaviour desired.
- doc bugfix: $ActionExecOnlyWhenPreviousIsSuspended was still misspelled
  as $...OnlyIfPrev... in some parts of the documentation. Thanks to 
  Lorenzo M. Catucci for reporting this bug.
- added doc on malformed messages, cause and how to work-around, to the
  doc set
- added doc on how to build from source repository
---------------------------------------------------------------------------
Version 3.18.4 (rgerhards), 2008-09-18
- bugfix: order-of magnitude issue with base-10 size definitions
  in config file parser. Could lead to invalid sizes, constraints
  etc for e.g. queue files and any other object whose size was specified
  in base-10 entities. Did not apply to binary entities. Thanks to
  RB for finding this bug and providing a patch.
- bugfix: action was not called when system time was set backwards
  (until the previous time was reached again). There are still some
  side-effects when time is rolled back (A time rollback is really a bad
  thing to do, ideally the OS should issue pseudo time (like NetWare did)
  when the user tries to roll back time). Thanks to varmojfekoj for this
  patch.
- doc bugfix: rsyslog.conf man page improved and minor nit fixed
  thanks to Lukas Kuklinek for the patch.
- bugfix: error code -2025 was used for two different errors. queue full
  is now -2074 and -2025 is unique again. (did cause no real problem
  except for troubleshooting)
- bugfix: default discard severity was incorrectly set to 4, which lead
  to discard-on-queue-full to be enabled by default. That could cause
  message loss where non was expected.  The default has now been changed
  to the correct value of 8, which disables the functionality. This
  problem applied both to the main message queue and the action queues.
  Thanks to Raoul Bhatia for pointing out this problem.
- bugfix: option value for legacy -a option could not be specified,
  resulting in strange operations. Thanks to Marius Tomaschewski
  for the patch.
- bugfix: colon after date should be ignored, but was not. This has
  now been corrected. Required change to the internal ParseTIMESTAMP3164()
  interface.
---------------------------------------------------------------------------
Version 3.18.3 (rgerhards), 2008-08-18
- bugfix: imfile could cause a segfault upon rsyslogd HUP and termination
  Thanks to lperr for an excellent bug report that helped detect this
  problem.
- enhanced ommysql to support custom port to connect to server
  Port can be set via new $ActionOmmysqlServerPort config directive
  Note: this was a very minor change and thus deemed appropriate to be
  done in the stable release.
- bugfix: misspelled config directive, previously was
  $MainMsgQueueWorkeTimeoutrThreadShutdown, is now
  $MainMsgQueueWorkerTimeoutThreadShutdown. Note that the misspelled
  directive is not preserved - if the misspelled directive was used
  (which I consider highly unlikely), the config file must be changed.
  Thanks to lperr for reporting the bug.
- disabled flow control for imuxsock, as it could cause system hangs
  under some circumstances. The devel (3.21.3 and above) will
  re-enable it and provide enhanced configurability to overcome the
  problems if they occur.
---------------------------------------------------------------------------
Version 3.18.2 (rgerhards), 2008-08-08
- merged in IPv6 forwarding address bugfix from v2-stable
---------------------------------------------------------------------------
Version 3.18.1 (rgerhards), 2008-07-21
- bugfix: potential segfault in creating message mutex in non-direct queue
  mode. rsyslogd segfaults on freeeBSD 7.0 (an potentially other platforms)
  if an action queue is running in any other mode than non-direct. The
  same problem can potentially be triggered by some main message queue
  settings. In any case, it will manifest during rsylog's startup. It is
  unlikely to happen after a successful startup (the only window of
  exposure may be a relatively seldom executed action running in queued
  mode). This has been corrected. Thank to HKS for point out the problem.
- bugfix: priority was incorrectly calculated on FreeBSD 7,
  because the LOG_MAKEPRI() C macro has a different meaning there (it
  is just a simple addition of faciltity and severity). I have changed
  this to use own, consistent, code for PRI calculation. [Backport from
  3.19.10]
- bugfix: remove PRI part from kernel message if it is present
  Thanks to Michael Biebl for reporting this bug
- bugfix: mark messages were not correctly written to text log files
  the markmessageinterval was not correctly propagated to all places
  where it was needed. This resulted in rsyslog using the default
  (20 minutes) in some code pathes, what looked to the user like mark
  messages were never written.
- added a new property replacer option "sp-if-no-1st-sp" to cover
  a problem with RFC 3164 based interpreation of tag separation. While
  it is a generic approach, it fixes a format problem introduced in
  3.18.0, where kernel messages no longer had a space after the tag.
  This is done by a modifcation of the default templates.
  Please note that this may affect some messages where there intentionally
  is no space between the tag and the first character of the message
  content. If so, this needs to be worked around via a specific
  template. However, we consider this scenario to be quite remote and,
  even if it exists, it is not expected that it will actually cause
  problems with log parsers (instead, we assume the new default template
  behaviour may fix previous problems with log parsers due to the 
  missing space).
- bugfix: imklog module was not correctly compiled for GNU/kFreeBSD.
  Thanks to Petr Salinger for the patch
- doc bugfix: property replacer options secpath-replace and
  secpath-drop were not documented
- doc bugfix: fixed some typos in rsyslog.conf man page
- fixed typo in source comment  - thanks to Rio Fujita
- some general cleanup (thanks to Michael Biebl)
---------------------------------------------------------------------------
Version 3.18.0 (rgerhards), 2008-07-11
- begun a new v3-stable based on former 3.17.4 beta plus patches to
  previous v3-stable
- bugfix in RainerScript: syntax error was not always detected
---------------------------------------------------------------------------
Version 3.17.5 (rgerhards), 2008-06-27
- added doc: howto set up a reliable connection to remote server via
  queued mode (and plain tcp protocol)
- bugfix: comments after actions were not properly treated. For some
  actions (e.g. forwarding), this could also lead to invalid configuration
---------------------------------------------------------------------------
Version 3.17.4 (rgerhards), 2008-06-16
- changed default for $KlogSymbolLookup to "off". The directive is
  also scheduled for removal in a later version. This was necessary
  because on kernels >= 2.6, the kernel does the symbol lookup itself. The
  imklog lookup logic then breaks the log message and makes it unusable.
---------------------------------------------------------------------------
Version 3.17.3 (rgerhards), 2008-05-28
- bugfix: imklog went into an endless loop if a PRI value was inside
  a kernel log message (unusual case under Linux, frequent under BSD)
---------------------------------------------------------------------------
Version 3.17.2 (rgerhards), 2008-05-04
- this version is the new beta, based on 3.17.1 devel feature set
- merged in imklog bug fix from v3-stable (3.16.1)
---------------------------------------------------------------------------
Version 3.17.1 (rgerhards), 2008-04-15
- removed dependency on MAXHOSTNAMELEN as much as it made sense.
  GNU/Hurd does not define it (because it has no limit), and we have taken
  care for cases where it is undefined now. However, some very few places
  remain where IMHO it currently is not worth fixing the code. If it is
  not defined, we have used a generous value of 1K, which is above IETF
  RFC's on hostname length at all. The memory consumption is no issue, as
  there are only a handful of this buffers allocated *per run* -- that's
  also the main reason why we consider it not worth to be fixed any further.
- enhanced legacy syslog parser to handle slightly malformed messages
  (with a space in front of the timestamp) - at least HP procurve is
  known to do that and I won't outrule that others also do it. The 
  change looks quite unintrusive and so we added it to the parser.
- implemented klogd functionality for BSD
- implemented high precision timestamps for the kernel log. Thanks to
  Michael Biebl for pointing out that the kernel log did not have them.
- provided ability to discard non-kernel messages if they are present
  in the kernel log (seems to happen on BSD)
- implemented $KLogInternalMsgFacility config directive
- implemented $KLogPermitNonKernelFacility config directive
Plus a number of bugfixes that were applied to v3-stable and beta
branches (not mentioned here in detail).
---------------------------------------------------------------------------
Version 3.17.0 (rgerhards), 2008-04-08
- added native ability to send mail messages
- removed no longer needed file relptuil.c/.h
- added $ActionExecOnlyOnceEveryInterval config directive
- bugfix: memory leaks in script engine
- bugfix: zero-length strings were not supported in object
  deserializer
- properties are now case-insensitive everywhere (script, filters,
  templates)
- added the capability to specify a processing (actually dequeue)
  timeframe with queues - so things can be configured to be done
  at off-peak hours
- We have removed the 32 character size limit (from RFC3164) on the
  tag. This had bad effects on existing envrionments, as sysklogd didn't
  obey it either (probably another bug in RFC3164...). We now receive
  the full size, but will modify the outputs so that only 32 characters
  max are used by default. If you need large tags in the output, you need
  to provide custom templates.
- changed command line processing. -v, -M, -c options are now parsed
  and processed before all other options. Inter-option dependencies
  have been relieved. Among others, permits to specify intial module
  load path via -M only (not the environment) which makes it much
  easier to work with non-standard module library locations. Thanks
  to varmojfekoj for suggesting this change. Matches bugzilla bug 55.
- bugfix: some messages were emited without hostname
Plus a number of bugfixes that were applied to v3-stable and beta
branches (not mentioned here in detail).
---------------------------------------------------------------------------
Version 3.16.3 (rgerhards), 2008-07-11
- updated information on rsyslog packages
- bugfix: memory leak in disk-based queue modes
---------------------------------------------------------------------------
Version 3.16.2 (rgerhards), 2008-06-25
- fixed potential segfault due to invalid call to cfsysline
  thanks to varmojfekoj for the patch
- bugfix: some whitespaces where incorrectly not ignored when parsing
  the config file. This is now corrected. Thanks to Michael Biebl for
  pointing out the problem.
---------------------------------------------------------------------------
Version 3.16.1 (rgerhards), 2008-05-02
- fixed a bug in imklog which lead to startup problems (including
  segfault) on some platforms under some circumsances. Thanks to
  Vieri for reporting this bug and helping to troubleshoot it.
---------------------------------------------------------------------------
Version 3.16.0 (rgerhards), 2008-04-24
- new v3-stable (3.16.x) based on beta 3.15.x (RELP support)
- bugfix: omsnmp had a too-small sized buffer for hostname+port. This
  could not lead to a segfault, as snprintf() was used, but could cause
  some trouble with extensively long hostnames.
- applied patch from Tiziano Müller to remove some compiler warnings
- added gssapi overview/howto thanks to Peter Vrabec
- changed some files to grant LGPLv3 extended persmissions on top of GPLv3
  this also is the first sign of something that will evolve into a
  well-defined "rsyslog runtime library"
---------------------------------------------------------------------------
Version 3.15.1 (rgerhards), 2008-04-11
- bugfix: some messages were emited without hostname
- disabled atomic operations for the time being because they introduce some
  cross-platform trouble - need to see how to fix this in the best 
  possible way
- bugfix: zero-length strings were not supported in object
  deserializer
- added librelp check via PKG_CHECK thanks to Michael Biebl's patch
- file relputil.c deleted, is not actually needed
- added more meaningful error messages to rsyslogd (when some errors
  happens during startup)
- bugfix: memory leaks in script engine
- bugfix: $hostname and $fromhost in RainerScript did not work
This release also includes all changes applied to the stable versions
up to today.
---------------------------------------------------------------------------
Version 3.15.0 (rgerhards), 2008-04-01
- major new feature: imrelp/omrelp support reliable delivery of syslog
  messages via the RELP protocol and librelp (http://www.librelp.com).
  Plain tcp syslog, so far the best reliability solution, can lose
  messages when something goes wrong or a peer goes down. With RELP,
  this can no longer happen. See imrelp.html for more details.
- bugfix: rsyslogd was no longer build by default; man pages are 
  only installed if corresponding option is selected. Thanks to
  Michael Biebl for pointing these problems out.
---------------------------------------------------------------------------
Version 3.14.2 (rgerhards), 2008-04-09
- bugfix: segfault with expression-based filters
- bugfix: omsnmp did not deref errmsg object on exit (no bad effects caused)
- some cleanup
- bugfix: imklog did not work well with kernel 2.6+. Thanks to Peter
  Vrabec for patching it based on the development in sysklogd - and thanks
  to the sysklogd project for upgrading klogd to support the new
  functionality
- some cleanup in imklog
- bugfix: potential segfault in imklog when kernel is compiled without
  /proc/kallsyms and the file System.map is missing. Thanks to
  Andrea Morandi for pointing it out and suggesting a fix.
- bugfixes, credits to varmojfekoj:
  * reset errno before printing a warning message
  * misspelled directive name in code processing legacy options
- bugfix: some legacy options not correctly interpreted - thanks to
  varmojfekoj for the patch
- improved detection of modules being loaded more than once
  thanks to varmojfekoj for the patch
---------------------------------------------------------------------------
Version 3.14.1 (rgerhards), 2008-04-04
- bugfix: some messages were emited without hostname
- bugfix: rsyslogd was no longer build by default; man pages are 
  only installed if corresponding option is selected. Thanks to
  Michael Biebl for pointing these problems out.
- bugfix: zero-length strings were not supported in object
  deserializer
- disabled atomic operations for this stable build as it caused
  platform problems
- bugfix: memory leaks in script engine
- bugfix: $hostname and $fromhost in RainerScript did not work
- bugfix: some memory leak when queue is runing in disk mode
- man pages improved thanks to varmofekoj and Peter Vrabec
- We have removed the 32 character size limit (from RFC3164) on the
  tag. This had bad effects on existing envrionments, as sysklogd didn't
  obey it either (probably another bug in RFC3164...). We now receive
  the full size, but will modify the outputs so that only 32 characters
  max are used by default. If you need large tags in the output, you need
  to provide custom templates.
- bugfix: some memory leak when queue is runing in disk mode
---------------------------------------------------------------------------
Version 3.14.0 (rgerhards), 2008-04-02
An interim version was accidently released to the web. It was named 3.14.0.
To avoid confusion, we have not assigned this version number to any
official release. If you happen to use 3.14.0, please update to 3.14.1.
---------------------------------------------------------------------------
Version 3.13.0-dev0 (rgerhards), 2008-03-31
- bugfix: accidently set debug option in 3.12.5 reset to production
  This option prevented dlclose() to be called. It had no real bad effects,
  as the modules were otherwise correctly deinitialized and dlopen()
  supports multiple opens of the same module without any memory footprint.
- removed --enable-mudflap, added --enable-valgrind ./configure setting
- bugfix: tcp receiver could segfault due to uninitialized variable
- docfix: queue doc had a wrong directive name that prevented max worker
  threads to be correctly set
- worked a bit on atomic memory operations to support problem-free
  threading (only at non-intrusive places)
- added a --enable/disable-rsyslogd configure option so that
  source-based packaging systems can build plugins without the need
  to compile rsyslogd
- some cleanup
- test of potential new version number scheme
---------------------------------------------------------------------------
Version 3.12.5 (rgerhards), 2008-03-28
- changed default for "last message repeated n times", which is now
  off by default
- implemented backward compatibility commandline option parsing
- automatically generated compatibility config lines are now also
  logged so that a user can diagnose problems with them
- added compatibility mode for -a, -o and -p options
- compatibility mode processing finished
- changed default file output format to include high-precision timestamps
- added a buid-in template for previous syslogd file format
- added new $ActionFileDefaultTemplate directive
- added support for high-precision timestamps when receiving legacy
  syslog messages
- added new $ActionForwardDefaultTemplate directive
- added new $ActionGSSForwardDefaultTemplate directive
- added build-in templates for easier configuration
- bugfix: fixed small memory leak in tcpclt.c
- bugfix: fixed small memory leak in template regular expressions
- bugfix: regular expressions inside property replacer did not work
  properly
- bugfix: QHOUR and HHOUR properties were wrongly calculated
- bugfix: fixed memory leaks in stream class and imfile
- bugfix: $ModDir did invalid bounds checking, potential overlow in
  dbgprintf() - thanks to varmojfekoj for the patch
- bugfix: -t and -g legacy options max number of sessions had a wrong
  and much too high value
---------------------------------------------------------------------------
Version 3.12.4 (rgerhards), 2008-03-25
- Greatly enhanced rsyslogd's file write performance by disabling
  file syncing capability of output modules by default. This
  feature is usually not required, not useful and an extreme performance
  hit (both to rsyslogd as well as the system at large). Unfortunately,
  most users enable it by default, because it was most intuitive to enable
  it in plain old sysklogd syslog.conf format. There is now the
  $ActionFileEnableSync config setting which must be enabled in order to
  support syncing. By default it is off. So even if the old-format config
  lines request syncing, it is not done unless explicitely enabled. I am
  sure this is a very useful change and not a risk at all. I need to think
  if I undo it under compatibility mode, but currently this does not
  happen (I fear a lot of lazy users will run rsyslogd in compatibility
  mode, again bringing up this performance problem...).
- added flow control options to other input sources
- added $HHOUR and $QHOUR system properties - can be used for half- and
  quarter-hour logfile rotation
- changed queue's discard severities default value to 8 (do not discard)
  to prevent unintentional message loss
- removed a no-longer needed callback from the output module 
  interface. Results in reduced code complexity.
- bugfix/doc: removed no longer supported -h option from man page
- bugfix: imklog leaked several hundered KB on each HUP. Thanks to
  varmojfekoj for the patch
- bugfix: potential segfault on module unload. Thanks to varmojfekoj for
  the patch
- bugfix: fixed some minor memory leaks
- bugfix: fixed some slightly invalid memory accesses
- bugfix: internally generated messages had "FROMHOST" property not set
---------------------------------------------------------------------------
Version 3.12.3 (rgerhards), 2008-03-18
- added advanced flow control for congestion cases (mode depending on message
  source and its capablity to be delayed without bad side effects)
- bugfix: $ModDir should not be reset on $ResetConfig - this can cause a lot
  of confusion and there is no real good reason to do so. Also conflicts with
  the new -M option and environment setting.
- bugfix: TCP and GSSAPI framing mode variable was uninitialized, leading to
  wrong framing (caused, among others, interop problems)
- bugfix: TCP (and GSSAPI) octet-counted frame did not work correctly in all
  situations. If the header was split across two packet reads, it was invalidly
  processed, causing loss or modification of messages.
- bugfix: memory leak in imfile
- bugfix: duplicate public symbol in omfwd and omgssapi could lead to
  segfault. thanks to varmojfekoj for the patch.
- bugfix: rsyslogd aborted on sigup - thanks to varmojfekoj for the patch
- some more internal cleanup ;)
- begun relp modules, but these are not functional yet
- Greatly enhanced rsyslogd's file write performance by disabling
  file syncing capability of output modules by default. This
  feature is usually not required, not useful and an extreme performance
  hit (both to rsyslogd as well as the system at large). Unfortunately,
  most users enable it by default, because it was most intuitive to enable
  it in plain old sysklogd syslog.conf format. There is now a new config
  setting which must be enabled in order to support syncing. By default it
  is off. So even if the old-format config lines request syncing, it is
  not done unless explicitely enabled. I am sure this is a very useful
  change and not a risk at all. I need to think if I undo it under
  compatibility mode, but currently this does not happen (I fear a lot of
  lazy users will run rsyslogd in compatibility mode, again bringing up
  this performance problem...).
---------------------------------------------------------------------------
Version 3.12.2 (rgerhards), 2008-03-13
- added RSYSLOGD_MODDIR environment variable
- added -M rsyslogd option (allows to specify module directory location)
- converted net.c into a loadable library plugin
- bugfix: debug module now survives unload of loadable module when
  printing out function call data
- bugfix: not properly initialized data could cause several segfaults if
  there were errors in the config file - thanks to varmojfekoj for the patch
- bugfix: rsyslogd segfaulted when imfile read an empty line - thanks
  to Johnny Tan for an excellent bug report
- implemented dynamic module unload capability (not visible to end user)
- some more internal cleanup
- bugfix: imgssapi segfaulted under some conditions; this fix is actually
  not just a fix but a change in the object model. Thanks to varmojfekoj
  for providing the bug report, an initial fix and lots of good discussion
  that lead to where we finally ended up.
- improved session recovery when outbound tcp connection breaks, reduces
  probability of message loss at the price of a highly unlikely potential
  (single) message duplication
---------------------------------------------------------------------------
Version 3.12.1 (rgerhards), 2008-03-06
- added library plugins, which can be automatically loaded
- bugfix: actions were not correctly retried; caused message loss
- changed module loader to automatically add ".so" suffix if not
  specified (over time, this shall also ease portability of config
  files)
- improved debugging support; debug runtime options can now be set via
  an environment variable
- bugfix: removed debugging code that I forgot to remove before releasing
  3.12.0 (does not cause harm and happened only during startup)
- added support for the MonitorWare syslog MIB to omsnmp
- internal code improvements (more code converted into classes)
- internal code reworking of the imtcp/imgssapi module
- added capability to ignore client-provided timestamp on unix sockets and
  made this mode the default; this was needed, as some programs (e.g. sshd)
  log with inconsistent timezone information, what messes up the local
  logs (which by default don't even contain time zone information). This
  seems to be consistent with what sysklogd did for the past four years.
  Alternate behaviour may be desirable if gateway-like processes send
  messages via the local log slot - in this case, it can be enabled
  via the $InputUnixListenSocketIgnoreMsgTimestamp and
  $SystemLogSocketIgnoreMsgTimestamp config directives
- added ability to compile on HP UX; verified that imudp worked on HP UX;
  however, we are still in need of people trying out rsyslogd on HP UX,
  so it can not yet be assumed it runs there
- improved session recovery when outbound tcp connection breaks, reduces
  probability of message loss at the price of a highly unlikely potential
  (single) message duplication
---------------------------------------------------------------------------
Version 3.12.0 (rgerhards), 2008-02-28
- added full expression support for filters; filters can now contain
  arbitrary complex boolean, string and arithmetic expressions
---------------------------------------------------------------------------
Version 3.11.6 (rgerhards), 2008-02-27
- bugfix: gssapi libraries were still linked to rsyslog core, what should
  no longer be necessary. Applied fix by Michael Biebl to solve this.
- enabled imgssapi to be loaded side-by-side with imtcp
- added InputGSSServerPermitPlainTCP config directive
- split imgssapi source code somewhat from imtcp
- bugfix: queue cancel cleanup handler could be called with
  invalid pointer if dequeue failed
- bugfix: rsyslogd segfaulted on second SIGHUP
  tracker: http://bugzilla.adiscon.com/show_bug.cgi?id=38
- improved stability of queue engine
- bugfix: queue disk file were not properly persisted when 
  immediately after closing an output file rsyslog was stopped
  or huped (the new output file open must NOT have happend at
  that point) - this lead to a sparse and invalid queue file
  which could cause several problems to the engine (unpredictable
  results). This situation should have happened only in very
  rare cases. tracker: http://bugzilla.adiscon.com/show_bug.cgi?id=40
- bugfix: during queue shutdown, an assert invalidly triggered when
  the primary queue's DA worker was terminated while the DA queue's
  regular worker was still executing. This could result in a segfault
  during shutdown.
  tracker: http://bugzilla.adiscon.com/show_bug.cgi?id=41
- bugfix: queue properties sizeOnDisk, bytesRead were persisted to 
  disk with wrong data type (long instead of int64) - could cause
  problems on 32 bit machines
- bugfix: queue aborted when it was shut down, DA-enabled, DA mode
  was just initiated but not fully initialized (a race condition)
- bugfix: imfile could abort under extreme stress conditions
  (when it was terminated before it could open all of its
  to be monitored files)
- applied patch from varmojfekoj to fix an issue with compatibility 
  mode and default module directories (many thanks!):
  I've also noticed a bug in the compatibility code; the problem is that 
  options are parsed before configuration file so options which need a 
  module to be loaded will currently ignore any $moddir directive. This 
  can be fixed by moving legacyOptsHook() after config file parsing. 
  (see the attached patch) This goes against the logical order of 
  processing, but the legacy options are only few and it doesn't seem to 
  be a problem.
- bugfix: object property deserializer did not handle negative numbers
---------------------------------------------------------------------------
Version 3.11.5 (rgerhards), 2008-02-25
- new imgssapi module, changed imtcp module - this enables to load/package
  GSSAPI support separately - thanks to varmojfekoj for the patch
- compatibility mode (the -c option series) is now at least partly
  completed - thanks to varmojfekoj for the patch
- documentation for imgssapi and imtcp added
- duplicate $ModLoad's for the same module are now detected and
  rejected -- thanks to varmojfekoj for the patch
---------------------------------------------------------------------------
Version 3.11.4 (rgerhards), 2008-02-21
- bugfix: debug.html was missing from release tarball - thanks to Michael
  Biebl for bringing this to my attention
- some internal cleanup on the stringbuf object calling interface
- general code cleanup and further modularization
- $MainMessageQueueDiscardSeverity can now also handle textual severities
  (previously only integers)
- bugfix: message object was not properly synchronized when the 
  main queue had a single thread and non-direct action queues were used
- some documentation improvements
---------------------------------------------------------------------------
Version 3.11.3 (rgerhards), 2008-02-18
- fixed a bug in imklog which lead to duplicate message content in
  kernel logs
- added support for better plugin handling in libdbi (we contributed
  a patch to do that, we just now need to wait for the next libdbi
  version)
- bugfix: fixed abort when invalid template was provided to an action
  bug http://bugzilla.adiscon.com/show_bug.cgi?id=4
- re-instantiated SIGUSR1 function; added SIGUSR2 to generate debug
  status output
- added some documentation on runtime-debug settings
- slightly improved man pages for novice users
---------------------------------------------------------------------------
Version 3.11.2 (rgerhards), 2008-02-15
- added the capability to monitor text files and process their content
  as syslog messages (including forwarding)
- added support for libdbi, a database abstraction layer. rsyslog now
  also supports the following databases via dbi drivers:
  * Firebird/Interbase
  * FreeTDS (access to MS SQL Server and Sybase)
  * SQLite/SQLite3
  * Ingres (experimental)
  * mSQL (experimental)
  * Oracle (experimental)
  Additional drivers may be provided by the libdbi-drivers project, which
  can be used by rsyslog as soon as they become available.
- removed some left-over unnecessary dbgprintf's (cluttered screen,
  cosmetic)
- doc bugfix: html documentation for omsnmp was missing
---------------------------------------------------------------------------
Version 3.11.1 (rgerhards), 2008-02-12
- SNMP trap sender added thanks to Andre Lorbach (omsnmp)
- added input-plugin interface specification in form of a (copy) template
  input module
- applied documentation fix by Michael Biebl -- many thanks!
- bugfix: immark did not have MARK flags set...
- added x-info field to rsyslogd startup/shutdown message. Hopefully
  points users to right location for further info (many don't even know
  they run rsyslog ;))
- bugfix: trailing ":" of tag was lost while parsing legacy syslog messages
  without timestamp - thanks to Anders Blomdell for providing a patch!
- fixed a bug in stringbuf.c related to STRINGBUF_TRIM_ALLOCSIZE, which
  wasn't supposed to be used with rsyslog. Put a warning message up that
  tells this feature is not tested and probably not worth the effort.
  Thanks to Anders Blomdell fro bringing this to our attention
- somewhat improved performance of string buffers
- fixed bug that caused invalid treatment of tabs (HT) in rsyslog.conf
- bugfix: setting for $EscapeCopntrolCharactersOnReceive was not 
  properly initialized
- clarified usage of space-cc property replacer option
- improved abort diagnostic handler
- some initial effort for malloc/free runtime debugging support
- bugfix: using dynafile actions caused rsyslogd abort
- fixed minor man errors thanks to Michael Biebl
---------------------------------------------------------------------------
Version 3.11.0 (rgerhards), 2008-01-31
- implemented queued actions
- implemented simple rate limiting for actions
- implemented deliberate discarding of lower priority messages over higher
  priority ones when a queue runs out of space
- implemented disk quotas for disk queues
- implemented the $ActionResumeRetryCount config directive
- added $ActionQueueFilename config directive
- added $ActionQueueSize config directive
- added $ActionQueueHighWaterMark config directive
- added $ActionQueueLowWaterMark config directive
- added $ActionQueueDiscardMark config directive
- added $ActionQueueDiscardSeverity config directive
- added $ActionQueueCheckpointInterval config directive
- added $ActionQueueType config directive
- added $ActionQueueWorkerThreads config directive
- added $ActionQueueTimeoutshutdown config directive
- added $ActionQueueTimeoutActionCompletion config directive
- added $ActionQueueTimeoutenQueue config directive
- added $ActionQueueTimeoutworkerThreadShutdown config directive
- added $ActionQueueWorkerThreadMinimumMessages config directive
- added $ActionQueueMaxFileSize config directive
- added $ActionQueueSaveonShutdown config directive
- addded $ActionQueueDequeueSlowdown config directive
- addded $MainMsgQueueDequeueSlowdown config directive
- bugfix: added forgotten docs to package
- improved debugging support
- fixed a bug that caused $MainMsgQueueCheckpointInterval to work incorrectly
- when a long-running action needs to be cancelled on shutdown, the message
  that was processed by it is now preserved. This finishes support for
  guaranteed delivery of messages (if the output supports it, of course)
- fixed bug in output module interface, see
  http://sourceforge.net/tracker/index.php?func=detail&aid=1881008&group_id=123448&atid=696552
- changed the ommysql output plugin so that the (lengthy) connection
  initialization now takes place in message processing. This works much
  better with the new queued action mode (fast startup)
- fixed a bug that caused a potential hang in file and fwd output module
  varmojfekoj provided the patch - many thanks!
- bugfixed stream class offset handling on 32bit platforms
---------------------------------------------------------------------------
Version 3.10.3 (rgerhards), 2008-01-28
- fixed a bug with standard template definitions (not a big deal) - thanks
  to varmojfekoj for spotting it
- run-time instrumentation added
- implemented disk-assisted queue mode, which enables on-demand disk
  spooling if the queue's in-memory queue is exhausted
- implemented a dynamic worker thread pool for processing incoming
  messages; workers are started and shut down as need arises
- implemented a run-time instrumentation debug package
- implemented the $MainMsgQueueSaveOnShutdown config directive
- implemented the $MainMsgQueueWorkerThreadMinimumMessages config directive
- implemented the $MainMsgQueueTimeoutWorkerThreadShutdown config directive
---------------------------------------------------------------------------
Version 3.10.2 (rgerhards), 2008-01-14
- added the ability to keep stop rsyslogd without the need to drain
  the main message queue. In disk queue mode, rsyslog continues to
  run from the point where it stopped. In case of a system failure, it
  continues to process messages from the last checkpoint.
- fixed a bug that caused a segfault on startup when no $WorkDir directive
  was specified in rsyslog.conf
- provided more fine-grain control over shutdown timeouts and added a
  way to specify the enqueue timeout when the main message queue is full
- implemented $MainMsgQueueCheckpointInterval config directive
- implemented $MainMsgQueueTimeoutActionCompletion config directive
- implemented $MainMsgQueueTimeoutEnqueue config directive
- implemented $MainMsgQueueTimeoutShutdown config directive
---------------------------------------------------------------------------
Version 3.10.1 (rgerhards), 2008-01-10
- implemented the "disk" queue mode. However, it currently is of very
  limited use, because it does not support persistence over rsyslogd
  runs. So when rsyslogd is stopped, the queue is drained just as with
  the in-memory queue modes. Persistent queues will be a feature of
  the next release.
- performance-optimized string class, should bring an overall improvement
- fixed a memory leak in imudp -- thanks to varmojfekoj for the patch
- fixed a race condition that could lead to a rsyslogd hang when during
  HUP or termination
- done some doc updates
- added $WorkDirectory config directive
- added $MainMsgQueueFileName config directive
- added $MainMsgQueueMaxFileSize config directive
---------------------------------------------------------------------------
Version 3.10.0 (rgerhards), 2008-01-07
- implemented input module interface and initial input modules
- enhanced threading for input modules (each on its own thread now)
- ability to bind UDP listeners to specific local interfaces/ports and
  ability to run multiple of them concurrently
- added ability to specify listen IP address for UDP syslog server
- license changed to GPLv3
- mark messages are now provided by loadble module immark
- rklogd is no longer provided. Its functionality has now been taken over
  by imklog, a loadable input module. This offers a much better integration
  into rsyslogd and makes sure that the kernel logger process is brought
  up and down at the appropriate times
- enhanced $IncludeConfig directive to support wildcard characters
  (thanks to Michael Biebl)
- all inputs are now implemented as loadable plugins
- enhanced threading model: each input module now runs on its own thread
- enhanced message queue which now supports different queueing methods
  (among others, this can be used for performance fine-tuning)
- added a large number of new configuration directives for the new
  input modules
- enhanced multi-threading utilizing a worker thread pool for the
  main message queue
- compilation without pthreads is no longer supported
- much cleaner code due to new objects and removal of single-threading
  mode
---------------------------------------------------------------------------
Version 2.0.8 V2-STABLE (rgerhards), 2008-??-??
- bugfix: ompgsql did not detect problems in sql command execution
  this could cause loss of messages. The handling was correct if the
  connection broke, but not if there was a problem with statement
  execution. The most probable case for such a case would be invalid
  sql inside the template, and this is now much easier to diagnose.
- doc bugfix: default for $DirCreateMode incorrectly stated
---------------------------------------------------------------------------
Version 2.0.7 V2-STABLE (rgerhards), 2008-04-14
- bugfix: the default for $DirCreateMode was 0644, and as such wrong.
  It has now been changed to 0700. For some background, please see
  http://lists.adiscon.net/pipermail/rsyslog/2009-April/001986.html
- bugfix: "$CreateDirs off" also disabled file creation
  Thanks to William Tisater for analyzing this bug and providing a patch.
  The actual code change is heavily based on William's patch.
- bugfix: memory leak in ompgsql
  Thanks to Ken for providing the patch
- bugfix: potential memory leak in msg.c
  This one did not surface yet and the issue was actually found due to
  a problem in v4 - but better fix it here, too
---------------------------------------------------------------------------
Version 2.0.6 V2-STABLE (rgerhards), 2008-08-07
- bugfix: memory leaks in rsyslogd, primarily in singlethread mode
  Thanks to Frederico Nunez for providing the fix
- bugfix: copy&paste error lead to dangling if - this caused a very minor
  issue with re-formatting a RFC3164 date when the message was invalidly
  formatted and had a colon immediately after the date. This was in the
  code for some years (even v1 had it) and I think it never had any
  effect at all in practice. Though, it should be fixed - but definitely
  nothing to worry about.
---------------------------------------------------------------------------
Version 2.0.6 V2-STABLE (rgerhards), 2008-08-07
- bugfix: IPv6 addresses could not be specified in forwarding actions
  New syntax @[addr]:port introduced to enable that. Root problem was IPv6
  addresses contain colons. (backport from 3.21.3)
---------------------------------------------------------------------------
Version 2.0.5 STABLE (rgerhards), 2008-05-15
- bugfix: regular expressions inside property replacer did not work
  properly
- adapted to liblogging 0.7.1+
---------------------------------------------------------------------------
Version 2.0.4 STABLE (rgerhards), 2008-03-27
- bugfix: internally generated messages had "FROMHOST" property not set
- bugfix: continue parsing if tag is oversize (discard oversize part) - thanks
  to mclaughlin77@gmail.com for the patch
- added $HHOUR and $QHOUR system properties - can be used for half- and
  quarter-hour logfile rotation
---------------------------------------------------------------------------
Version 2.0.3 STABLE (rgerhards), 2008-03-12
- bugfix: setting for $EscapeCopntrolCharactersOnReceive was not 
  properly initialized
- bugfix: resolved potential segfault condition on HUP (extremely
  unlikely to happen in practice), for details see tracker:
  http://bugzilla.adiscon.com/show_bug.cgi?id=38
- improved the man pages a bit - thanks to Michael Biebl for the patch
- bugfix: not properly initialized data could cause several segfaults if
  there were errors in the config file - thanks to varmojfekoj for the patch
---------------------------------------------------------------------------
Version 2.0.2 STABLE (rgerhards), 2008-02-12
- fixed a bug that could cause invalid string handling via strerror_r
  varmojfekoj provided the patch - many thanks!
- added x-info field to rsyslogd startup/shutdown message. Hopefully
  points users to right location for further info (many don't even know
  they run rsyslog ;))
- bugfix: suspended actions were not always properly resumed
  varmojfekoj provided the patch - many thanks!
- bugfix: errno could be changed during mark processing, leading to
  invalid error messages when processing inputs. Thank to varmojfekoj for
  pointing out this problem.
- bugfix: trailing ":" of tag was lost while parsing legacy syslog messages
  without timestamp - thanks to Anders Blomdell for providing a patch!
- bugfix (doc): misspelled config directive, invalid signal info
- applied some doc fixes from Michel Biebl and cleaned up some no longer
  needed files suggested by him
- cleaned up stringbuf.c to fix an annoyance reported by Anders Blomdell
- fixed bug that caused invalid treatment of tabs (HT) in rsyslog.conf
---------------------------------------------------------------------------
Version 2.0.1 STABLE (rgerhards), 2008-01-24
- fixed a bug in integer conversion - but this function was never called,
  so it is not really a useful bug fix ;)
- fixed a bug with standard template definitions (not a big deal) - thanks
  to varmojfekoj for spotting it
- fixed a bug that caused a potential hang in file and fwd output module
  varmojfekoj provided the patch - many thanks!
---------------------------------------------------------------------------
Version 2.0.0 STABLE (rgerhards), 2008-01-02
- re-release of 1.21.2 as STABLE with no modifications except some
  doc updates
---------------------------------------------------------------------------
Version 1.21.2 (rgerhards), 2007-12-28
- created a gss-api output module. This keeps GSS-API code and
  TCP/UDP code separated. It is also important for forward-
  compatibility with v3. Please note that this change breaks compatibility
  with config files created for 1.21.0 and 1.21.1 - this was considered
  acceptable.
- fixed an error in forwarding retry code (could lead to message corruption
  but surfaced very seldom)
- increased portability for older platforms (AI_NUMERICSERV moved)
- removed socket leak in omfwd.c
- cross-platform patch for GSS-API compile problem on some platforms
  thanks to darix for the patch!
---------------------------------------------------------------------------
Version 1.21.1 (rgerhards), 2007-12-23
- small doc fix for $IncludeConfig
- fixed a bug in llDestroy()
- bugfix: fixing memory leak when message queue is full and during
  parsing. Thanks to varmojfekoj for the patch.
- bugfix: when compiled without network support, unix sockets were
  not properply closed
- bugfix: memory leak in cfsysline.c/doGetWord() fixed
---------------------------------------------------------------------------
Version 1.21.0 (rgerhards), 2007-12-19
- GSS-API support for syslog/TCP connections was added. Thanks to
  varmojfekoj for providing the patch with this functionality
- code cleanup
- enhanced $IncludeConfig directive to support wildcard filenames
- changed some multithreading synchronization
---------------------------------------------------------------------------
Version 1.20.1 (rgerhards), 2007-12-12
- corrected a debug setting that survived release. Caused TCP connections
  to be retried unnecessarily often.
- When a hostname ACL was provided and DNS resolution for that name failed,
  ACL processing was stopped at that point. Thanks to mildew for the patch.
  Fedora Bugzilla: http://bugzilla.redhat.com/show_bug.cgi?id=395911
- fixed a potential race condition, see link for details:
  http://rgerhards.blogspot.com/2007/12/rsyslog-race-condition.html
  Note that the probability of problems from this bug was very remote
- fixed a memory leak that happend when PostgreSQL date formats were
  used
---------------------------------------------------------------------------
Version 1.20.0 (rgerhards), 2007-12-07
- an output module for postgres databases has been added. Thanks to
  sur5r for contributing this code
- unloading dynamic modules has been cleaned up, we now have a
  real implementation and not just a dummy "good enough for the time
  being".
- enhanced platform independence - thanks to Bartosz Kuzma and Michael
  Biebl for their very useful contributions
- some general code cleanup (including warnings on 64 platforms, only)
---------------------------------------------------------------------------
Version 1.19.12 (rgerhards), 2007-12-03
- cleaned up the build system (thanks to Michael Biebl for the patch)
- fixed a bug where ommysql was still not compiled with -pthread option
---------------------------------------------------------------------------
Version 1.19.11 (rgerhards), 2007-11-29
- applied -pthread option to build when building for multi-threading mode
  hopefully solves an issue with segfaulting
---------------------------------------------------------------------------
Version 1.19.10 (rgerhards), 2007-10-19
- introdcued the new ":modulename:" syntax for calling module actions
  in selector lines; modified ommysql to support it. This is primarily
  an aid for further modules and a prequisite to actually allow third
  party modules to be created.
- minor fix in slackware startup script, "-r 0" is now "-r0"
- updated rsyslogd doc set man page; now in html format
- undid creation of a separate thread for the main loop -- this did not
  turn out to be needed or useful, so reduce complexity once again.
- added doc fixes provided by Michael Biebl - thanks
---------------------------------------------------------------------------
Version 1.19.9 (rgerhards), 2007-10-12
- now packaging system which again contains all components in a single
  tarball
- modularized main() a bit more, resulting in less complex code
- experimentally added an additional thread - will see if that affects
  the segfault bug we experience on some platforms. Note that this change
  is scheduled to be removed again later.
---------------------------------------------------------------------------
Version 1.19.8 (rgerhards), 2007-09-27
- improved repeated message processing
- applied patch provided by varmojfekoj to support building ommysql
  in its own way (now also resides in a plugin subdirectory);
  ommysql is now a separate package
- fixed a bug in cvthname() that lead to message loss if part
  of the source hostname would have been dropped
- created some support for distributing ommysql together with the
  main rsyslog package. I need to re-think it in the future, but
  for the time being the current mode is best. I now simply include
  one additional tarball for ommysql inside the main distribution.
  I look forward to user feedback on how this should be done best. In the
  long term, a separate project should be spawend for ommysql, but I'd
  like to do that only after the plugin interface is fully stable (what
  it is not yet).
---------------------------------------------------------------------------
Version 1.19.7 (rgerhards), 2007-09-25
- added code to handle situations where senders send us messages ending with
  a NUL character. It is now simply removed. This also caused trailing LF
  reduction to fail, when it was followed by such a NUL. This is now also
  handled.
- replaced some non-thread-safe function calls by their thread-safe
  counterparts
- fixed a minor memory leak that occured when the %APPNAME% property was
  used (I think nobody used that in practice)
- fixed a bug that caused signal handlers in cvthname() not to be restored when
  a malicious pointer record was detected and processing of the message been
  stopped for that reason (this should be really rare and can not be related
  to the segfault bug we are hunting).
- fixed a bug in cvthname that lead to passing a wrong parameter - in
  practice, this had no impact.
- general code cleanup (e.g. compiler warnings, comments)
---------------------------------------------------------------------------
Version 1.19.6 (rgerhards), 2007-09-11
- applied patch by varmojfekoj to change signal handling to the new
  sigaction API set (replacing the depreciated signal() calls and its
  friends.
- fixed a bug that in --enable-debug mode caused an assertion when the
  discard action was used
- cleaned up compiler warnings
- applied patch by varmojfekoj to FIX a bug that could cause 
  segfaults if empty properties were processed using modifying
  options (e.g. space-cc, drop-cc)
- fixed man bug: rsyslogd supports -l option
---------------------------------------------------------------------------
Version 1.19.5 (rgerhards), 2007-09-07
- changed part of the CStr interface so that better error tracking
  is provided and the calling sequence is more intuitive (there were
  invalid calls based on a too-weired interface)
- (hopefully) fixed some remaining bugs rooted in wrong use of 
  the CStr class. These could lead to program abort.
- applied patch by varmojfekoj two fix two potential segfault situations
- added $ModDir config directive
- modified $ModLoad so that an absolute path may be specified as
  module name (e.g. /rsyslog/ommysql.so)
---------------------------------------------------------------------------
Version 1.19.4 (rgerhards/varmojfekoj), 2007-09-04
- fixed a number of small memory leaks - thanks varmojfekoj for patching
- fixed an issue with CString class that could lead to rsyslog abort
  in tplToString() - thanks varmojfekoj for patching
- added a man-version of the config file documenation - thanks to Michel
  Samia for providing the man file
- fixed bug: a template like this causes an infinite loop:
  $template opts,"%programname:::a,b%"
  thanks varmojfekoj for the patch
- fixed bug: case changing options crash freeing the string pointer
  because they modify it: $template opts2,"%programname::1:lowercase%"
  thanks varmojfekoj for the patch
---------------------------------------------------------------------------
Version 1.19.3 (mmeckelein/varmojfekoj), 2007-08-31
- small mem leak fixed (after calling parseSelectorAct) - Thx varmojkekoj
- documentation section "Regular File" und "Blocks" updated
- solved an issue with dynamic file generation - Once again many thanks
  to varmojfekoj
- the negative selector for program name filter (Blocks) does not work as
  expected - Thanks varmojfekoj for patching
- added forwarding information to sysklogd (requires special template)
  to config doc
---------------------------------------------------------------------------
Version 1.19.2 (mmeckelein/varmojfekoj), 2007-08-28
- a specifically formed message caused a segfault - Many thanks varmojfekoj
  for providing a patch
- a typo and a weird condition are fixed in msg.c - Thanks again
  varmojfekoj 
- on file creation the file was always owned by root:root. This is fixed
  now - Thanks ypsa for solving this issue
---------------------------------------------------------------------------
Version 1.19.1 (mmeckelein), 2007-08-22
- a bug that caused a high load when a TCP/UDP connection was closed is 
  fixed now - Thanks mildew for solving this issue
- fixed a bug which caused a segfault on reinit - Thx varmojfekoj for the
  patch
- changed the hardcoded module path "/lib/rsyslog" to $(pkglibdir) in order
  to avoid trouble e.g. on 64 bit platforms (/lib64) - many thanks Peter
  Vrabec and darix, both provided a patch for solving this issue
- enhanced the unloading of modules - thanks again varmojfekoj
- applied a patch from varmojfekoj which fixes various little things in
  MySQL output module
---------------------------------------------------------------------------
Version 1.19.0 (varmojfekoj/rgerhards), 2007-08-16
- integrated patch from varmojfekoj to make the mysql module a loadable one
  many thanks for the patch, MUCH appreciated
---------------------------------------------------------------------------
Version 1.18.2 (rgerhards), 2007-08-13
- fixed a bug in outchannel code that caused templates to be incorrectly
  parsed
- fixed a bug in ommysql that caused a wrong ";template" missing message
- added some code for unloading modules; not yet fully complete (and we do
  not yet have loadable modules, so this is no problem)
- removed debian subdirectory by request of a debian packager (this is a special
  subdir for debian and there is also no point in maintaining it when there
  is a debian package available - so I gladly did this) in some cases
- improved overall doc quality (some pages were quite old) and linked to
  more of the online resources.
- improved /contrib/delete_mysql script by adding a host option and some
  other minor modifications
---------------------------------------------------------------------------
Version 1.18.1 (rgerhards), 2007-08-08
- applied a patch from varmojfekoj which solved a potential segfault
  of rsyslogd on HUP
- applied patch from Michel Samia to fix compilation when the pthreads
  feature is disabled
- some code cleanup (moved action object to its own file set)
- add config directive $MainMsgQueueSize, which now allows to configure the
  queue size dynamically
- all compile-time settings are now shown in rsyslogd -v, not just the
  active ones
- enhanced performance a little bit more
- added config file directive $ActionResumeInterval
- fixed a bug that prevented compilation under debian sid
- added a contrib directory for user-contributed useful things
---------------------------------------------------------------------------
Version 1.18.0 (rgerhards), 2007-08-03
- rsyslog now supports fallback actions when an action did not work. This
  is a great feature e.g. for backup database servers or backup syslog
  servers
- modified rklogd to only change the console log level if -c is specified
- added feature to use multiple actions inside a single selector
- implemented $ActionExecOnlyWhenPreviousIsSuspended config directive
- error messages during startup are now spit out to the configured log
  destinations
---------------------------------------------------------------------------
Version 1.17.6 (rgerhards), 2007-08-01
- continued to work on output module modularization - basic stage of
  this work is now FINISHED
- fixed bug in OMSRcreate() - always returned SR_RET_OK
- fixed a bug that caused ommysql to always complain about missing
  templates
- fixed a mem leak in OMSRdestruct - freeing the object itself was
  forgotten - thanks to varmojfekoj for the patch
- fixed a memory leak in syslogd/init() that happend when the config
  file could not be read - thanks to varmojfekoj for the patch
- fixed insufficient memory allocation in addAction() and its helpers.
  The initial fix and idea was developed by mildew, I fine-tuned
  it a bit. Thanks a lot for the fix, I'd probably had pulled out my
  hair to find the bug...
- added output of config file line number when a parsing error occured
- fixed bug in objomsr.c that caused program to abort in debug mode with
  an invalid assertion (in some cases)
- fixed a typo that caused the default template for MySQL to be wrong.
  thanks to mildew for catching this.
- added configuration file command $DebugPrintModuleList and
  $DebugPrintCfSysLineHandlerList
- fixed an invalid value for the MARK timer - unfortunately, there was
  a testing aid left in place. This resulted in quite frequent MARK messages
- added $IncludeConfig config directive
- applied a patch from mildew to prevent rsyslogd from freezing under heavy
  load. This could happen when the queue was full. Now, we drop messages
  but rsyslogd remains active.
---------------------------------------------------------------------------
Version 1.17.5 (rgerhards), 2007-07-30
- continued to work on output module modularization
- fixed a missing file bug - thanks to Andrea Montanari for reporting
  this problem
- fixed a problem with shutting down the worker thread and freeing the
  selector_t list - this caused messages to be lost, because the
  message queue was not properly drained before the selectors got
  destroyed.
---------------------------------------------------------------------------
Version 1.17.4 (rgerhards), 2007-07-27
- continued to work on output module modularization
- fixed a situation where rsyslogd could create zombie processes
  thanks to mildew for the patch
- applied patch from Michel Samia to fix compilation when NOT
  compiled for pthreads
---------------------------------------------------------------------------
Version 1.17.3 (rgerhards), 2007-07-25
- continued working on output module modularization
- fixed a bug that caused rsyslogd to segfault on exit (and
  probably also on HUP), when there was an unsent message in a selector
  that required forwarding and the dns lookup failed for that selector
  (yes, it was pretty unlikely to happen;))
  thanks to varmojfekoj <varmojfekoj@gmail.com> for the patch
- fixed a memory leak in config file parsing and die()
  thanks to varmojfekoj <varmojfekoj@gmail.com> for the patch
- rsyslogd now checks on startup if it is capable to performa any work
  at all. If it cant, it complains and terminates
  thanks to Michel Samia for providing the patch!
- fixed a small memory leak when HUPing syslogd. The allowed sender
  list now gets freed. thanks to mildew for the patch.
- changed the way error messages in early startup are logged. They
  now do no longer use the syslogd code directly but are rather
  send to stderr.
---------------------------------------------------------------------------
Version 1.17.2 (rgerhards), 2007-07-23
- made the port part of the -r option optional. Needed for backward
  compatibility with sysklogd
- replaced system() calls with something more reasonable. Please note that
  this might break compatibility with some existing configuration files.
  We accept this in favour of the gained security.
- removed a memory leak that could occur if timegenerated was used in
  RFC 3164 format in templates
- did some preparation in msg.c for advanced multithreading - placed the
  hooks, but not yet any active code
- worked further on modularization
- added $ModLoad MySQL (dummy) config directive
- added DropTrailingLFOnReception config directive
---------------------------------------------------------------------------
Version 1.17.1 (rgerhards), 2007-07-20
- fixed a bug that caused make install to install rsyslogd and rklogd under
  the wrong names
- fixed bug that caused $AllowedSenders to handle IPv6 scopes incorrectly;
  also fixed but that could grabble $AllowedSender wildcards. Thanks to
  mildew@gmail.com for the patch
- minor code cleanup - thanks to Peter Vrabec for the patch
- fixed minimal memory leak on HUP (caused by templates)
  thanks to varmojfekoj <varmojfekoj@gmail.com> for the patch
- fixed another memory leak on HUPing and on exiting rsyslogd
  again thanks to varmojfekoj <varmojfekoj@gmail.com> for the patch
- code cleanup (removed compiler warnings)
- fixed portability bug in configure.ac - thanks to Bartosz Kuźma for patch
- moved msg object into its own file set
- added the capability to continue trying to write log files when the
  file system is full. Functionality based on patch by Martin Schulze
  to sysklogd package.
---------------------------------------------------------------------------
Version 1.17.0 (RGer), 2007-07-17
- added $RepeatedLineReduction config parameter
- added $EscapeControlCharactersOnReceive config parameter
- added $ControlCharacterEscapePrefix config parameter
- added $DirCreateMode config parameter
- added $CreateDirs config parameter
- added $DebugPrintTemplateList config parameter
- added $ResetConfigVariables config parameter
- added $FileOwner config parameter
- added $FileGroup config parameter
- added $DirOwner config parameter
- added $DirGroup config parameter
- added $FailOnChownFailure config parameter
- added regular expression support to the filter engine
  thanks to Michel Samia for providing the patch!
- enhanced $AllowedSender functionality. Credits to mildew@gmail.com for
  the patch doing that
  - added IPv6 support
  - allowed DNS hostnames
  - allowed DNS wildcard names
- added new option $DropMsgsWithMaliciousDnsPTRRecords
- added autoconf so that rfc3195d, rsyslogd and klogd are stored to /sbin
- added capability to auto-create directories with dynaFiles
---------------------------------------------------------------------------
Version 1.16.0 (RGer/Peter Vrabec), 2007-07-13 - The Friday, 13th Release ;)
- build system switched to autotools
- removed SYSV preprocessor macro use, replaced with autotools equivalents
- fixed a bug that caused rsyslogd to segfault when TCP listening was
  disabled and it terminated
- added new properties "syslogfacility-text" and "syslogseverity-text"
  thanks to varmojfekoj <varmojfekoj@gmail.com> for the patch
- added the -x option to disable hostname dns reslution
  thanks to varmojfekoj <varmojfekoj@gmail.com> for the patch
- begun to better modularize syslogd.c - this is an ongoing project; moved
  type definitions to a separate file
- removed some now-unused fields from struct filed
- move file size limit fields in struct field to the "right spot" (the file
  writing part of the union - f_un.f_file)
- subdirectories linux and solaris are no longer part of the distribution
  package. This is not because we cease support for them, but there are no
  longer any files in them after the move to autotools
---------------------------------------------------------------------------
Version 1.15.1 (RGer), 2007-07-10
- fixed a bug that caused a dynaFile selector to stall when there was
  an open error with one file 
- improved template processing for dynaFiles; templates are now only
  looked up during initialization - speeds up processing
- optimized memory layout in struct filed when compiled with MySQL
  support
- fixed a bug that caused compilation without SYSLOG_INET to fail
- re-enabled the "last message repeated n times" feature. This
  feature was not taken care of while rsyslogd evolved from sysklogd
  and it was more or less defunct. Now it is fully functional again.
- added system properties: $NOW, $YEAR, $MONTH, $DAY, $HOUR, $MINUTE
- fixed a bug in iovAsString() that caused a memory leak under stress
  conditions (most probably memory shortage). This was unlikely to
  ever happen, but it doesn't hurt doing it right
- cosmetic: defined type "uchar", change all unsigned chars to uchar
---------------------------------------------------------------------------
Version 1.15.0 (RGer), 2007-07-05
- added ability to dynamically generate file names based on templates
  and thus properties. This was a much-requested feature. It makes
  life easy when it e.g. comes to splitting files based on the sender
  address.
- added $umask and $FileCreateMode config file directives
- applied a patch from Bartosz Kuzma to compile cleanly under NetBSD
- checks for extra (unexpected) characters in system config file lines
  have been added
- added IPv6 documentation - was accidently missing from CVS
- begun to change char to unsigned char
---------------------------------------------------------------------------
Version 1.14.2 (RGer), 2007-07-03
** this release fixes all known nits with IPv6 **
- restored capability to do /etc/service lookup for "syslog"
  service when -r 0 was given
- documented IPv6 handling of syslog messages
- integrate patch from Bartosz Kuźma to make rsyslog compile under
  Solaris again (the patch replaced a strndup() call, which is not
  available under Solaris
- improved debug logging when waiting on select
- updated rsyslogd man page with new options (-46A)
---------------------------------------------------------------------------
Version 1.14.1 (RGer/Peter Vrabec), 2007-06-29
- added Peter Vrabec's patch for IPv6 TCP
- prefixed all messages send to stderr in rsyslogd with "rsyslogd: "
---------------------------------------------------------------------------
Version 1.14.0 (RGer/Peter Vrabec), 2007-06-28
- Peter Vrabec provided IPv6 for rsyslog, so we are now IPv6 enabled
  IPv6 Support is currently for UDP only, TCP is to come soon.
  AllowedSender configuration does not yet work for IPv6.
- fixed code in iovCreate() that broke C's strict aliasing rules 
- fixed some char/unsigned char differences that forced the compiler
  to spit out warning messages
- updated the Red Hat init script to fix a known issue (thanks to
  Peter Vrabec)
---------------------------------------------------------------------------
Version 1.13.5 (RGer), 2007-06-22
- made the TCP session limit configurable via command line switch
  now -t <port>,<max sessions>
- added man page for rklogd(8) (basically a copy from klogd, but now
  there is one...)
- fixed a bug that caused internal messages (e.g. rsyslogd startup) to
  appear without a tag.
- removed a minor memory leak that occurred when TAG processing requalified
  a HOSTNAME to be a TAG (and a TAG already was set).
- removed potential small memory leaks in MsgSet***() functions. There
  would be a leak if a property was re-set, something that happened
  extremely seldom.
---------------------------------------------------------------------------
Version 1.13.4 (RGer), 2007-06-18
- added a new property "PRI-text", which holds the PRI field in
  textual form (e.g. "syslog.info")
- added alias "syslogseverity" for "syslogpriority", which is a
  misleading property name that needs to stay for historical
  reasons (and backward-compatility)
- added doc on how to record PRI value in log file
- enhanced signal handling in klogd, including removal of an unsafe
  call to the logging system during signal handling
---------------------------------------------------------------------------
Version 1.13.3 (RGer), 2007-06-15
- create a version of syslog.c from scratch. This is now
  - highly optimized for rsyslog
  - removes an incompatible license problem as the original
    version had a BSD license with advertising clause
  - fixed in the regard that rklogd will continue to work when
    rsysogd has been restarted (the original version, as well
    as sysklogd, will remain silent then)
  - solved an issue with an extra NUL char at message end that the
    original version had
- applied some changes to klogd to care for the new interface
- fixed a bug in syslogd.c which prevented compiling under debian
---------------------------------------------------------------------------
Version 1.13.2 (RGer), 2007-06-13
- lib order in makefile patched to facilitate static linking - thanks
  to Bennett Todd for providing the patch
- Integrated a patch from Peter Vrabec (pvrabec@redheat.com):
  - added klogd under the name of rklogd (remove dependency on
    original sysklogd package
  - createDB.sql now in UTF
  - added additional config files for use on Red Hat
---------------------------------------------------------------------------
Version 1.13.1 (RGer), 2007-02-05
- changed the listen backlog limit to a more reasonable value based on
  the maximum number of TCP connections configurd (10% + 5) - thanks to Guy
  Standen for the hint (actually, the limit was 5 and that was a 
  left-over from early testing).
- fixed a bug in makefile which caused DB-support to be disabled when
  NETZIP support was enabled
- added the -e option to allow transmission of every message to remote
  hosts (effectively turns off duplicate message suppression)
- (somewhat) improved memory consumption when compiled with MySQL support
- looks like we fixed an incompatibility with MySQL 5.x and above software
  At least in one case, the remote server name was destroyed, leading to 
  a connection failure. The new, improved code does not have this issue and
  so we see this as solved (the new code is generally somewhat better, so
  there is a good chance we fixed this incompatibility).
---------------------------------------------------------------------------
Version 1.13.0 (RGer), 2006-12-19
- added '$' as ToPos proptery replacer specifier - means "up to the
  end of the string"
- property replacer option "escape-cc", "drop-cc" and "space-cc"  added
- changed the handling of \0 characters inside syslog messages. We now
  consistently escape them to "#000". This is somewhat recommended in
  the draft-ietf-syslog-protocol-19 draft. While the real recomendation
  is to not escape any characters at all, we can not do this without
  considerable modification of the code. So we escape it to "#000", which
  is consistent with a sample found in the Internet-draft.
- removed message glue logic (see printchopped() comment for details)
  Also caused removal of parts table and thus some improvements in
  memory usage.
- changed the default MAXLINE to 2048 to take care of recent syslog
  standardization efforts (can easily be changed in syslogd.c)
- added support for byte-counted TCP syslog messages (much like
  syslog-transport-tls-05 Internet Draft). This was necessary to
  support compression over TCP.
- added support for receiving compressed syslog messages
- added support for sending compressed syslog messages
- fixed a bug where the last message in a syslog/tcp stream was
  lost if it was not properly terminated by a LF character
---------------------------------------------------------------------------
Version 1.12.3 (RGer), 2006-10-04
- implemented some changes to support Solaris (but support is not
  yet complete)
- commented out (via #if 0) some methods that are currently not being use
  but should be kept for further us
- added (interim) -u 1 option to turn off hostname and tag parsing
- done some modifications to better support Fedora
- made the field delimiter inside property replace configurable via
  template
- fixed a bug in property replacer: if fields were used, the delimitor
  became part of the field. Up until now, this was barely noticable as 
  the delimiter as TAB only and thus invisible to a human. With other
  delimiters available now, it quickly showed up. This bug fix might cause
  some grief to existing installations if they used the extra TAB for
  whatever reasons - sorry folks... Anyhow, a solution is easy: just add
  a TAB character contstant into your template. Thus, there has no attempt
  been made to do this in a backwards-compatible way.
---------------------------------------------------------------------------
Version 1.12.2 (RGer), 2006-02-15
- fixed a bug in the RFC 3339 date formatter. An extra space was added
  after the actual timestamp
- added support for providing high-precision RFC3339 timestamps for
  (rsyslogd-)internally-generated messages
- very (!) experimental support for syslog-protocol internet draft
  added (the draft is experimental, the code is solid ;))
- added support for field-extracting in the property replacer
- enhanced the legacy-syslog parser so that it can interpret messages
  that do not contain a TIMESTAMP
- fixed a bug that caused the default socket (usually /dev/log) to be
  opened even when -o command line option was given
- fixed a bug in the Debian sample startup script - it caused rsyslogd
  to listen to remote requests, which it shouldn't by default
---------------------------------------------------------------------------
Version 1.12.1 (RGer), 2005-11-23
- made multithreading work with BSD. Some signal-handling needed to be
  restructured. Also, there might be a slight delay of up to 10 seconds
  when huping and terminating rsyslogd under BSD
- fixed a bug where a NULL-pointer was passed to printf() in logmsg().
- fixed a bug during "make install" where rc3195d was not installed
  Thanks to Bennett Todd for spotting this.
- fixed a bug where rsyslogd dumped core when no TAG was found in the
  received message
- enhanced message parser so that it can deal with missing hostnames
  in many cases (may not be totally fail-safe)
- fixed a bug where internally-generated messages did not have the correct
  TAG
---------------------------------------------------------------------------
Version 1.12.0 (RGer), 2005-10-26
- moved to a multi-threaded design. single-threading is still optionally
  available. Multi-threading is experimental!
- fixed a potential race condition. In the original code, marking was done
  by an alarm handler, which could lead to all sorts of bad things. This
  has been changed now. See comments in syslogd.c/domark() for details.
- improved debug output for property-based filters
- not a code change, but: I have checked all exit()s to make sure that
  none occurs once rsyslogd has started up. Even in unusual conditions
  (like low-memory conditions) rsyslogd somehow remains active. Of course,
  it might loose a message or two, but at least it does not abort and it
  can also recover when the condition no longer persists.
- fixed a bug that could cause loss of the last message received
  immediately before rsyslogd was terminated.
- added comments on thread-safety of global variables in syslogd.c
- fixed a small bug: spurios printf() when TCP syslog was used
- fixed a bug that causes rsyslogd to dump core on termination when one
  of the selector lines did not receive a message during the run (very
  unlikely)
- fixed an one-too-low memory allocation in the TCP sender. Could result
  in rsyslogd dumping core.
- fixed a bug with regular expression support (thanks to Andres Riancho)
- a little bit of code restructuring (especially main(), which was
  horribly large)
---------------------------------------------------------------------------
Version 1.11.1 (RGer), 2005-10-19
- support for BSD-style program name and host blocks
- added a new property "programname" that can be used in templates
- added ability to specify listen port for rfc3195d
- fixed a bug that rendered the "startswith" comparison operation
  unusable.
- changed more functions to "static" storage class to help compiler
  optimize (should have been static in the first place...)
- fixed a potential memory leak in the string buffer class destructor.
  As the destructur was previously never called, the leak did not actually
  appear.
- some internal restructuring in anticipation/preparation of minimal
  multi-threading support
- rsyslogd still shares some code with the sysklogd project. Some patches
  for this shared code have been brought over from the sysklogd CVS.
---------------------------------------------------------------------------
Version 1.11.0 (RGer), 2005-10-12
- support for receiving messages via RFC 3195; added rfc3195d for that
  purpose
- added an additional guard to prevent rsyslogd from aborting when the
  2gb file size limit is hit. While a user can configure rsyslogd to
  handle such situations, it would abort if that was not done AND large
  file support was not enabled (ok, this is hopefully an unlikely scenario)
- fixed a bug that caused additional Unix domain sockets to be incorrectly
  processed - could lead to message loss in extreme cases
---------------------------------------------------------------------------
Version 1.10.2 (RGer), 2005-09-27
- added comparison operations in property-based filters:
  * isequal
  * startswith
- added ability to negate all property-based filter comparison operations
  by adding a !-sign right in front of the operation name
- added the ability to specify remote senders for UDP and TCP
  received messages. Allows to block all but well-known hosts
- changed the $-config line directives to be case-INsensitive
- new command line option -w added: "do not display warnings if messages
  from disallowed senders are received"
- fixed a bug that caused rsyslogd to dump core when the compare value
  was not quoted in property-based filters
- fixed a bug in the new CStr compare function which lead to invalid
  results (fortunately, this function was not yet used widely)
- added better support for "debugging" rsyslog.conf property filters
  (only if -d switch is given)
- changed some function definitions to static, which eventually enables
  some compiler optimizations
- fixed a bug in MySQL code; when a SQL error occured, rsyslogd could
  run in a tight loop. This was due to invalid sequence of error reporting
  and is now fixed.
---------------------------------------------------------------------------
Version 1.10.1 (RGer), 2005-09-23
- added the ability to execute a shell script as an action.
  Thanks to Bjoern Kalkbrenner for providing the code!
- fixed a bug in the MySQL code; due to the bug the automatic one-time
  retry after an error did not happen - this lead to error message in
  cases where none should be seen (e.g. after a MySQL restart)
- fixed a security issue with SQL-escaping in conjunction with
  non-(SQL-)standard MySQL features.
---------------------------------------------------------------------------
Version 1.10.0 (RGer), 2005-09-20
  REMINDER: 1.10 is the first unstable version if the 1.x series!
- added the capability to filter on any property in selector lines
  (not just facility and priority)
- changed stringbuf into a new counted string class
- added support for a "discard" action. If a selector line with
  discard (~ character) is found, no selector lines *after* that
  line will be processed.
- thanks to Andres Riancho, regular expression support has been
  added to the template engine
- added the FROMHOST property in the template processor, which could
  previously not be obtained. Thanks to Cristian Testa for pointing
  this out and even providing a fix.
- added display of compile-time options to -v output
- performance improvement for production build - made some checks
  to happen only during debug mode
- fixed a problem with compiling on SUSE and - while doing so - removed
  the socket call to set SO_BSDCOMPAT in cases where it is obsolete.
---------------------------------------------------------------------------
Version 1.0.4 (RGer), 2006-02-01
- a small but important fix: the tcp receiver had two forgotten printf's
  in it that caused a lot of unnecessary output to stdout. This was
  important enough to justify a new release
---------------------------------------------------------------------------
Version 1.0.3 (RGer), 2005-11-14
- added an additional guard to prevent rsyslogd from aborting when the
  2gb file size limit is hit. While a user can configure rsyslogd to
  handle such situations, it would abort if that was not done AND large
  file support was not enabled (ok, this is hopefully an unlikely scenario)
- fixed a bug that caused additional Unix domain sockets to be incorrectly
  processed - could lead to message loss in extreme cases
- applied some patches available from the sysklogd project to code
  shared from there
- fixed a bug that causes rsyslogd to dump core on termination when one
  of the selector lines did not receive a message during the run (very
  unlikely)
- fixed an one-too-low memory allocation in the TCP sender. Could result
  in rsyslogd dumping core.
- fixed a bug in the TCP sender that caused the retry logic to fail
  after an error or receiver overrun
- fixed a bug in init() that could lead to dumping core
- fixed a bug that could lead to dumping core when no HOSTNAME or no TAG
  was present in the syslog message
---------------------------------------------------------------------------
Version 1.0.2 (RGer), 2005-10-05
- fixed an issue with MySQL error reporting. When an error occured,
  the MySQL driver went into an endless loop (at least in most cases).
---------------------------------------------------------------------------
Version 1.0.1 (RGer), 2005-09-23
- fixed a security issue with SQL-escaping in conjunction with
  non-(SQL-)standard MySQL features.
---------------------------------------------------------------------------
Version 1.0.0 (RGer), 2005-09-12
- changed install doc to cover daily cron scripts - a trouble source
- added rc script for slackware (provided by Chris Elvidge - thanks!) 
- fixed a really minor bug in usage() - the -r option was still
  reported as without the port parameter
---------------------------------------------------------------------------
Version 0.9.8 (RGer), 2005-09-05
- made startup and shutdown message more consistent and included the
  pid, so that they can be easier correlated. Used syslog-protocol
  structured data format for this purpose.
- improved config info in startup message, now tells not only
  if it is listening remote on udp, but also for tcp. Also includes
  the port numbers. The previous startup message was misleading, because
  it did not say "remote reception" if rsyslogd was only listening via
  tcp (but not via udp).
- added a "how can you help" document to the doc set
---------------------------------------------------------------------------
Version 0.9.7 (RGer), 2005-08-15
- some of the previous doc files (like INSTALL) did not properly
  reflect the changes to the build process and the new doc. Fixed
  that.
- changed syslogd.c so that when compiled without database support,
  an error message is displayed when a database action is detected
  in the config file (previously this was used as an user rule ;))
- fixed a bug in the os-specific Makefiles which caused MySQL
  support to not be compiled, even if selected
---------------------------------------------------------------------------
Version 0.9.6 (RGer), 2005-08-09
- greatly enhanced documentation. Now available in html format in
  the "doc" folder and FreeBSD. Finally includes an install howto.
- improved MySQL error messages a little - they now show up as log
  messages, too (formerly only in debug mode)
- added the ability to specify the listen port for udp syslog.
  WARNING: This introduces an incompatibility. Formerly, udp
  syslog was enabled by the -r command line option. Now, it is
  "-r [port]", which is consistent with the tcp listener. However,
  just -r will now return an error message.
- added sample startup scripts for Debian and FreeBSD
- added support for easy feature selection in the makefile. Un-
  fortunately, this also means I needed to spilt the make file
  for different OS and distros. There are some really bad syntax
  differences between FreeBSD and Linux make.
---------------------------------------------------------------------------
Version 0.9.5 (RGer), 2005-08-01
- the "semicolon bug" was actually not (fully) solved in 0.9.4. One
  part of the bug was solved, but another still existed. This one
  is fixed now, too.
- the "semicolon bug" actually turned out to be a more generic bug.
  It appeared whenever an invalid template name was given. With some
  selector actions, rsyslogd dumped core, with other it "just" had
  a small ressource leak with others all worked well. These anomalies
  are now fixed. Note that they only appeared during system initaliziation
  once the system was running, nothing bad happened.
- improved error reporting for template errors on startup. They are now
  shown on the console and the start-up tty. Formerly, they were only
  visible in debug mode.
- support for multiple instances of rsyslogd on a single machine added
- added new option "-o" --> omit local unix domain socket. This option
  enables rsyslogd NOT to listen to the local socket. This is most
  helpful when multiple instances of rsyslogd (or rsyslogd and another
  syslogd) shall run on a single system.
- added new option "-i <pidfile>" which allows to specify the pidfile.
  This is needed when multiple instances of rsyslogd are to be run.
- the new project home page is now online at www.rsyslog.com
---------------------------------------------------------------------------
Version 0.9.4 (RGer), 2005-07-25
- finally added the TCP sender. It now supports non-blocking mode, no
  longer disabling message reception during connect. As it is now, it
  is usable in production. The code could be more sophisticated, but
  I've kept it short in anticipation of the move to liblogging, which
  will lead to the removal of the code just written ;)
- the "exiting on signal..." message still had the "syslogd" name in 
  it. Changed this to "rsyslogd", as we do not have a large user base
  yet, this should pose no problem.
- fixed "the semiconlon" bug. rsyslogd dumped core if a write-db action
  was specified but no semicolon was given after the password (an empty
  template was ok, but the semicolon needed to be present).
- changed a default for traditional output format. During testing, it
  was seen that the timestamp written to file in default format was
  the time of message reception, not the time specified in the TIMESTAMP
  field of the message itself. Traditionally, the message TIMESTAMP is
  used and this has been changed now.
---------------------------------------------------------------------------
Version 0.9.3 (RGer), 2005-07-19
- fixed a bug in the message parser. In June, the RFC 3164 timestamp
  was not correctly parsed (yes, only in June and some other months,
  see the code comment to learn why...)
- added the ability to specify the destination port when forwarding
  syslog messages (both for TCP and UDP)
- added an very experimental TCP sender (activated by
  @@machine:port in config). This is not yet for production use. If
  the receiver is not alive, rsyslogd will wait quite some time until
  the connection request times out, which most probably leads to
  loss of incoming messages.

---------------------------------------------------------------------------
Version 0.9.2 (RGer), around 2005-07-06
- I intended to change the maxsupported message size to 32k to
  support IHE - but given the memory inefficiency in the usual use
  cases, I have not done this. I have, however, included very
  specific instructions on how to do this in the source code. I have
  also done some testing with 32k messages, so you can change the
  max size without taking too much risk.
- added a syslog/tcp receiver; we now can receive messages via
  plain tcp, but we can still send only via UDP. The syslog/tcp
  receiver is the primary enhancement of this release.
- slightly changed some error messages that contained a spurios \n at
  the end of the line (which gives empty lines in your log...)

---------------------------------------------------------------------------
Version 0.9.1 (RGer)
- fixed code so that it compiles without errors under FreeBSD
- removed now unused function "allocate_log()" from syslogd.c
- changed the make file so that it contains more defines for
  different environments (in the long term, we need a better
  system for disabling/enabling features...)
- changed some printf's printing off_t types to %lld and
  explicit (long long) casts. I tried to figure out the exact type,
  but did not succeed in this. In the worst case, ultra-large peta-
  byte files will now display funny informational messages on rollover,
  something I think we can live with for the neersion 3.11.2 (rgerhards), 2008-02-??
---------------------------------------------------------------------------
Version 3.11.1 (rgerhards), 2008-02-12
- SNMP trap sender added thanks to Andre Lorbach (omsnmp)
- added input-plugin interface specification in form of a (copy) template
  input module
- applied documentation fix by Michael Biebl -- many thanks!
- bugfix: immark did not have MARK flags set...
- added x-info field to rsyslogd startup/shutdown message. Hopefully
  points users to right location for further info (many don't even know
  they run rsyslog ;))
- bugfix: trailing ":" of tag was lost while parsing legacy syslog messages
  without timestamp - thanks to Anders Blomdell for providing a patch!
- fixed a bug in stringbuf.c related to STRINGBUF_TRIM_ALLOCSIZE, which
  wasn't supposed to be used with rsyslog. Put a warning message up that
  tells this feature is not tested and probably not worth the effort.
  Thanks to Anders Blomdell fro bringing this to our attention
- somewhat improved performance of string buffers
- fixed bug that caused invalid treatment of tabs (HT) in rsyslog.conf
- bugfix: setting for $EscapeCopntrolCharactersOnReceive was not 
  properly initialized
- clarified usage of space-cc property replacer option
- improved abort diagnostic handler
- some initial effort for malloc/free runtime debugging support
- bugfix: using dynafile actions caused rsyslogd abort
- fixed minor man errors thanks to Michael Biebl
---------------------------------------------------------------------------
Version 3.11.0 (rgerhards), 2008-01-31
- implemented queued actions
- implemented simple rate limiting for actions
- implemented deliberate discarding of lower priority messages over higher
  priority ones when a queue runs out of space
- implemented disk quotas for disk queues
- implemented the $ActionResumeRetryCount config directive
- added $ActionQueueFilename config directive
- added $ActionQueueSize config directive
- added $ActionQueueHighWaterMark config directive
- added $ActionQueueLowWaterMark config directive
- added $ActionQueueDiscardMark config directive
- added $ActionQueueDiscardSeverity config directive
- added $ActionQueueCheckpointInterval config directive
- added $ActionQueueType config directive
- added $ActionQueueWorkerThreads config directive
- added $ActionQueueTimeoutshutdown config directive
- added $ActionQueueTimeoutActionCompletion config directive
- added $ActionQueueTimeoutenQueue config directive
- added $ActionQueueTimeoutworkerThreadShutdown config directive
- added $ActionQueueWorkerThreadMinimumMessages config directive
- added $ActionQueueMaxFileSize config directive
- added $ActionQueueSaveonShutdown config directive
- addded $ActionQueueDequeueSlowdown config directive
- addded $MainMsgQueueDequeueSlowdown config directive
- bugfix: added forgotten docs to package
- improved debugging support
- fixed a bug that caused $MainMsgQueueCheckpointInterval to work incorrectly
- when a long-running action needs to be cancelled on shutdown, the message
  that was processed by it is now preserved. This finishes support for
  guaranteed delivery of messages (if the output supports it, of course)
- fixed bug in output module interface, see
  http://sourceforge.net/tracker/index.php?func=detail&aid=1881008&group_id=123448&atid=696552
- changed the ommysql output plugin so that the (lengthy) connection
  initialization now takes place in message processing. This works much
  better with the new queued action mode (fast startup)
- fixed a bug that caused a potential hang in file and fwd output module
  varmojfekoj provided the patch - many thanks!
- bugfixed stream class offset handling on 32bit platforms
---------------------------------------------------------------------------
Version 3.10.3 (rgerhards), 2008-01-28
- fixed a bug with standard template definitions (not a big deal) - thanks
  to varmojfekoj for spotting it
- run-time instrumentation added
- implemented disk-assisted queue mode, which enables on-demand disk
  spooling if the queue's in-memory queue is exhausted
- implemented a dynamic worker thread pool for processing incoming
  messages; workers are started and shut down as need arises
- implemented a run-time instrumentation debug package
- implemented the $MainMsgQueueSaveOnShutdown config directive
- implemented the $MainMsgQueueWorkerThreadMinimumMessages config directive
- implemented the $MainMsgQueueTimeoutWorkerThreadShutdown config directive
---------------------------------------------------------------------------
Version 3.10.2 (rgerhards), 2008-01-14
- added the ability to keep stop rsyslogd without the need to drain
  the main message queue. In disk queue mode, rsyslog continues to
  run from the point where it stopped. In case of a system failure, it
  continues to process messages from the last checkpoint.
- fixed a bug that caused a segfault on startup when no $WorkDir directive
  was specified in rsyslog.conf
- provided more fine-grain control over shutdown timeouts and added a
  way to specify the enqueue timeout when the main message queue is full
- implemented $MainMsgQueueCheckpointInterval config directive
- implemented $MainMsgQueueTimeoutActionCompletion config directive
- implemented $MainMsgQueueTimeoutEnqueue config directive
- implemented $MainMsgQueueTimeoutShutdown config directive
---------------------------------------------------------------------------
Version 3.10.1 (rgerhards), 2008-01-10
- implemented the "disk" queue mode. However, it currently is of very
  limited use, because it does not support persistence over rsyslogd
  runs. So when rsyslogd is stopped, the queue is drained just as with
  the in-memory queue modes. Persistent queues will be a feature of
  the next release.
- performance-optimized string class, should bring an overall improvement
- fixed a memory leak in imudp -- thanks to varmojfekoj for the patch
- fixed a race condition that could lead to a rsyslogd hang when during
  HUP or termination
- done some doc updates
- added $WorkDirectory config directive
- added $MainMsgQueueFileName config directive
- added $MainMsgQueueMaxFileSize config directive
---------------------------------------------------------------------------
Version 3.10.0 (rgerhards), 2008-01-07
- implemented input module interface and initial input modules
- enhanced threading for input modules (each on its own thread now)
- ability to bind UDP listeners to specific local interfaces/ports and
  ability to run multiple of them concurrently
- added ability to specify listen IP address for UDP syslog server
- license changed to GPLv3
- mark messages are now provided by loadble module immark
- rklogd is no longer provided. Its functionality has now been taken over
  by imklog, a loadable input module. This offers a much better integration
  into rsyslogd and makes sure that the kernel logger process is brought
  up and down at the appropriate times
- enhanced $IncludeConfig directive to support wildcard characters
  (thanks to Michael Biebl)
- all inputs are now implemented as loadable plugins
- enhanced threading model: each input module now runs on its own thread
- enhanced message queue which now supports different queueing methods
  (among others, this can be used for performance fine-tuning)
- added a large number of new configuration directives for the new
  input modules
- enhanced multi-threading utilizing a worker thread pool for the
  main message queue
- compilation without pthreads is no longer supported
- much cleaner code due to new objects and removal of single-threading
  mode
---------------------------------------------------------------------------
Version 2.0.1 STABLE (rgerhards), 2008-01-24
- fixed a bug in integer conversion - but this function was never called,
  so it is not really a useful bug fix ;)
- fixed a bug with standard template definitions (not a big deal) - thanks
  to varmojfekoj for spotting it
- fixed a bug that caused a potential hang in file and fwd output module
  varmojfekoj provided the patch - many thanks!
---------------------------------------------------------------------------
Version 2.0.0 STABLE (rgerhards), 2008-01-02
- re-release of 1.21.2 as STABLE with no modifications except some
  doc updates
---------------------------------------------------------------------------
Version 1.21.2 (rgerhards), 2007-12-28
- created a gss-api output module. This keeps GSS-API code and
  TCP/UDP code separated. It is also important for forward-
  compatibility with v3. Please note that this change breaks compatibility
  with config files created for 1.21.0 and 1.21.1 - this was considered
  acceptable.
- fixed an error in forwarding retry code (could lead to message corruption
  but surfaced very seldom)
- increased portability for older platforms (AI_NUMERICSERV moved)
- removed socket leak in omfwd.c
- cross-platform patch for GSS-API compile problem on some platforms
  thanks to darix for the patch!
---------------------------------------------------------------------------
Version 1.21.1 (rgerhards), 2007-12-23
- small doc fix for $IncludeConfig
- fixed a bug in llDestroy()
- bugfix: fixing memory leak when message queue is full and during
  parsing. Thanks to varmojfekoj for the patch.
- bugfix: when compiled without network support, unix sockets were
  not properply closed
- bugfix: memory leak in cfsysline.c/doGetWord() fixed
---------------------------------------------------------------------------
Version 1.21.0 (rgerhards), 2007-12-19
- GSS-API support for syslog/TCP connections was added. Thanks to
  varmojfekoj for providing the patch with this functionality
- code cleanup
- enhanced $IncludeConfig directive to support wildcard filenames
- changed some multithreading synchronization
---------------------------------------------------------------------------
Version 1.20.1 (rgerhards), 2007-12-12
- corrected a debug setting that survived release. Caused TCP connections
  to be retried unnecessarily often.
- When a hostname ACL was provided and DNS resolution for that name failed,
  ACL processing was stopped at that point. Thanks to mildew for the patch.
  Fedora Bugzilla: http://bugzilla.redhat.com/show_bug.cgi?id=395911
- fixed a potential race condition, see link for details:
  http://rgerhards.blogspot.com/2007/12/rsyslog-race-condition.html
  Note that the probability of problems from this bug was very remote
- fixed a memory leak that happend when PostgreSQL date formats were
  used
---------------------------------------------------------------------------
Version 1.20.0 (rgerhards), 2007-12-07
- an output module for postgres databases has been added. Thanks to
  sur5r for contributing this code
- unloading dynamic modules has been cleaned up, we now have a
  real implementation and not just a dummy "good enough for the time
  being".
- enhanced platform independence - thanks to Bartosz Kuzma and Michael
  Biebl for their very useful contributions
- some general code cleanup (including warnings on 64 platforms, only)
---------------------------------------------------------------------------
Version 1.19.12 (rgerhards), 2007-12-03
- cleaned up the build system (thanks to Michael Biebl for the patch)
- fixed a bug where ommysql was still not compiled with -pthread option
---------------------------------------------------------------------------
Version 1.19.11 (rgerhards), 2007-11-29
- applied -pthread option to build when building for multi-threading mode
  hopefully solves an issue with segfaulting
---------------------------------------------------------------------------
Version 1.19.10 (rgerhards), 2007-10-19
- introdcued the new ":modulename:" syntax for calling module actions
  in selector lines; modified ommysql to support it. This is primarily
  an aid for further modules and a prequisite to actually allow third
  party modules to be created.
- minor fix in slackware startup script, "-r 0" is now "-r0"
- updated rsyslogd doc set man page; now in html format
- undid creation of a separate thread for the main loop -- this did not
  turn out to be needed or useful, so reduce complexity once again.
- added doc fixes provided by Michael Biebl - thanks
---------------------------------------------------------------------------
Version 1.19.9 (rgerhards), 2007-10-12
- now packaging system which again contains all components in a single
  tarball
- modularized main() a bit more, resulting in less complex code
- experimentally added an additional thread - will see if that affects
  the segfault bug we experience on some platforms. Note that this change
  is scheduled to be removed again later.
---------------------------------------------------------------------------
Version 1.19.8 (rgerhards), 2007-09-27
- improved repeated message processing
- applied patch provided by varmojfekoj to support building ommysql
  in its own way (now also resides in a plugin subdirectory);
  ommysql is now a separate package
- fixed a bug in cvthname() that lead to message loss if part
  of the source hostname would have been dropped
- created some support for distributing ommysql together with the
  main rsyslog package. I need to re-think it in the future, but
  for the time being the current mode is best. I now simply include
  one additional tarball for ommysql inside the main distribution.
  I look forward to user feedback on how this should be done best. In the
  long term, a separate project should be spawend for ommysql, but I'd
  like to do that only after the plugin interface is fully stable (what
  it is not yet).
---------------------------------------------------------------------------
Version 1.19.7 (rgerhards), 2007-09-25
- added code to handle situations where senders send us messages ending with
  a NUL character. It is now simply removed. This also caused trailing LF
  reduction to fail, when it was followed by such a NUL. This is now also
  handled.
- replaced some non-thread-safe function calls by their thread-safe
  counterparts
- fixed a minor memory leak that occured when the %APPNAME% property was
  used (I think nobody used that in practice)
- fixed a bug that caused signal handlers in cvthname() not to be restored when
  a malicious pointer record was detected and processing of the message been
  stopped for that reason (this should be really rare and can not be related
  to the segfault bug we are hunting).
- fixed a bug in cvthname that lead to passing a wrong parameter - in
  practice, this had no impact.
- general code cleanup (e.g. compiler warnings, comments)
---------------------------------------------------------------------------
Version 1.19.6 (rgerhards), 2007-09-11
- applied patch by varmojfekoj to change signal handling to the new
  sigaction API set (replacing the depreciated signal() calls and its
  friends.
- fixed a bug that in --enable-debug mode caused an assertion when the
  discard action was used
- cleaned up compiler warnings
- applied patch by varmojfekoj to FIX a bug that could cause 
  segfaults if empty properties were processed using modifying
  options (e.g. space-cc, drop-cc)
- fixed man bug: rsyslogd supports -l option
---------------------------------------------------------------------------
Version 1.19.5 (rgerhards), 2007-09-07
- changed part of the CStr interface so that better error tracking
  is provided and the calling sequence is more intuitive (there were
  invalid calls based on a too-weired interface)
- (hopefully) fixed some remaining bugs rooted in wrong use of 
  the CStr class. These could lead to program abort.
- applied patch by varmojfekoj two fix two potential segfault situations
- added $ModDir config directive
- modified $ModLoad so that an absolute path may be specified as
  module name (e.g. /rsyslog/ommysql.so)
---------------------------------------------------------------------------
Version 1.19.4 (rgerhards/varmojfekoj), 2007-09-04
- fixed a number of small memory leaks - thanks varmojfekoj for patching
- fixed an issue with CString class that could lead to rsyslog abort
  in tplToString() - thanks varmojfekoj for patching
- added a man-version of the config file documenation - thanks to Michel
  Samia for providing the man file
- fixed bug: a template like this causes an infinite loop:
  $template opts,"%programname:::a,b%"
  thanks varmojfekoj for the patch
- fixed bug: case changing options crash freeing the string pointer
  because they modify it: $template opts2,"%programname::1:lowercase%"
  thanks varmojfekoj for the patch
---------------------------------------------------------------------------
Version 1.19.3 (mmeckelein/varmojfekoj), 2007-08-31
- small mem leak fixed (after calling parseSelectorAct) - Thx varmojkekoj
- documentation section "Regular File" und "Blocks" updated
- solved an issue with dynamic file generation - Once again many thanks
  to varmojfekoj
- the negative selector for program name filter (Blocks) does not work as
  expected - Thanks varmojfekoj for patching
- added forwarding information to sysklogd (requires special template)
  to config doc
---------------------------------------------------------------------------
Version 1.19.2 (mmeckelein/varmojfekoj), 2007-08-28
- a specifically formed message caused a segfault - Many thanks varmojfekoj
  for providing a patch
- a typo and a weird condition are fixed in msg.c - Thanks again
  varmojfekoj 
- on file creation the file was always owned by root:root. This is fixed
  now - Thanks ypsa for solving this issue
---------------------------------------------------------------------------
Version 1.19.1 (mmeckelein), 2007-08-22
- a bug that caused a high load when a TCP/UDP connection was closed is 
  fixed now - Thanks mildew for solving this issue
- fixed a bug which caused a segfault on reinit - Thx varmojfekoj for the
  patch
- changed the hardcoded module path "/lib/rsyslog" to $(pkglibdir) in order
  to avoid trouble e.g. on 64 bit platforms (/lib64) - many thanks Peter
  Vrabec and darix, both provided a patch for solving this issue
- enhanced the unloading of modules - thanks again varmojfekoj
- applied a patch from varmojfekoj which fixes various little things in
  MySQL output module
---------------------------------------------------------------------------
Version 1.19.0 (varmojfekoj/rgerhards), 2007-08-16
- integrated patch from varmojfekoj to make the mysql module a loadable one
  many thanks for the patch, MUCH appreciated
---------------------------------------------------------------------------
Version 1.18.2 (rgerhards), 2007-08-13
- fixed a bug in outchannel code that caused templates to be incorrectly
  parsed
- fixed a bug in ommysql that caused a wrong ";template" missing message
- added some code for unloading modules; not yet fully complete (and we do
  not yet have loadable modules, so this is no problem)
- removed debian subdirectory by request of a debian packager (this is a special
  subdir for debian and there is also no point in maintaining it when there
  is a debian package available - so I gladly did this) in some cases
- improved overall doc quality (some pages were quite old) and linked to
  more of the online resources.
- improved /contrib/delete_mysql script by adding a host option and some
  other minor modifications
---------------------------------------------------------------------------
Version 1.18.1 (rgerhards), 2007-08-08
- applied a patch from varmojfekoj which solved a potential segfault
  of rsyslogd on HUP
- applied patch from Michel Samia to fix compilation when the pthreads
  feature is disabled
- some code cleanup (moved action object to its own file set)
- add config directive $MainMsgQueueSize, which now allows to configure the
  queue size dynamically
- all compile-time settings are now shown in rsyslogd -v, not just the
  active ones
- enhanced performance a little bit more
- added config file directive $ActionResumeInterval
- fixed a bug that prevented compilation under debian sid
- added a contrib directory for user-contributed useful things
---------------------------------------------------------------------------
Version 1.18.0 (rgerhards), 2007-08-03
- rsyslog now supports fallback actions when an action did not work. This
  is a great feature e.g. for backup database servers or backup syslog
  servers
- modified rklogd to only change the console log level if -c is specified
- added feature to use multiple actions inside a single selector
- implemented $ActionExecOnlyWhenPreviousIsSuspended config directive
- error messages during startup are now spit out to the configured log
  destinations
---------------------------------------------------------------------------
Version 1.17.6 (rgerhards), 2007-08-01
- continued to work on output module modularization - basic stage of
  this work is now FINISHED
- fixed bug in OMSRcreate() - always returned SR_RET_OK
- fixed a bug that caused ommysql to always complain about missing
  templates
- fixed a mem leak in OMSRdestruct - freeing the object itself was
  forgotten - thanks to varmojfekoj for the patch
- fixed a memory leak in syslogd/init() that happend when the config
  file could not be read - thanks to varmojfekoj for the patch
- fixed insufficient memory allocation in addAction() and its helpers.
  The initial fix and idea was developed by mildew, I fine-tuned
  it a bit. Thanks a lot for the fix, I'd probably had pulled out my
  hair to find the bug...
- added output of config file line number when a parsing error occured
- fixed bug in objomsr.c that caused program to abort in debug mode with
  an invalid assertion (in some cases)
- fixed a typo that caused the default template for MySQL to be wrong.
  thanks to mildew for catching this.
- added configuration file command $DebugPrintModuleList and
  $DebugPrintCfSysLineHandlerList
- fixed an invalid value for the MARK timer - unfortunately, there was
  a testing aid left in place. This resulted in quite frequent MARK messages
- added $IncludeConfig config directive
- applied a patch from mildew to prevent rsyslogd from freezing under heavy
  load. This could happen when the queue was full. Now, we drop messages
  but rsyslogd remains active.
---------------------------------------------------------------------------
Version 1.17.5 (rgerhards), 2007-07-30
- continued to work on output module modularization
- fixed a missing file bug - thanks to Andrea Montanari for reporting
  this problem
- fixed a problem with shutting down the worker thread and freeing the
  selector_t list - this caused messages to be lost, because the
  message queue was not properly drained before the selectors got
  destroyed.
---------------------------------------------------------------------------
Version 1.17.4 (rgerhards), 2007-07-27
- continued to work on output module modularization
- fixed a situation where rsyslogd could create zombie processes
  thanks to mildew for the patch
- applied patch from Michel Samia to fix compilation when NOT
  compiled for pthreads
---------------------------------------------------------------------------
Version 1.17.3 (rgerhards), 2007-07-25
- continued working on output module modularization
- fixed a bug that caused rsyslogd to segfault on exit (and
  probably also on HUP), when there was an unsent message in a selector
  that required forwarding and the dns lookup failed for that selector
  (yes, it was pretty unlikely to happen;))
  thanks to varmojfekoj <varmojfekoj@gmail.com> for the patch
- fixed a memory leak in config file parsing and die()
  thanks to varmojfekoj <varmojfekoj@gmail.com> for the patch
- rsyslogd now checks on startup if it is capable to performa any work
  at all. If it cant, it complains and terminates
  thanks to Michel Samia for providing the patch!
- fixed a small memory leak when HUPing syslogd. The allowed sender
  list now gets freed. thanks to mildew for the patch.
- changed the way error messages in early startup are logged. They
  now do no longer use the syslogd code directly but are rather
  send to stderr.
---------------------------------------------------------------------------
Version 1.17.2 (rgerhards), 2007-07-23
- made the port part of the -r option optional. Needed for backward
  compatibility with sysklogd
- replaced system() calls with something more reasonable. Please note that
  this might break compatibility with some existing configuration files.
  We accept this in favour of the gained security.
- removed a memory leak that could occur if timegenerated was used in
  RFC 3164 format in templates
- did some preparation in msg.c for advanced multithreading - placed the
  hooks, but not yet any active code
- worked further on modularization
- added $ModLoad MySQL (dummy) config directive
- added DropTrailingLFOnReception config directive
---------------------------------------------------------------------------
Version 1.17.1 (rgerhards), 2007-07-20
- fixed a bug that caused make install to install rsyslogd and rklogd under
  the wrong names
- fixed bug that caused $AllowedSenders to handle IPv6 scopes incorrectly;
  also fixed but that could grabble $AllowedSender wildcards. Thanks to
  mildew@gmail.com for the patch
- minor code cleanup - thanks to Peter Vrabec for the patch
- fixed minimal memory leak on HUP (caused by templates)
  thanks to varmojfekoj <varmojfekoj@gmail.com> for the patch
- fixed another memory leak on HUPing and on exiting rsyslogd
  again thanks to varmojfekoj <varmojfekoj@gmail.com> for the patch
- code cleanup (removed compiler warnings)
- fixed portability bug in configure.ac - thanks to Bartosz Kuźma for patch
- moved msg object into its own file set
- added the capability to continue trying to write log files when the
  file system is full. Functionality based on patch by Martin Schulze
  to sysklogd package.
---------------------------------------------------------------------------
Version 1.17.0 (RGer), 2007-07-17
- added $RepeatedLineReduction config parameter
- added $EscapeControlCharactersOnReceive config parameter
- added $ControlCharacterEscapePrefix config parameter
- added $DirCreateMode config parameter
- added $CreateDirs config parameter
- added $DebugPrintTemplateList config parameter
- added $ResetConfigVariables config parameter
- added $FileOwner config parameter
- added $FileGroup config parameter
- added $DirOwner config parameter
- added $DirGroup config parameter
- added $FailOnChownFailure config parameter
- added regular expression support to the filter engine
  thanks to Michel Samia for providing the patch!
- enhanced $AllowedSender functionality. Credits to mildew@gmail.com for
  the patch doing that
  - added IPv6 support
  - allowed DNS hostnames
  - allowed DNS wildcard names
- added new option $DropMsgsWithMaliciousDnsPTRRecords
- added autoconf so that rfc3195d, rsyslogd and klogd are stored to /sbin
- added capability to auto-create directories with dynaFiles
---------------------------------------------------------------------------
Version 1.16.0 (RGer/Peter Vrabec), 2007-07-13 - The Friday, 13th Release ;)
- build system switched to autotools
- removed SYSV preprocessor macro use, replaced with autotools equivalents
- fixed a bug that caused rsyslogd to segfault when TCP listening was
  disabled and it terminated
- added new properties "syslogfacility-text" and "syslogseverity-text"
  thanks to varmojfekoj <varmojfekoj@gmail.com> for the patch
- added the -x option to disable hostname dns reslution
  thanks to varmojfekoj <varmojfekoj@gmail.com> for the patch
- begun to better modularize syslogd.c - this is an ongoing project; moved
  type definitions to a separate file
- removed some now-unused fields from struct filed
- move file size limit fields in struct field to the "right spot" (the file
  writing part of the union - f_un.f_file)
- subdirectories linux and solaris are no longer part of the distribution
  package. This is not because we cease support for them, but there are no
  longer any files in them after the move to autotools
---------------------------------------------------------------------------
Version 1.15.1 (RGer), 2007-07-10
- fixed a bug that caused a dynaFile selector to stall when there was
  an open error with one file 
- improved template processing for dynaFiles; templates are now only
  looked up during initialization - speeds up processing
- optimized memory layout in struct filed when compiled with MySQL
  support
- fixed a bug that caused compilation without SYSLOG_INET to fail
- re-enabled the "last message repeated n times" feature. This
  feature was not taken care of while rsyslogd evolved from sysklogd
  and it was more or less defunct. Now it is fully functional again.
- added system properties: $NOW, $YEAR, $MONTH, $DAY, $HOUR, $MINUTE
- fixed a bug in iovAsString() that caused a memory leak under stress
  conditions (most probably memory shortage). This was unlikely to
  ever happen, but it doesn't hurt doing it right
- cosmetic: defined type "uchar", change all unsigned chars to uchar
---------------------------------------------------------------------------
Version 1.15.0 (RGer), 2007-07-05
- added ability to dynamically generate file names based on templates
  and thus properties. This was a much-requested feature. It makes
  life easy when it e.g. comes to splitting files based on the sender
  address.
- added $umask and $FileCreateMode config file directives
- applied a patch from Bartosz Kuzma to compile cleanly under NetBSD
- checks for extra (unexpected) characters in system config file lines
  have been added
- added IPv6 documentation - was accidently missing from CVS
- begun to change char to unsigned char
---------------------------------------------------------------------------
Version 1.14.2 (RGer), 2007-07-03
** this release fixes all known nits with IPv6 **
- restored capability to do /etc/service lookup for "syslog"
  service when -r 0 was given
- documented IPv6 handling of syslog messages
- integrate patch from Bartosz Kuźma to make rsyslog compile under
  Solaris again (the patch replaced a strndup() call, which is not
  available under Solaris
- improved debug logging when waiting on select
- updated rsyslogd man page with new options (-46A)
---------------------------------------------------------------------------
Version 1.14.1 (RGer/Peter Vrabec), 2007-06-29
- added Peter Vrabec's patch for IPv6 TCP
- prefixed all messages send to stderr in rsyslogd with "rsyslogd: "
---------------------------------------------------------------------------
Version 1.14.0 (RGer/Peter Vrabec), 2007-06-28
- Peter Vrabec provided IPv6 for rsyslog, so we are now IPv6 enabled
  IPv6 Support is currently for UDP only, TCP is to come soon.
  AllowedSender configuration does not yet work for IPv6.
- fixed code in iovCreate() that broke C's strict aliasing rules 
- fixed some char/unsigned char differences that forced the compiler
  to spit out warning messages
- updated the Red Hat init script to fix a known issue (thanks to
  Peter Vrabec)
---------------------------------------------------------------------------
Version 1.13.5 (RGer), 2007-06-22
- made the TCP session limit configurable via command line switch
  now -t <port>,<max sessions>
- added man page for rklogd(8) (basically a copy from klogd, but now
  there is one...)
- fixed a bug that caused internal messages (e.g. rsyslogd startup) to
  appear without a tag.
- removed a minor memory leak that occurred when TAG processing requalified
  a HOSTNAME to be a TAG (and a TAG already was set).
- removed potential small memory leaks in MsgSet***() functions. There
  would be a leak if a property was re-set, something that happened
  extremely seldom.
---------------------------------------------------------------------------
Version 1.13.4 (RGer), 2007-06-18
- added a new property "PRI-text", which holds the PRI field in
  textual form (e.g. "syslog.info")
- added alias "syslogseverity" for "syslogpriority", which is a
  misleading property name that needs to stay for historical
  reasons (and backward-compatility)
- added doc on how to record PRI value in log file
- enhanced signal handling in klogd, including removal of an unsafe
  call to the logging system during signal handling
---------------------------------------------------------------------------
Version 1.13.3 (RGer), 2007-06-15
- create a version of syslog.c from scratch. This is now
  - highly optimized for rsyslog
  - removes an incompatible license problem as the original
    version had a BSD license with advertising clause
  - fixed in the regard that rklogd will continue to work when
    rsysogd has been restarted (the original version, as well
    as sysklogd, will remain silent then)
  - solved an issue with an extra NUL char at message end that the
    original version had
- applied some changes to klogd to care for the new interface
- fixed a bug in syslogd.c which prevented compiling under debian
---------------------------------------------------------------------------
Version 1.13.2 (RGer), 2007-06-13
- lib order in makefile patched to facilitate static linking - thanks
  to Bennett Todd for providing the patch
- Integrated a patch from Peter Vrabec (pvrabec@redheat.com):
  - added klogd under the name of rklogd (remove dependency on
    original sysklogd package
  - createDB.sql now in UTF
  - added additional config files for use on Red Hat
---------------------------------------------------------------------------
Version 1.13.1 (RGer), 2007-02-05
- changed the listen backlog limit to a more reasonable value based on
  the maximum number of TCP connections configurd (10% + 5) - thanks to Guy
  Standen for the hint (actually, the limit was 5 and that was a 
  left-over from early testing).
- fixed a bug in makefile which caused DB-support to be disabled when
  NETZIP support was enabled
- added the -e option to allow transmission of every message to remote
  hosts (effectively turns off duplicate message suppression)
- (somewhat) improved memory consumption when compiled with MySQL support
- looks like we fixed an incompatibility with MySQL 5.x and above software
  At least in one case, the remote server name was destroyed, leading to 
  a connection failure. The new, improved code does not have this issue and
  so we see this as solved (the new code is generally somewhat better, so
  there is a good chance we fixed this incompatibility).
---------------------------------------------------------------------------
Version 1.13.0 (RGer), 2006-12-19
- added '$' as ToPos proptery replacer specifier - means "up to the
  end of the string"
- property replacer option "escape-cc", "drop-cc" and "space-cc"  added
- changed the handling of \0 characters inside syslog messages. We now
  consistently escape them to "#000". This is somewhat recommended in
  the draft-ietf-syslog-protocol-19 draft. While the real recomendation
  is to not escape any characters at all, we can not do this without
  considerable modification of the code. So we escape it to "#000", which
  is consistent with a sample found in the Internet-draft.
- removed message glue logic (see printchopped() comment for details)
  Also caused removal of parts table and thus some improvements in
  memory usage.
- changed the default MAXLINE to 2048 to take care of recent syslog
  standardization efforts (can easily be changed in syslogd.c)
- added support for byte-counted TCP syslog messages (much like
  syslog-transport-tls-05 Internet Draft). This was necessary to
  support compression over TCP.
- added support for receiving compressed syslog messages
- added support for sending compressed syslog messages
- fixed a bug where the last message in a syslog/tcp stream was
  lost if it was not properly terminated by a LF character
---------------------------------------------------------------------------
Version 1.12.3 (RGer), 2006-10-04
- implemented some changes to support Solaris (but support is not
  yet complete)
- commented out (via #if 0) some methods that are currently not being use
  but should be kept for further us
- added (interim) -u 1 option to turn off hostname and tag parsing
- done some modifications to better support Fedora
- made the field delimiter inside property replace configurable via
  template
- fixed a bug in property replacer: if fields were used, the delimitor
  became part of the field. Up until now, this was barely noticable as 
  the delimiter as TAB only and thus invisible to a human. With other
  delimiters available now, it quickly showed up. This bug fix might cause
  some grief to existing installations if they used the extra TAB for
  whatever reasons - sorry folks... Anyhow, a solution is easy: just add
  a TAB character contstant into your template. Thus, there has no attempt
  been made to do this in a backwards-compatible way.
---------------------------------------------------------------------------
Version 1.12.2 (RGer), 2006-02-15
- fixed a bug in the RFC 3339 date formatter. An extra space was added
  after the actual timestamp
- added support for providing high-precision RFC3339 timestamps for
  (rsyslogd-)internally-generated messages
- very (!) experimental support for syslog-protocol internet draft
  added (the draft is experimental, the code is solid ;))
- added support for field-extracting in the property replacer
- enhanced the legacy-syslog parser so that it can interpret messages
  that do not contain a TIMESTAMP
- fixed a bug that caused the default socket (usually /dev/log) to be
  opened even when -o command line option was given
- fixed a bug in the Debian sample startup script - it caused rsyslogd
  to listen to remote requests, which it shouldn't by default
---------------------------------------------------------------------------
Version 1.12.1 (RGer), 2005-11-23
- made multithreading work with BSD. Some signal-handling needed to be
  restructured. Also, there might be a slight delay of up to 10 seconds
  when huping and terminating rsyslogd under BSD
- fixed a bug where a NULL-pointer was passed to printf() in logmsg().
- fixed a bug during "make install" where rc3195d was not installed
  Thanks to Bennett Todd for spotting this.
- fixed a bug where rsyslogd dumped core when no TAG was found in the
  received message
- enhanced message parser so that it can deal with missing hostnames
  in many cases (may not be totally fail-safe)
- fixed a bug where internally-generated messages did not have the correct
  TAG
---------------------------------------------------------------------------
Version 1.12.0 (RGer), 2005-10-26
- moved to a multi-threaded design. single-threading is still optionally
  available. Multi-threading is experimental!
- fixed a potential race condition. In the original code, marking was done
  by an alarm handler, which could lead to all sorts of bad things. This
  has been changed now. See comments in syslogd.c/domark() for details.
- improved debug output for property-based filters
- not a code change, but: I have checked all exit()s to make sure that
  none occurs once rsyslogd has started up. Even in unusual conditions
  (like low-memory conditions) rsyslogd somehow remains active. Of course,
  it might loose a message or two, but at least it does not abort and it
  can also recover when the condition no longer persists.
- fixed a bug that could cause loss of the last message received
  immediately before rsyslogd was terminated.
- added comments on thread-safety of global variables in syslogd.c
- fixed a small bug: spurios printf() when TCP syslog was used
- fixed a bug that causes rsyslogd to dump core on termination when one
  of the selector lines did not receive a message during the run (very
  unlikely)
- fixed an one-too-low memory allocation in the TCP sender. Could result
  in rsyslogd dumping core.
- fixed a bug with regular expression support (thanks to Andres Riancho)
- a little bit of code restructuring (especially main(), which was
  horribly large)
---------------------------------------------------------------------------
Version 1.11.1 (RGer), 2005-10-19
- support for BSD-style program name and host blocks
- added a new property "programname" that can be used in templates
- added ability to specify listen port for rfc3195d
- fixed a bug that rendered the "startswith" comparison operation
  unusable.
- changed more functions to "static" storage class to help compiler
  optimize (should have been static in the first place...)
- fixed a potential memory leak in the string buffer class destructor.
  As the destructur was previously never called, the leak did not actually
  appear.
- some internal restructuring in anticipation/preparation of minimal
  multi-threading support
- rsyslogd still shares some code with the sysklogd project. Some patches
  for this shared code have been brought over from the sysklogd CVS.
---------------------------------------------------------------------------
Version 1.11.0 (RGer), 2005-10-12
- support for receiving messages via RFC 3195; added rfc3195d for that
  purpose
- added an additional guard to prevent rsyslogd from aborting when the
  2gb file size limit is hit. While a user can configure rsyslogd to
  handle such situations, it would abort if that was not done AND large
  file support was not enabled (ok, this is hopefully an unlikely scenario)
- fixed a bug that caused additional Unix domain sockets to be incorrectly
  processed - could lead to message loss in extreme cases
---------------------------------------------------------------------------
Version 1.10.2 (RGer), 2005-09-27
- added comparison operations in property-based filters:
  * isequal
  * startswith
- added ability to negate all property-based filter comparison operations
  by adding a !-sign right in front of the operation name
- added the ability to specify remote senders for UDP and TCP
  received messages. Allows to block all but well-known hosts
- changed the $-config line directives to be case-INsensitive
- new command line option -w added: "do not display warnings if messages
  from disallowed senders are received"
- fixed a bug that caused rsyslogd to dump core when the compare value
  was not quoted in property-based filters
- fixed a bug in the new CStr compare function which lead to invalid
  results (fortunately, this function was not yet used widely)
- added better support for "debugging" rsyslog.conf property filters
  (only if -d switch is given)
- changed some function definitions to static, which eventually enables
  some compiler optimizations
- fixed a bug in MySQL code; when a SQL error occured, rsyslogd could
  run in a tight loop. This was due to invalid sequence of error reporting
  and is now fixed.
---------------------------------------------------------------------------
Version 1.10.1 (RGer), 2005-09-23
- added the ability to execute a shell script as an action.
  Thanks to Bjoern Kalkbrenner for providing the code!
- fixed a bug in the MySQL code; due to the bug the automatic one-time
  retry after an error did not happen - this lead to error message in
  cases where none should be seen (e.g. after a MySQL restart)
- fixed a security issue with SQL-escaping in conjunction with
  non-(SQL-)standard MySQL features.
---------------------------------------------------------------------------
Version 1.10.0 (RGer), 2005-09-20
  REMINDER: 1.10 is the first unstable version if the 1.x series!
- added the capability to filter on any property in selector lines
  (not just facility and priority)
- changed stringbuf into a new counted string class
- added support for a "discard" action. If a selector line with
  discard (~ character) is found, no selector lines *after* that
  line will be processed.
- thanks to Andres Riancho, regular expression support has been
  added to the template engine
- added the FROMHOST property in the template processor, which could
  previously not be obtained. Thanks to Cristian Testa for pointing
  this out and even providing a fix.
- added display of compile-time options to -v output
- performance improvement for production build - made some checks
  to happen only during debug mode
- fixed a problem with compiling on SUSE and - while doing so - removed
  the socket call to set SO_BSDCOMPAT in cases where it is obsolete.
---------------------------------------------------------------------------
Version 1.0.4 (RGer), 2006-02-01
- a small but important fix: the tcp receiver had two forgotten printf's
  in it that caused a lot of unnecessary output to stdout. This was
  important enough to justify a new release
---------------------------------------------------------------------------
Version 1.0.3 (RGer), 2005-11-14
- added an additional guard to prevent rsyslogd from aborting when the
  2gb file size limit is hit. While a user can configure rsyslogd to
  handle such situations, it would abort if that was not done AND large
  file support was not enabled (ok, this is hopefully an unlikely scenario)
- fixed a bug that caused additional Unix domain sockets to be incorrectly
  processed - could lead to message loss in extreme cases
- applied some patches available from the sysklogd project to code
  shared from there
- fixed a bug that causes rsyslogd to dump core on termination when one
  of the selector lines did not receive a message during the run (very
  unlikely)
- fixed an one-too-low memory allocation in the TCP sender. Could result
  in rsyslogd dumping core.
- fixed a bug in the TCP sender that caused the retry logic to fail
  after an error or receiver overrun
- fixed a bug in init() that could lead to dumping core
- fixed a bug that could lead to dumping core when no HOSTNAME or no TAG
  was present in the syslog message
---------------------------------------------------------------------------
Version 1.0.2 (RGer), 2005-10-05
- fixed an issue with MySQL error reporting. When an error occured,
  the MySQL driver went into an endless loop (at least in most cases).
---------------------------------------------------------------------------
Version 1.0.1 (RGer), 2005-09-23
- fixed a security issue with SQL-escaping in conjunction with
  non-(SQL-)standard MySQL features.
---------------------------------------------------------------------------
Version 1.0.0 (RGer), 2005-09-12
- changed install doc to cover daily cron scripts - a trouble source
- added rc script for slackware (provided by Chris Elvidge - thanks!) 
- fixed a really minor bug in usage() - the -r option was still
  reported as without the port parameter
---------------------------------------------------------------------------
Version 0.9.8 (RGer), 2005-09-05
- made startup and shutdown message more consistent and included the
  pid, so that they can be easier correlated. Used syslog-protocol
  structured data format for this purpose.
- improved config info in startup message, now tells not only
  if it is listening remote on udp, but also for tcp. Also includes
  the port numbers. The previous startup message was misleading, because
  it did not say "remote reception" if rsyslogd was only listening via
  tcp (but not via udp).
- added a "how can you help" document to the doc set
---------------------------------------------------------------------------
Version 0.9.7 (RGer), 2005-08-15
- some of the previous doc files (like INSTALL) did not properly
  reflect the changes to the build process and the new doc. Fixed
  that.
- changed syslogd.c so that when compiled without database support,
  an error message is displayed when a database action is detected
  in the config file (previously this was used as an user rule ;))
- fixed a bug in the os-specific Makefiles which caused MySQL
  support to not be compiled, even if selected
---------------------------------------------------------------------------
Version 0.9.6 (RGer), 2005-08-09
- greatly enhanced documentation. Now available in html format in
  the "doc" folder and FreeBSD. Finally includes an install howto.
- improved MySQL error messages a little - they now show up as log
  messages, too (formerly only in debug mode)
- added the ability to specify the listen port for udp syslog.
  WARNING: This introduces an incompatibility. Formerly, udp
  syslog was enabled by the -r command line option. Now, it is
  "-r [port]", which is consistent with the tcp listener. However,
  just -r will now return an error message.
- added sample startup scripts for Debian and FreeBSD
- added support for easy feature selection in the makefile. Un-
  fortunately, this also means I needed to spilt the make file
  for different OS and distros. There are some really bad syntax
  differences between FreeBSD and Linux make.
---------------------------------------------------------------------------
Version 0.9.5 (RGer), 2005-08-01
- the "semicolon bug" was actually not (fully) solved in 0.9.4. One
  part of the bug was solved, but another still existed. This one
  is fixed now, too.
- the "semicolon bug" actually turned out to be a more generic bug.
  It appeared whenever an invalid template name was given. With some
  selector actions, rsyslogd dumped core, with other it "just" had
  a small ressource leak with others all worked well. These anomalies
  are now fixed. Note that they only appeared during system initaliziation
  once the system was running, nothing bad happened.
- improved error reporting for template errors on startup. They are now
  shown on the console and the start-up tty. Formerly, they were only
  visible in debug mode.
- support for multiple instances of rsyslogd on a single machine added
- added new option "-o" --> omit local unix domain socket. This option
  enables rsyslogd NOT to listen to the local socket. This is most
  helpful when multiple instances of rsyslogd (or rsyslogd and another
  syslogd) shall run on a single system.
- added new option "-i <pidfile>" which allows to specify the pidfile.
  This is needed when multiple instances of rsyslogd are to be run.
- the new project home page is now online at www.rsyslog.com
---------------------------------------------------------------------------
Version 0.9.4 (RGer), 2005-07-25
- finally added the TCP sender. It now supports non-blocking mode, no
  longer disabling message reception during connect. As it is now, it
  is usable in production. The code could be more sophisticated, but
  I've kept it short in anticipation of the move to liblogging, which
  will lead to the removal of the code just written ;)
- the "exiting on signal..." message still had the "syslogd" name in 
  it. Changed this to "rsyslogd", as we do not have a large user base
  yet, this should pose no problem.
- fixed "the semiconlon" bug. rsyslogd dumped core if a write-db action
  was specified but no semicolon was given after the password (an empty
  template was ok, but the semicolon needed to be present).
- changed a default for traditional output format. During testing, it
  was seen that the timestamp written to file in default format was
  the time of message reception, not the time specified in the TIMESTAMP
  field of the message itself. Traditionally, the message TIMESTAMP is
  used and this has been changed now.
---------------------------------------------------------------------------
Version 0.9.3 (RGer), 2005-07-19
- fixed a bug in the message parser. In June, the RFC 3164 timestamp
  was not correctly parsed (yes, only in June and some other months,
  see the code comment to learn why...)
- added the ability to specify the destination port when forwarding
  syslog messages (both for TCP and UDP)
- added an very experimental TCP sender (activated by
  @@machine:port in config). This is not yet for production use. If
  the receiver is not alive, rsyslogd will wait quite some time until
  the connection request times out, which most probably leads to
  loss of incoming messages.

---------------------------------------------------------------------------
Version 0.9.2 (RGer), around 2005-07-06
- I intended to change the maxsupported message size to 32k to
  support IHE - but given the memory inefficiency in the usual use
  cases, I have not done this. I have, however, included very
  specific instructions on how to do this in the source code. I have
  also done some testing with 32k messages, so you can change the
  max size without taking too much risk.
- added a syslog/tcp receiver; we now can receive messages via
  plain tcp, but we can still send only via UDP. The syslog/tcp
  receiver is the primary enhancement of this release.
- slightly changed some error messages that contained a spurios \n at
  the end of the line (which gives empty lines in your log...)

---------------------------------------------------------------------------
Version 0.9.1 (RGer)
- fixed code so that it compiles without errors under FreeBSD
- removed now unused function "allocate_log()" from syslogd.c
- changed the make file so that it contains more defines for
  different environments (in the long term, we need a better
  system for disabling/enabling features...)
- changed some printf's printing off_t types to %lld and
  explicit (long long) casts. I tried to figure out the exact type,
  but did not succeed in this. In the worst case, ultra-large peta-
  byte files will now display funny informational messages on rollover,
  something I think we can live with for the neersion 3.11.2 (rgerhards), 2008-02-??
---------------------------------------------------------------------------
Version 3.11.1 (rgerhards), 2008-02-12
- SNMP trap sender added thanks to Andre Lorbach (omsnmp)
- added input-plugin interface specification in form of a (copy) template
  input module
- applied documentation fix by Michael Biebl -- many thanks!
- bugfix: immark did not have MARK flags set...
- added x-info field to rsyslogd startup/shutdown message. Hopefully
  points users to right location for further info (many don't even know
  they run rsyslog ;))
- bugfix: trailing ":" of tag was lost while parsing legacy syslog messages
  without timestamp - thanks to Anders Blomdell for providing a patch!
- fixed a bug in stringbuf.c related to STRINGBUF_TRIM_ALLOCSIZE, which
  wasn't supposed to be used with rsyslog. Put a warning message up that
  tells this feature is not tested and probably not worth the effort.
  Thanks to Anders Blomdell fro bringing this to our attention
- somewhat improved performance of string buffers
- fixed bug that caused invalid treatment of tabs (HT) in rsyslog.conf
- bugfix: setting for $EscapeCopntrolCharactersOnReceive was not 
  properly initialized
- clarified usage of space-cc property replacer option
- improved abort diagnostic handler
- some initial effort for malloc/free runtime debugging support
- bugfix: using dynafile actions caused rsyslogd abort
- fixed minor man errors thanks to Michael Biebl
---------------------------------------------------------------------------
Version 3.11.0 (rgerhards), 2008-01-31
- implemented queued actions
- implemented simple rate limiting for actions
- implemented deliberate discarding of lower priority messages over higher
  priority ones when a queue runs out of space
- implemented disk quotas for disk queues
- implemented the $ActionResumeRetryCount config directive
- added $ActionQueueFilename config directive
- added $ActionQueueSize config directive
- added $ActionQueueHighWaterMark config directive
- added $ActionQueueLowWaterMark config directive
- added $ActionQueueDiscardMark config directive
- added $ActionQueueDiscardSeverity config directive
- added $ActionQueueCheckpointInterval config directive
- added $ActionQueueType config directive
- added $ActionQueueWorkerThreads config directive
- added $ActionQueueTimeoutshutdown config directive
- added $ActionQueueTimeoutActionCompletion config directive
- added $ActionQueueTimeoutenQueue config directive
- added $ActionQueueTimeoutworkerThreadShutdown config directive
- added $ActionQueueWorkerThreadMinimumMessages config directive
- added $ActionQueueMaxFileSize config directive
- added $ActionQueueSaveonShutdown config directive
- addded $ActionQueueDequeueSlowdown config directive
- addded $MainMsgQueueDequeueSlowdown config directive
- bugfix: added forgotten docs to package
- improved debugging support
- fixed a bug that caused $MainMsgQueueCheckpointInterval to work incorrectly
- when a long-running action needs to be cancelled on shutdown, the message
  that was processed by it is now preserved. This finishes support for
  guaranteed delivery of messages (if the output supports it, of course)
- fixed bug in output module interface, see
  http://sourceforge.net/tracker/index.php?func=detail&aid=1881008&group_id=123448&atid=696552
- changed the ommysql output plugin so that the (lengthy) connection
  initialization now takes place in message processing. This works much
  better with the new queued action mode (fast startup)
- fixed a bug that caused a potential hang in file and fwd output module
  varmojfekoj provided the patch - many thanks!
- bugfixed stream class offset handling on 32bit platforms
---------------------------------------------------------------------------
Version 3.10.3 (rgerhards), 2008-01-28
- fixed a bug with standard template definitions (not a big deal) - thanks
  to varmojfekoj for spotting it
- run-time instrumentation added
- implemented disk-assisted queue mode, which enables on-demand disk
  spooling if the queue's in-memory queue is exhausted
- implemented a dynamic worker thread pool for processing incoming
  messages; workers are started and shut down as need arises
- implemented a run-time instrumentation debug package
- implemented the $MainMsgQueueSaveOnShutdown config directive
- implemented the $MainMsgQueueWorkerThreadMinimumMessages config directive
- implemented the $MainMsgQueueTimeoutWorkerThreadShutdown config directive
---------------------------------------------------------------------------
Version 3.10.2 (rgerhards), 2008-01-14
- added the ability to keep stop rsyslogd without the need to drain
  the main message queue. In disk queue mode, rsyslog continues to
  run from the point where it stopped. In case of a system failure, it
  continues to process messages from the last checkpoint.
- fixed a bug that caused a segfault on startup when no $WorkDir directive
  was specified in rsyslog.conf
- provided more fine-grain control over shutdown timeouts and added a
  way to specify the enqueue timeout when the main message queue is full
- implemented $MainMsgQueueCheckpointInterval config directive
- implemented $MainMsgQueueTimeoutActionCompletion config directive
- implemented $MainMsgQueueTimeoutEnqueue config directive
- implemented $MainMsgQueueTimeoutShutdown config directive
---------------------------------------------------------------------------
Version 3.10.1 (rgerhards), 2008-01-10
- implemented the "disk" queue mode. However, it currently is of very
  limited use, because it does not support persistence over rsyslogd
  runs. So when rsyslogd is stopped, the queue is drained just as with
  the in-memory queue modes. Persistent queues will be a feature of
  the next release.
- performance-optimized string class, should bring an overall improvement
- fixed a memory leak in imudp -- thanks to varmojfekoj for the patch
- fixed a race condition that could lead to a rsyslogd hang when during
  HUP or termination
- done some doc updates
- added $WorkDirectory config directive
- added $MainMsgQueueFileName config directive
- added $MainMsgQueueMaxFileSize config directive
---------------------------------------------------------------------------
Version 3.10.0 (rgerhards), 2008-01-07
- implemented input module interface and initial input modules
- enhanced threading for input modules (each on its own thread now)
- ability to bind UDP listeners to specific local interfaces/ports and
  ability to run multiple of them concurrently
- added ability to specify listen IP address for UDP syslog server
- license changed to GPLv3
- mark messages are now provided by loadble module immark
- rklogd is no longer provided. Its functionality has now been taken over
  by imklog, a loadable input module. This offers a much better integration
  into rsyslogd and makes sure that the kernel logger process is brought
  up and down at the appropriate times
- enhanced $IncludeConfig directive to support wildcard characters
  (thanks to Michael Biebl)
- all inputs are now implemented as loadable plugins
- enhanced threading model: each input module now runs on its own thread
- enhanced message queue which now supports different queueing methods
  (among others, this can be used for performance fine-tuning)
- added a large number of new configuration directives for the new
  input modules
- enhanced multi-threading utilizing a worker thread pool for the
  main message queue
- compilation without pthreads is no longer supported
- much cleaner code due to new objects and removal of single-threading
  mode
---------------------------------------------------------------------------
Version 2.0.1 STABLE (rgerhards), 2008-01-24
- fixed a bug in integer conversion - but this function was never called,
  so it is not really a useful bug fix ;)
- fixed a bug with standard template definitions (not a big deal) - thanks
  to varmojfekoj for spotting it
- fixed a bug that caused a potential hang in file and fwd output module
  varmojfekoj provided the patch - many thanks!
---------------------------------------------------------------------------
Version 2.0.0 STABLE (rgerhards), 2008-01-02
- re-release of 1.21.2 as STABLE with no modifications except some
  doc updates
---------------------------------------------------------------------------
Version 1.21.2 (rgerhards), 2007-12-28
- created a gss-api output module. This keeps GSS-API code and
  TCP/UDP code separated. It is also important for forward-
  compatibility with v3. Please note that this change breaks compatibility
  with config files created for 1.21.0 and 1.21.1 - this was considered
  acceptable.
- fixed an error in forwarding retry code (could lead to message corruption
  but surfaced very seldom)
- increased portability for older platforms (AI_NUMERICSERV moved)
- removed socket leak in omfwd.c
- cross-platform patch for GSS-API compile problem on some platforms
  thanks to darix for the patch!
---------------------------------------------------------------------------
Version 1.21.1 (rgerhards), 2007-12-23
- small doc fix for $IncludeConfig
- fixed a bug in llDestroy()
- bugfix: fixing memory leak when message queue is full and during
  parsing. Thanks to varmojfekoj for the patch.
- bugfix: when compiled without network support, unix sockets were
  not properply closed
- bugfix: memory leak in cfsysline.c/doGetWord() fixed
---------------------------------------------------------------------------
Version 1.21.0 (rgerhards), 2007-12-19
- GSS-API support for syslog/TCP connections was added. Thanks to
  varmojfekoj for providing the patch with this functionality
- code cleanup
- enhanced $IncludeConfig directive to support wildcard filenames
- changed some multithreading synchronization
---------------------------------------------------------------------------
Version 1.20.1 (rgerhards), 2007-12-12
- corrected a debug setting that survived release. Caused TCP connections
  to be retried unnecessarily often.
- When a hostname ACL was provided and DNS resolution for that name failed,
  ACL processing was stopped at that point. Thanks to mildew for the patch.
  Fedora Bugzilla: http://bugzilla.redhat.com/show_bug.cgi?id=395911
- fixed a potential race condition, see link for details:
  http://rgerhards.blogspot.com/2007/12/rsyslog-race-condition.html
  Note that the probability of problems from this bug was very remote
- fixed a memory leak that happend when PostgreSQL date formats were
  used
---------------------------------------------------------------------------
Version 1.20.0 (rgerhards), 2007-12-07
- an output module for postgres databases has been added. Thanks to
  sur5r for contributing this code
- unloading dynamic modules has been cleaned up, we now have a
  real implementation and not just a dummy "good enough for the time
  being".
- enhanced platform independence - thanks to Bartosz Kuzma and Michael
  Biebl for their very useful contributions
- some general code cleanup (including warnings on 64 platforms, only)
---------------------------------------------------------------------------
Version 1.19.12 (rgerhards), 2007-12-03
- cleaned up the build system (thanks to Michael Biebl for the patch)
- fixed a bug where ommysql was still not compiled with -pthread option
---------------------------------------------------------------------------
Version 1.19.11 (rgerhards), 2007-11-29
- applied -pthread option to build when building for multi-threading mode
  hopefully solves an issue with segfaulting
---------------------------------------------------------------------------
Version 1.19.10 (rgerhards), 2007-10-19
- introdcued the new ":modulename:" syntax for calling module actions
  in selector lines; modified ommysql to support it. This is primarily
  an aid for further modules and a prequisite to actually allow third
  party modules to be created.
- minor fix in slackware startup script, "-r 0" is now "-r0"
- updated rsyslogd doc set man page; now in html format
- undid creation of a separate thread for the main loop -- this did not
  turn out to be needed or useful, so reduce complexity once again.
- added doc fixes provided by Michael Biebl - thanks
---------------------------------------------------------------------------
Version 1.19.9 (rgerhards), 2007-10-12
- now packaging system which again contains all components in a single
  tarball
- modularized main() a bit more, resulting in less complex code
- experimentally added an additional thread - will see if that affects
  the segfault bug we experience on some platforms. Note that this change
  is scheduled to be removed again later.
---------------------------------------------------------------------------
Version 1.19.8 (rgerhards), 2007-09-27
- improved repeated message processing
- applied patch provided by varmojfekoj to support building ommysql
  in its own way (now also resides in a plugin subdirectory);
  ommysql is now a separate package
- fixed a bug in cvthname() that lead to message loss if part
  of the source hostname would have been dropped
- created some support for distributing ommysql together with the
  main rsyslog package. I need to re-think it in the future, but
  for the time being the current mode is best. I now simply include
  one additional tarball for ommysql inside the main distribution.
  I look forward to user feedback on how this should be done best. In the
  long term, a separate project should be spawend for ommysql, but I'd
  like to do that only after the plugin interface is fully stable (what
  it is not yet).
---------------------------------------------------------------------------
Version 1.19.7 (rgerhards), 2007-09-25
- added code to handle situations where senders send us messages ending with
  a NUL character. It is now simply removed. This also caused trailing LF
  reduction to fail, when it was followed by such a NUL. This is now also
  handled.
- replaced some non-thread-safe function calls by their thread-safe
  counterparts
- fixed a minor memory leak that occured when the %APPNAME% property was
  used (I think nobody used that in practice)
- fixed a bug that caused signal handlers in cvthname() not to be restored when
  a malicious pointer record was detected and processing of the message been
  stopped for that reason (this should be really rare and can not be related
  to the segfault bug we are hunting).
- fixed a bug in cvthname that lead to passing a wrong parameter - in
  practice, this had no impact.
- general code cleanup (e.g. compiler warnings, comments)
---------------------------------------------------------------------------
Version 1.19.6 (rgerhards), 2007-09-11
- applied patch by varmojfekoj to change signal handling to the new
  sigaction API set (replacing the depreciated signal() calls and its
  friends.
- fixed a bug that in --enable-debug mode caused an assertion when the
  discard action was used
- cleaned up compiler warnings
- applied patch by varmojfekoj to FIX a bug that could cause 
  segfaults if empty properties were processed using modifying
  options (e.g. space-cc, drop-cc)
- fixed man bug: rsyslogd supports -l option
---------------------------------------------------------------------------
Version 1.19.5 (rgerhards), 2007-09-07
- changed part of the CStr interface so that better error tracking
  is provided and the calling sequence is more intuitive (there were
  invalid calls based on a too-weired interface)
- (hopefully) fixed some remaining bugs rooted in wrong use of 
  the CStr class. These could lead to program abort.
- applied patch by varmojfekoj two fix two potential segfault situations
- added $ModDir config directive
- modified $ModLoad so that an absolute path may be specified as
  module name (e.g. /rsyslog/ommysql.so)
---------------------------------------------------------------------------
Version 1.19.4 (rgerhards/varmojfekoj), 2007-09-04
- fixed a number of small memory leaks - thanks varmojfekoj for patching
- fixed an issue with CString class that could lead to rsyslog abort
  in tplToString() - thanks varmojfekoj for patching
- added a man-version of the config file documenation - thanks to Michel
  Samia for providing the man file
- fixed bug: a template like this causes an infinite loop:
  $template opts,"%programname:::a,b%"
  thanks varmojfekoj for the patch
- fixed bug: case changing options crash freeing the string pointer
  because they modify it: $template opts2,"%programname::1:lowercase%"
  thanks varmojfekoj for the patch
---------------------------------------------------------------------------
Version 1.19.3 (mmeckelein/varmojfekoj), 2007-08-31
- small mem leak fixed (after calling parseSelectorAct) - Thx varmojkekoj
- documentation section "Regular File" und "Blocks" updated
- solved an issue with dynamic file generation - Once again many thanks
  to varmojfekoj
- the negative selector for program name filter (Blocks) does not work as
  expected - Thanks varmojfekoj for patching
- added forwarding information to sysklogd (requires special template)
  to config doc
---------------------------------------------------------------------------
Version 1.19.2 (mmeckelein/varmojfekoj), 2007-08-28
- a specifically formed message caused a segfault - Many thanks varmojfekoj
  for providing a patch
- a typo and a weird condition are fixed in msg.c - Thanks again
  varmojfekoj 
- on file creation the file was always owned by root:root. This is fixed
  now - Thanks ypsa for solving this issue
---------------------------------------------------------------------------
Version 1.19.1 (mmeckelein), 2007-08-22
- a bug that caused a high load when a TCP/UDP connection was closed is 
  fixed now - Thanks mildew for solving this issue
- fixed a bug which caused a segfault on reinit - Thx varmojfekoj for the
  patch
- changed the hardcoded module path "/lib/rsyslog" to $(pkglibdir) in order
  to avoid trouble e.g. on 64 bit platforms (/lib64) - many thanks Peter
  Vrabec and darix, both provided a patch for solving this issue
- enhanced the unloading of modules - thanks again varmojfekoj
- applied a patch from varmojfekoj which fixes various little things in
  MySQL output module
---------------------------------------------------------------------------
Version 1.19.0 (varmojfekoj/rgerhards), 2007-08-16
- integrated patch from varmojfekoj to make the mysql module a loadable one
  many thanks for the patch, MUCH appreciated
---------------------------------------------------------------------------
Version 1.18.2 (rgerhards), 2007-08-13
- fixed a bug in outchannel code that caused templates to be incorrectly
  parsed
- fixed a bug in ommysql that caused a wrong ";template" missing message
- added some code for unloading modules; not yet fully complete (and we do
  not yet have loadable modules, so this is no problem)
- removed debian subdirectory by request of a debian packager (this is a special
  subdir for debian and there is also no point in maintaining it when there
  is a debian package available - so I gladly did this) in some cases
- improved overall doc quality (some pages were quite old) and linked to
  more of the online resources.
- improved /contrib/delete_mysql script by adding a host option and some
  other minor modifications
---------------------------------------------------------------------------
Version 1.18.1 (rgerhards), 2007-08-08
- applied a patch from varmojfekoj which solved a potential segfault
  of rsyslogd on HUP
- applied patch from Michel Samia to fix compilation when the pthreads
  feature is disabled
- some code cleanup (moved action object to its own file set)
- add config directive $MainMsgQueueSize, which now allows to configure the
  queue size dynamically
- all compile-time settings are now shown in rsyslogd -v, not just the
  active ones
- enhanced performance a little bit more
- added config file directive $ActionResumeInterval
- fixed a bug that prevented compilation under debian sid
- added a contrib directory for user-contributed useful things
---------------------------------------------------------------------------
Version 1.18.0 (rgerhards), 2007-08-03
- rsyslog now supports fallback actions when an action did not work. This
  is a great feature e.g. for backup database servers or backup syslog
  servers
- modified rklogd to only change the console log level if -c is specified
- added feature to use multiple actions inside a single selector
- implemented $ActionExecOnlyWhenPreviousIsSuspended config directive
- error messages during startup are now spit out to the configured log
  destinations
---------------------------------------------------------------------------
Version 1.17.6 (rgerhards), 2007-08-01
- continued to work on output module modularization - basic stage of
  this work is now FINISHED
- fixed bug in OMSRcreate() - always returned SR_RET_OK
- fixed a bug that caused ommysql to always complain about missing
  templates
- fixed a mem leak in OMSRdestruct - freeing the object itself was
  forgotten - thanks to varmojfekoj for the patch
- fixed a memory leak in syslogd/init() that happend when the config
  file could not be read - thanks to varmojfekoj for the patch
- fixed insufficient memory allocation in addAction() and its helpers.
  The initial fix and idea was developed by mildew, I fine-tuned
  it a bit. Thanks a lot for the fix, I'd probably had pulled out my
  hair to find the bug...
- added output of config file line number when a parsing error occured
- fixed bug in objomsr.c that caused program to abort in debug mode with
  an invalid assertion (in some cases)
- fixed a typo that caused the default template for MySQL to be wrong.
  thanks to mildew for catching this.
- added configuration file command $DebugPrintModuleList and
  $DebugPrintCfSysLineHandlerList
- fixed an invalid value for the MARK timer - unfortunately, there was
  a testing aid left in place. This resulted in quite frequent MARK messages
- added $IncludeConfig config directive
- applied a patch from mildew to prevent rsyslogd from freezing under heavy
  load. This could happen when the queue was full. Now, we drop messages
  but rsyslogd remains active.
---------------------------------------------------------------------------
Version 1.17.5 (rgerhards), 2007-07-30
- continued to work on output module modularization
- fixed a missing file bug - thanks to Andrea Montanari for reporting
  this problem
- fixed a problem with shutting down the worker thread and freeing the
  selector_t list - this caused messages to be lost, because the
  message queue was not properly drained before the selectors got
  destroyed.
---------------------------------------------------------------------------
Version 1.17.4 (rgerhards), 2007-07-27
- continued to work on output module modularization
- fixed a situation where rsyslogd could create zombie processes
  thanks to mildew for the patch
- applied patch from Michel Samia to fix compilation when NOT
  compiled for pthreads
---------------------------------------------------------------------------
Version 1.17.3 (rgerhards), 2007-07-25
- continued working on output module modularization
- fixed a bug that caused rsyslogd to segfault on exit (and
  probably also on HUP), when there was an unsent message in a selector
  that required forwarding and the dns lookup failed for that selector
  (yes, it was pretty unlikely to happen;))
  thanks to varmojfekoj <varmojfekoj@gmail.com> for the patch
- fixed a memory leak in config file parsing and die()
  thanks to varmojfekoj <varmojfekoj@gmail.com> for the patch
- rsyslogd now checks on startup if it is capable to performa any work
  at all. If it cant, it complains and terminates
  thanks to Michel Samia for providing the patch!
- fixed a small memory leak when HUPing syslogd. The allowed sender
  list now gets freed. thanks to mildew for the patch.
- changed the way error messages in early startup are logged. They
  now do no longer use the syslogd code directly but are rather
  send to stderr.
---------------------------------------------------------------------------
Version 1.17.2 (rgerhards), 2007-07-23
- made the port part of the -r option optional. Needed for backward
  compatibility with sysklogd
- replaced system() calls with something more reasonable. Please note that
  this might break compatibility with some existing configuration files.
  We accept this in favour of the gained security.
- removed a memory leak that could occur if timegenerated was used in
  RFC 3164 format in templates
- did some preparation in msg.c for advanced multithreading - placed the
  hooks, but not yet any active code
- worked further on modularization
- added $ModLoad MySQL (dummy) config directive
- added DropTrailingLFOnReception config directive
---------------------------------------------------------------------------
Version 1.17.1 (rgerhards), 2007-07-20
- fixed a bug that caused make install to install rsyslogd and rklogd under
  the wrong names
- fixed bug that caused $AllowedSenders to handle IPv6 scopes incorrectly;
  also fixed but that could grabble $AllowedSender wildcards. Thanks to
  mildew@gmail.com for the patch
- minor code cleanup - thanks to Peter Vrabec for the patch
- fixed minimal memory leak on HUP (caused by templates)
  thanks to varmojfekoj <varmojfekoj@gmail.com> for the patch
- fixed another memory leak on HUPing and on exiting rsyslogd
  again thanks to varmojfekoj <varmojfekoj@gmail.com> for the patch
- code cleanup (removed compiler warnings)
- fixed portability bug in configure.ac - thanks to Bartosz Kuźma for patch
- moved msg object into its own file set
- added the capability to continue trying to write log files when the
  file system is full. Functionality based on patch by Martin Schulze
  to sysklogd package.
---------------------------------------------------------------------------
Version 1.17.0 (RGer), 2007-07-17
- added $RepeatedLineReduction config parameter
- added $EscapeControlCharactersOnReceive config parameter
- added $ControlCharacterEscapePrefix config parameter
- added $DirCreateMode config parameter
- added $CreateDirs config parameter
- added $DebugPrintTemplateList config parameter
- added $ResetConfigVariables config parameter
- added $FileOwner config parameter
- added $FileGroup config parameter
- added $DirOwner config parameter
- added $DirGroup config parameter
- added $FailOnChownFailure config parameter
- added regular expression support to the filter engine
  thanks to Michel Samia for providing the patch!
- enhanced $AllowedSender functionality. Credits to mildew@gmail.com for
  the patch doing that
  - added IPv6 support
  - allowed DNS hostnames
  - allowed DNS wildcard names
- added new option $DropMsgsWithMaliciousDnsPTRRecords
- added autoconf so that rfc3195d, rsyslogd and klogd are stored to /sbin
- added capability to auto-create directories with dynaFiles
---------------------------------------------------------------------------
Version 1.16.0 (RGer/Peter Vrabec), 2007-07-13 - The Friday, 13th Release ;)
- build system switched to autotools
- removed SYSV preprocessor macro use, replaced with autotools equivalents
- fixed a bug that caused rsyslogd to segfault when TCP listening was
  disabled and it terminated
- added new properties "syslogfacility-text" and "syslogseverity-text"
  thanks to varmojfekoj <varmojfekoj@gmail.com> for the patch
- added the -x option to disable hostname dns reslution
  thanks to varmojfekoj <varmojfekoj@gmail.com> for the patch
- begun to better modularize syslogd.c - this is an ongoing project; moved
  type definitions to a separate file
- removed some now-unused fields from struct filed
- move file size limit fields in struct field to the "right spot" (the file
  writing part of the union - f_un.f_file)
- subdirectories linux and solaris are no longer part of the distribution
  package. This is not because we cease support for them, but there are no
  longer any files in them after the move to autotools
---------------------------------------------------------------------------
Version 1.15.1 (RGer), 2007-07-10
- fixed a bug that caused a dynaFile selector to stall when there was
  an open error with one file 
- improved template processing for dynaFiles; templates are now only
  looked up during initialization - speeds up processing
- optimized memory layout in struct filed when compiled with MySQL
  support
- fixed a bug that caused compilation without SYSLOG_INET to fail
- re-enabled the "last message repeated n times" feature. This
  feature was not taken care of while rsyslogd evolved from sysklogd
  and it was more or less defunct. Now it is fully functional again.
- added system properties: $NOW, $YEAR, $MONTH, $DAY, $HOUR, $MINUTE
- fixed a bug in iovAsString() that caused a memory leak under stress
  conditions (most probably memory shortage). This was unlikely to
  ever happen, but it doesn't hurt doing it right
- cosmetic: defined type "uchar", change all unsigned chars to uchar
---------------------------------------------------------------------------
Version 1.15.0 (RGer), 2007-07-05
- added ability to dynamically generate file names based on templates
  and thus properties. This was a much-requested feature. It makes
  life easy when it e.g. comes to splitting files based on the sender
  address.
- added $umask and $FileCreateMode config file directives
- applied a patch from Bartosz Kuzma to compile cleanly under NetBSD
- checks for extra (unexpected) characters in system config file lines
  have been added
- added IPv6 documentation - was accidently missing from CVS
- begun to change char to unsigned char
---------------------------------------------------------------------------
Version 1.14.2 (RGer), 2007-07-03
** this release fixes all known nits with IPv6 **
- restored capability to do /etc/service lookup for "syslog"
  service when -r 0 was given
- documented IPv6 handling of syslog messages
- integrate patch from Bartosz Kuźma to make rsyslog compile under
  Solaris again (the patch replaced a strndup() call, which is not
  available under Solaris
- improved debug logging when waiting on select
- updated rsyslogd man page with new options (-46A)
---------------------------------------------------------------------------
Version 1.14.1 (RGer/Peter Vrabec), 2007-06-29
- added Peter Vrabec's patch for IPv6 TCP
- prefixed all messages send to stderr in rsyslogd with "rsyslogd: "
---------------------------------------------------------------------------
Version 1.14.0 (RGer/Peter Vrabec), 2007-06-28
- Peter Vrabec provided IPv6 for rsyslog, so we are now IPv6 enabled
  IPv6 Support is currently for UDP only, TCP is to come soon.
  AllowedSender configuration does not yet work for IPv6.
- fixed code in iovCreate() that broke C's strict aliasing rules 
- fixed some char/unsigned char differences that forced the compiler
  to spit out warning messages
- updated the Red Hat init script to fix a known issue (thanks to
  Peter Vrabec)
---------------------------------------------------------------------------
Version 1.13.5 (RGer), 2007-06-22
- made the TCP session limit configurable via command line switch
  now -t <port>,<max sessions>
- added man page for rklogd(8) (basically a copy from klogd, but now
  there is one...)
- fixed a bug that caused internal messages (e.g. rsyslogd startup) to
  appear without a tag.
- removed a minor memory leak that occurred when TAG processing requalified
  a HOSTNAME to be a TAG (and a TAG already was set).
- removed potential small memory leaks in MsgSet***() functions. There
  would be a leak if a property was re-set, something that happened
  extremely seldom.
---------------------------------------------------------------------------
Version 1.13.4 (RGer), 2007-06-18
- added a new property "PRI-text", which holds the PRI field in
  textual form (e.g. "syslog.info")
- added alias "syslogseverity" for "syslogpriority", which is a
  misleading property name that needs to stay for historical
  reasons (and backward-compatility)
- added doc on how to record PRI value in log file
- enhanced signal handling in klogd, including removal of an unsafe
  call to the logging system during signal handling
---------------------------------------------------------------------------
Version 1.13.3 (RGer), 2007-06-15
- create a version of syslog.c from scratch. This is now
  - highly optimized for rsyslog
  - removes an incompatible license problem as the original
    version had a BSD license with advertising clause
  - fixed in the regard that rklogd will continue to work when
    rsysogd has been restarted (the original version, as well
    as sysklogd, will remain silent then)
  - solved an issue with an extra NUL char at message end that the
    original version had
- applied some changes to klogd to care for the new interface
- fixed a bug in syslogd.c which prevented compiling under debian
---------------------------------------------------------------------------
Version 1.13.2 (RGer), 2007-06-13
- lib order in makefile patched to facilitate static linking - thanks
  to Bennett Todd for providing the patch
- Integrated a patch from Peter Vrabec (pvrabec@redheat.com):
  - added klogd under the name of rklogd (remove dependency on
    original sysklogd package
  - createDB.sql now in UTF
  - added additional config files for use on Red Hat
---------------------------------------------------------------------------
Version 1.13.1 (RGer), 2007-02-05
- changed the listen backlog limit to a more reasonable value based on
  the maximum number of TCP connections configurd (10% + 5) - thanks to Guy
  Standen for the hint (actually, the limit was 5 and that was a 
  left-over from early testing).
- fixed a bug in makefile which caused DB-support to be disabled when
  NETZIP support was enabled
- added the -e option to allow transmission of every message to remote
  hosts (effectively turns off duplicate message suppression)
- (somewhat) improved memory consumption when compiled with MySQL support
- looks like we fixed an incompatibility with MySQL 5.x and above software
  At least in one case, the remote server name was destroyed, leading to 
  a connection failure. The new, improved code does not have this issue and
  so we see this as solved (the new code is generally somewhat better, so
  there is a good chance we fixed this incompatibility).
---------------------------------------------------------------------------
Version 1.13.0 (RGer), 2006-12-19
- added '$' as ToPos proptery replacer specifier - means "up to the
  end of the string"
- property replacer option "escape-cc", "drop-cc" and "space-cc"  added
- changed the handling of \0 characters inside syslog messages. We now
  consistently escape them to "#000". This is somewhat recommended in
  the draft-ietf-syslog-protocol-19 draft. While the real recomendation
  is to not escape any characters at all, we can not do this without
  considerable modification of the code. So we escape it to "#000", which
  is consistent with a sample found in the Internet-draft.
- removed message glue logic (see printchopped() comment for details)
  Also caused removal of parts table and thus some improvements in
  memory usage.
- changed the default MAXLINE to 2048 to take care of recent syslog
  standardization efforts (can easily be changed in syslogd.c)
- added support for byte-counted TCP syslog messages (much like
  syslog-transport-tls-05 Internet Draft). This was necessary to
  support compression over TCP.
- added support for receiving compressed syslog messages
- added support for sending compressed syslog messages
- fixed a bug where the last message in a syslog/tcp stream was
  lost if it was not properly terminated by a LF character
---------------------------------------------------------------------------
Version 1.12.3 (RGer), 2006-10-04
- implemented some changes to support Solaris (but support is not
  yet complete)
- commented out (via #if 0) some methods that are currently not being use
  but should be kept for further us
- added (interim) -u 1 option to turn off hostname and tag parsing
- done some modifications to better support Fedora
- made the field delimiter inside property replace configurable via
  template
- fixed a bug in property replacer: if fields were used, the delimitor
  became part of the field. Up until now, this was barely noticable as 
  the delimiter as TAB only and thus invisible to a human. With other
  delimiters available now, it quickly showed up. This bug fix might cause
  some grief to existing installations if they used the extra TAB for
  whatever reasons - sorry folks... Anyhow, a solution is easy: just add
  a TAB character contstant into your template. Thus, there has no attempt
  been made to do this in a backwards-compatible way.
---------------------------------------------------------------------------
Version 1.12.2 (RGer), 2006-02-15
- fixed a bug in the RFC 3339 date formatter. An extra space was added
  after the actual timestamp
- added support for providing high-precision RFC3339 timestamps for
  (rsyslogd-)internally-generated messages
- very (!) experimental support for syslog-protocol internet draft
  added (the draft is experimental, the code is solid ;))
- added support for field-extracting in the property replacer
- enhanced the legacy-syslog parser so that it can interpret messages
  that do not contain a TIMESTAMP
- fixed a bug that caused the default socket (usually /dev/log) to be
  opened even when -o command line option was given
- fixed a bug in the Debian sample startup script - it caused rsyslogd
  to listen to remote requests, which it shouldn't by default
---------------------------------------------------------------------------
Version 1.12.1 (RGer), 2005-11-23
- made multithreading work with BSD. Some signal-handling needed to be
  restructured. Also, there might be a slight delay of up to 10 seconds
  when huping and terminating rsyslogd under BSD
- fixed a bug where a NULL-pointer was passed to printf() in logmsg().
- fixed a bug during "make install" where rc3195d was not installed
  Thanks to Bennett Todd for spotting this.
- fixed a bug where rsyslogd dumped core when no TAG was found in the
  received message
- enhanced message parser so that it can deal with missing hostnames
  in many cases (may not be totally fail-safe)
- fixed a bug where internally-generated messages did not have the correct
  TAG
---------------------------------------------------------------------------
Version 1.12.0 (RGer), 2005-10-26
- moved to a multi-threaded design. single-threading is still optionally
  available. Multi-threading is experimental!
- fixed a potential race condition. In the original code, marking was done
  by an alarm handler, which could lead to all sorts of bad things. This
  has been changed now. See comments in syslogd.c/domark() for details.
- improved debug output for property-based filters
- not a code change, but: I have checked all exit()s to make sure that
  none occurs once rsyslogd has started up. Even in unusual conditions
  (like low-memory conditions) rsyslogd somehow remains active. Of course,
  it might loose a message or two, but at least it does not abort and it
  can also recover when the condition no longer persists.
- fixed a bug that could cause loss of the last message received
  immediately before rsyslogd was terminated.
- added comments on thread-safety of global variables in syslogd.c
- fixed a small bug: spurios printf() when TCP syslog was used
- fixed a bug that causes rsyslogd to dump core on termination when one
  of the selector lines did not receive a message during the run (very
  unlikely)
- fixed an one-too-low memory allocation in the TCP sender. Could result
  in rsyslogd dumping core.
- fixed a bug with regular expression support (thanks to Andres Riancho)
- a little bit of code restructuring (especially main(), which was
  horribly large)
---------------------------------------------------------------------------
Version 1.11.1 (RGer), 2005-10-19
- support for BSD-style program name and host blocks
- added a new property "programname" that can be used in templates
- added ability to specify listen port for rfc3195d
- fixed a bug that rendered the "startswith" comparison operation
  unusable.
- changed more functions to "static" storage class to help compiler
  optimize (should have been static in the first place...)
- fixed a potential memory leak in the string buffer class destructor.
  As the destructur was previously never called, the leak did not actually
  appear.
- some internal restructuring in anticipation/preparation of minimal
  multi-threading support
- rsyslogd still shares some code with the sysklogd project. Some patches
  for this shared code have been brought over from the sysklogd CVS.
---------------------------------------------------------------------------
Version 1.11.0 (RGer), 2005-10-12
- support for receiving messages via RFC 3195; added rfc3195d for that
  purpose
- added an additional guard to prevent rsyslogd from aborting when the
  2gb file size limit is hit. While a user can configure rsyslogd to
  handle such situations, it would abort if that was not done AND large
  file support was not enabled (ok, this is hopefully an unlikely scenario)
- fixed a bug that caused additional Unix domain sockets to be incorrectly
  processed - could lead to message loss in extreme cases
---------------------------------------------------------------------------
Version 1.10.2 (RGer), 2005-09-27
- added comparison operations in property-based filters:
  * isequal
  * startswith
- added ability to negate all property-based filter comparison operations
  by adding a !-sign right in front of the operation name
- added the ability to specify remote senders for UDP and TCP
  received messages. Allows to block all but well-known hosts
- changed the $-config line directives to be case-INsensitive
- new command line option -w added: "do not display warnings if messages
  from disallowed senders are received"
- fixed a bug that caused rsyslogd to dump core when the compare value
  was not quoted in property-based filters
- fixed a bug in the new CStr compare function which lead to invalid
  results (fortunately, this function was not yet used widely)
- added better support for "debugging" rsyslog.conf property filters
  (only if -d switch is given)
- changed some function definitions to static, which eventually enables
  some compiler optimizations
- fixed a bug in MySQL code; when a SQL error occured, rsyslogd could
  run in a tight loop. This was due to invalid sequence of error reporting
  and is now fixed.
---------------------------------------------------------------------------
Version 1.10.1 (RGer), 2005-09-23
- added the ability to execute a shell script as an action.
  Thanks to Bjoern Kalkbrenner for providing the code!
- fixed a bug in the MySQL code; due to the bug the automatic one-time
  retry after an error did not happen - this lead to error message in
  cases where none should be seen (e.g. after a MySQL restart)
- fixed a security issue with SQL-escaping in conjunction with
  non-(SQL-)standard MySQL features.
---------------------------------------------------------------------------
Version 1.10.0 (RGer), 2005-09-20
  REMINDER: 1.10 is the first unstable version if the 1.x series!
- added the capability to filter on any property in selector lines
  (not just facility and priority)
- changed stringbuf into a new counted string class
- added support for a "discard" action. If a selector line with
  discard (~ character) is found, no selector lines *after* that
  line will be processed.
- thanks to Andres Riancho, regular expression support has been
  added to the template engine
- added the FROMHOST property in the template processor, which could
  previously not be obtained. Thanks to Cristian Testa for pointing
  this out and even providing a fix.
- added display of compile-time options to -v output
- performance improvement for production build - made some checks
  to happen only during debug mode
- fixed a problem with compiling on SUSE and - while doing so - removed
  the socket call to set SO_BSDCOMPAT in cases where it is obsolete.
---------------------------------------------------------------------------
Version 1.0.4 (RGer), 2006-02-01
- a small but important fix: the tcp receiver had two forgotten printf's
  in it that caused a lot of unnecessary output to stdout. This was
  important enough to justify a new release
---------------------------------------------------------------------------
Version 1.0.3 (RGer), 2005-11-14
- added an additional guard to prevent rsyslogd from aborting when the
  2gb file size limit is hit. While a user can configure rsyslogd to
  handle such situations, it would abort if that was not done AND large
  file support was not enabled (ok, this is hopefully an unlikely scenario)
- fixed a bug that caused additional Unix domain sockets to be incorrectly
  processed - could lead to message loss in extreme cases
- applied some patches available from the sysklogd project to code
  shared from there
- fixed a bug that causes rsyslogd to dump core on termination when one
  of the selector lines did not receive a message during the run (very
  unlikely)
- fixed an one-too-low memory allocation in the TCP sender. Could result
  in rsyslogd dumping core.
- fixed a bug in the TCP sender that caused the retry logic to fail
  after an error or receiver overrun
- fixed a bug in init() that could lead to dumping core
- fixed a bug that could lead to dumping core when no HOSTNAME or no TAG
  was present in the syslog message
---------------------------------------------------------------------------
Version 1.0.2 (RGer), 2005-10-05
- fixed an issue with MySQL error reporting. When an error occured,
  the MySQL driver went into an endless loop (at least in most cases).
---------------------------------------------------------------------------
Version 1.0.1 (RGer), 2005-09-23
- fixed a security issue with SQL-escaping in conjunction with
  non-(SQL-)standard MySQL features.
---------------------------------------------------------------------------
Version 1.0.0 (RGer), 2005-09-12
- changed install doc to cover daily cron scripts - a trouble source
- added rc script for slackware (provided by Chris Elvidge - thanks!) 
- fixed a really minor bug in usage() - the -r option was still
  reported as without the port parameter
---------------------------------------------------------------------------
Version 0.9.8 (RGer), 2005-09-05
- made startup and shutdown message more consistent and included the
  pid, so that they can be easier correlated. Used syslog-protocol
  structured data format for this purpose.
- improved config info in startup message, now tells not only
  if it is listening remote on udp, but also for tcp. Also includes
  the port numbers. The previous startup message was misleading, because
  it did not say "remote reception" if rsyslogd was only listening via
  tcp (but not via udp).
- added a "how can you help" document to the doc set
---------------------------------------------------------------------------
Version 0.9.7 (RGer), 2005-08-15
- some of the previous doc files (like INSTALL) did not properly
  reflect the changes to the build process and the new doc. Fixed
  that.
- changed syslogd.c so that when compiled without database support,
  an error message is displayed when a database action is detected
  in the config file (previously this was used as an user rule ;))
- fixed a bug in the os-specific Makefiles which caused MySQL
  support to not be compiled, even if selected
---------------------------------------------------------------------------
Version 0.9.6 (RGer), 2005-08-09
- greatly enhanced documentation. Now available in html format in
  the "doc" folder and FreeBSD. Finally includes an install howto.
- improved MySQL error messages a little - they now show up as log
  messages, too (formerly only in debug mode)
- added the ability to specify the listen port for udp syslog.
  WARNING: This introduces an incompatibility. Formerly, udp
  syslog was enabled by the -r command line option. Now, it is
  "-r [port]", which is consistent with the tcp listener. However,
  just -r will now return an error message.
- added sample startup scripts for Debian and FreeBSD
- added support for easy feature selection in the makefile. Un-
  fortunately, this also means I needed to spilt the make file
  for different OS and distros. There are some really bad syntax
  differences between FreeBSD and Linux make.
---------------------------------------------------------------------------
Version 0.9.5 (RGer), 2005-08-01
- the "semicolon bug" was actually not (fully) solved in 0.9.4. One
  part of the bug was solved, but another still existed. This one
  is fixed now, too.
- the "semicolon bug" actually turned out to be a more generic bug.
  It appeared whenever an invalid template name was given. With some
  selector actions, rsyslogd dumped core, with other it "just" had
  a small ressource leak with others all worked well. These anomalies
  are now fixed. Note that they only appeared during system initaliziation
  once the system was running, nothing bad happened.
- improved error reporting for template errors on startup. They are now
  shown on the console and the start-up tty. Formerly, they were only
  visible in debug mode.
- support for multiple instances of rsyslogd on a single machine added
- added new option "-o" --> omit local unix domain socket. This option
  enables rsyslogd NOT to listen to the local socket. This is most
  helpful when multiple instances of rsyslogd (or rsyslogd and another
  syslogd) shall run on a single system.
- added new option "-i <pidfile>" which allows to specify the pidfile.
  This is needed when multiple instances of rsyslogd are to be run.
- the new project home page is now online at www.rsyslog.com
---------------------------------------------------------------------------
Version 0.9.4 (RGer), 2005-07-25
- finally added the TCP sender. It now supports non-blocking mode, no
  longer disabling message reception during connect. As it is now, it
  is usable in production. The code could be more sophisticated, but
  I've kept it short in anticipation of the move to liblogging, which
  will lead to the removal of the code just written ;)
- the "exiting on signal..." message still had the "syslogd" name in 
  it. Changed this to "rsyslogd", as we do not have a large user base
  yet, this should pose no problem.
- fixed "the semiconlon" bug. rsyslogd dumped core if a write-db action
  was specified but no semicolon was given after the password (an empty
  template was ok, but the semicolon needed to be present).
- changed a default for traditional output format. During testing, it
  was seen that the timestamp written to file in default format was
  the time of message reception, not the time specified in the TIMESTAMP
  field of the message itself. Traditionally, the message TIMESTAMP is
  used and this has been changed now.
---------------------------------------------------------------------------
Version 0.9.3 (RGer), 2005-07-19
- fixed a bug in the message parser. In June, the RFC 3164 timestamp
  was not correctly parsed (yes, only in June and some other months,
  see the code comment to learn why...)
- added the ability to specify the destination port when forwarding
  syslog messages (both for TCP and UDP)
- added an very experimental TCP sender (activated by
  @@machine:port in config). This is not yet for production use. If
  the receiver is not alive, rsyslogd will wait quite some time until
  the connection request times out, which most probably leads to
  loss of incoming messages.

---------------------------------------------------------------------------
Version 0.9.2 (RGer), around 2005-07-06
- I intended to change the maxsupported message size to 32k to
  support IHE - but given the memory inefficiency in the usual use
  cases, I have not done this. I have, however, included very
  specific instructions on how to do this in the source code. I have
  also done some testing with 32k messages, so you can change the
  max size without taking too much risk.
- added a syslog/tcp receiver; we now can receive messages via
  plain tcp, but we can still send only via UDP. The syslog/tcp
  receiver is the primary enhancement of this release.
- slightly changed some error messages that contained a spurios \n at
  the end of the line (which gives empty lines in your log...)

---------------------------------------------------------------------------
Version 0.9.1 (RGer)
- fixed code so that it compiles without errors under FreeBSD
- removed now unused function "allocate_log()" from syslogd.c
- changed the make file so that it contains more defines for
  different environments (in the long term, we need a better
  system for disabling/enabling features...)
- changed some printf's printing off_t types to %lld and
  explicit (long long) casts. I tried to figure out the exact type,
  but did not succeed in this. In the worst case, ultra-large peta-
  byte files will now display funny informational messages on rollover,
  something I think we can live with for the next 10 years or so...

---------------------------------------------------------------------------
Version 0.9.0 (RGer)
- changed the filed structure to be a linked list. Previously, it
  was a table - well, for non-SYSV it was defined as linked list,
  but from what I see that code did no longer work after my
  modifications. I am now using a linked list in general because
  that is needed for other upcoming modifications.
- fixed a bug that caused rsyslogd not to listen to anything if
  the configuration file could not be read
- pervious versions disabled network logging (send/receive) if
  syslog/udp port was not in /etc/services. Now defaulting to
  port 514 in this case.
- internal error messages are now supported up to 256 bytes
- error message seen during config file read are now also displayed
  to the attached tty and not only the console
- changed some error messages during init to be sent to the console
  and/or emergency log. Previously, they were only seen if the
  -d (debug) option was present on the command line.
- fixed the "2gb file issue on 32bit systems". If a file grew to
  more than 2gb, the syslogd was aborted with "file size exceeded". 
  Now, defines have been added according to
  http://www.daimi.au.dk/~kasperd/comp.os.linux.development.faq.html#LARGEFILE
  Testing revealed that they work ;)
  HOWEVER, if your file system, glibc, kernel, whatever does not
  support files larger 2gb, you need to set a file size limit with
  the new output channel mechanism.
- updated man pages to reflect the changes

---------------------------------------------------------------------------
Version 0.8.4

- improved -d debug output (removed developer-only content)
- now compiles under FreeBSD and NetBSD (only quick testing done on NetBSD)
---------------------------------------------------------------------------
Version 0.8.3

- security model in "make install" changed
- minor doc updates
---------------------------------------------------------------------------
Version 0.8.2

- added man page for rsyslog.conf and rsyslogd
- gave up on the concept of rsyslog being a "drop in" replacement
  for syslogd. Now, the user installs rsyslogd and also needs to
  adjust his system settings to this specifically. This also lead
  to these changes:
  * changed Makefile so that install now installs rsyslogd instead
    of dealing with syslogd
  * changed the default config file name to rsyslog.conf
---------------------------------------------------------------------------
Version 0.8.1

- fixed a nasty memory leak (probably not the last one with this release)
- some enhancements to Makefile as suggested by Bennett Todd
- syslogd-internal messages (like restart) were missing the hostname
  this has been corrected
---------------------------------------------------------------------------
Version 0.8.0

Initial testing release. Based on the sysklogd package. Thanks to the
sysklogd maintainers for all their good work!
---------------------------------------------------------------------------

----------------------------------------------------------------------
The following comments were left in the syslogd source. While they provide
not too much detail, the help to date when Rainer started work on the
project (which was 2003, now even surprising for Rainer himself ;)).
 * \author Rainer Gerhards <rgerhards@adiscon.com>
 * \date 2003-10-17
 *       Some initial modifications on the sysklogd package to support
 *       liblogging. These have actually not yet been merged to the
 *       source you see currently (but they hopefully will)
 *
 * \date 2004-10-28
 *       Restarted the modifications of sysklogd. This time, we
 *       focus on a simpler approach first. The initial goal is to
 *       provide MySQL database support (so that syslogd can log
 *       to the database).
----------------------------------------------------------------------
The following comments are from the stock syslogd.c source. They provide
some insight into what happened to the source before we forked
rsyslogd. However, much of the code already has been replaced and more
is to be replaced. So over time, these comments become less valuable.
I have moved them out of the syslogd.c file to shrink it, especially
as a lot of them do no longer apply. For historical reasons and
understanding of how the daemon evolved, they are probably still
helpful.
 * Author: Eric Allman
 * extensive changes by Ralph Campbell
 * more extensive changes by Eric Allman (again)
 *
 * Steve Lord:	Fix UNIX domain socket code, added linux kernel logging
 *		change defines to
 *		SYSLOG_INET	- listen on a UDP socket
 *		SYSLOG_UNIXAF	- listen on unix domain socket
 *		SYSLOG_KERNEL	- listen to linux kernel
 *
 * Mon Feb 22 09:55:42 CST 1993:  Dr. Wettstein
 * 	Additional modifications to the source.  Changed priority scheme
 *	to increase the level of configurability.  In its stock configuration
 *	syslogd no longer logs all messages of a certain priority and above
 *	to a log file.  The * wildcard is supported to specify all priorities.
 *	Note that this is a departure from the BSD standard.
 *
 *	Syslogd will now listen to both the inetd and the unixd socket.  The
 *	strategy is to allow all local programs to direct their output to
 *	syslogd through the unixd socket while the program listens to the
 *	inetd socket to get messages forwarded from other hosts.
 *
 * Fri Mar 12 16:55:33 CST 1993:  Dr. Wettstein
 *	Thanks to Stephen Tweedie (dcs.ed.ac.uk!sct) for helpful bug-fixes
 *	and an enlightened commentary on the prioritization problem.
 *
 *	Changed the priority scheme so that the default behavior mimics the
 *	standard BSD.  In this scenario all messages of a specified priority
 *	and above are logged.
 *
 *	Add the ability to specify a wildcard (=) as the first character
 *	of the priority name.  Doing this specifies that ONLY messages with
 *	this level of priority are to be logged.  For example:
 *
 *		*.=debug			/usr/adm/debug
 *
 *	Would log only messages with a priority of debug to the /usr/adm/debug
 *	file.
 *
 *	Providing an * as the priority specifies that all messages are to be
 *	logged.  Note that this case is degenerate with specifying a priority
 *	level of debug.  The wildcard * was retained because I believe that
 *	this is more intuitive.
 *
 * Thu Jun 24 11:34:13 CDT 1993:  Dr. Wettstein
 *	Modified sources to incorporate changes in libc4.4.  Messages from
 *	syslog are now null-terminated, syslogd code now parses messages
 *	based on this termination scheme.  Linux as of libc4.4 supports the
 *	fsync system call.  Modified code to fsync after all writes to
 *	log files.
 *
 * Sat Dec 11 11:59:43 CST 1993:  Dr. Wettstein
 *	Extensive changes to the source code to allow compilation with no
 *	complaints with -Wall.
 *
 *	Reorganized the facility and priority name arrays so that they
 *	compatible with the syslog.h source found in /usr/include/syslog.h.
 *	NOTE that this should really be changed.  The reason I do not
 *	allow the use of the values defined in syslog.h is on account of
 *	the extensions made to allow the wildcard character in the
 *	priority field.  To fix this properly one should malloc an array,
 *	copy the contents of the array defined by syslog.h and then
 *	make whatever modifications that are desired.  Next round.
 *
 * Thu Jan  6 12:07:36 CST 1994:  Dr. Wettstein
 *	Added support for proper decomposition and re-assembly of
 *	fragment messages on UNIX domain sockets.  Lack of this capability
 *	was causing 'partial' messages to be output.  Since facility and
 *	priority information is encoded as a leader on the messages this
 *	was causing lines to be placed in erroneous files.
 *
 *	Also added a patch from Shane Alderton (shane@ion.apana.org.au) to
 *	correct a problem with syslogd dumping core when an attempt was made
 *	to write log messages to a logged-on user.  Thank you.
 *
 *	Many thanks to Juha Virtanen (jiivee@hut.fi) for a series of
 *	interchanges which lead to the fixing of problems with messages set
 *	to priorities of none and emerg.  Also thanks to Juha for a patch
 *	to exclude users with a class of LOGIN from receiving messages.
 *
 *	Shane Alderton provided an additional patch to fix zombies which
 *	were conceived when messages were written to multiple users.
 *
 * Mon Feb  6 09:57:10 CST 1995:  Dr. Wettstein
 *	Patch to properly reset the single priority message flag.  Thanks
 *	to Christopher Gori for spotting this bug and forwarding a patch.
 *
 * Wed Feb 22 15:38:31 CST 1995:  Dr. Wettstein
 *	Added version information to startup messages.
 *
 *	Added defines so that paths to important files are taken from
 *	the definitions in paths.h.  Hopefully this will insure that
 *	everything follows the FSSTND standards.  Thanks to Chris Metcalf
 *	for a set of patches to provide this functionality.  Also thanks
 *	Elias Levy for prompting me to get these into the sources.
 *
 * Wed Jul 26 18:57:23 MET DST 1995:  Martin Schulze
 *	Linux' gethostname only returns the hostname and not the fqdn as
 *	expected in the code. But if you call hostname with an fqdn then
 *	gethostname will return an fqdn, so we have to mention that. This
 *	has been changed.
 *
 *	The 'LocalDomain' and the hostname of a remote machine is
 *	converted to lower case, because the original caused some
 *	inconsistency, because the (at least my) nameserver did respond an
 *	fqdn containing of upper- _and_ lowercase letters while
 *	'LocalDomain' consisted only of lowercase letters and that didn't
 *	match.
 *
 * Sat Aug  5 18:59:15 MET DST 1995:  Martin Schulze
 *	Now no messages that were received from any remote host are sent
 *	out to another. At my domain this missing feature caused ugly
 *	syslog-loops, sometimes.
 *
 *	Remember that no message is sent out. I can't figure out any
 *	scenario where it might be useful to change this behavior and to
 *	send out messages to other hosts than the one from which we
 *	received the message, but I might be shortsighted. :-/
 *
 * Thu Aug 10 19:01:08 MET DST 1995:  Martin Schulze
 *	Added my pidfile.[ch] to it to perform a better handling with
 *	pidfiles. Now both, syslogd and klogd, can only be started
 *	once. They check the pidfile.
 *
 * Sun Aug 13 19:01:41 MET DST 1995:  Martin Schulze
 *	Add an addition to syslog.conf's interpretation. If a priority
 *	begins with an exclamation mark ('!') the normal interpretation
 *	of the priority is inverted: ".!*" is the same as ".none", ".!=info"
 *	don't logs the info priority, ".!crit" won't log any message with
 *	the priority crit or higher. For example:
 *
 *		mail.*;mail.!=info		/usr/adm/mail
 *
 *	Would log all messages of the facility mail except those with
 *	the priority info to /usr/adm/mail. This makes the syslogd
 *	much more flexible.
 *
 *	Defined TABLE_ALLPRI=255 and changed some occurrences.
 *
 * Sat Aug 19 21:40:13 MET DST 1995:  Martin Schulze
 *	Making the table of facilities and priorities while in debug
 *	mode more readable.
 *
 *	If debugging is turned on, printing the whole table of
 *	facilities and priorities every hexadecimal or 'X' entry is
 *	now 2 characters wide.
 *
 *	The number of the entry is prepended to each line of
 *	facilities and priorities, and F_UNUSED lines are not shown
 *	anymore.
 *
 *	Corrected some #ifdef SYSV's.
 *
 * Mon Aug 21 22:10:35 MET DST 1995:  Martin Schulze
 *	Corrected a strange behavior during parsing of configuration
 *	file. The original BSD syslogd doesn't understand spaces as
 *	separators between specifier and action. This syslogd now
 *	understands them. The old behavior caused some confusion over
 *	the Linux community.
 *
 * Thu Oct 19 00:02:07 MET 1995:  Martin Schulze
 *	The default behavior has changed for security reasons. The
 *	syslogd will not receive any remote message unless you turn
 *	reception on with the "-r" option.
 *
 *	Not defining SYSLOG_INET will result in not doing any network
 *	activity, i.e. not sending or receiving messages.  I changed
 *	this because the old idea is implemented with the "-r" option
 *	and the old thing didn't work anyway.
 *
 * Thu Oct 26 13:14:06 MET 1995:  Martin Schulze
 *	Added another logfile type F_FORW_UNKN.  The problem I ran into
 *	was a name server that runs on my machine and a forwarder of
 *	kern.crit to another host.  The hosts address can only be
 *	fetched using the nameserver.  But named is started after
 *	syslogd, so syslogd complained.
 *
 *	This logfile type will retry to get the address of the
 *	hostname ten times and then complain.  This should be enough to
 *	get the named up and running during boot sequence.
 *
 * Fri Oct 27 14:08:15 1995:  Dr. Wettstein
 *	Changed static array of logfiles to a dynamic array. This
 *	can grow during process.
 *
 * Fri Nov 10 23:08:18 1995:  Martin Schulze
 *	Inserted a new tabular sys_h_errlist that contains plain text
 *	for error codes that are returned from the net subsystem and
 *	stored in h_errno. I have also changed some wrong lookups to
 *	sys_errlist.
 *
 * Wed Nov 22 22:32:55 1995:  Martin Schulze
 *	Added the fabulous strip-domain feature that allows us to
 *	strip off (several) domain names from the fqdn and only log
 *	the simple hostname. This is useful if you're in a LAN that
 *	has a central log server and also different domains.
 *
 *	I have also also added the -l switch do define hosts as
 *	local. These will get logged with their simple hostname, too.
 *
 * Thu Nov 23 19:02:56 MET DST 1995:  Martin Schulze
 *	Added the possibility to omit fsyncing of logfiles after every
 *	write. This will give some performance back if you have
 *	programs that log in a very verbose manner (like innd or
 *	smartlist). Thanks to Stephen R. van den Berg <srb@cuci.nl>
 *	for the idea.
 *
 * Thu Jan 18 11:14:36 CST 1996:  Dr. Wettstein
 *	Added patche from beta-testers to stop compile error.  Also
 *	added removal of pid file as part of termination cleanup.
 *
 * Wed Feb 14 12:42:09 CST 1996:  Dr. Wettstein
 *	Allowed forwarding of messages received from remote hosts to
 *	be controlled by a command-line switch.  Specifying -h allows
 *	forwarding.  The default behavior is to disable forwarding of
 *	messages which were received from a remote host.
 *
 *	Parent process of syslogd does not exit until child process has
 *	finished initialization process.  This allows rc.* startup to
 *	pause until syslogd facility is up and operating.
 *
 *	Re-arranged the select code to move UNIX domain socket accepts
 *	to be processed later.  This was a contributed change which
 *	has been proposed to correct the delays sometimes encountered
 *	when syslogd starts up.
 *
 *	Minor code cleanups.
 *
 * Thu May  2 15:15:33 CDT 1996:  Dr. Wettstein
 *	Fixed bug in init function which resulted in file descripters
 *	being orphaned when syslogd process was re-initialized with SIGHUP
 *	signal.  Thanks to Edvard Tuinder
 *	(Edvard.Tuinder@praseodymium.cistron.nl) for putting me on the
 *	trail of this bug.  I am amazed that we didn't catch this one
 *	before now.
 *
 * Tue May 14 00:03:35 MET DST 1996:  Martin Schulze
 *	Corrected a mistake that causes the syslogd to stop logging at
 *	some virtual consoles under Linux. This was caused by checking
 *	the wrong error code. Thanks to Michael Nonweiler
 *	<mrn20@hermes.cam.ac.uk> for sending me a patch.
 *
 * Mon May 20 13:29:32 MET DST 1996:  Miquel van Smoorenburg <miquels@cistron.nl>
 *	Added continuation line supported and fixed a bug in
 *	the init() code.
 *
 * Tue May 28 00:58:45 MET DST 1996:  Martin Schulze
 *	Corrected behaviour of blocking pipes - i.e. the whole system
 *	hung.  Michael Nonweiler <mrn20@hermes.cam.ac.uk> has sent us
 *	a patch to correct this.  A new logfile type F_PIPE has been
 *	introduced.
 *
 * Mon Feb 3 10:12:15 MET DST 1997:  Martin Schulze
 *	Corrected behaviour of logfiles if the file can't be opened.
 *	There was a bug that causes syslogd to try to log into non
 *	existing files which ate cpu power.
 *
 * Sun Feb 9 03:22:12 MET DST 1997:  Martin Schulze
 *	Modified syslogd.c to not kill itself which confuses bash 2.0.
 *
 * Mon Feb 10 00:09:11 MET DST 1997:  Martin Schulze
 *	Improved debug code to decode the numeric facility/priority
 *	pair into textual information.
 *
 * Tue Jun 10 12:35:10 MET DST 1997:  Martin Schulze
 *	Corrected freeing of logfiles.  Thanks to Jos Vos <jos@xos.nl>
 *	for reporting the bug and sending an idea to fix the problem.
 *
 * Tue Jun 10 12:51:41 MET DST 1997:  Martin Schulze
 *	Removed sleep(10) from parent process.  This has caused a slow
 *	startup in former times - and I don't see any reason for this.
 *
 * Sun Jun 15 16:23:29 MET DST 1997: Michael Alan Dorman
 *	Some more glibc patches made by <mdorman@debian.org>.
 *
 * Thu Jan  1 16:04:52 CET 1998: Martin Schulze <joey@infodrom.north.de
 *	Applied patch from Herbert Thielen <Herbert.Thielen@lpr.e-technik.tu-muenchen.de>.
 *	This included some balance parentheses for emacs and a bug in
 *	the exclamation mark handling.
 *
 *	Fixed small bug which caused syslogd to write messages to the
 *	wrong logfile under some very rare conditions.  Thanks to
 *	Herbert Xu <herbert@gondor.apana.org.au> for fiddling this out.
 *
 * Thu Jan  8 22:46:35 CET 1998: Martin Schulze <joey@infodrom.north.de>
 *	Reworked one line of the above patch as it prevented syslogd
 *	from binding the socket with the result that no messages were
 *	forwarded to other hosts.
 *
 * Sat Jan 10 01:33:06 CET 1998: Martin Schulze <joey@infodrom.north.de>
 *	Fixed small bugs in F_FORW_UNKN meachanism.  Thanks to Torsten
 *	Neumann <torsten@londo.rhein-main.de> for pointing me to it.
 *
 * Mon Jan 12 19:50:58 CET 1998: Martin Schulze <joey@infodrom.north.de>
 *	Modified debug output concerning remote receiption.
 *
 * Mon Feb 23 23:32:35 CET 1998: Topi Miettinen <Topi.Miettinen@ml.tele.fi>
 *	Re-worked handling of Unix and UDP sockets to support closing /
 *	opening of them in order to have it open only if it is needed
 *	either for forwarding to a remote host or by receiption from
 *	the network.
 *
 * Wed Feb 25 10:54:09 CET 1998: Martin Schulze <joey@infodrom.north.de>
 *	Fixed little comparison mistake that prevented the MARK
 *	feature to work properly.
 *
 * Wed Feb 25 13:21:44 CET 1998: Martin Schulze <joey@infodrom.north.de>
 *	Corrected Topi's patch as it prevented forwarding during
 *	startup due to an unknown LogPort.
 *
 * Sat Oct 10 20:01:48 CEST 1998: Martin Schulze <joey@infodrom.north.de>
 *	Added support for TESTING define which will turn syslogd into
 *	stdio-mode used for debugging.
 *
 * Sun Oct 11 20:16:59 CEST 1998: Martin Schulze <joey@infodrom.north.de>
 *	Reworked the initialization/fork code.  Now the parent
 *	process activates a signal handler which the daughter process
 *	will raise if it is initialized.  Only after that one the
 *	parent process may exit.  Otherwise klogd might try to flush
 *	its log cache while syslogd can't receive the messages yet.
 *
 * Mon Oct 12 13:30:35 CEST 1998: Martin Schulze <joey@infodrom.north.de>
 *	Redirected some error output with regard to argument parsing to
 *	stderr.
 *
 * Mon Oct 12 14:02:51 CEST 1998: Martin Schulze <joey@infodrom.north.de>
 *	Applied patch provided vom Topi Miettinen with regard to the
 *	people from OpenBSD.  This provides the additional '-a'
 *	argument used for specifying additional UNIX domain sockets to
 *	listen to.  This is been used with chroot()'ed named's for
 *	example.  See for http://www.psionic.com/papers/dns.html
 *
 * Mon Oct 12 18:29:44 CEST 1998: Martin Schulze <joey@infodrom.north.de>
 *	Added `ftp' facility which was introduced in glibc version 2.
 *	It's #ifdef'ed so won't harm with older libraries.
 *
 * Mon Oct 12 19:59:21 MET DST 1998: Martin Schulze <joey@infodrom.north.de>
 *	Code cleanups with regard to bsd -> posix transition and
 *	stronger security (buffer length checking).  Thanks to Topi
 *	Miettinen <tom@medialab.sonera.net>
 *	. index() --> strchr()
 *	. sprintf() --> snprintf()
 *	. bcopy() --> memcpy()
 *	. bzero() --> memset()
 *	. UNAMESZ --> UT_NAMESIZE
 *	. sys_errlist --> strerror()
 *
 * Mon Oct 12 20:22:59 CEST 1998: Martin Schulze <joey@infodrom.north.de>
 *	Added support for setutent()/getutent()/endutend() instead of
 *	binary reading the UTMP file.  This is the the most portable
 *	way.  This allows /var/run/utmp format to change, even to a
 *	real database or utmp daemon. Also if utmp file locking is
 *	implemented in libc, syslog will use it immediately.  Thanks
 *	to Topi Miettinen <tom@medialab.sonera.net>.
 *
 * Mon Oct 12 20:49:18 MET DST 1998: Martin Schulze <joey@infodrom.north.de>
 *	Avoid logging of SIGCHLD when syslogd is in the process of
 *	exiting and closing its files.  Again thanks to Topi.
 *
 * Mon Oct 12 22:18:34 CEST 1998: Martin Schulze <joey@infodrom.north.de>
 *	Modified printline() to support 8bit characters - such as
 *	russion letters.  Thanks to Vladas Lapinskas <lapinskas@mail.iae.lt>.
 *
 * Sat Nov 14 02:29:37 CET 1998: Martin Schulze <joey@infodrom.north.de>
 *	``-m 0'' now turns of MARK logging entirely.
 *
 * Tue Jan 19 01:04:18 MET 1999: Martin Schulze <joey@infodrom.north.de>
 *	Finally fixed an error with `-a' processing, thanks to Topi
 *	Miettinen <tom@medialab.sonera.net>.
 *
 * Sun May 23 10:08:53 CEST 1999: Martin Schulze <joey@infodrom.north.de>
 *	Removed superflous call to utmpname().  The path to the utmp
 *	file is defined in the used libc and should not be hardcoded
 *	into the syslogd binary referring the system it was compiled on.
 *
 * Sun Sep 17 20:45:33 CEST 2000: Martin Schulze <joey@infodrom.ffis.de>
 *	Fixed some bugs in printline() code that did not escape
 *	control characters '\177' through '\237' and contained a
 *	single-byte buffer overflow.  Thanks to Solar Designer
 *	<solar@false.com>.
 *
 * Sun Sep 17 21:26:16 CEST 2000: Martin Schulze <joey@infodrom.ffis.de>
 *	Don't close open sockets upon reload.  Thanks to Bill
 *	Nottingham.
 *
 * Mon Sep 18 09:10:47 CEST 2000: Martin Schulze <joey@infodrom.ffis.de>
 *	Fixed bug in printchopped() that caused syslogd to emit
 *	kern.emerg messages when splitting long lines.  Thanks to
 *	Daniel Jacobowitz <dan@debian.org> for the fix.
 *
 * Mon Sep 18 15:33:26 CEST 2000: Martin Schulze <joey@infodrom.ffis.de>
 *	Removed unixm/unix domain sockets and switch to Datagram Unix
 *	Sockets.  This should remove one possibility to play DoS with
 *	syslogd.  Thanks to Olaf Kirch <okir@caldera.de> for the patch.
 *
 * Sun Mar 11 20:23:44 CET 2001: Martin Schulze <joey@infodrom.ffis.de>
 *	Don't return a closed fd if `-a' is called with a wrong path.
 *	Thanks to Bill Nottingham <notting@redhat.com> for providing
 *	a patch.<|MERGE_RESOLUTION|>--- conflicted
+++ resolved
@@ -1,5 +1,4 @@
 ---------------------------------------------------------------------------
-<<<<<<< HEAD
 Version 5.7.2  [V5-DEVEL] (rgerhards), 2010-10-05
 - bugfix: imfile state file was not written when relative file name
   for it was specified
@@ -522,8 +521,6 @@
 - increased ompgsql performance by adapting to new transactional
   output module interface
 ---------------------------------------------------------------------------
-=======
->>>>>>> ffd08f2a
 Version 4.7.3  [v4-devel] (rgerhards), 2010-??-??
 - added omuxsock, which permits to write message to local Unix sockets
   this is the counterpart to imuxsock, enabling fast local forwarding
@@ -534,12 +531,9 @@
 - bugfix: imfile utilizes 32 bit to track offset. Most importantly,
   this problem can not experienced on Fedora 64 bit OS (which has
   64 bit long's!)
-<<<<<<< HEAD
-=======
 - added the $InputFilePersistStateInterval config directive to imfile
 - changed imfile so that the state file is never deleted (makes imfile
   more robust in regard to fatal failures)
->>>>>>> ffd08f2a
 ---------------------------------------------------------------------------
 Version 4.7.2  [v4-devel] (rgerhards), 2010-05-03
 - bugfix: problems with atomic operations emulaton
@@ -583,13 +577,7 @@
 - imported changes from 4.5.7 and below
 - bugfix: potential segfault when -p command line option was used
   Thanks for varmojfekoj for pointing me at this bug.
-<<<<<<< HEAD
 - imported changes from 4.5.6 and below
-=======
-- bugfix: potential segfaults during queue shutdown
-  (bugs require certain non-standard settings to appear)
-  Thanks to varmojfekoj for the patch [imported from 4.5.8]
->>>>>>> ffd08f2a
 ---------------------------------------------------------------------------
 Version 4.6.5  [v4-stable] (rgerhards), 2010-??-??
 - bugfix: a couple of problems that imfile had on some platforms, namely
