--- conflicted
+++ resolved
@@ -1,10 +1,11 @@
 ---------------------------------------------------------------------------
-<<<<<<< HEAD
 Version 4.3.1  [DEVEL] (rgerhards), 2009-04-??
 - improved doc
   * added (hopefully) easier to grasp queue explanation
 - improved testbench
   * added tests for queue disk-only mode (checks disk queue logic)
+- bugfix: light and full delay watermarks had invalid values, badly
+  affecting performance for delayable inputs
 ---------------------------------------------------------------------------
 Version 4.3.0  [DEVEL] (rgerhards), 2009-04-17
 - new feature: new output plugin omprog, which permits to start program
@@ -27,15 +28,12 @@
   execution. The most probable case for such a case would be invalid
   sql inside the template, and this is now much easier to diagnose.
 ---------------------------------------------------------------------------
-Version 4.1.7  [BETA] (rgerhards), 2009-04-??
-=======
 Version 4.1.8  [BETA] (rgerhards), 2009-04-??
 - bugfix: light and full delay watermarks had invalid values, badly
   affecting performance for delayable inputs
 - bugfix: compile problems in im3195
 ---------------------------------------------------------------------------
 Version 4.1.7  [BETA] (rgerhards), 2009-04-22
->>>>>>> f8d9aad0
 - bugfix: $InputTCPMaxSessions config directive was accepted, but not
   honored. This resulted in a fixed upper limit of 200 connections.
 - bugfix: the default for $DirCreateMode was 0644, and as such wrong.
