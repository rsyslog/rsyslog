---------------------------------------------------------------------------
<<<<<<< HEAD
Version 4.6.5  [v4-stable] (rgerhards), 2010-11-24
- bugfix(important): problem in TLS handling could cause rsyslog to loop
  in a tight loop, effectively disabling functionality and bearing the
  risk of unresponsiveness of the whole system.
  Bug tracker: http://bugzilla.adiscon.com/show_bug.cgi?id=194
=======
Version 4.4.2a  [private build] (rgerhards), 2010-10-15
>>>>>>> d1846d85
- bugfix: a couple of problems that imfile had on some platforms, namely
  Ubuntu (not their fault, but occured there)
- bugfix: imfile utilizes 32 bit to track offset. Most importantly,
  this problem can not experienced on Fedora 64 bit OS (which has
  64 bit long's!)
---------------------------------------------------------------------------
<<<<<<< HEAD
Version 4.6.4  [v4-stable] (rgerhards), 2010-08-05
- bugfix: zero-sized (empty) messages were processed by imtcp
  they are now dropped as they always should have been
- bugfix: programname filter in ! configuration can not be reset
  Thanks to Kiss Gabor for the patch.
---------------------------------------------------------------------------
Version 4.6.3  [v4-stable] (rgerhards), 2010-07-07
- improvded testbench
  - added test with truly random data received via syslog to test
    robustness
  - added new configure option that permits to disable and enable an
    extended testbench
- bugfix: segfault on HUP when "HUPIsRestart" was set to "on"
  thanks varmojfekoj for the patch
- bugfix: default for $OMFileFlushOnTXEnd was wrong ("off").
  This, in default mode, caused buffered writing to be used, what
  means that it looked like no output were written or partial
  lines. Thanks to Michael Biebl for pointing out this bug.
- bugfix: testbench failed when not executed in UTC+1 timezone
  accidently, the time zone information was kept inside some
  to-be-checked-for responses
- temporary bugfix replaced by permanent one for
  message-induced off-by-one error (potential segfault) (see 4.6.2)
  The analysis has been completed and a better fix been crafted and 
  integrated.
- some doc fixes; incorrect config samples could cause confusion
  thanks to Anthony Edwards for pointing the problems out
---------------------------------------------------------------------------
Version 4.6.2  [v4-stable] (rgerhards), 2010-03-26
- new feature: "." action type added to support writing files to relative
  pathes (this is primarily meant as a debug aid)
- new feature: $OMFileAsyncWriting directive added
  it permits to specifiy if asynchronous writing should be done or not
- bugfix(temporary): message-induced off-by-one error (potential segfault)
  Some types of malformed messages could trigger an off-by-one error
  (for example, \0 or \n as the last character, and generally control
  character escaption is questionable). This is due to not strictly
  following a the \0 or string counted string paradigm (during the last
  optimization on the cstring class). As a temporary fix, we have 
  introduced a proper recalculation of the size. However, a final
  patch is expected in the future. See bug tracker for further details
  and when the final patch will be available:
  http://bugzilla.adiscon.com/show_bug.cgi?id=184
  Note that the current patch is considered sufficient to solve the
  situation, but it requires a bit more runtime than desirable.
- bugfix: potential segfault in dynafile cache
  This bug was triggered by an open failure. The the cache was full and
  a new entry needed to be placed inside it, a victim for eviction was
  selected. That victim was freed, then the open of the new file tried. If
  the open failed, the victim entry was still freed, and the function
  exited. However, on next invocation and cache search, the victim entry
  was used as if it were populated, most probably resulting in a segfault.
- bugfix: race condition during directory creation
  If multiple files try to create a directory at (almost) the same time,
  some of them may fail. This is a data race and also exists with other
  processes that may create the same directory. We do now check for this
  condition and gracefully handle it.
- bugfix: potential re-use of free()ed file stream object in omfile
  when dynaCache is enabled, the cache is full, a new entry needs to
  be allocated, thus the LRU discarded, then a new entry is opend and that
  fails. In that case, it looks like the discarded stream may be reused
  improperly (based on code analysis, test case and confirmation pending)
- added new property replacer option "date-rfc3164-buggyday" primarily
  to ease migration from syslog-ng. See property replacer doc for
  details. [backport from 5.5.3 because urgently needed by some]
- improved testbench
- bugfix: invalid buffer write in (file) stream class
  currently being accessed buffer could be overwritten with new data.
  While this probably did not cause access violations, it could case loss
  and/or duplication of some data (definitely a race with no deterministic
  outcome)
- bugfix: potential hang condition during filestream close
  predicate was not properly checked when waiting for the background file
  writer
- bugfix: improper synchronization when "$OMFileFlushOnTXEnd on" was used
  Internal data structures were not properly protected due to missing
  mutex calls.
- bugfix: potential data loss during file stream shutdown
- bugfix: potential problems during file stream shutdown
  The shutdown/close sequence was not clean, what potentially (but
  unlikely) could lead to some issues. We have not been able to describe
  any fatal cases, but there was some bug potential. Sequence has now
  been straighted out.
- bugfix: potential problem (loop, abort) when file write error occured
  When a write error occured in stream.c, variable iWritten had the error
  code but this was handled as if it were the actual number of bytes
  written. That was used in pointer arithmetic later on, and thus could
  lead to all sorts of problems. However, this could only happen if the
  error was EINTR or the file in question was a tty. All other cases were
  handled properly. Now, iWritten is reset to zero in such cases, resulting
  in proper retries.
- bugfix: $omfileFlushOnTXEnd was turned on when set to off and vice
  versa due to an invalid check
- bugfix: recent patch to fix small memory leak could cause invalid free.
  This could only happen during config file parsing.
- bugfix(minor): handling of extremely large strings in dbgprintf() fixed
  Previously, it could lead to garbagge output and, in extreme cases, also
  to segfaults. Note: this was a problem only when debug output was 
  actually enabled, so it caused no problem in production use.
- bugfix(minor): BSD_SO_COMPAT query function had some global vars not
  properly initialized. However, in practice the loader initializes them 
  with zero, the desired value, so there were no actual issue in almost 
  all cases.
---------------------------------------------------------------------------
Version 4.6.1  [v4-stable] (rgerhards), 2010-03-04
- re-enabled old pipe output (using new module ompipe, built-in) after
  some problems with pipes (and especially in regard to xconsole) were
  discovered. Thanks to Michael Biebl for reporting the issues.
- bugfix: potential problems with large file support could cause segfault
  ... and other weird problems. This seemed to affect 32bit-platforms
  only, but I can not totally outrule there were issues on other
  platforms as well. The previous code could cause system data types
  to be defined inconsistently, and that could lead to various 
  troubles. Special thanks go to the Mandriva team for identifying
  an initial problem, help discussing it and ultimately a fix they
  contributed.
- bugfix: fixed problem that caused compilation on FreeBSD 9.0 to fail.
  bugtracker: http://bugzilla.adiscon.com/show_bug.cgi?id=181
  Thanks to Christiano for reporting.
- bugfix: potential segfault in omfile when a dynafile open failed
  In that case, a partial cache entry was written, and some internal
  pointers (iCurrElt) not correctly updated. In the next iteration, that
  could lead to a segfault, especially if iCurrElt then points to the
  then-partial record. Not very likely, but could happen in practice.
- bugfix (theoretical): potential segfault in omfile under low memory
  condition. This is only a theoretical bug, because it would only 
  happen when strdup() fails to allocate memory - which is highly 
  unlikely and will probably lead to all other sorts of errors.
- bugfix: comment char ('#') in literal terminated script parsing
  and thus could not be used.
  but tracker: http://bugzilla.adiscon.com/show_bug.cgi?id=119
  [merged in from v3.22.2]
---------------------------------------------------------------------------
Version 4.6.0  [v4-stable] (rgerhards), 2010-02-24
***************************************************************************
* This is a new stable v4 version. It contains all fixes and enhancements *
* made during the 4.5.x phase as well as those listed below.              *
* Note: this version is scheduled to conclude the v4 development process. *
*       Do not expect any more new developments in v4. The focus is now   *
*       on v5 (what also means we have a single devel branch again).      *
*       ("development" means new feature development, bug fixes are of    *
*       course provided for v4-stable)                                    *
***************************************************************************
- improved testbench to contain samples for totally malformed messages
  which miss parts of the message content
- bugfix: some malformed messages could lead to a missing LF inside files
  or some other missing parts of the template content.
- bugfix: if a message ended immediately with a hostname, the hostname
  was mistakenly interpreted as TAG, and localhost be used as hostname
- bugfix: message without MSG part could case a segfault
  [backported from v5 commit 98d1ed504ec001728955a5bcd7916f64cd85f39f]
  This actually was a "recent" regression, but I did not realize that it
  was introduced by the performance optimization in v4-devel. Shame on
  me for having two devel versions at the same time...
---------------------------------------------------------------------------
Version 4.5.8  [v4-beta] (rgerhards), 2010-02-10
- enhanced doc for using PostgreSQL
  Thanks to Marc Schiffbauer for the new/updated doc
- bugfix: property replacer returned invalid parameters under some (unusual)
  conditions. In extreme cases, this could lead to garbled logs and/or
  a system failure.
- bugfix: invalid length returned (often) when using regular expressions
  inside the property replacer
- bugfix: submatch regex in property replacer did not honor "return 0 on
  no match" config case
- bugfix: imuxsock incorrectly stated inputname "imudp"
  Thanks to Ryan Lynch for reporting this.
- (slightly) enhanced support for FreeBSD by setting _PATH_MODDIR to
  the correct value on FreeBSD.
  Thanks to Cristiano for the patch.
- bugfix: -d did not enable display of debug messages
  regression from introduction of "debug on demand" mode
  Thanks to Michael Biebl for reporting this bug
- bugfix: blanks inside file names did not terminate file name parsing.
  This could reslult in the whole rest of a line (including comments)
  to be treated as file name in "write to file" actions.
  Thanks to Jack for reporting this issue.
- bugfix: rsyslog hang when writing to a named pipe which nobody was
  reading. Thanks to Michael Biebl for reporting this bug.
- bugfix: memory leak when sending messages in zip-compressed format
  Thanks to Naoya Nakazawa for analyzing this issue and providing a patch.
- bugfix: potential segfaults during queue shutdown
  (bugs require certain non-standard settings to appear)
  Thanks to varmojfekoj for the patch
---------------------------------------------------------------------------
Version 4.5.7  [v4-beta] (rgerhards), 2009-11-18
- added a so-called "On Demand Debug" mode, in which debug output can
  be generated only after the process has started, but not right from
  the beginning. This is assumed to be useful for hard-to-find bugs.
  Also improved the doc on the debug system.
- bugfix (kind of): check if TCP connection is still alive if using TLS
  Thanks to Jonathan Bond-Caron for the patch.
- bugfix: hostname accidently set to IP address for some message sources,
  for example imudp. Thanks to Anton for reporting this bug.
- bugfix [imported from 4.4.3]: $ActionExecOnlyOnceEveryInterval did
  not work.
---------------------------------------------------------------------------
Version 4.5.6  [v4-beta] (rgerhards), 2009-11-05
- bugfix: named pipes did no longer work (they always got an open error)
  this was a regression from the omfile rewrite in 4.5.0
- bugfix(minor): diag function returned wrong queue memeber count
  for the main queue if an active DA queue existed. This had no relevance
  to real deployments (assuming they are not running the debug/diagnostic
  module...), but sometimes caused grief and false alerts in the 
  testbench.
- included some important fixes from v4-stable:
  * bugfix: invalid handling of zero-sized messages
  * bugfix: zero-sized UDP messages are no longer processed
  * bugfix: random data could be appended to message
  * bugfix: reverse lookup reduction logic in imudp do DNS queries too often
- bugfix(testbench): testcase did not properly wait for rsyslod shutdown
  thus some unpredictable behavior and a false negative test result
  could occur. [BACKPORTED from v5]
- bugfix(testbench): sequence check was not always performed correctly,
  that could result in tests reporting success when they actually failed
---------------------------------------------------------------------------
Version 4.5.5  [v4-beta] (rgerhards), 2009-10-21
- added $InputTCPServerNotifyOnConnectionClose config directive
  see doc for details
- bugfix: debug string larger than 1K were improperly displayed. Max size
  is now 32K
- bugfix: invalid storage class selected for some size config parameters.
  This resulted in wrong values. The most prominent victim was the
  directory creation mode, which was set to zero in some cases. For 
  details, see related blog post:
  http://blog.gerhards.net/2009/10/another-note-on-hard-to-find-bugs.html
---------------------------------------------------------------------------
Version 4.5.4  [v4-beta] (rgerhards), 2009-09-29
- bugfix: potential segfault in stream writer on destruction
  Most severely affected omfile. The problem was that some buffers were
  freed before the asynchronous writer thread was shut down. So the
  writer thread accessed invalid data, which may even already be
  overwritten. Symptoms (with omfile) were segfaults, grabled data
  and files with random names placed around the file system (most
  prominently into the root directory). Special thanks to Aaron for
  helping to track this down.
- bugfix: potential race in object loader (obj.c) during use/release
  of object interface
- bugfixes: potential problems in out file zip writer. Problems could
  lead to abort and/or memory leak. The module is now hardened in a very
  conservative way, which is sub-optimal from a performance point of view.
  This should be improved if it has proven reliable in practice.
---------------------------------------------------------------------------
Version 4.5.3  [v4-beta] (rgerhards), 2009-09-17
- bugfix: repeated messages were incorrectly processed
  this could lead to loss of the repeated message content. As a side-
  effect, it could probably also be possible that some segfault occurs
  (quite unlikely). The root cause was that some counters introduced
  during the malloc optimizations were not properly duplicated in
  MsgDup(). Note that repeated message processing is not enabled
  by default.
- bugfix: message sanitation had some issues:
  - control character DEL was not properly escaped
  - NUL and LF characters were not properly stripped if no control
    character replacement was to be done
  - NUL characters in the message body were silently dropped (this was
    a regeression introduced by some of the recent optimizations)
- bugfix: strings improperly reused, resulting in some message properties
  be populated with strings from previous messages. This was caused by
  an improper predicate check. [backported from v5]
- fixed some minor portability issues
- bugfix: reverse lookup reduction logic in imudp do DNS queries too often
  [imported from 4.4.2]
---------------------------------------------------------------------------
Version 4.5.2  [v4-beta] (rgerhards), 2009-08-21
- legacy syslog parser changed so that it now accepts date stamps in
  wrong case. Some devices seem to create them and I do not see any harm
  in supporting that.
- added $InputTCPMaxListeners directive - permits to specify how many 
  TCP servers shall be possible (default is 20).
- bugfix: memory leak with some input modules. Those inputs that
  use parseAndSubmitMsg() leak two small memory blocks with every message.
  Typically, those process only relatively few messages, so the issue 
  does most probably not have any effect in practice.
- bugfix: if tcp listen port could not be created, no error message was
  emitted
- bugfix: potential segfault in output file writer (omfile)
  In async write mode, we use modular arithmetic to index the output
  buffer array. However, the counter variables accidently were signed,
  thus resulting in negative indizes after integer overflow. That in turn
  could lead to segfaults, but was depending on the memory layout of 
  the instance in question (which in turn depended on a number of
  variables, like compile settings but also configuration). The counters
  are now unsigned (as they always should have been) and so the dangling
  mis-indexing does no longer happen. This bug potentially affected all
  installations, even if only some may actually have seen a segfault.
- bugfix: hostnames with dashes in them were incorrectly treated as
  malformed, thus causing them to be treated as TAG (this was a regression
  introduced from the "rfc3164 strict" change in 4.5.0).
---------------------------------------------------------------------------
Version 4.5.1  [DEVEL] (rgerhards), 2009-07-15
- CONFIG CHANGE: $HUPisRestart default is now "off". We are doing this
  to support removal of restart-type HUP in v5.
- bugfix: fromhost-ip was sometimes truncated
- bugfix: potential segfault when zip-compressed syslog records were
  received (double free)
- bugfix: properties inputname, fromhost, fromhost-ip, msg were lost when
  working with disk queues
- performance enhancement: much faster, up to twice as fast (depending
  on configuration)
- bugfix: abort condition when RecvFrom was not set and message reduction
  was on. Happend e.g. with imuxsock.
- added $klogConsoleLogLevel directive which permits to set a new
  console log level while rsyslog is active
- bugfix: message could be truncated after TAG, often when forwarding
  This was a result of an internal processing error if maximum field
  sizes had been specified in the property replacer.
- added ability for the TCP output action to "rebind" its send socket after
  sending n messages (actually, it re-opens the connection, the name is 
  used because this is a concept very similiar to $ActionUDPRebindInterval).
  New config directive $ActionSendTCPRebindInterval added for the purpose.
  By default, rebinding is disabled. This is considered useful for load
  balancers.
- testbench improvements
---------------------------------------------------------------------------
Version 4.5.0  [DEVEL] (rgerhards), 2009-07-02
- activation order of inputs changed, they are now activated only after
  privileges are dropped. Thanks to Michael Terry for the patch.
- greatly improved performance
- greatly reduced memory requirements of msg object
  to around half of the previous demand. This means that more messages can
  be stored in core! Due to fewer cache misses, this also means some
  performance improvement.
- improved config error messages: now contain a copy of the config line
  that (most likely) caused the error
- reduced max value for $DynaFileCacheSize to 1,000 (the former maximum
  of 10,000 really made no sense, even 1,000 is very high, but we like
  to keep the user in control ;)).
- added capability to fsync() queue disk files for enhanced reliability
  (also add's speed, because you do no longer need to run the whole file
  system in sync mode)
- more strict parsing of the hostname in rfc3164 mode, hopefully
  removes false positives (but may cause some trouble with hostname
  parsing). For details, see this bug tracker:
  http://bugzilla.adiscon.com/show_bug.cgi?id=126
- omfile rewrite to natively support zip files (includes large extension
  of the stream class)
- added configuration commands (see doc for explanations)
  * $OMFileZipLevel
  * $OMFileIOBufferSize
  * $OMFileFlushOnTXEnd
  * $MainMsgQueueSyncQueueFiles
  * $ActionQueueSyncQueueFiles
- done some memory accesses explicitely atomic
- bugfix: subtle (and usually irrelevant) issue in timout processing
  timeout could be one second too early if nanoseconds wrapped
- set a more sensible timeout for shutdow, now 1.5 seconds to complete
  processing (this also removes those cases where the shutdown message
  was not written because the termination happened before it)
- internal bugfix: object pointer was only reset to NULL when an object
  was actually destructed. This most likely had no effect to existing code,
  but it may also have caused trouble in remote cases. Similarly, the fix
  may also cause trouble...
- bugfix: missing initialization during timestamp creation
  This could lead to timestamps written in the wrong format, but not to
  an abort
---------------------------------------------------------------------------
Version 4.4.3  [v4-stable] (rgerhards), 2009-10-??
- bugfix: several smaller bugs resolved after flexelint review
  Thanks to varmojfekoj for the patch.
- bugfix: $ActionExecOnlyOnceEveryInterval did not work.
  This was a regression from the time() optimizations done in v4.
  Bug tracker: http://bugzilla.adiscon.com/show_bug.cgi?id=143
  Thanks to Klaus Tachtler for reporting this bug.
- bugfix: potential segfault on queue shutdown
  Thanks to varmojfekoj for the patch.
- bugfix: potential hang condition on queue shutdown
  [imported from v3-stable]
- bugfix: segfault on startup when -q or -Q option was given
  [imported from v3-stable]
---------------------------------------------------------------------------
=======
>>>>>>> d1846d85
Version 4.4.2  [v4-stable] (rgerhards), 2009-10-09
- bugfix: invalid handling of zero-sized messages, could lead to mis-
  addressing and potential memory corruption/segfault
- bugfix: zero-sized UDP messages are no longer processed
  until now, they were forwarded to processing, but this makes no sense
  Also, it looks like the system seems to provide a zero return code
  on a UDP recvfrom() from time to time for some internal reasons. These
  "receives" are now silently ignored.
- bugfix: random data could be appended to message, possibly causing
  segfaults
- bugfix: reverse lookup reduction logic in imudp do DNS queries too often
  A comparison was done between the current and the former source address.
  However, this was done on the full sockaddr_storage structure and not
  on the host address only. This has now been changed for IPv4 and IPv6.
  The end result of this bug could be a higher UDP message loss rate than
  necessary (note that UDP message loss can not totally be avoided due
  to the UDP spec)
---------------------------------------------------------------------------
Version 4.4.1  [v4-stable] (rgerhards), 2009-09-02
- features requiring Java are automatically disabled if Java is not
  present (thanks to Michael Biebl for his help!)
- bugfix: invalid double-quoted PRI, among others in outgoing messages
  This causes grief with all receivers.
  Bug tracker: http://bugzilla.adiscon.com/show_bug.cgi?id=147
- bugfix: Java testing tools were required, even if testbench was disabled
  This resulted in build errors if no Java was present on the build system,
  even though none of the selected option actually required Java.
  (I forgot to backport a similar fix to newer releases).
- bugfix (backport): omfwd segfault
  Note that the orginal (higher version) patch states this happens only
  when debugging mode is turned on. That statement is wrong: if debug
  mode is turned off, the message is not being emitted, but the division
  by zero in the actual parameters still happens.
---------------------------------------------------------------------------
Version 4.4.0  [v4-stable] (rgerhards), 2009-08-21
- bugfix: stderr/stdout were not closed to be able to emit error messages,
  but this caused ssh sessions to hang. Now we close them after the 
  initial initialization. See forum thread:
  http://kb.monitorware.com/controlling-terminal-issues-t9875.html
- bugfix: sending syslog messages with zip compression did not work
---------------------------------------------------------------------------
Version 4.3.2  [v4-beta] (rgerhards), 2009-06-24
- removed long-obsoleted property UxTradMsg
- added a generic network stream server (in addition to rather specific
  syslog tcp server)
- added ability for the UDP output action to rebind its send socket after
  sending n messages. New config directive $ActionSendUDPRebindInterval
  added for the purpose. By default, rebinding is disabled. This is 
  considered useful for load balancers.
- bugfix: imdiag/imtcp had a race condition
- improved testbench (now much better code design and reuse)
- added config switch --enable-testbench=no to turn off testbench
---------------------------------------------------------------------------
Version 4.3.1  [DEVEL] (rgerhards), 2009-05-25
- added capability to run multiple tcp listeners (on different ports)
- performance enhancement: imtcp calls parser no longer on input thread
  but rather inside on of the potentially many main msg queue worker
  threads (an enhancement scheduled for all input plugins where this is
  possible)
- added $GenerateConfigGraph configuration command which can be used
  to generate nice-looking (and very informative) rsyslog configuration
  graphs.
- added $ActionName configuration directive (currently only used for
  graph generation, but may find other uses)
- improved doc
  * added (hopefully) easier to grasp queue explanation
- improved testbench
  * added tests for queue disk-only mode (checks disk queue logic)
- bugfix: light and full delay watermarks had invalid values, badly
  affecting performance for delayable inputs
- build system improvements - thanks to Michael Biebl
- added new testing module imdiag, which enables to talk to the 
  rsyslog core at runtime. The current implementation is only a 
  beginning, but can be expanded over time
---------------------------------------------------------------------------
Version 4.3.0  [DEVEL] (rgerhards), 2009-04-17
- new feature: new output plugin omprog, which permits to start program
  and feed it (via its stdin) with syslog messages. If the program
  terminates, it is restarted.
- improved internal handling of RainerScript functions, building the
  necessary plumbing to support more functions with decent runtime
  performance. This is also necessary towards the long-term goal
  of loadable library modules.
- added new RainerScript function "tolower"
- improved testbench
  * added tests for tcp-based reception
  * added tcp-load test (1000 connections, 20,000 messages)
- added $MaxOpenFiles configuration directive
- bugfix: solved potential memory leak in msg processing, could manifest
  itself in imtcp
- bugfix: ompgsql did not detect problems in sql command execution
  this could cause loss of messages. The handling was correct if the
  connection broke, but not if there was a problem with statement
  execution. The most probable case for such a case would be invalid
  sql inside the template, and this is now much easier to diagnose.
---------------------------------------------------------------------------
Version 4.2.0  [v4-stable] (rgerhards), 2009-06-23
- bugfix: light and full delay watermarks had invalid values, badly
  affecting performance for delayable inputs
- imported all patches from 3.22.1 as of today (see below)
- bugfix: compile problems in im3195
---------------------------------------------------------------------------
Version 4.1.7  [BETA] (rgerhards), 2009-04-22
- bugfix: $InputTCPMaxSessions config directive was accepted, but not
  honored. This resulted in a fixed upper limit of 200 connections.
- bugfix: the default for $DirCreateMode was 0644, and as such wrong.
  It has now been changed to 0700. For some background, please see
  http://lists.adiscon.net/pipermail/rsyslog/2009-April/001986.html
- bugfix: ompgsql did not detect problems in sql command execution
  this could cause loss of messages. The handling was correct if the
  connection broke, but not if there was a problem with statement
  execution. The most probable case for such a case would be invalid
  sql inside the template, and this is now much easier to diagnose.
---------------------------------------------------------------------------
Version 4.1.6  [DEVEL] (rgerhards), 2009-04-07
- added new "csv" property replacer options to enable simple creation
  of CSV-formatted outputs (format from RFC4180 is used)
- implemented function support in RainerScript. That means the engine
  parses and compile functions, as well as executes a few build-in
  ones. Dynamic loading and registration of functions is not yet
  supported - but we now have a good foundation to do that later on.
- implemented the strlen() RainerScript function
- added a template output module
- added -T rsyslogd command line option, enables to specify a directory
  where to chroot() into on startup. This is NOT a security feature but
  introduced to support testing. Thus, -T does not make sure chroot()
  is used in a secure way. (may be removed later)
- added omstdout module for testing purposes. Spits out all messages to
  stdout - no config option, no other features
- added a parser testing suite (still needs to be extended, but a good
  start)
- modified $ModLoad statement so that for modules whom's name starts with
  a dot, no path is prepended (this enables relative-pathes and should
  not break any valid current config)
- fixed a bug that caused action retries not to work correctly
  situation was only cleared by a restart
- bugfix: closed dynafile was potentially never written until another
  dynafile name was generated - potential loss of messages
- improved omfile so that it properly suspends itself if there is an
  i/o or file name generation error. This enables it to be used with
  the full high availability features of rsyslog's engine
- bugfix: fixed some segaults on Solaris, where vsprintf() does not
  check for NULL pointers
- improved performance of regexp-based filters
  Thanks to Arnaud Cornet for providing the idea and initial patch.
- added a new way how output plugins may be passed parameters. This is
  more effcient for some outputs. They new can receive fields not only
  as a single string but rather in an array where each string is seperated.
- added (some) developer documentation for output plugin interface
- bugfix: potential abort with DA queue after high watermark is reached
  There exists a race condition that can lead to a segfault. Thanks
  go to vbernetr, who performed the analysis and provided patch, which
  I only tweaked a very little bit.
- bugfix: imtcp did incorrectly parse hostname/tag
  Thanks to Luis Fernando Muñoz Mejías for the patch.
---------------------------------------------------------------------------
Version 4.1.5  [DEVEL] (rgerhards), 2009-03-11
- bugfix: parser did not correctly parse fields in UDP-received messages
- added ERE support in filter conditions
  new comparison operation "ereregex"
- added new config directive $RepeatedMsgContainsOriginalMsg so that the
  "last message repeated n times" messages, if generated, may
  have an alternate format that contains the message that is being repeated
---------------------------------------------------------------------------
Version 4.1.4  [DEVEL] (rgerhards), 2009-01-29
- bugfix: inconsistent use of mutex/atomic operations could cause segfault
  details are too many, for full analysis see blog post at:
  http://blog.gerhards.net/2009/01/rsyslog-data-race-analysis.html
- bugfix: unitialized mutex was used in msg.c:getPRI
  This was subtle, because getPRI is called as part of the debugging code
  (always executed) in syslogd.c:logmsg.
- bufgix: $PreserveFQDN was not properly handled for locally emitted
  messages
---------------------------------------------------------------------------
Version 4.1.3  [DEVEL] (rgerhards), 2008-12-17
- added $InputTCPServerAddtlFrameDelimiter config directive, which
  enables to specify an additional, non-standard message delimiter
  for processing plain tcp syslog. This is primarily a fix for the invalid
  framing used in Juniper's NetScreen products. Credit to forum user
  Arv for suggesting this solution.
- added $InputTCPServerInputName property, which enables a name to be
  specified that will be available during message processing in the
  inputname property. This is considered useful for logic that treats
  messages differently depending on which input received them.
- added $PreserveFQDN config file directive
  Enables to use FQDNs in sender names where the legacy default
  would have stripped the domain part.
  Thanks to BlinkMind, Inc. http://www.blinkmind.com for sponsoring this
  development.
- bugfix: imudp went into an endless loop under some circumstances
  (but could also leave it under some other circumstances...)
  Thanks to David Lang and speedfox for reporting this issue.
---------------------------------------------------------------------------
Version 4.1.2  [DEVEL] (rgerhards), 2008-12-04
- bugfix: code did not compile without zlib
- security bugfix: $AllowedSender was not honored, all senders were
  permitted instead (see http://www.rsyslog.com/Article322.phtml)
- security fix: imudp emitted a message when a non-permitted sender
  tried to send a message to it. This behaviour is operator-configurable.
  If enabled, a message was emitted each time. That way an attacker could
  effectively fill the disk via this facility. The message is now
  emitted only once in a minute (this currently is a hard-coded limit,
  if someone comes up with a good reason to make it configurable, we
  will probably do that).
- doc bugfix: typo in v3 compatibility document directive syntax
  thanks to Andrej for reporting
- imported other changes from 3.21.8 and 3.20.1 (see there)
---------------------------------------------------------------------------
Version 4.1.1  [DEVEL] (rgerhards), 2008-11-26
- added $PrivDropToGroup, $PrivDropToUser, $PrivDropToGroupID,
  $PrivDropToUserID config directives to enable dropping privileges.
  This is an effort to provide a security enhancement. For the limits of this
  approach, see http://wiki.rsyslog.com/index.php/Security
- re-enabled imklog to compile on FreeBSD (brought in from beta)
---------------------------------------------------------------------------
Version 4.1.0  [DEVEL] (rgerhards), 2008-11-18

********************************* WARNING *********************************
This version has a slightly different on-disk format for message entries.
As a consequence, old queue files being read by this version may have
an invalid output timestamp, which could result to some malfunction inside
the output driver. It is recommended to drain queues with the previous
version before switching to this one.
********************************* WARNING *********************************

- greatly enhanced performance when compared to v3.
- added configuration directive "HUPisRestart" which enables to configure
  HUP to be either a full restart or "just" a leightweight way to
  close open files.
- enhanced legacy syslog parser to detect year if part of the timestamp
  the format is based on what Cisco devices seem to emit.
- added a setting "$OptimizeForUniprocessor" to enable users to turn off
  pthread_yield calls which are counter-productive on multiprocessor 
  machines (but have been shown to be useful on uniprocessors)
- reordered imudp processing. Message parsing is now done as part of main
  message queue worker processing (was part of the input thread)
  This should also improve performance, as potentially more work is
  done in parallel.
- bugfix: compressed syslog messages could be slightly mis-uncompressed
  if the last byte of the compressed record was a NUL
- added $UDPServerTimeRequery option which enables to work with
  less acurate timestamps in favor of performance. This enables querying
  of the time only every n-th time if imudp is running in the tight
  receive loop (aka receiving messsages at a high rate)
- doc bugfix: queue doc had wrong parameter name for setting controlling
  worker thread shutdown period
- restructured rsyslog.conf documentation
- bugfix: memory leak in ompgsql
  Thanks to Ken for providing the patch
---------------------------------------------------------------------------
Version 3.22.3 [v3-stable] (rgerhards), 2010-11-24
- bugfix(important): problem in TLS handling could cause rsyslog to loop
  in a tight loop, effectively disabling functionality and bearing the
  risk of unresponsiveness of the whole system.
  Bug tracker: http://bugzilla.adiscon.com/show_bug.cgi?id=194
---------------------------------------------------------------------------
Version 3.22.2 [v3-stable] (rgerhards), 2010-08-05
- bugfix: comment char ('#') in literal terminated script parsing
  and thus could not be used.
  but tracker: http://bugzilla.adiscon.com/show_bug.cgi?id=119
- enhance: imrelp now also provides remote peer's IP address 
  [if librelp != 1.0.0 is used]
- bugfix: sending syslog messages with zip compression did not work
- bugfix: potential hang condition on queue shutdown
- bugfix: segfault on startup when -q or -Q option was given
  bug tracker: http://bugzilla.adiscon.com/show_bug.cgi?id=157
  Thanks to Jonas Nogueira for reporting this bug.
- clarified use of $ActionsSendStreamDriver[AuthMode/PermittedPeers]
  in doc set (require TLS drivers)
- bugfix: $CreateDirs variable not properly initialized, default thus
  was random (but most often "on")
- bugfix: potential segfault when -p command line option was used
  thanks to varmojfekoj for pointing me at this bug
- bugfix: programname filter in ! configuration can not be reset
  Thanks to Kiss Gabor for the patch.
---------------------------------------------------------------------------
Version 3.22.1 [v3-stable] (rgerhards), 2009-07-02
- bugfix: invalid error message issued if $inlcudeConfig was on an empty
  set of files (e.g. *.conf, where none such files existed)
  thanks to Michael Biebl for reporting this bug
- bugfix: when run in foreground (but not in debug mode), a 
  debug message ("DoDie called") was emitted at shutdown. Removed.
  thanks to Michael Biebl for reporting this bug
- bugfix: some garbagge was emitted to stderr on shutdown. This
  garbage consisted of file names, which were written during 
  startup (key point: not a pointer error)
  thanks to Michael Biebl for reporting this bug
- bugfix: startup and shutdown message were emitted to stdout
  thanks to Michael Biebl for reporting this bug
- bugfix: error messages were not emitted to stderr in forked mode
  (stderr and stdo are now kept open across forks)
- bugfix: internal messages were emitted to whatever file had fd2 when
  rsyslogd ran in forked mode (as usual!)
  Thanks to varmojfekoj for the patch
- small enhancement: config validation run now exits with code 1 if an
  error is detected. This change is considered important but small enough
  to apply it directly to the stable version. [But it is a border case,
  the change requires more code than I had hoped. Thus I have NOT tried
  to actually catch all cases, this is left for the current devel
  releases, if necessary]
- bugfix: light and full delay watermarks had invalid values, badly
  affecting performance for delayable inputs
- bugfix: potential segfault issue when multiple $UDPServerRun directives
  are specified. Thanks to Michael Biebl for helping to debug this one.
- relaxed GnuTLS version requirement to 1.4.0 after confirmation from the
  field that this version is sufficient
- bugfix: parser did not properly handle empty structured data
- bugfix: invalid mutex release in msg.c (detected under thread debugger,
  seems not to have any impact on actual deployments)
---------------------------------------------------------------------------
Version 3.22.0 [v3-stable] (rgerhards), 2009-04-21
This is the first stable release that includes the full functionality
of the 3.21.x version tree.
- bugfix: $InputTCPMaxSessions config directive was accepted, but not
  honored. This resulted in a fixed upper limit of 200 connections.
- bugfix: the default for $DirCreateMode was 0644, and as such wrong.
  It has now been changed to 0700. For some background, please see
  http://lists.adiscon.net/pipermail/rsyslog/2009-April/001986.html
- bugfix: ompgsql did not detect problems in sql command execution
  this could cause loss of messages. The handling was correct if the
  connection broke, but not if there was a problem with statement
  execution. The most probable case for such a case would be invalid
  sql inside the template, and this is now much easier to diagnose.
---------------------------------------------------------------------------
Version 3.21.11 [BETA] (rgerhards), 2009-04-03
- build system improvements contributed by Michael Biebl - thx!
- all patches from 3.20.5 incorporated (see it's ChangeLog entry)
---------------------------------------------------------------------------
Version 3.21.10 [BETA] (rgerhards), 2009-02-02
- bugfix: inconsistent use of mutex/atomic operations could cause segfault
  details are too many, for full analysis see blog post at:
  http://blog.gerhards.net/2009/01/rsyslog-data-race-analysis.html
- the string "Do Die" was accidently emited upon exit in non-debug mode
  This has now been corrected. Thanks to varmojfekoj for the patch.
- some legacy options were not correctly processed.
  Thanks to varmojfekoj for the patch.
- doc bugfix: v3-compatiblity document had typo in config directive
  thanks to Andrej for reporting this
---------------------------------------------------------------------------
Version 3.21.9 [BETA] (rgerhards), 2008-12-04
- re-release of 3.21.8 with an additional fix, that could also lead
  to DoS; 3.21.8 has been removed from the official download archives
- security fix: imudp emitted a message when a non-permitted sender
  tried to send a message to it. This behaviour is operator-configurable.
  If enabled, a message was emitted each time. That way an attacker could
  effectively fill the disk via this facility. The message is now
  emitted only once in a minute (this currently is a hard-coded limit,
  if someone comes up with a good reason to make it configurable, we
  will probably do that).
---------------------------------------------------------------------------
Version 3.21.8  [BETA] (rgerhards), 2008-12-04
- bugfix: imklog did not compile on FreeBSD
- security bugfix: $AllowedSender was not honored, all senders were
  permitted instead (see http://www.rsyslog.com/Article322.phtml)
- merged in all other changes from 3.20.1 (see there)
---------------------------------------------------------------------------
Version 3.21.7  [BETA] (rgerhards), 2008-11-11
- this is the new beta branch, based on the former 3.21.6 devel
- new functionality: ZERO property replacer nomatch option (from v3-stable)
---------------------------------------------------------------------------
Version 3.21.6  [DEVEL] (rgerhards), 2008-10-22
- consolidated time calls during msg object creation, improves performance
  and consistency
- bugfix: solved a segfault condition
- bugfix: subsecond time properties generated by imfile, imklog and
  internal messages could be slightly inconsistent
- bugfix: (potentially big) memory leak on HUP if queues could not be
  drained before timeout - thanks to David Lang for pointing this out
- added capability to support multiple module search pathes. Thank
  to Marius Tomaschewski for providing the patch.
- bugfix: im3195 did no longer compile
- improved "make distcheck" by ensuring everything relevant is recompiled
---------------------------------------------------------------------------
Version 3.21.5  [DEVEL] (rgerhards), 2008-09-30
- performance optimization: unnecessary time() calls during message
  parsing removed - thanks to David Lang for his excellent performance
  analysis
- added new capability to property replacer: multiple immediately
  successive field delimiters are treated as a single one.
  Thanks to Zhuang Yuyao for the patch.
- added message property "inputname", which contains the name of the
  input (module) that generated it. Presence is depending on suport in
  each input module (else it is blank).
- added system property "$myhostname", which contains the name of the
  local host as it knows itself.
- imported a number of fixes and enhancements from the stable and
  devel branches, including a fix to a potential segfault on HUP
  when using UDP listners
- re-enabled gcc builtin atomic operations and added a proper
  ./configure check
- bugfix: potential race condition when adding messages to queue
  There was a wrong order of mutex lock operations. It is hard to
  believe that really caused problems, but in theory it could and with
  threading we often see that theory becomes practice if something is only
  used long enough on a fast enough machine with enough CPUs ;)
- cleaned up internal debug system code and made it behave better
  in regard to multi-threading
---------------------------------------------------------------------------
Version 3.21.4  [DEVEL] (rgerhards), 2008-09-04
- removed compile time fixed message size limit (was 2K), limit can now
  be set via $MaxMessageSize global config directive (finally gotten rid
  of MAXLINE ;))
- enhanced doc for $ActionExecOnlyEveryNthTimeTimeout
- integrated a number of patches from 3.18.4, namely
  - bugfix: order-of magnitude issue with base-10 size definitions
    in config file parser. Could lead to invalid sizes, constraints
    etc for e.g. queue files and any other object whose size was specified
    in base-10 entities. Did not apply to binary entities. Thanks to
    RB for finding this bug and providing a patch.
  - bugfix: action was not called when system time was set backwards
    (until the previous time was reached again). There are still some
    side-effects when time is rolled back (A time rollback is really a bad
    thing to do, ideally the OS should issue pseudo time (like NetWare did)
    when the user tries to roll back time). Thanks to varmojfekoj for this
    patch.
  - doc bugfix: rsyslog.conf man page improved and minor nit fixed
    thanks to Lukas Kuklinek for the patch.
---------------------------------------------------------------------------
Version 3.21.3  [DEVEL] (rgerhards), 2008-08-13
- added ability to specify flow control mode for imuxsock
- added ability to execute actions only after the n-th call of the action
  This also lead to the addition of two new config directives:
  $ActionExecOnlyEveryNthTime and $ActionExecOnlyEveryNthTimeTimeout
  This feature is useful, for example, for alerting: it permits you to
  send an alert only after at least n occurences of a specific message
  have been seen by rsyslogd. This protectes against false positives
  due to waiting for additional confirmation.
- bugfix: IPv6 addresses could not be specified in forwarding actions
  New syntax @[addr]:port introduced to enable that. Root problem was IPv6
  addresses contain colons.
- somewhat enhanced debugging messages
- imported from 3.18.3:
  - enhanced ommysql to support custom port to connect to server
    Port can be set via new $ActionOmmysqlServerPort config directive
    Note: this was a very minor change and thus deemed appropriate to be
    done in the stable release.
  - bugfix: misspelled config directive, previously was
    $MainMsgQueueWorkeTimeoutrThreadShutdown, is now
    $MainMsgQueueWorkerTimeoutThreadShutdown. Note that the misspelled
    directive is not preserved - if the misspelled directive was used
    (which I consider highly unlikely), the config file must be changed.
    Thanks to lperr for reporting the bug.
---------------------------------------------------------------------------
Version 3.21.2  [DEVEL] (rgerhards), 2008-08-04
- added $InputUnixListenSocketHostName config directive, which permits to
  override the hostname being used on a local unix socket. This is useful
  for differentiating "hosts" running in several jails. Feature was
  suggested by David Darville, thanks for the suggestion.
- enhanced ommail to support multiple email recipients. This is done by
  specifying $ActionMailTo multiple times. Note that this introduces a
  small incompatibility to previous config file syntax: the recipient
  list is now reset for each action (we honestly believe that will
  not cause any problem - apologies if it does).
- enhanced troubleshooting documentation
---------------------------------------------------------------------------
Version 3.21.1  [DEVEL] (rgerhards), 2008-07-30
- bugfix: no error was reported if the target of a $IncludeConfig
  could not be accessed.
- added testbed for common config errors
- added doc for -u option to rsyslogd man page
- enhanced config file checking - no active actions are detected
- added -N rsyslogd command line option for a config validation run
  (which does not execute actual syslogd code and does not interfere
  with a running instance)
- somewhat improved emergency configuration. It is now also selected
  if the config contains no active actions
- rsyslogd error messages are now reported to stderr by default. can be
  turned off by the new "$ErrorMessagesToStderr off" directive
 Thanks to HKS for suggesting the new features.
---------------------------------------------------------------------------
Version 3.21.0  [DEVEL] (rgerhards), 2008-07-18
- starts a new devel branch
- added a generic test driver for RainerScript plus some test cases
  to the testbench
- added a small diagnostic tool to obtain result of gethostname() API
- imported all changes from 3.18.1 until today (some quite important,
  see below)
---------------------------------------------------------------------------
Version 3.20.6 [v3-stable] (rgerhards), 2009-04-16
- this is the last v3-stable for the 3.20.x series
- bugfix: $InputTCPMaxSessions config directive was accepted, but not
  honored. This resulted in a fixed upper limit of 200 connections.
- bugfix: the default for $DirCreateMode was 0644, and as such wrong.
  It has now been changed to 0700. For some background, please see
  http://lists.adiscon.net/pipermail/rsyslog/2009-April/001986.html
---------------------------------------------------------------------------
Version 3.20.5 [v3-stable] (rgerhards), 2009-04-02
- bugfix: potential abort with DA queue after high watermark is reached
  There exists a race condition that can lead to a segfault. Thanks
  go to vbernetr, who performed the analysis and provided patch, which
  I only tweaked a very little bit.
- fixed bugs in RainerScript:
  o when converting a number and a string to a common type, both were 
    actually converted to the other variable's type.
  o the value of rsCStrConvertToNumber() was miscalculated.
  Thanks to varmojfekoj for the patch
- fixed a bug in configure.ac which resulted in problems with
  environment detection - thanks to Michael Biebl for the patch
- fixed a potential segfault problem in gssapi code
  thanks to varmojfekoj for the patch
- doc enhance: provide standard template for MySQL module and instructions
  on how to modify schema
---------------------------------------------------------------------------
Version 3.20.4 [v3-stable] (rgerhards), 2009-02-09
- bugfix: inconsistent use of mutex/atomic operations could cause segfault
  details are too many, for full analysis see blog post at:
  http://blog.gerhards.net/2009/01/rsyslog-data-race-analysis.html
- bugfix: invalid ./configure settings for RFC3195
  thanks to Michael Biebl for the patch
- bugfix: invalid mutex access in msg.c
- doc bugfix: dist tarball missed 2 files, had one extra file that no
  longer belongs into it. Thanks to Michael Biebl for pointing this out.
---------------------------------------------------------------------------
Version 3.20.3 [v3-stable] (rgerhards), 2009-01-19
- doc bugfix: v3-compatiblity document had typo in config directive
  thanks to Andrej for reporting this
- fixed a potential segfault condition with $AllowedSender directive
  On HUP, the root pointers were not properly cleaned up. Thanks to
  Michael Biebel, olgoat, and Juha Koho for reporting and analyzing
  the bug.
---------------------------------------------------------------------------
Version 3.20.2 [v3-stable] (rgerhards), 2008-12-04
- re-release of 3.20.1 with an additional fix, that could also lead
  to DoS; 3.20.1 has been removed from the official download archives
- security fix: imudp emitted a message when a non-permitted sender
  tried to send a message to it. This behaviour is operator-configurable.
  If enabled, a message was emitted each time. That way an attacker could
  effectively fill the disk via this facility. The message is now
  emitted only once in a minute (this currently is a hard-coded limit,
  if someone comes up with a good reason to make it configurable, we
  will probably do that).
---------------------------------------------------------------------------
Version 3.20.1 [v3-stable] (rgerhards), 2008-12-04
- security bugfix: $AllowedSender was not honored, all senders were
  permitted instead
- enhance: regex nomatch option "ZERO" has been added
  This allows to return the string 0 if a regular expression is
  not found. This is probably useful for storing numerical values into
  database columns.
- bugfix: memory leak in gtls netstream driver fixed
  memory was lost each time a TLS session was torn down. This could 
  result in a considerable memory leak if it happened quite frequently
  (potential system crash condition)
- doc update: documented how to specify multiple property replacer
  options + link to new online regex generator tool added
- minor bufgfix: very small memory leak in gtls netstream driver
  around a handful of bytes (< 20) for each HUP
- improved debug output for regular expressions inside property replacer
  RE's seem to be a big trouble spot and I would like to have more
  information inside the debug log. So I decided to add some additional
  debug strings permanently.
---------------------------------------------------------------------------
Version 3.20.0 [v3-stable] (rgerhards), 2008-11-05
- this is the inital release of the 3.19.x branch as a stable release
- bugfix: double-free in pctp netstream driver. Thank to varmojfeko
  for the patch
---------------------------------------------------------------------------
Version 3.19.12 [BETA] (rgerhards), 2008-10-16
- bugfix: subseconds where not correctly extracted from a timestamp
  if that timestamp did not contain any subsecond information (the
  resulting string was garbagge but should have been "0", what it
  now is).
- increased maximum size of a configuration statement to 4K (was 1K)
- imported all fixes from the stable branch (quite a lot)
- bugfix: (potentially big) memory leak on HUP if queues could not be
  drained before timeout - thanks to David Lang for pointing this out
---------------------------------------------------------------------------
Version 3.19.11 [BETA] (rgerhards), 2008-08-25
This is a refresh of the beta. No beta-specific fixes have been added.
- included fixes from v3-stable (most importantly 3.18.3)
---------------------------------------------------------------------------
Version 3.19.10 [BETA] (rgerhards), 2008-07-15
- start of a new beta branch based on former 3.19 devel branch
- bugfix: bad memory leak in disk-based queue modes
- bugfix: UDP syslog forwarding did not work on all platforms
  the ai_socktype was incorrectly set to 1. On some platforms, this
  lead to failing name resolution (e.g. FreeBSD 7). Thanks to HKS for
  reporting the bug.
- bugfix: priority was incorrectly calculated on FreeBSD 7,
  because the LOG_MAKEPRI() C macro has a different meaning there (it
  is just a simple addition of faciltity and severity). I have changed
  this to use own, consistent, code for PRI calculation. Thank to HKS
  for reporting this bug.
- bugfix (cosmetical): authorization was not checked when gtls handshake
  completed immediately. While this sounds scary, the situation can not
  happen in practice. We use non-blocking IO only for server-based gtls
  session setup. As TLS requires the exchange of multiple frames before
  the handshake completes, it simply is impossible to do this in one
  step. However, it is useful to have the code path correct even for 
  this case - otherwise, we may run into problems if the code is changed
  some time later (e.g. to use blocking sockets). Thanks to varmojfekoj
  for providing the patch.
- important queue bugfix from 3.18.1 imported (see below)
- cleanup of some debug messages
---------------------------------------------------------------------------
Version 3.19.9 (rgerhards), 2008-07-07
- added tutorial for creating a TLS-secured syslog infrastructure
- rewritten omusrmsg to no longer fork() a new process for sending messages
  this caused some problems with the threading model, e.g. zombies. Also,
  it was far less optimal than it is now.
- bugfix: machine certificate was required for client even in TLS anon mode
  Reference: http://bugzilla.adiscon.com/show_bug.cgi?id=85
  The fix also slightly improves performance by not storing certificates in
  client sessions when there is no need to do so.
- bugfix: RainerScript syntax error was not always detected
---------------------------------------------------------------------------
Version 3.19.8 (rgerhards), 2008-07-01
- bugfix: gtls module did not correctly handle EGAIN (and similar) recv()
  states. This has been fixed by introducing a new abstraction layer inside
  gtls.
- added (internal) error codes to error messages; added redirector to
  web description of error codes
  closes bug http://bugzilla.adiscon.com/show_bug.cgi?id=20
- disabled compile warnings caused by third-party libraries
- reduced number of compile warnings in gcc's -pedantic mode
- some minor documentation improvements
- included all fixes from beta 3.17.5
---------------------------------------------------------------------------
Version 3.19.7 (rgerhards), 2008-06-11
- added new property replacer option "date-subseconds" that enables
  to query just the subsecond part of a high-precision timestamp
- somewhat improved plain tcp syslog reliability by doing a connection
  check before sending. Credits to Martin Schuette for providing the
  idea. Details are available at
  http://blog.gerhards.net/2008/06/reliable-plain-tcp-syslog-once-again.html
- made rsyslog tickless in the (usual and default) case that repeated
  message reduction is turned off. More info:
  http://blog.gerhards.net/2008/06/coding-to-save-environment.html
- some build system cleanup, thanks to Michael Biebl
- bugfix: compile under (Free)BSD failed due to some invalid library
  definitions - this is fixed now. Thanks to Michael Biebl for the patch.
---------------------------------------------------------------------------
Version 3.19.6 (rgerhards), 2008-06-06
- enhanced property replacer to support multiple regex matches
- bugfix: part of permittedPeer structure was not correctly initialized
  thanks to varmojfekoj for spotting this
- bugfix: off-by-one bug during certificate check
- bugfix: removed some memory leaks in TLS code
---------------------------------------------------------------------------
Version 3.19.5 (rgerhards), 2008-05-30
- enabled Posix ERE expressions inside the property replacer
  (previously BRE was permitted only)
- provided ability to specify that a regular expression submatch shall
  be used inside the property replacer
- implemented in property replacer: if a regular expression does not match,
  it can now either return "**NO MATCH** (default, as before), a blank
  property or the full original property text
- enhanced property replacer to support multiple regex matches
---------------------------------------------------------------------------
Version 3.19.4 (rgerhards), 2008-05-27
- implemented x509/certvalid gtls auth mode
- implemented x509/name gtls auth mode (including wildcards)
- changed fingerprint gtls auth mode to new format fingerprint
- protected gtls error string function by a mutex. Without it, we
  could have a race condition in extreme cases. This was very remote,
  but now can no longer happen.
- changed config directive name to reflect different use
  $ActionSendStreamDriverCertFingerprint is now
  $ActionSendStreamDriverPermittedPeer and can be used both for
  fingerprint and name authentication (similar to the input side)
- bugfix: sender information (fromhost et al) was missing in imudp
  thanks to sandiso for reporting this bug
- this release fully inplements IETF's syslog-transport-tls-12 plus
  the latest text changes Joe Salowey provided via email. Not included
  is ipAddress subjectAltName authentication, which I think will be
  dropped from the draft. I don't think there is any real need for it.
This release also includes all bug fix up to today from the beta
and stable branches. Most importantly, this means the bugfix for
100% CPU utilization by imklog.
---------------------------------------------------------------------------
Version 3.19.3 (rgerhards), 2008-05-21
- added ability to authenticate the server against its certificate
  fingerprint
- added ability for client to provide its fingerprint
- added ability for server to obtain client cert's fingerprint
- bugfix: small mem leak in omfwd on exit (strmdriver name was not freed)
- bugfix: $ActionSendStreamDriver had no effect
- bugfix: default syslog port was no longer used if none was
  configured. Thanks to varmojfekoj for the patch
- bugfix: missing linker options caused build to fail on some
  systems. Thanks to Tiziano Mueller for the patch.
---------------------------------------------------------------------------
Version 3.19.2 (rgerhards), 2008-05-16
- bugfix: TCP input modules did incorrectly set fromhost property
  (always blank)
- bugfix: imklog did not set fromhost property
- added "fromhost-ip" property
  Note that adding this property changes the on-disk format for messages.
  However, that should not have any bad effect on existing spool files.
  But you will run into trouble if you create a spool file with this
  version and then try to process it with an older one (after a downgrade).
  Don't do that ;)
- added "RSYSLOG_DebugFormat" canned template
- bugfix: hostname and fromhost were swapped when a persisted message
  (in queued mode) was read in
- bugfix: lmtcpclt, lmtcpsrv and lmgssutil did all link to the static
  runtime library, resulting in a large size increase (and potential
  "interesting" effects). Thanks to Michael Biebel for reporting the size
  issue.
- bugfix: TLS server went into an endless loop in some situations.
  Thanks to Michael Biebl for reporting the problem.
- fixed potential segfault due to invalid call to cfsysline
  thanks to varmojfekoj for the patch
---------------------------------------------------------------------------
Version 3.19.1 (rgerhards), 2008-05-07
- configure help for --enable-gnutls wrong - said default is "yes" but
  default actually is "no" - thanks to darix for pointing this out
- file dirty.h was missing - thanks to darix for pointing this out
- bugfix: man files were not properly distributed - thanks to
  darix for reporting and to Michael Biebl for help with the fix
- some minor cleanup
---------------------------------------------------------------------------
Version 3.19.0 (rgerhards), 2008-05-06
- begins new devel branch version
- implemented TLS for plain tcp syslog (this is also the world's first
  implementation of IETF's upcoming syslog-transport-tls draft)
- partly rewritten and improved omfwd among others, now loads TCP
  code only if this is actually necessary
- split of a "runtime library" for rsyslog - this is not yet a clean
  model, because some modularization is still outstanding. In theory,
  this shall enable other utilities but rsyslogd to use the same
  runtime
- implemented im3195, the RFC3195 input as a plugin
- changed directory structure, files are now better organized
- a lot of cleanup in regard to modularization
- -c option no longer must be the first option - thanks to varmjofekoj
  for the patch
---------------------------------------------------------------------------
Version 3.18.7 (rgerhards), 2008-12-??
- bugfix: the default for $DirCreateMode was 0644, and as such wrong.
  It has now been changed to 0700. For some background, please see
  http://lists.adiscon.net/pipermail/rsyslog/2009-April/001986.html
- fixed a potential segfault condition with $AllowedSender directive
  On HUP, the root pointers were not properly cleaned up. Thanks to
  Michael Biebel, olgoat, and Juha Koho for reporting and analyzing
  the bug.
- some legacy options were not correctly processed.
  Thanks to varmojfekoj for the patch.
- doc bugfix: some spelling errors in man pages corrected. Thanks to
  Geoff Simmons for the patch.
---------------------------------------------------------------------------
Version 3.18.6 (rgerhards), 2008-12-08
- security bugfix: $AllowedSender was not honored, all senders were
  permitted instead (see http://www.rsyslog.com/Article322.phtml)
  (backport from v3-stable, v3.20.9)
- minor bugfix: dual close() call on tcp session closure
---------------------------------------------------------------------------
Version 3.18.5 (rgerhards), 2008-10-09
- bugfix: imudp input module could cause segfault on HUP
  It did not properly de-init a variable acting as a linked list head.
  That resulted in trying to access freed memory blocks after the HUP.
- bugfix:  rsyslogd could hang on HUP
  because getnameinfo() is not cancel-safe, but was not guarded against
  being cancelled. pthread_cancel() is routinely being called during
  HUP processing.
- bugfix[minor]: if queue size reached light_delay mark, enqueuing
  could potentially be blocked for a longer period of time, which
  was not the behaviour desired.
- doc bugfix: $ActionExecOnlyWhenPreviousIsSuspended was still misspelled
  as $...OnlyIfPrev... in some parts of the documentation. Thanks to 
  Lorenzo M. Catucci for reporting this bug.
- added doc on malformed messages, cause and how to work-around, to the
  doc set
- added doc on how to build from source repository
---------------------------------------------------------------------------
Version 3.18.4 (rgerhards), 2008-09-18
- bugfix: order-of magnitude issue with base-10 size definitions
  in config file parser. Could lead to invalid sizes, constraints
  etc for e.g. queue files and any other object whose size was specified
  in base-10 entities. Did not apply to binary entities. Thanks to
  RB for finding this bug and providing a patch.
- bugfix: action was not called when system time was set backwards
  (until the previous time was reached again). There are still some
  side-effects when time is rolled back (A time rollback is really a bad
  thing to do, ideally the OS should issue pseudo time (like NetWare did)
  when the user tries to roll back time). Thanks to varmojfekoj for this
  patch.
- doc bugfix: rsyslog.conf man page improved and minor nit fixed
  thanks to Lukas Kuklinek for the patch.
- bugfix: error code -2025 was used for two different errors. queue full
  is now -2074 and -2025 is unique again. (did cause no real problem
  except for troubleshooting)
- bugfix: default discard severity was incorrectly set to 4, which lead
  to discard-on-queue-full to be enabled by default. That could cause
  message loss where non was expected.  The default has now been changed
  to the correct value of 8, which disables the functionality. This
  problem applied both to the main message queue and the action queues.
  Thanks to Raoul Bhatia for pointing out this problem.
- bugfix: option value for legacy -a option could not be specified,
  resulting in strange operations. Thanks to Marius Tomaschewski
  for the patch.
- bugfix: colon after date should be ignored, but was not. This has
  now been corrected. Required change to the internal ParseTIMESTAMP3164()
  interface.
---------------------------------------------------------------------------
Version 3.18.3 (rgerhards), 2008-08-18
- bugfix: imfile could cause a segfault upon rsyslogd HUP and termination
  Thanks to lperr for an excellent bug report that helped detect this
  problem.
- enhanced ommysql to support custom port to connect to server
  Port can be set via new $ActionOmmysqlServerPort config directive
  Note: this was a very minor change and thus deemed appropriate to be
  done in the stable release.
- bugfix: misspelled config directive, previously was
  $MainMsgQueueWorkeTimeoutrThreadShutdown, is now
  $MainMsgQueueWorkerTimeoutThreadShutdown. Note that the misspelled
  directive is not preserved - if the misspelled directive was used
  (which I consider highly unlikely), the config file must be changed.
  Thanks to lperr for reporting the bug.
- disabled flow control for imuxsock, as it could cause system hangs
  under some circumstances. The devel (3.21.3 and above) will
  re-enable it and provide enhanced configurability to overcome the
  problems if they occur.
---------------------------------------------------------------------------
Version 3.18.2 (rgerhards), 2008-08-08
- merged in IPv6 forwarding address bugfix from v2-stable
---------------------------------------------------------------------------
Version 3.18.1 (rgerhards), 2008-07-21
- bugfix: potential segfault in creating message mutex in non-direct queue
  mode. rsyslogd segfaults on freeeBSD 7.0 (an potentially other platforms)
  if an action queue is running in any other mode than non-direct. The
  same problem can potentially be triggered by some main message queue
  settings. In any case, it will manifest during rsylog's startup. It is
  unlikely to happen after a successful startup (the only window of
  exposure may be a relatively seldom executed action running in queued
  mode). This has been corrected. Thank to HKS for point out the problem.
- bugfix: priority was incorrectly calculated on FreeBSD 7,
  because the LOG_MAKEPRI() C macro has a different meaning there (it
  is just a simple addition of faciltity and severity). I have changed
  this to use own, consistent, code for PRI calculation. [Backport from
  3.19.10]
- bugfix: remove PRI part from kernel message if it is present
  Thanks to Michael Biebl for reporting this bug
- bugfix: mark messages were not correctly written to text log files
  the markmessageinterval was not correctly propagated to all places
  where it was needed. This resulted in rsyslog using the default
  (20 minutes) in some code pathes, what looked to the user like mark
  messages were never written.
- added a new property replacer option "sp-if-no-1st-sp" to cover
  a problem with RFC 3164 based interpreation of tag separation. While
  it is a generic approach, it fixes a format problem introduced in
  3.18.0, where kernel messages no longer had a space after the tag.
  This is done by a modifcation of the default templates.
  Please note that this may affect some messages where there intentionally
  is no space between the tag and the first character of the message
  content. If so, this needs to be worked around via a specific
  template. However, we consider this scenario to be quite remote and,
  even if it exists, it is not expected that it will actually cause
  problems with log parsers (instead, we assume the new default template
  behaviour may fix previous problems with log parsers due to the 
  missing space).
- bugfix: imklog module was not correctly compiled for GNU/kFreeBSD.
  Thanks to Petr Salinger for the patch
- doc bugfix: property replacer options secpath-replace and
  secpath-drop were not documented
- doc bugfix: fixed some typos in rsyslog.conf man page
- fixed typo in source comment  - thanks to Rio Fujita
- some general cleanup (thanks to Michael Biebl)
---------------------------------------------------------------------------
Version 3.18.0 (rgerhards), 2008-07-11
- begun a new v3-stable based on former 3.17.4 beta plus patches to
  previous v3-stable
- bugfix in RainerScript: syntax error was not always detected
---------------------------------------------------------------------------
Version 3.17.5 (rgerhards), 2008-06-27
- added doc: howto set up a reliable connection to remote server via
  queued mode (and plain tcp protocol)
- bugfix: comments after actions were not properly treated. For some
  actions (e.g. forwarding), this could also lead to invalid configuration
---------------------------------------------------------------------------
Version 3.17.4 (rgerhards), 2008-06-16
- changed default for $KlogSymbolLookup to "off". The directive is
  also scheduled for removal in a later version. This was necessary
  because on kernels >= 2.6, the kernel does the symbol lookup itself. The
  imklog lookup logic then breaks the log message and makes it unusable.
---------------------------------------------------------------------------
Version 3.17.3 (rgerhards), 2008-05-28
- bugfix: imklog went into an endless loop if a PRI value was inside
  a kernel log message (unusual case under Linux, frequent under BSD)
---------------------------------------------------------------------------
Version 3.17.2 (rgerhards), 2008-05-04
- this version is the new beta, based on 3.17.1 devel feature set
- merged in imklog bug fix from v3-stable (3.16.1)
---------------------------------------------------------------------------
Version 3.17.1 (rgerhards), 2008-04-15
- removed dependency on MAXHOSTNAMELEN as much as it made sense.
  GNU/Hurd does not define it (because it has no limit), and we have taken
  care for cases where it is undefined now. However, some very few places
  remain where IMHO it currently is not worth fixing the code. If it is
  not defined, we have used a generous value of 1K, which is above IETF
  RFC's on hostname length at all. The memory consumption is no issue, as
  there are only a handful of this buffers allocated *per run* -- that's
  also the main reason why we consider it not worth to be fixed any further.
- enhanced legacy syslog parser to handle slightly malformed messages
  (with a space in front of the timestamp) - at least HP procurve is
  known to do that and I won't outrule that others also do it. The 
  change looks quite unintrusive and so we added it to the parser.
- implemented klogd functionality for BSD
- implemented high precision timestamps for the kernel log. Thanks to
  Michael Biebl for pointing out that the kernel log did not have them.
- provided ability to discard non-kernel messages if they are present
  in the kernel log (seems to happen on BSD)
- implemented $KLogInternalMsgFacility config directive
- implemented $KLogPermitNonKernelFacility config directive
Plus a number of bugfixes that were applied to v3-stable and beta
branches (not mentioned here in detail).
---------------------------------------------------------------------------
Version 3.17.0 (rgerhards), 2008-04-08
- added native ability to send mail messages
- removed no longer needed file relptuil.c/.h
- added $ActionExecOnlyOnceEveryInterval config directive
- bugfix: memory leaks in script engine
- bugfix: zero-length strings were not supported in object
  deserializer
- properties are now case-insensitive everywhere (script, filters,
  templates)
- added the capability to specify a processing (actually dequeue)
  timeframe with queues - so things can be configured to be done
  at off-peak hours
- We have removed the 32 character size limit (from RFC3164) on the
  tag. This had bad effects on existing envrionments, as sysklogd didn't
  obey it either (probably another bug in RFC3164...). We now receive
  the full size, but will modify the outputs so that only 32 characters
  max are used by default. If you need large tags in the output, you need
  to provide custom templates.
- changed command line processing. -v, -M, -c options are now parsed
  and processed before all other options. Inter-option dependencies
  have been relieved. Among others, permits to specify intial module
  load path via -M only (not the environment) which makes it much
  easier to work with non-standard module library locations. Thanks
  to varmojfekoj for suggesting this change. Matches bugzilla bug 55.
- bugfix: some messages were emited without hostname
Plus a number of bugfixes that were applied to v3-stable and beta
branches (not mentioned here in detail).
---------------------------------------------------------------------------
Version 3.16.3 (rgerhards), 2008-07-11
- updated information on rsyslog packages
- bugfix: memory leak in disk-based queue modes
---------------------------------------------------------------------------
Version 3.16.2 (rgerhards), 2008-06-25
- fixed potential segfault due to invalid call to cfsysline
  thanks to varmojfekoj for the patch
- bugfix: some whitespaces where incorrectly not ignored when parsing
  the config file. This is now corrected. Thanks to Michael Biebl for
  pointing out the problem.
---------------------------------------------------------------------------
Version 3.16.1 (rgerhards), 2008-05-02
- fixed a bug in imklog which lead to startup problems (including
  segfault) on some platforms under some circumsances. Thanks to
  Vieri for reporting this bug and helping to troubleshoot it.
---------------------------------------------------------------------------
Version 3.16.0 (rgerhards), 2008-04-24
- new v3-stable (3.16.x) based on beta 3.15.x (RELP support)
- bugfix: omsnmp had a too-small sized buffer for hostname+port. This
  could not lead to a segfault, as snprintf() was used, but could cause
  some trouble with extensively long hostnames.
- applied patch from Tiziano Müller to remove some compiler warnings
- added gssapi overview/howto thanks to Peter Vrabec
- changed some files to grant LGPLv3 extended persmissions on top of GPLv3
  this also is the first sign of something that will evolve into a
  well-defined "rsyslog runtime library"
---------------------------------------------------------------------------
Version 3.15.1 (rgerhards), 2008-04-11
- bugfix: some messages were emited without hostname
- disabled atomic operations for the time being because they introduce some
  cross-platform trouble - need to see how to fix this in the best 
  possible way
- bugfix: zero-length strings were not supported in object
  deserializer
- added librelp check via PKG_CHECK thanks to Michael Biebl's patch
- file relputil.c deleted, is not actually needed
- added more meaningful error messages to rsyslogd (when some errors
  happens during startup)
- bugfix: memory leaks in script engine
- bugfix: $hostname and $fromhost in RainerScript did not work
This release also includes all changes applied to the stable versions
up to today.
---------------------------------------------------------------------------
Version 3.15.0 (rgerhards), 2008-04-01
- major new feature: imrelp/omrelp support reliable delivery of syslog
  messages via the RELP protocol and librelp (http://www.librelp.com).
  Plain tcp syslog, so far the best reliability solution, can lose
  messages when something goes wrong or a peer goes down. With RELP,
  this can no longer happen. See imrelp.html for more details.
- bugfix: rsyslogd was no longer build by default; man pages are 
  only installed if corresponding option is selected. Thanks to
  Michael Biebl for pointing these problems out.
---------------------------------------------------------------------------
Version 3.14.2 (rgerhards), 2008-04-09
- bugfix: segfault with expression-based filters
- bugfix: omsnmp did not deref errmsg object on exit (no bad effects caused)
- some cleanup
- bugfix: imklog did not work well with kernel 2.6+. Thanks to Peter
  Vrabec for patching it based on the development in sysklogd - and thanks
  to the sysklogd project for upgrading klogd to support the new
  functionality
- some cleanup in imklog
- bugfix: potential segfault in imklog when kernel is compiled without
  /proc/kallsyms and the file System.map is missing. Thanks to
  Andrea Morandi for pointing it out and suggesting a fix.
- bugfixes, credits to varmojfekoj:
  * reset errno before printing a warning message
  * misspelled directive name in code processing legacy options
- bugfix: some legacy options not correctly interpreted - thanks to
  varmojfekoj for the patch
- improved detection of modules being loaded more than once
  thanks to varmojfekoj for the patch
---------------------------------------------------------------------------
Version 3.14.1 (rgerhards), 2008-04-04
- bugfix: some messages were emited without hostname
- bugfix: rsyslogd was no longer build by default; man pages are 
  only installed if corresponding option is selected. Thanks to
  Michael Biebl for pointing these problems out.
- bugfix: zero-length strings were not supported in object
  deserializer
- disabled atomic operations for this stable build as it caused
  platform problems
- bugfix: memory leaks in script engine
- bugfix: $hostname and $fromhost in RainerScript did not work
- bugfix: some memory leak when queue is runing in disk mode
- man pages improved thanks to varmofekoj and Peter Vrabec
- We have removed the 32 character size limit (from RFC3164) on the
  tag. This had bad effects on existing envrionments, as sysklogd didn't
  obey it either (probably another bug in RFC3164...). We now receive
  the full size, but will modify the outputs so that only 32 characters
  max are used by default. If you need large tags in the output, you need
  to provide custom templates.
- bugfix: some memory leak when queue is runing in disk mode
---------------------------------------------------------------------------
Version 3.14.0 (rgerhards), 2008-04-02
An interim version was accidently released to the web. It was named 3.14.0.
To avoid confusion, we have not assigned this version number to any
official release. If you happen to use 3.14.0, please update to 3.14.1.
---------------------------------------------------------------------------
Version 3.13.0-dev0 (rgerhards), 2008-03-31
- bugfix: accidently set debug option in 3.12.5 reset to production
  This option prevented dlclose() to be called. It had no real bad effects,
  as the modules were otherwise correctly deinitialized and dlopen()
  supports multiple opens of the same module without any memory footprint.
- removed --enable-mudflap, added --enable-valgrind ./configure setting
- bugfix: tcp receiver could segfault due to uninitialized variable
- docfix: queue doc had a wrong directive name that prevented max worker
  threads to be correctly set
- worked a bit on atomic memory operations to support problem-free
  threading (only at non-intrusive places)
- added a --enable/disable-rsyslogd configure option so that
  source-based packaging systems can build plugins without the need
  to compile rsyslogd
- some cleanup
- test of potential new version number scheme
---------------------------------------------------------------------------
Version 3.12.5 (rgerhards), 2008-03-28
- changed default for "last message repeated n times", which is now
  off by default
- implemented backward compatibility commandline option parsing
- automatically generated compatibility config lines are now also
  logged so that a user can diagnose problems with them
- added compatibility mode for -a, -o and -p options
- compatibility mode processing finished
- changed default file output format to include high-precision timestamps
- added a buid-in template for previous syslogd file format
- added new $ActionFileDefaultTemplate directive
- added support for high-precision timestamps when receiving legacy
  syslog messages
- added new $ActionForwardDefaultTemplate directive
- added new $ActionGSSForwardDefaultTemplate directive
- added build-in templates for easier configuration
- bugfix: fixed small memory leak in tcpclt.c
- bugfix: fixed small memory leak in template regular expressions
- bugfix: regular expressions inside property replacer did not work
  properly
- bugfix: QHOUR and HHOUR properties were wrongly calculated
- bugfix: fixed memory leaks in stream class and imfile
- bugfix: $ModDir did invalid bounds checking, potential overlow in
  dbgprintf() - thanks to varmojfekoj for the patch
- bugfix: -t and -g legacy options max number of sessions had a wrong
  and much too high value
---------------------------------------------------------------------------
Version 3.12.4 (rgerhards), 2008-03-25
- Greatly enhanced rsyslogd's file write performance by disabling
  file syncing capability of output modules by default. This
  feature is usually not required, not useful and an extreme performance
  hit (both to rsyslogd as well as the system at large). Unfortunately,
  most users enable it by default, because it was most intuitive to enable
  it in plain old sysklogd syslog.conf format. There is now the
  $ActionFileEnableSync config setting which must be enabled in order to
  support syncing. By default it is off. So even if the old-format config
  lines request syncing, it is not done unless explicitely enabled. I am
  sure this is a very useful change and not a risk at all. I need to think
  if I undo it under compatibility mode, but currently this does not
  happen (I fear a lot of lazy users will run rsyslogd in compatibility
  mode, again bringing up this performance problem...).
- added flow control options to other input sources
- added $HHOUR and $QHOUR system properties - can be used for half- and
  quarter-hour logfile rotation
- changed queue's discard severities default value to 8 (do not discard)
  to prevent unintentional message loss
- removed a no-longer needed callback from the output module 
  interface. Results in reduced code complexity.
- bugfix/doc: removed no longer supported -h option from man page
- bugfix: imklog leaked several hundered KB on each HUP. Thanks to
  varmojfekoj for the patch
- bugfix: potential segfault on module unload. Thanks to varmojfekoj for
  the patch
- bugfix: fixed some minor memory leaks
- bugfix: fixed some slightly invalid memory accesses
- bugfix: internally generated messages had "FROMHOST" property not set
---------------------------------------------------------------------------
Version 3.12.3 (rgerhards), 2008-03-18
- added advanced flow control for congestion cases (mode depending on message
  source and its capablity to be delayed without bad side effects)
- bugfix: $ModDir should not be reset on $ResetConfig - this can cause a lot
  of confusion and there is no real good reason to do so. Also conflicts with
  the new -M option and environment setting.
- bugfix: TCP and GSSAPI framing mode variable was uninitialized, leading to
  wrong framing (caused, among others, interop problems)
- bugfix: TCP (and GSSAPI) octet-counted frame did not work correctly in all
  situations. If the header was split across two packet reads, it was invalidly
  processed, causing loss or modification of messages.
- bugfix: memory leak in imfile
- bugfix: duplicate public symbol in omfwd and omgssapi could lead to
  segfault. thanks to varmojfekoj for the patch.
- bugfix: rsyslogd aborted on sigup - thanks to varmojfekoj for the patch
- some more internal cleanup ;)
- begun relp modules, but these are not functional yet
- Greatly enhanced rsyslogd's file write performance by disabling
  file syncing capability of output modules by default. This
  feature is usually not required, not useful and an extreme performance
  hit (both to rsyslogd as well as the system at large). Unfortunately,
  most users enable it by default, because it was most intuitive to enable
  it in plain old sysklogd syslog.conf format. There is now a new config
  setting which must be enabled in order to support syncing. By default it
  is off. So even if the old-format config lines request syncing, it is
  not done unless explicitely enabled. I am sure this is a very useful
  change and not a risk at all. I need to think if I undo it under
  compatibility mode, but currently this does not happen (I fear a lot of
  lazy users will run rsyslogd in compatibility mode, again bringing up
  this performance problem...).
---------------------------------------------------------------------------
Version 3.12.2 (rgerhards), 2008-03-13
- added RSYSLOGD_MODDIR environment variable
- added -M rsyslogd option (allows to specify module directory location)
- converted net.c into a loadable library plugin
- bugfix: debug module now survives unload of loadable module when
  printing out function call data
- bugfix: not properly initialized data could cause several segfaults if
  there were errors in the config file - thanks to varmojfekoj for the patch
- bugfix: rsyslogd segfaulted when imfile read an empty line - thanks
  to Johnny Tan for an excellent bug report
- implemented dynamic module unload capability (not visible to end user)
- some more internal cleanup
- bugfix: imgssapi segfaulted under some conditions; this fix is actually
  not just a fix but a change in the object model. Thanks to varmojfekoj
  for providing the bug report, an initial fix and lots of good discussion
  that lead to where we finally ended up.
- improved session recovery when outbound tcp connection breaks, reduces
  probability of message loss at the price of a highly unlikely potential
  (single) message duplication
---------------------------------------------------------------------------
Version 3.12.1 (rgerhards), 2008-03-06
- added library plugins, which can be automatically loaded
- bugfix: actions were not correctly retried; caused message loss
- changed module loader to automatically add ".so" suffix if not
  specified (over time, this shall also ease portability of config
  files)
- improved debugging support; debug runtime options can now be set via
  an environment variable
- bugfix: removed debugging code that I forgot to remove before releasing
  3.12.0 (does not cause harm and happened only during startup)
- added support for the MonitorWare syslog MIB to omsnmp
- internal code improvements (more code converted into classes)
- internal code reworking of the imtcp/imgssapi module
- added capability to ignore client-provided timestamp on unix sockets and
  made this mode the default; this was needed, as some programs (e.g. sshd)
  log with inconsistent timezone information, what messes up the local
  logs (which by default don't even contain time zone information). This
  seems to be consistent with what sysklogd did for the past four years.
  Alternate behaviour may be desirable if gateway-like processes send
  messages via the local log slot - in this case, it can be enabled
  via the $InputUnixListenSocketIgnoreMsgTimestamp and
  $SystemLogSocketIgnoreMsgTimestamp config directives
- added ability to compile on HP UX; verified that imudp worked on HP UX;
  however, we are still in need of people trying out rsyslogd on HP UX,
  so it can not yet be assumed it runs there
- improved session recovery when outbound tcp connection breaks, reduces
  probability of message loss at the price of a highly unlikely potential
  (single) message duplication
---------------------------------------------------------------------------
Version 3.12.0 (rgerhards), 2008-02-28
- added full expression support for filters; filters can now contain
  arbitrary complex boolean, string and arithmetic expressions
---------------------------------------------------------------------------
Version 3.11.6 (rgerhards), 2008-02-27
- bugfix: gssapi libraries were still linked to rsyslog core, what should
  no longer be necessary. Applied fix by Michael Biebl to solve this.
- enabled imgssapi to be loaded side-by-side with imtcp
- added InputGSSServerPermitPlainTCP config directive
- split imgssapi source code somewhat from imtcp
- bugfix: queue cancel cleanup handler could be called with
  invalid pointer if dequeue failed
- bugfix: rsyslogd segfaulted on second SIGHUP
  tracker: http://bugzilla.adiscon.com/show_bug.cgi?id=38
- improved stability of queue engine
- bugfix: queue disk file were not properly persisted when 
  immediately after closing an output file rsyslog was stopped
  or huped (the new output file open must NOT have happend at
  that point) - this lead to a sparse and invalid queue file
  which could cause several problems to the engine (unpredictable
  results). This situation should have happened only in very
  rare cases. tracker: http://bugzilla.adiscon.com/show_bug.cgi?id=40
- bugfix: during queue shutdown, an assert invalidly triggered when
  the primary queue's DA worker was terminated while the DA queue's
  regular worker was still executing. This could result in a segfault
  during shutdown.
  tracker: http://bugzilla.adiscon.com/show_bug.cgi?id=41
- bugfix: queue properties sizeOnDisk, bytesRead were persisted to 
  disk with wrong data type (long instead of int64) - could cause
  problems on 32 bit machines
- bugfix: queue aborted when it was shut down, DA-enabled, DA mode
  was just initiated but not fully initialized (a race condition)
- bugfix: imfile could abort under extreme stress conditions
  (when it was terminated before it could open all of its
  to be monitored files)
- applied patch from varmojfekoj to fix an issue with compatibility 
  mode and default module directories (many thanks!):
  I've also noticed a bug in the compatibility code; the problem is that 
  options are parsed before configuration file so options which need a 
  module to be loaded will currently ignore any $moddir directive. This 
  can be fixed by moving legacyOptsHook() after config file parsing. 
  (see the attached patch) This goes against the logical order of 
  processing, but the legacy options are only few and it doesn't seem to 
  be a problem.
- bugfix: object property deserializer did not handle negative numbers
---------------------------------------------------------------------------
Version 3.11.5 (rgerhards), 2008-02-25
- new imgssapi module, changed imtcp module - this enables to load/package
  GSSAPI support separately - thanks to varmojfekoj for the patch
- compatibility mode (the -c option series) is now at least partly
  completed - thanks to varmojfekoj for the patch
- documentation for imgssapi and imtcp added
- duplicate $ModLoad's for the same module are now detected and
  rejected -- thanks to varmojfekoj for the patch
---------------------------------------------------------------------------
Version 3.11.4 (rgerhards), 2008-02-21
- bugfix: debug.html was missing from release tarball - thanks to Michael
  Biebl for bringing this to my attention
- some internal cleanup on the stringbuf object calling interface
- general code cleanup and further modularization
- $MainMessageQueueDiscardSeverity can now also handle textual severities
  (previously only integers)
- bugfix: message object was not properly synchronized when the 
  main queue had a single thread and non-direct action queues were used
- some documentation improvements
---------------------------------------------------------------------------
Version 3.11.3 (rgerhards), 2008-02-18
- fixed a bug in imklog which lead to duplicate message content in
  kernel logs
- added support for better plugin handling in libdbi (we contributed
  a patch to do that, we just now need to wait for the next libdbi
  version)
- bugfix: fixed abort when invalid template was provided to an action
  bug http://bugzilla.adiscon.com/show_bug.cgi?id=4
- re-instantiated SIGUSR1 function; added SIGUSR2 to generate debug
  status output
- added some documentation on runtime-debug settings
- slightly improved man pages for novice users
---------------------------------------------------------------------------
Version 3.11.2 (rgerhards), 2008-02-15
- added the capability to monitor text files and process their content
  as syslog messages (including forwarding)
- added support for libdbi, a database abstraction layer. rsyslog now
  also supports the following databases via dbi drivers:
  * Firebird/Interbase
  * FreeTDS (access to MS SQL Server and Sybase)
  * SQLite/SQLite3
  * Ingres (experimental)
  * mSQL (experimental)
  * Oracle (experimental)
  Additional drivers may be provided by the libdbi-drivers project, which
  can be used by rsyslog as soon as they become available.
- removed some left-over unnecessary dbgprintf's (cluttered screen,
  cosmetic)
- doc bugfix: html documentation for omsnmp was missing
---------------------------------------------------------------------------
Version 3.11.1 (rgerhards), 2008-02-12
- SNMP trap sender added thanks to Andre Lorbach (omsnmp)
- added input-plugin interface specification in form of a (copy) template
  input module
- applied documentation fix by Michael Biebl -- many thanks!
- bugfix: immark did not have MARK flags set...
- added x-info field to rsyslogd startup/shutdown message. Hopefully
  points users to right location for further info (many don't even know
  they run rsyslog ;))
- bugfix: trailing ":" of tag was lost while parsing legacy syslog messages
  without timestamp - thanks to Anders Blomdell for providing a patch!
- fixed a bug in stringbuf.c related to STRINGBUF_TRIM_ALLOCSIZE, which
  wasn't supposed to be used with rsyslog. Put a warning message up that
  tells this feature is not tested and probably not worth the effort.
  Thanks to Anders Blomdell fro bringing this to our attention
- somewhat improved performance of string buffers
- fixed bug that caused invalid treatment of tabs (HT) in rsyslog.conf
- bugfix: setting for $EscapeCopntrolCharactersOnReceive was not 
  properly initialized
- clarified usage of space-cc property replacer option
- improved abort diagnostic handler
- some initial effort for malloc/free runtime debugging support
- bugfix: using dynafile actions caused rsyslogd abort
- fixed minor man errors thanks to Michael Biebl
---------------------------------------------------------------------------
Version 3.11.0 (rgerhards), 2008-01-31
- implemented queued actions
- implemented simple rate limiting for actions
- implemented deliberate discarding of lower priority messages over higher
  priority ones when a queue runs out of space
- implemented disk quotas for disk queues
- implemented the $ActionResumeRetryCount config directive
- added $ActionQueueFilename config directive
- added $ActionQueueSize config directive
- added $ActionQueueHighWaterMark config directive
- added $ActionQueueLowWaterMark config directive
- added $ActionQueueDiscardMark config directive
- added $ActionQueueDiscardSeverity config directive
- added $ActionQueueCheckpointInterval config directive
- added $ActionQueueType config directive
- added $ActionQueueWorkerThreads config directive
- added $ActionQueueTimeoutshutdown config directive
- added $ActionQueueTimeoutActionCompletion config directive
- added $ActionQueueTimeoutenQueue config directive
- added $ActionQueueTimeoutworkerThreadShutdown config directive
- added $ActionQueueWorkerThreadMinimumMessages config directive
- added $ActionQueueMaxFileSize config directive
- added $ActionQueueSaveonShutdown config directive
- addded $ActionQueueDequeueSlowdown config directive
- addded $MainMsgQueueDequeueSlowdown config directive
- bugfix: added forgotten docs to package
- improved debugging support
- fixed a bug that caused $MainMsgQueueCheckpointInterval to work incorrectly
- when a long-running action needs to be cancelled on shutdown, the message
  that was processed by it is now preserved. This finishes support for
  guaranteed delivery of messages (if the output supports it, of course)
- fixed bug in output module interface, see
  http://sourceforge.net/tracker/index.php?func=detail&aid=1881008&group_id=123448&atid=696552
- changed the ommysql output plugin so that the (lengthy) connection
  initialization now takes place in message processing. This works much
  better with the new queued action mode (fast startup)
- fixed a bug that caused a potential hang in file and fwd output module
  varmojfekoj provided the patch - many thanks!
- bugfixed stream class offset handling on 32bit platforms
---------------------------------------------------------------------------
Version 3.10.3 (rgerhards), 2008-01-28
- fixed a bug with standard template definitions (not a big deal) - thanks
  to varmojfekoj for spotting it
- run-time instrumentation added
- implemented disk-assisted queue mode, which enables on-demand disk
  spooling if the queue's in-memory queue is exhausted
- implemented a dynamic worker thread pool for processing incoming
  messages; workers are started and shut down as need arises
- implemented a run-time instrumentation debug package
- implemented the $MainMsgQueueSaveOnShutdown config directive
- implemented the $MainMsgQueueWorkerThreadMinimumMessages config directive
- implemented the $MainMsgQueueTimeoutWorkerThreadShutdown config directive
---------------------------------------------------------------------------
Version 3.10.2 (rgerhards), 2008-01-14
- added the ability to keep stop rsyslogd without the need to drain
  the main message queue. In disk queue mode, rsyslog continues to
  run from the point where it stopped. In case of a system failure, it
  continues to process messages from the last checkpoint.
- fixed a bug that caused a segfault on startup when no $WorkDir directive
  was specified in rsyslog.conf
- provided more fine-grain control over shutdown timeouts and added a
  way to specify the enqueue timeout when the main message queue is full
- implemented $MainMsgQueueCheckpointInterval config directive
- implemented $MainMsgQueueTimeoutActionCompletion config directive
- implemented $MainMsgQueueTimeoutEnqueue config directive
- implemented $MainMsgQueueTimeoutShutdown config directive
---------------------------------------------------------------------------
Version 3.10.1 (rgerhards), 2008-01-10
- implemented the "disk" queue mode. However, it currently is of very
  limited use, because it does not support persistence over rsyslogd
  runs. So when rsyslogd is stopped, the queue is drained just as with
  the in-memory queue modes. Persistent queues will be a feature of
  the next release.
- performance-optimized string class, should bring an overall improvement
- fixed a memory leak in imudp -- thanks to varmojfekoj for the patch
- fixed a race condition that could lead to a rsyslogd hang when during
  HUP or termination
- done some doc updates
- added $WorkDirectory config directive
- added $MainMsgQueueFileName config directive
- added $MainMsgQueueMaxFileSize config directive
---------------------------------------------------------------------------
Version 3.10.0 (rgerhards), 2008-01-07
- implemented input module interface and initial input modules
- enhanced threading for input modules (each on its own thread now)
- ability to bind UDP listeners to specific local interfaces/ports and
  ability to run multiple of them concurrently
- added ability to specify listen IP address for UDP syslog server
- license changed to GPLv3
- mark messages are now provided by loadble module immark
- rklogd is no longer provided. Its functionality has now been taken over
  by imklog, a loadable input module. This offers a much better integration
  into rsyslogd and makes sure that the kernel logger process is brought
  up and down at the appropriate times
- enhanced $IncludeConfig directive to support wildcard characters
  (thanks to Michael Biebl)
- all inputs are now implemented as loadable plugins
- enhanced threading model: each input module now runs on its own thread
- enhanced message queue which now supports different queueing methods
  (among others, this can be used for performance fine-tuning)
- added a large number of new configuration directives for the new
  input modules
- enhanced multi-threading utilizing a worker thread pool for the
  main message queue
- compilation without pthreads is no longer supported
- much cleaner code due to new objects and removal of single-threading
  mode
---------------------------------------------------------------------------
Version 2.0.8 V2-STABLE (rgerhards), 2008-??-??
- bugfix: ompgsql did not detect problems in sql command execution
  this could cause loss of messages. The handling was correct if the
  connection broke, but not if there was a problem with statement
  execution. The most probable case for such a case would be invalid
  sql inside the template, and this is now much easier to diagnose.
- doc bugfix: default for $DirCreateMode incorrectly stated
---------------------------------------------------------------------------
Version 2.0.7 V2-STABLE (rgerhards), 2008-04-14
- bugfix: the default for $DirCreateMode was 0644, and as such wrong.
  It has now been changed to 0700. For some background, please see
  http://lists.adiscon.net/pipermail/rsyslog/2009-April/001986.html
- bugfix: "$CreateDirs off" also disabled file creation
  Thanks to William Tisater for analyzing this bug and providing a patch.
  The actual code change is heavily based on William's patch.
- bugfix: memory leak in ompgsql
  Thanks to Ken for providing the patch
- bugfix: potential memory leak in msg.c
  This one did not surface yet and the issue was actually found due to
  a problem in v4 - but better fix it here, too
---------------------------------------------------------------------------
Version 2.0.6 V2-STABLE (rgerhards), 2008-08-07
- bugfix: memory leaks in rsyslogd, primarily in singlethread mode
  Thanks to Frederico Nunez for providing the fix
- bugfix: copy&paste error lead to dangling if - this caused a very minor
  issue with re-formatting a RFC3164 date when the message was invalidly
  formatted and had a colon immediately after the date. This was in the
  code for some years (even v1 had it) and I think it never had any
  effect at all in practice. Though, it should be fixed - but definitely
  nothing to worry about.
---------------------------------------------------------------------------
Version 2.0.6 V2-STABLE (rgerhards), 2008-08-07
- bugfix: IPv6 addresses could not be specified in forwarding actions
  New syntax @[addr]:port introduced to enable that. Root problem was IPv6
  addresses contain colons. (backport from 3.21.3)
---------------------------------------------------------------------------
Version 2.0.5 STABLE (rgerhards), 2008-05-15
- bugfix: regular expressions inside property replacer did not work
  properly
- adapted to liblogging 0.7.1+
---------------------------------------------------------------------------
Version 2.0.4 STABLE (rgerhards), 2008-03-27
- bugfix: internally generated messages had "FROMHOST" property not set
- bugfix: continue parsing if tag is oversize (discard oversize part) - thanks
  to mclaughlin77@gmail.com for the patch
- added $HHOUR and $QHOUR system properties - can be used for half- and
  quarter-hour logfile rotation
---------------------------------------------------------------------------
Version 2.0.3 STABLE (rgerhards), 2008-03-12
- bugfix: setting for $EscapeCopntrolCharactersOnReceive was not 
  properly initialized
- bugfix: resolved potential segfault condition on HUP (extremely
  unlikely to happen in practice), for details see tracker:
  http://bugzilla.adiscon.com/show_bug.cgi?id=38
- improved the man pages a bit - thanks to Michael Biebl for the patch
- bugfix: not properly initialized data could cause several segfaults if
  there were errors in the config file - thanks to varmojfekoj for the patch
---------------------------------------------------------------------------
Version 2.0.2 STABLE (rgerhards), 2008-02-12
- fixed a bug that could cause invalid string handling via strerror_r
  varmojfekoj provided the patch - many thanks!
- added x-info field to rsyslogd startup/shutdown message. Hopefully
  points users to right location for further info (many don't even know
  they run rsyslog ;))
- bugfix: suspended actions were not always properly resumed
  varmojfekoj provided the patch - many thanks!
- bugfix: errno could be changed during mark processing, leading to
  invalid error messages when processing inputs. Thank to varmojfekoj for
  pointing out this problem.
- bugfix: trailing ":" of tag was lost while parsing legacy syslog messages
  without timestamp - thanks to Anders Blomdell for providing a patch!
- bugfix (doc): misspelled config directive, invalid signal info
- applied some doc fixes from Michel Biebl and cleaned up some no longer
  needed files suggested by him
- cleaned up stringbuf.c to fix an annoyance reported by Anders Blomdell
- fixed bug that caused invalid treatment of tabs (HT) in rsyslog.conf
---------------------------------------------------------------------------
Version 2.0.1 STABLE (rgerhards), 2008-01-24
- fixed a bug in integer conversion - but this function was never called,
  so it is not really a useful bug fix ;)
- fixed a bug with standard template definitions (not a big deal) - thanks
  to varmojfekoj for spotting it
- fixed a bug that caused a potential hang in file and fwd output module
  varmojfekoj provided the patch - many thanks!
---------------------------------------------------------------------------
Version 2.0.0 STABLE (rgerhards), 2008-01-02
- re-release of 1.21.2 as STABLE with no modifications except some
  doc updates
---------------------------------------------------------------------------
Version 1.21.2 (rgerhards), 2007-12-28
- created a gss-api output module. This keeps GSS-API code and
  TCP/UDP code separated. It is also important for forward-
  compatibility with v3. Please note that this change breaks compatibility
  with config files created for 1.21.0 and 1.21.1 - this was considered
  acceptable.
- fixed an error in forwarding retry code (could lead to message corruption
  but surfaced very seldom)
- increased portability for older platforms (AI_NUMERICSERV moved)
- removed socket leak in omfwd.c
- cross-platform patch for GSS-API compile problem on some platforms
  thanks to darix for the patch!
---------------------------------------------------------------------------
Version 1.21.1 (rgerhards), 2007-12-23
- small doc fix for $IncludeConfig
- fixed a bug in llDestroy()
- bugfix: fixing memory leak when message queue is full and during
  parsing. Thanks to varmojfekoj for the patch.
- bugfix: when compiled without network support, unix sockets were
  not properply closed
- bugfix: memory leak in cfsysline.c/doGetWord() fixed
---------------------------------------------------------------------------
Version 1.21.0 (rgerhards), 2007-12-19
- GSS-API support for syslog/TCP connections was added. Thanks to
  varmojfekoj for providing the patch with this functionality
- code cleanup
- enhanced $IncludeConfig directive to support wildcard filenames
- changed some multithreading synchronization
---------------------------------------------------------------------------
Version 1.20.1 (rgerhards), 2007-12-12
- corrected a debug setting that survived release. Caused TCP connections
  to be retried unnecessarily often.
- When a hostname ACL was provided and DNS resolution for that name failed,
  ACL processing was stopped at that point. Thanks to mildew for the patch.
  Fedora Bugzilla: http://bugzilla.redhat.com/show_bug.cgi?id=395911
- fixed a potential race condition, see link for details:
  http://rgerhards.blogspot.com/2007/12/rsyslog-race-condition.html
  Note that the probability of problems from this bug was very remote
- fixed a memory leak that happend when PostgreSQL date formats were
  used
---------------------------------------------------------------------------
Version 1.20.0 (rgerhards), 2007-12-07
- an output module for postgres databases has been added. Thanks to
  sur5r for contributing this code
- unloading dynamic modules has been cleaned up, we now have a
  real implementation and not just a dummy "good enough for the time
  being".
- enhanced platform independence - thanks to Bartosz Kuzma and Michael
  Biebl for their very useful contributions
- some general code cleanup (including warnings on 64 platforms, only)
---------------------------------------------------------------------------
Version 1.19.12 (rgerhards), 2007-12-03
- cleaned up the build system (thanks to Michael Biebl for the patch)
- fixed a bug where ommysql was still not compiled with -pthread option
---------------------------------------------------------------------------
Version 1.19.11 (rgerhards), 2007-11-29
- applied -pthread option to build when building for multi-threading mode
  hopefully solves an issue with segfaulting
---------------------------------------------------------------------------
Version 1.19.10 (rgerhards), 2007-10-19
- introdcued the new ":modulename:" syntax for calling module actions
  in selector lines; modified ommysql to support it. This is primarily
  an aid for further modules and a prequisite to actually allow third
  party modules to be created.
- minor fix in slackware startup script, "-r 0" is now "-r0"
- updated rsyslogd doc set man page; now in html format
- undid creation of a separate thread for the main loop -- this did not
  turn out to be needed or useful, so reduce complexity once again.
- added doc fixes provided by Michael Biebl - thanks
---------------------------------------------------------------------------
Version 1.19.9 (rgerhards), 2007-10-12
- now packaging system which again contains all components in a single
  tarball
- modularized main() a bit more, resulting in less complex code
- experimentally added an additional thread - will see if that affects
  the segfault bug we experience on some platforms. Note that this change
  is scheduled to be removed again later.
---------------------------------------------------------------------------
Version 1.19.8 (rgerhards), 2007-09-27
- improved repeated message processing
- applied patch provided by varmojfekoj to support building ommysql
  in its own way (now also resides in a plugin subdirectory);
  ommysql is now a separate package
- fixed a bug in cvthname() that lead to message loss if part
  of the source hostname would have been dropped
- created some support for distributing ommysql together with the
  main rsyslog package. I need to re-think it in the future, but
  for the time being the current mode is best. I now simply include
  one additional tarball for ommysql inside the main distribution.
  I look forward to user feedback on how this should be done best. In the
  long term, a separate project should be spawend for ommysql, but I'd
  like to do that only after the plugin interface is fully stable (what
  it is not yet).
---------------------------------------------------------------------------
Version 1.19.7 (rgerhards), 2007-09-25
- added code to handle situations where senders send us messages ending with
  a NUL character. It is now simply removed. This also caused trailing LF
  reduction to fail, when it was followed by such a NUL. This is now also
  handled.
- replaced some non-thread-safe function calls by their thread-safe
  counterparts
- fixed a minor memory leak that occured when the %APPNAME% property was
  used (I think nobody used that in practice)
- fixed a bug that caused signal handlers in cvthname() not to be restored when
  a malicious pointer record was detected and processing of the message been
  stopped for that reason (this should be really rare and can not be related
  to the segfault bug we are hunting).
- fixed a bug in cvthname that lead to passing a wrong parameter - in
  practice, this had no impact.
- general code cleanup (e.g. compiler warnings, comments)
---------------------------------------------------------------------------
Version 1.19.6 (rgerhards), 2007-09-11
- applied patch by varmojfekoj to change signal handling to the new
  sigaction API set (replacing the depreciated signal() calls and its
  friends.
- fixed a bug that in --enable-debug mode caused an assertion when the
  discard action was used
- cleaned up compiler warnings
- applied patch by varmojfekoj to FIX a bug that could cause 
  segfaults if empty properties were processed using modifying
  options (e.g. space-cc, drop-cc)
- fixed man bug: rsyslogd supports -l option
---------------------------------------------------------------------------
Version 1.19.5 (rgerhards), 2007-09-07
- changed part of the CStr interface so that better error tracking
  is provided and the calling sequence is more intuitive (there were
  invalid calls based on a too-weired interface)
- (hopefully) fixed some remaining bugs rooted in wrong use of 
  the CStr class. These could lead to program abort.
- applied patch by varmojfekoj two fix two potential segfault situations
- added $ModDir config directive
- modified $ModLoad so that an absolute path may be specified as
  module name (e.g. /rsyslog/ommysql.so)
---------------------------------------------------------------------------
Version 1.19.4 (rgerhards/varmojfekoj), 2007-09-04
- fixed a number of small memory leaks - thanks varmojfekoj for patching
- fixed an issue with CString class that could lead to rsyslog abort
  in tplToString() - thanks varmojfekoj for patching
- added a man-version of the config file documenation - thanks to Michel
  Samia for providing the man file
- fixed bug: a template like this causes an infinite loop:
  $template opts,"%programname:::a,b%"
  thanks varmojfekoj for the patch
- fixed bug: case changing options crash freeing the string pointer
  because they modify it: $template opts2,"%programname::1:lowercase%"
  thanks varmojfekoj for the patch
---------------------------------------------------------------------------
Version 1.19.3 (mmeckelein/varmojfekoj), 2007-08-31
- small mem leak fixed (after calling parseSelectorAct) - Thx varmojkekoj
- documentation section "Regular File" und "Blocks" updated
- solved an issue with dynamic file generation - Once again many thanks
  to varmojfekoj
- the negative selector for program name filter (Blocks) does not work as
  expected - Thanks varmojfekoj for patching
- added forwarding information to sysklogd (requires special template)
  to config doc
---------------------------------------------------------------------------
Version 1.19.2 (mmeckelein/varmojfekoj), 2007-08-28
- a specifically formed message caused a segfault - Many thanks varmojfekoj
  for providing a patch
- a typo and a weird condition are fixed in msg.c - Thanks again
  varmojfekoj 
- on file creation the file was always owned by root:root. This is fixed
  now - Thanks ypsa for solving this issue
---------------------------------------------------------------------------
Version 1.19.1 (mmeckelein), 2007-08-22
- a bug that caused a high load when a TCP/UDP connection was closed is 
  fixed now - Thanks mildew for solving this issue
- fixed a bug which caused a segfault on reinit - Thx varmojfekoj for the
  patch
- changed the hardcoded module path "/lib/rsyslog" to $(pkglibdir) in order
  to avoid trouble e.g. on 64 bit platforms (/lib64) - many thanks Peter
  Vrabec and darix, both provided a patch for solving this issue
- enhanced the unloading of modules - thanks again varmojfekoj
- applied a patch from varmojfekoj which fixes various little things in
  MySQL output module
---------------------------------------------------------------------------
Version 1.19.0 (varmojfekoj/rgerhards), 2007-08-16
- integrated patch from varmojfekoj to make the mysql module a loadable one
  many thanks for the patch, MUCH appreciated
---------------------------------------------------------------------------
Version 1.18.2 (rgerhards), 2007-08-13
- fixed a bug in outchannel code that caused templates to be incorrectly
  parsed
- fixed a bug in ommysql that caused a wrong ";template" missing message
- added some code for unloading modules; not yet fully complete (and we do
  not yet have loadable modules, so this is no problem)
- removed debian subdirectory by request of a debian packager (this is a special
  subdir for debian and there is also no point in maintaining it when there
  is a debian package available - so I gladly did this) in some cases
- improved overall doc quality (some pages were quite old) and linked to
  more of the online resources.
- improved /contrib/delete_mysql script by adding a host option and some
  other minor modifications
---------------------------------------------------------------------------
Version 1.18.1 (rgerhards), 2007-08-08
- applied a patch from varmojfekoj which solved a potential segfault
  of rsyslogd on HUP
- applied patch from Michel Samia to fix compilation when the pthreads
  feature is disabled
- some code cleanup (moved action object to its own file set)
- add config directive $MainMsgQueueSize, which now allows to configure the
  queue size dynamically
- all compile-time settings are now shown in rsyslogd -v, not just the
  active ones
- enhanced performance a little bit more
- added config file directive $ActionResumeInterval
- fixed a bug that prevented compilation under debian sid
- added a contrib directory for user-contributed useful things
---------------------------------------------------------------------------
Version 1.18.0 (rgerhards), 2007-08-03
- rsyslog now supports fallback actions when an action did not work. This
  is a great feature e.g. for backup database servers or backup syslog
  servers
- modified rklogd to only change the console log level if -c is specified
- added feature to use multiple actions inside a single selector
- implemented $ActionExecOnlyWhenPreviousIsSuspended config directive
- error messages during startup are now spit out to the configured log
  destinations
---------------------------------------------------------------------------
Version 1.17.6 (rgerhards), 2007-08-01
- continued to work on output module modularization - basic stage of
  this work is now FINISHED
- fixed bug in OMSRcreate() - always returned SR_RET_OK
- fixed a bug that caused ommysql to always complain about missing
  templates
- fixed a mem leak in OMSRdestruct - freeing the object itself was
  forgotten - thanks to varmojfekoj for the patch
- fixed a memory leak in syslogd/init() that happend when the config
  file could not be read - thanks to varmojfekoj for the patch
- fixed insufficient memory allocation in addAction() and its helpers.
  The initial fix and idea was developed by mildew, I fine-tuned
  it a bit. Thanks a lot for the fix, I'd probably had pulled out my
  hair to find the bug...
- added output of config file line number when a parsing error occured
- fixed bug in objomsr.c that caused program to abort in debug mode with
  an invalid assertion (in some cases)
- fixed a typo that caused the default template for MySQL to be wrong.
  thanks to mildew for catching this.
- added configuration file command $DebugPrintModuleList and
  $DebugPrintCfSysLineHandlerList
- fixed an invalid value for the MARK timer - unfortunately, there was
  a testing aid left in place. This resulted in quite frequent MARK messages
- added $IncludeConfig config directive
- applied a patch from mildew to prevent rsyslogd from freezing under heavy
  load. This could happen when the queue was full. Now, we drop messages
  but rsyslogd remains active.
---------------------------------------------------------------------------
Version 1.17.5 (rgerhards), 2007-07-30
- continued to work on output module modularization
- fixed a missing file bug - thanks to Andrea Montanari for reporting
  this problem
- fixed a problem with shutting down the worker thread and freeing the
  selector_t list - this caused messages to be lost, because the
  message queue was not properly drained before the selectors got
  destroyed.
---------------------------------------------------------------------------
Version 1.17.4 (rgerhards), 2007-07-27
- continued to work on output module modularization
- fixed a situation where rsyslogd could create zombie processes
  thanks to mildew for the patch
- applied patch from Michel Samia to fix compilation when NOT
  compiled for pthreads
---------------------------------------------------------------------------
Version 1.17.3 (rgerhards), 2007-07-25
- continued working on output module modularization
- fixed a bug that caused rsyslogd to segfault on exit (and
  probably also on HUP), when there was an unsent message in a selector
  that required forwarding and the dns lookup failed for that selector
  (yes, it was pretty unlikely to happen;))
  thanks to varmojfekoj <varmojfekoj@gmail.com> for the patch
- fixed a memory leak in config file parsing and die()
  thanks to varmojfekoj <varmojfekoj@gmail.com> for the patch
- rsyslogd now checks on startup if it is capable to performa any work
  at all. If it cant, it complains and terminates
  thanks to Michel Samia for providing the patch!
- fixed a small memory leak when HUPing syslogd. The allowed sender
  list now gets freed. thanks to mildew for the patch.
- changed the way error messages in early startup are logged. They
  now do no longer use the syslogd code directly but are rather
  send to stderr.
---------------------------------------------------------------------------
Version 1.17.2 (rgerhards), 2007-07-23
- made the port part of the -r option optional. Needed for backward
  compatibility with sysklogd
- replaced system() calls with something more reasonable. Please note that
  this might break compatibility with some existing configuration files.
  We accept this in favour of the gained security.
- removed a memory leak that could occur if timegenerated was used in
  RFC 3164 format in templates
- did some preparation in msg.c for advanced multithreading - placed the
  hooks, but not yet any active code
- worked further on modularization
- added $ModLoad MySQL (dummy) config directive
- added DropTrailingLFOnReception config directive
---------------------------------------------------------------------------
Version 1.17.1 (rgerhards), 2007-07-20
- fixed a bug that caused make install to install rsyslogd and rklogd under
  the wrong names
- fixed bug that caused $AllowedSenders to handle IPv6 scopes incorrectly;
  also fixed but that could grabble $AllowedSender wildcards. Thanks to
  mildew@gmail.com for the patch
- minor code cleanup - thanks to Peter Vrabec for the patch
- fixed minimal memory leak on HUP (caused by templates)
  thanks to varmojfekoj <varmojfekoj@gmail.com> for the patch
- fixed another memory leak on HUPing and on exiting rsyslogd
  again thanks to varmojfekoj <varmojfekoj@gmail.com> for the patch
- code cleanup (removed compiler warnings)
- fixed portability bug in configure.ac - thanks to Bartosz Kuźma for patch
- moved msg object into its own file set
- added the capability to continue trying to write log files when the
  file system is full. Functionality based on patch by Martin Schulze
  to sysklogd package.
---------------------------------------------------------------------------
Version 1.17.0 (RGer), 2007-07-17
- added $RepeatedLineReduction config parameter
- added $EscapeControlCharactersOnReceive config parameter
- added $ControlCharacterEscapePrefix config parameter
- added $DirCreateMode config parameter
- added $CreateDirs config parameter
- added $DebugPrintTemplateList config parameter
- added $ResetConfigVariables config parameter
- added $FileOwner config parameter
- added $FileGroup config parameter
- added $DirOwner config parameter
- added $DirGroup config parameter
- added $FailOnChownFailure config parameter
- added regular expression support to the filter engine
  thanks to Michel Samia for providing the patch!
- enhanced $AllowedSender functionality. Credits to mildew@gmail.com for
  the patch doing that
  - added IPv6 support
  - allowed DNS hostnames
  - allowed DNS wildcard names
- added new option $DropMsgsWithMaliciousDnsPTRRecords
- added autoconf so that rfc3195d, rsyslogd and klogd are stored to /sbin
- added capability to auto-create directories with dynaFiles
---------------------------------------------------------------------------
Version 1.16.0 (RGer/Peter Vrabec), 2007-07-13 - The Friday, 13th Release ;)
- build system switched to autotools
- removed SYSV preprocessor macro use, replaced with autotools equivalents
- fixed a bug that caused rsyslogd to segfault when TCP listening was
  disabled and it terminated
- added new properties "syslogfacility-text" and "syslogseverity-text"
  thanks to varmojfekoj <varmojfekoj@gmail.com> for the patch
- added the -x option to disable hostname dns reslution
  thanks to varmojfekoj <varmojfekoj@gmail.com> for the patch
- begun to better modularize syslogd.c - this is an ongoing project; moved
  type definitions to a separate file
- removed some now-unused fields from struct filed
- move file size limit fields in struct field to the "right spot" (the file
  writing part of the union - f_un.f_file)
- subdirectories linux and solaris are no longer part of the distribution
  package. This is not because we cease support for them, but there are no
  longer any files in them after the move to autotools
---------------------------------------------------------------------------
Version 1.15.1 (RGer), 2007-07-10
- fixed a bug that caused a dynaFile selector to stall when there was
  an open error with one file 
- improved template processing for dynaFiles; templates are now only
  looked up during initialization - speeds up processing
- optimized memory layout in struct filed when compiled with MySQL
  support
- fixed a bug that caused compilation without SYSLOG_INET to fail
- re-enabled the "last message repeated n times" feature. This
  feature was not taken care of while rsyslogd evolved from sysklogd
  and it was more or less defunct. Now it is fully functional again.
- added system properties: $NOW, $YEAR, $MONTH, $DAY, $HOUR, $MINUTE
- fixed a bug in iovAsString() that caused a memory leak under stress
  conditions (most probably memory shortage). This was unlikely to
  ever happen, but it doesn't hurt doing it right
- cosmetic: defined type "uchar", change all unsigned chars to uchar
---------------------------------------------------------------------------
Version 1.15.0 (RGer), 2007-07-05
- added ability to dynamically generate file names based on templates
  and thus properties. This was a much-requested feature. It makes
  life easy when it e.g. comes to splitting files based on the sender
  address.
- added $umask and $FileCreateMode config file directives
- applied a patch from Bartosz Kuzma to compile cleanly under NetBSD
- checks for extra (unexpected) characters in system config file lines
  have been added
- added IPv6 documentation - was accidently missing from CVS
- begun to change char to unsigned char
---------------------------------------------------------------------------
Version 1.14.2 (RGer), 2007-07-03
** this release fixes all known nits with IPv6 **
- restored capability to do /etc/service lookup for "syslog"
  service when -r 0 was given
- documented IPv6 handling of syslog messages
- integrate patch from Bartosz Kuźma to make rsyslog compile under
  Solaris again (the patch replaced a strndup() call, which is not
  available under Solaris
- improved debug logging when waiting on select
- updated rsyslogd man page with new options (-46A)
---------------------------------------------------------------------------
Version 1.14.1 (RGer/Peter Vrabec), 2007-06-29
- added Peter Vrabec's patch for IPv6 TCP
- prefixed all messages send to stderr in rsyslogd with "rsyslogd: "
---------------------------------------------------------------------------
Version 1.14.0 (RGer/Peter Vrabec), 2007-06-28
- Peter Vrabec provided IPv6 for rsyslog, so we are now IPv6 enabled
  IPv6 Support is currently for UDP only, TCP is to come soon.
  AllowedSender configuration does not yet work for IPv6.
- fixed code in iovCreate() that broke C's strict aliasing rules 
- fixed some char/unsigned char differences that forced the compiler
  to spit out warning messages
- updated the Red Hat init script to fix a known issue (thanks to
  Peter Vrabec)
---------------------------------------------------------------------------
Version 1.13.5 (RGer), 2007-06-22
- made the TCP session limit configurable via command line switch
  now -t <port>,<max sessions>
- added man page for rklogd(8) (basically a copy from klogd, but now
  there is one...)
- fixed a bug that caused internal messages (e.g. rsyslogd startup) to
  appear without a tag.
- removed a minor memory leak that occurred when TAG processing requalified
  a HOSTNAME to be a TAG (and a TAG already was set).
- removed potential small memory leaks in MsgSet***() functions. There
  would be a leak if a property was re-set, something that happened
  extremely seldom.
---------------------------------------------------------------------------
Version 1.13.4 (RGer), 2007-06-18
- added a new property "PRI-text", which holds the PRI field in
  textual form (e.g. "syslog.info")
- added alias "syslogseverity" for "syslogpriority", which is a
  misleading property name that needs to stay for historical
  reasons (and backward-compatility)
- added doc on how to record PRI value in log file
- enhanced signal handling in klogd, including removal of an unsafe
  call to the logging system during signal handling
---------------------------------------------------------------------------
Version 1.13.3 (RGer), 2007-06-15
- create a version of syslog.c from scratch. This is now
  - highly optimized for rsyslog
  - removes an incompatible license problem as the original
    version had a BSD license with advertising clause
  - fixed in the regard that rklogd will continue to work when
    rsysogd has been restarted (the original version, as well
    as sysklogd, will remain silent then)
  - solved an issue with an extra NUL char at message end that the
    original version had
- applied some changes to klogd to care for the new interface
- fixed a bug in syslogd.c which prevented compiling under debian
---------------------------------------------------------------------------
Version 1.13.2 (RGer), 2007-06-13
- lib order in makefile patched to facilitate static linking - thanks
  to Bennett Todd for providing the patch
- Integrated a patch from Peter Vrabec (pvrabec@redheat.com):
  - added klogd under the name of rklogd (remove dependency on
    original sysklogd package
  - createDB.sql now in UTF
  - added additional config files for use on Red Hat
---------------------------------------------------------------------------
Version 1.13.1 (RGer), 2007-02-05
- changed the listen backlog limit to a more reasonable value based on
  the maximum number of TCP connections configurd (10% + 5) - thanks to Guy
  Standen for the hint (actually, the limit was 5 and that was a 
  left-over from early testing).
- fixed a bug in makefile which caused DB-support to be disabled when
  NETZIP support was enabled
- added the -e option to allow transmission of every message to remote
  hosts (effectively turns off duplicate message suppression)
- (somewhat) improved memory consumption when compiled with MySQL support
- looks like we fixed an incompatibility with MySQL 5.x and above software
  At least in one case, the remote server name was destroyed, leading to 
  a connection failure. The new, improved code does not have this issue and
  so we see this as solved (the new code is generally somewhat better, so
  there is a good chance we fixed this incompatibility).
---------------------------------------------------------------------------
Version 1.13.0 (RGer), 2006-12-19
- added '$' as ToPos proptery replacer specifier - means "up to the
  end of the string"
- property replacer option "escape-cc", "drop-cc" and "space-cc"  added
- changed the handling of \0 characters inside syslog messages. We now
  consistently escape them to "#000". This is somewhat recommended in
  the draft-ietf-syslog-protocol-19 draft. While the real recomendation
  is to not escape any characters at all, we can not do this without
  considerable modification of the code. So we escape it to "#000", which
  is consistent with a sample found in the Internet-draft.
- removed message glue logic (see printchopped() comment for details)
  Also caused removal of parts table and thus some improvements in
  memory usage.
- changed the default MAXLINE to 2048 to take care of recent syslog
  standardization efforts (can easily be changed in syslogd.c)
- added support for byte-counted TCP syslog messages (much like
  syslog-transport-tls-05 Internet Draft). This was necessary to
  support compression over TCP.
- added support for receiving compressed syslog messages
- added support for sending compressed syslog messages
- fixed a bug where the last message in a syslog/tcp stream was
  lost if it was not properly terminated by a LF character
---------------------------------------------------------------------------
Version 1.12.3 (RGer), 2006-10-04
- implemented some changes to support Solaris (but support is not
  yet complete)
- commented out (via #if 0) some methods that are currently not being use
  but should be kept for further us
- added (interim) -u 1 option to turn off hostname and tag parsing
- done some modifications to better support Fedora
- made the field delimiter inside property replace configurable via
  template
- fixed a bug in property replacer: if fields were used, the delimitor
  became part of the field. Up until now, this was barely noticable as 
  the delimiter as TAB only and thus invisible to a human. With other
  delimiters available now, it quickly showed up. This bug fix might cause
  some grief to existing installations if they used the extra TAB for
  whatever reasons - sorry folks... Anyhow, a solution is easy: just add
  a TAB character contstant into your template. Thus, there has no attempt
  been made to do this in a backwards-compatible way.
---------------------------------------------------------------------------
Version 1.12.2 (RGer), 2006-02-15
- fixed a bug in the RFC 3339 date formatter. An extra space was added
  after the actual timestamp
- added support for providing high-precision RFC3339 timestamps for
  (rsyslogd-)internally-generated messages
- very (!) experimental support for syslog-protocol internet draft
  added (the draft is experimental, the code is solid ;))
- added support for field-extracting in the property replacer
- enhanced the legacy-syslog parser so that it can interpret messages
  that do not contain a TIMESTAMP
- fixed a bug that caused the default socket (usually /dev/log) to be
  opened even when -o command line option was given
- fixed a bug in the Debian sample startup script - it caused rsyslogd
  to listen to remote requests, which it shouldn't by default
---------------------------------------------------------------------------
Version 1.12.1 (RGer), 2005-11-23
- made multithreading work with BSD. Some signal-handling needed to be
  restructured. Also, there might be a slight delay of up to 10 seconds
  when huping and terminating rsyslogd under BSD
- fixed a bug where a NULL-pointer was passed to printf() in logmsg().
- fixed a bug during "make install" where rc3195d was not installed
  Thanks to Bennett Todd for spotting this.
- fixed a bug where rsyslogd dumped core when no TAG was found in the
  received message
- enhanced message parser so that it can deal with missing hostnames
  in many cases (may not be totally fail-safe)
- fixed a bug where internally-generated messages did not have the correct
  TAG
---------------------------------------------------------------------------
Version 1.12.0 (RGer), 2005-10-26
- moved to a multi-threaded design. single-threading is still optionally
  available. Multi-threading is experimental!
- fixed a potential race condition. In the original code, marking was done
  by an alarm handler, which could lead to all sorts of bad things. This
  has been changed now. See comments in syslogd.c/domark() for details.
- improved debug output for property-based filters
- not a code change, but: I have checked all exit()s to make sure that
  none occurs once rsyslogd has started up. Even in unusual conditions
  (like low-memory conditions) rsyslogd somehow remains active. Of course,
  it might loose a message or two, but at least it does not abort and it
  can also recover when the condition no longer persists.
- fixed a bug that could cause loss of the last message received
  immediately before rsyslogd was terminated.
- added comments on thread-safety of global variables in syslogd.c
- fixed a small bug: spurios printf() when TCP syslog was used
- fixed a bug that causes rsyslogd to dump core on termination when one
  of the selector lines did not receive a message during the run (very
  unlikely)
- fixed an one-too-low memory allocation in the TCP sender. Could result
  in rsyslogd dumping core.
- fixed a bug with regular expression support (thanks to Andres Riancho)
- a little bit of code restructuring (especially main(), which was
  horribly large)
---------------------------------------------------------------------------
Version 1.11.1 (RGer), 2005-10-19
- support for BSD-style program name and host blocks
- added a new property "programname" that can be used in templates
- added ability to specify listen port for rfc3195d
- fixed a bug that rendered the "startswith" comparison operation
  unusable.
- changed more functions to "static" storage class to help compiler
  optimize (should have been static in the first place...)
- fixed a potential memory leak in the string buffer class destructor.
  As the destructur was previously never called, the leak did not actually
  appear.
- some internal restructuring in anticipation/preparation of minimal
  multi-threading support
- rsyslogd still shares some code with the sysklogd project. Some patches
  for this shared code have been brought over from the sysklogd CVS.
---------------------------------------------------------------------------
Version 1.11.0 (RGer), 2005-10-12
- support for receiving messages via RFC 3195; added rfc3195d for that
  purpose
- added an additional guard to prevent rsyslogd from aborting when the
  2gb file size limit is hit. While a user can configure rsyslogd to
  handle such situations, it would abort if that was not done AND large
  file support was not enabled (ok, this is hopefully an unlikely scenario)
- fixed a bug that caused additional Unix domain sockets to be incorrectly
  processed - could lead to message loss in extreme cases
---------------------------------------------------------------------------
Version 1.10.2 (RGer), 2005-09-27
- added comparison operations in property-based filters:
  * isequal
  * startswith
- added ability to negate all property-based filter comparison operations
  by adding a !-sign right in front of the operation name
- added the ability to specify remote senders for UDP and TCP
  received messages. Allows to block all but well-known hosts
- changed the $-config line directives to be case-INsensitive
- new command line option -w added: "do not display warnings if messages
  from disallowed senders are received"
- fixed a bug that caused rsyslogd to dump core when the compare value
  was not quoted in property-based filters
- fixed a bug in the new CStr compare function which lead to invalid
  results (fortunately, this function was not yet used widely)
- added better support for "debugging" rsyslog.conf property filters
  (only if -d switch is given)
- changed some function definitions to static, which eventually enables
  some compiler optimizations
- fixed a bug in MySQL code; when a SQL error occured, rsyslogd could
  run in a tight loop. This was due to invalid sequence of error reporting
  and is now fixed.
---------------------------------------------------------------------------
Version 1.10.1 (RGer), 2005-09-23
- added the ability to execute a shell script as an action.
  Thanks to Bjoern Kalkbrenner for providing the code!
- fixed a bug in the MySQL code; due to the bug the automatic one-time
  retry after an error did not happen - this lead to error message in
  cases where none should be seen (e.g. after a MySQL restart)
- fixed a security issue with SQL-escaping in conjunction with
  non-(SQL-)standard MySQL features.
---------------------------------------------------------------------------
Version 1.10.0 (RGer), 2005-09-20
  REMINDER: 1.10 is the first unstable version if the 1.x series!
- added the capability to filter on any property in selector lines
  (not just facility and priority)
- changed stringbuf into a new counted string class
- added support for a "discard" action. If a selector line with
  discard (~ character) is found, no selector lines *after* that
  line will be processed.
- thanks to Andres Riancho, regular expression support has been
  added to the template engine
- added the FROMHOST property in the template processor, which could
  previously not be obtained. Thanks to Cristian Testa for pointing
  this out and even providing a fix.
- added display of compile-time options to -v output
- performance improvement for production build - made some checks
  to happen only during debug mode
- fixed a problem with compiling on SUSE and - while doing so - removed
  the socket call to set SO_BSDCOMPAT in cases where it is obsolete.
---------------------------------------------------------------------------
Version 1.0.4 (RGer), 2006-02-01
- a small but important fix: the tcp receiver had two forgotten printf's
  in it that caused a lot of unnecessary output to stdout. This was
  important enough to justify a new release
---------------------------------------------------------------------------
Version 1.0.3 (RGer), 2005-11-14
- added an additional guard to prevent rsyslogd from aborting when the
  2gb file size limit is hit. While a user can configure rsyslogd to
  handle such situations, it would abort if that was not done AND large
  file support was not enabled (ok, this is hopefully an unlikely scenario)
- fixed a bug that caused additional Unix domain sockets to be incorrectly
  processed - could lead to message loss in extreme cases
- applied some patches available from the sysklogd project to code
  shared from there
- fixed a bug that causes rsyslogd to dump core on termination when one
  of the selector lines did not receive a message during the run (very
  unlikely)
- fixed an one-too-low memory allocation in the TCP sender. Could result
  in rsyslogd dumping core.
- fixed a bug in the TCP sender that caused the retry logic to fail
  after an error or receiver overrun
- fixed a bug in init() that could lead to dumping core
- fixed a bug that could lead to dumping core when no HOSTNAME or no TAG
  was present in the syslog message
---------------------------------------------------------------------------
Version 1.0.2 (RGer), 2005-10-05
- fixed an issue with MySQL error reporting. When an error occured,
  the MySQL driver went into an endless loop (at least in most cases).
---------------------------------------------------------------------------
Version 1.0.1 (RGer), 2005-09-23
- fixed a security issue with SQL-escaping in conjunction with
  non-(SQL-)standard MySQL features.
---------------------------------------------------------------------------
Version 1.0.0 (RGer), 2005-09-12
- changed install doc to cover daily cron scripts - a trouble source
- added rc script for slackware (provided by Chris Elvidge - thanks!) 
- fixed a really minor bug in usage() - the -r option was still
  reported as without the port parameter
---------------------------------------------------------------------------
Version 0.9.8 (RGer), 2005-09-05
- made startup and shutdown message more consistent and included the
  pid, so that they can be easier correlated. Used syslog-protocol
  structured data format for this purpose.
- improved config info in startup message, now tells not only
  if it is listening remote on udp, but also for tcp. Also includes
  the port numbers. The previous startup message was misleading, because
  it did not say "remote reception" if rsyslogd was only listening via
  tcp (but not via udp).
- added a "how can you help" document to the doc set
---------------------------------------------------------------------------
Version 0.9.7 (RGer), 2005-08-15
- some of the previous doc files (like INSTALL) did not properly
  reflect the changes to the build process and the new doc. Fixed
  that.
- changed syslogd.c so that when compiled without database support,
  an error message is displayed when a database action is detected
  in the config file (previously this was used as an user rule ;))
- fixed a bug in the os-specific Makefiles which caused MySQL
  support to not be compiled, even if selected
---------------------------------------------------------------------------
Version 0.9.6 (RGer), 2005-08-09
- greatly enhanced documentation. Now available in html format in
  the "doc" folder and FreeBSD. Finally includes an install howto.
- improved MySQL error messages a little - they now show up as log
  messages, too (formerly only in debug mode)
- added the ability to specify the listen port for udp syslog.
  WARNING: This introduces an incompatibility. Formerly, udp
  syslog was enabled by the -r command line option. Now, it is
  "-r [port]", which is consistent with the tcp listener. However,
  just -r will now return an error message.
- added sample startup scripts for Debian and FreeBSD
- added support for easy feature selection in the makefile. Un-
  fortunately, this also means I needed to spilt the make file
  for different OS and distros. There are some really bad syntax
  differences between FreeBSD and Linux make.
---------------------------------------------------------------------------
Version 0.9.5 (RGer), 2005-08-01
- the "semicolon bug" was actually not (fully) solved in 0.9.4. One
  part of the bug was solved, but another still existed. This one
  is fixed now, too.
- the "semicolon bug" actually turned out to be a more generic bug.
  It appeared whenever an invalid template name was given. With some
  selector actions, rsyslogd dumped core, with other it "just" had
  a small ressource leak with others all worked well. These anomalies
  are now fixed. Note that they only appeared during system initaliziation
  once the system was running, nothing bad happened.
- improved error reporting for template errors on startup. They are now
  shown on the console and the start-up tty. Formerly, they were only
  visible in debug mode.
- support for multiple instances of rsyslogd on a single machine added
- added new option "-o" --> omit local unix domain socket. This option
  enables rsyslogd NOT to listen to the local socket. This is most
  helpful when multiple instances of rsyslogd (or rsyslogd and another
  syslogd) shall run on a single system.
- added new option "-i <pidfile>" which allows to specify the pidfile.
  This is needed when multiple instances of rsyslogd are to be run.
- the new project home page is now online at www.rsyslog.com
---------------------------------------------------------------------------
Version 0.9.4 (RGer), 2005-07-25
- finally added the TCP sender. It now supports non-blocking mode, no
  longer disabling message reception during connect. As it is now, it
  is usable in production. The code could be more sophisticated, but
  I've kept it short in anticipation of the move to liblogging, which
  will lead to the removal of the code just written ;)
- the "exiting on signal..." message still had the "syslogd" name in 
  it. Changed this to "rsyslogd", as we do not have a large user base
  yet, this should pose no problem.
- fixed "the semiconlon" bug. rsyslogd dumped core if a write-db action
  was specified but no semicolon was given after the password (an empty
  template was ok, but the semicolon needed to be present).
- changed a default for traditional output format. During testing, it
  was seen that the timestamp written to file in default format was
  the time of message reception, not the time specified in the TIMESTAMP
  field of the message itself. Traditionally, the message TIMESTAMP is
  used and this has been changed now.
---------------------------------------------------------------------------
Version 0.9.3 (RGer), 2005-07-19
- fixed a bug in the message parser. In June, the RFC 3164 timestamp
  was not correctly parsed (yes, only in June and some other months,
  see the code comment to learn why...)
- added the ability to specify the destination port when forwarding
  syslog messages (both for TCP and UDP)
- added an very experimental TCP sender (activated by
  @@machine:port in config). This is not yet for production use. If
  the receiver is not alive, rsyslogd will wait quite some time until
  the connection request times out, which most probably leads to
  loss of incoming messages.

---------------------------------------------------------------------------
Version 0.9.2 (RGer), around 2005-07-06
- I intended to change the maxsupported message size to 32k to
  support IHE - but given the memory inefficiency in the usual use
  cases, I have not done this. I have, however, included very
  specific instructions on how to do this in the source code. I have
  also done some testing with 32k messages, so you can change the
  max size without taking too much risk.
- added a syslog/tcp receiver; we now can receive messages via
  plain tcp, but we can still send only via UDP. The syslog/tcp
  receiver is the primary enhancement of this release.
- slightly changed some error messages that contained a spurios \n at
  the end of the line (which gives empty lines in your log...)

---------------------------------------------------------------------------
Version 0.9.1 (RGer)
- fixed code so that it compiles without errors under FreeBSD
- removed now unused function "allocate_log()" from syslogd.c
- changed the make file so that it contains more defines for
  different environments (in the long term, we need a better
  system for disabling/enabling features...)
- changed some printf's printing off_t types to %lld and
  explicit (long long) casts. I tried to figure out the exact type,
  but did not succeed in this. In the worst case, ultra-large peta-
  byte files will now display funny informational messages on rollover,
  something I think we can live with for the neersion 3.11.2 (rgerhards), 2008-02-??
---------------------------------------------------------------------------
Version 3.11.1 (rgerhards), 2008-02-12
- SNMP trap sender added thanks to Andre Lorbach (omsnmp)
- added input-plugin interface specification in form of a (copy) template
  input module
- applied documentation fix by Michael Biebl -- many thanks!
- bugfix: immark did not have MARK flags set...
- added x-info field to rsyslogd startup/shutdown message. Hopefully
  points users to right location for further info (many don't even know
  they run rsyslog ;))
- bugfix: trailing ":" of tag was lost while parsing legacy syslog messages
  without timestamp - thanks to Anders Blomdell for providing a patch!
- fixed a bug in stringbuf.c related to STRINGBUF_TRIM_ALLOCSIZE, which
  wasn't supposed to be used with rsyslog. Put a warning message up that
  tells this feature is not tested and probably not worth the effort.
  Thanks to Anders Blomdell fro bringing this to our attention
- somewhat improved performance of string buffers
- fixed bug that caused invalid treatment of tabs (HT) in rsyslog.conf
- bugfix: setting for $EscapeCopntrolCharactersOnReceive was not 
  properly initialized
- clarified usage of space-cc property replacer option
- improved abort diagnostic handler
- some initial effort for malloc/free runtime debugging support
- bugfix: using dynafile actions caused rsyslogd abort
- fixed minor man errors thanks to Michael Biebl
---------------------------------------------------------------------------
Version 3.11.0 (rgerhards), 2008-01-31
- implemented queued actions
- implemented simple rate limiting for actions
- implemented deliberate discarding of lower priority messages over higher
  priority ones when a queue runs out of space
- implemented disk quotas for disk queues
- implemented the $ActionResumeRetryCount config directive
- added $ActionQueueFilename config directive
- added $ActionQueueSize config directive
- added $ActionQueueHighWaterMark config directive
- added $ActionQueueLowWaterMark config directive
- added $ActionQueueDiscardMark config directive
- added $ActionQueueDiscardSeverity config directive
- added $ActionQueueCheckpointInterval config directive
- added $ActionQueueType config directive
- added $ActionQueueWorkerThreads config directive
- added $ActionQueueTimeoutshutdown config directive
- added $ActionQueueTimeoutActionCompletion config directive
- added $ActionQueueTimeoutenQueue config directive
- added $ActionQueueTimeoutworkerThreadShutdown config directive
- added $ActionQueueWorkerThreadMinimumMessages config directive
- added $ActionQueueMaxFileSize config directive
- added $ActionQueueSaveonShutdown config directive
- addded $ActionQueueDequeueSlowdown config directive
- addded $MainMsgQueueDequeueSlowdown config directive
- bugfix: added forgotten docs to package
- improved debugging support
- fixed a bug that caused $MainMsgQueueCheckpointInterval to work incorrectly
- when a long-running action needs to be cancelled on shutdown, the message
  that was processed by it is now preserved. This finishes support for
  guaranteed delivery of messages (if the output supports it, of course)
- fixed bug in output module interface, see
  http://sourceforge.net/tracker/index.php?func=detail&aid=1881008&group_id=123448&atid=696552
- changed the ommysql output plugin so that the (lengthy) connection
  initialization now takes place in message processing. This works much
  better with the new queued action mode (fast startup)
- fixed a bug that caused a potential hang in file and fwd output module
  varmojfekoj provided the patch - many thanks!
- bugfixed stream class offset handling on 32bit platforms
---------------------------------------------------------------------------
Version 3.10.3 (rgerhards), 2008-01-28
- fixed a bug with standard template definitions (not a big deal) - thanks
  to varmojfekoj for spotting it
- run-time instrumentation added
- implemented disk-assisted queue mode, which enables on-demand disk
  spooling if the queue's in-memory queue is exhausted
- implemented a dynamic worker thread pool for processing incoming
  messages; workers are started and shut down as need arises
- implemented a run-time instrumentation debug package
- implemented the $MainMsgQueueSaveOnShutdown config directive
- implemented the $MainMsgQueueWorkerThreadMinimumMessages config directive
- implemented the $MainMsgQueueTimeoutWorkerThreadShutdown config directive
---------------------------------------------------------------------------
Version 3.10.2 (rgerhards), 2008-01-14
- added the ability to keep stop rsyslogd without the need to drain
  the main message queue. In disk queue mode, rsyslog continues to
  run from the point where it stopped. In case of a system failure, it
  continues to process messages from the last checkpoint.
- fixed a bug that caused a segfault on startup when no $WorkDir directive
  was specified in rsyslog.conf
- provided more fine-grain control over shutdown timeouts and added a
  way to specify the enqueue timeout when the main message queue is full
- implemented $MainMsgQueueCheckpointInterval config directive
- implemented $MainMsgQueueTimeoutActionCompletion config directive
- implemented $MainMsgQueueTimeoutEnqueue config directive
- implemented $MainMsgQueueTimeoutShutdown config directive
---------------------------------------------------------------------------
Version 3.10.1 (rgerhards), 2008-01-10
- implemented the "disk" queue mode. However, it currently is of very
  limited use, because it does not support persistence over rsyslogd
  runs. So when rsyslogd is stopped, the queue is drained just as with
  the in-memory queue modes. Persistent queues will be a feature of
  the next release.
- performance-optimized string class, should bring an overall improvement
- fixed a memory leak in imudp -- thanks to varmojfekoj for the patch
- fixed a race condition that could lead to a rsyslogd hang when during
  HUP or termination
- done some doc updates
- added $WorkDirectory config directive
- added $MainMsgQueueFileName config directive
- added $MainMsgQueueMaxFileSize config directive
---------------------------------------------------------------------------
Version 3.10.0 (rgerhards), 2008-01-07
- implemented input module interface and initial input modules
- enhanced threading for input modules (each on its own thread now)
- ability to bind UDP listeners to specific local interfaces/ports and
  ability to run multiple of them concurrently
- added ability to specify listen IP address for UDP syslog server
- license changed to GPLv3
- mark messages are now provided by loadble module immark
- rklogd is no longer provided. Its functionality has now been taken over
  by imklog, a loadable input module. This offers a much better integration
  into rsyslogd and makes sure that the kernel logger process is brought
  up and down at the appropriate times
- enhanced $IncludeConfig directive to support wildcard characters
  (thanks to Michael Biebl)
- all inputs are now implemented as loadable plugins
- enhanced threading model: each input module now runs on its own thread
- enhanced message queue which now supports different queueing methods
  (among others, this can be used for performance fine-tuning)
- added a large number of new configuration directives for the new
  input modules
- enhanced multi-threading utilizing a worker thread pool for the
  main message queue
- compilation without pthreads is no longer supported
- much cleaner code due to new objects and removal of single-threading
  mode
---------------------------------------------------------------------------
Version 2.0.1 STABLE (rgerhards), 2008-01-24
- fixed a bug in integer conversion - but this function was never called,
  so it is not really a useful bug fix ;)
- fixed a bug with standard template definitions (not a big deal) - thanks
  to varmojfekoj for spotting it
- fixed a bug that caused a potential hang in file and fwd output module
  varmojfekoj provided the patch - many thanks!
---------------------------------------------------------------------------
Version 2.0.0 STABLE (rgerhards), 2008-01-02
- re-release of 1.21.2 as STABLE with no modifications except some
  doc updates
---------------------------------------------------------------------------
Version 1.21.2 (rgerhards), 2007-12-28
- created a gss-api output module. This keeps GSS-API code and
  TCP/UDP code separated. It is also important for forward-
  compatibility with v3. Please note that this change breaks compatibility
  with config files created for 1.21.0 and 1.21.1 - this was considered
  acceptable.
- fixed an error in forwarding retry code (could lead to message corruption
  but surfaced very seldom)
- increased portability for older platforms (AI_NUMERICSERV moved)
- removed socket leak in omfwd.c
- cross-platform patch for GSS-API compile problem on some platforms
  thanks to darix for the patch!
---------------------------------------------------------------------------
Version 1.21.1 (rgerhards), 2007-12-23
- small doc fix for $IncludeConfig
- fixed a bug in llDestroy()
- bugfix: fixing memory leak when message queue is full and during
  parsing. Thanks to varmojfekoj for the patch.
- bugfix: when compiled without network support, unix sockets were
  not properply closed
- bugfix: memory leak in cfsysline.c/doGetWord() fixed
---------------------------------------------------------------------------
Version 1.21.0 (rgerhards), 2007-12-19
- GSS-API support for syslog/TCP connections was added. Thanks to
  varmojfekoj for providing the patch with this functionality
- code cleanup
- enhanced $IncludeConfig directive to support wildcard filenames
- changed some multithreading synchronization
---------------------------------------------------------------------------
Version 1.20.1 (rgerhards), 2007-12-12
- corrected a debug setting that survived release. Caused TCP connections
  to be retried unnecessarily often.
- When a hostname ACL was provided and DNS resolution for that name failed,
  ACL processing was stopped at that point. Thanks to mildew for the patch.
  Fedora Bugzilla: http://bugzilla.redhat.com/show_bug.cgi?id=395911
- fixed a potential race condition, see link for details:
  http://rgerhards.blogspot.com/2007/12/rsyslog-race-condition.html
  Note that the probability of problems from this bug was very remote
- fixed a memory leak that happend when PostgreSQL date formats were
  used
---------------------------------------------------------------------------
Version 1.20.0 (rgerhards), 2007-12-07
- an output module for postgres databases has been added. Thanks to
  sur5r for contributing this code
- unloading dynamic modules has been cleaned up, we now have a
  real implementation and not just a dummy "good enough for the time
  being".
- enhanced platform independence - thanks to Bartosz Kuzma and Michael
  Biebl for their very useful contributions
- some general code cleanup (including warnings on 64 platforms, only)
---------------------------------------------------------------------------
Version 1.19.12 (rgerhards), 2007-12-03
- cleaned up the build system (thanks to Michael Biebl for the patch)
- fixed a bug where ommysql was still not compiled with -pthread option
---------------------------------------------------------------------------
Version 1.19.11 (rgerhards), 2007-11-29
- applied -pthread option to build when building for multi-threading mode
  hopefully solves an issue with segfaulting
---------------------------------------------------------------------------
Version 1.19.10 (rgerhards), 2007-10-19
- introdcued the new ":modulename:" syntax for calling module actions
  in selector lines; modified ommysql to support it. This is primarily
  an aid for further modules and a prequisite to actually allow third
  party modules to be created.
- minor fix in slackware startup script, "-r 0" is now "-r0"
- updated rsyslogd doc set man page; now in html format
- undid creation of a separate thread for the main loop -- this did not
  turn out to be needed or useful, so reduce complexity once again.
- added doc fixes provided by Michael Biebl - thanks
---------------------------------------------------------------------------
Version 1.19.9 (rgerhards), 2007-10-12
- now packaging system which again contains all components in a single
  tarball
- modularized main() a bit more, resulting in less complex code
- experimentally added an additional thread - will see if that affects
  the segfault bug we experience on some platforms. Note that this change
  is scheduled to be removed again later.
---------------------------------------------------------------------------
Version 1.19.8 (rgerhards), 2007-09-27
- improved repeated message processing
- applied patch provided by varmojfekoj to support building ommysql
  in its own way (now also resides in a plugin subdirectory);
  ommysql is now a separate package
- fixed a bug in cvthname() that lead to message loss if part
  of the source hostname would have been dropped
- created some support for distributing ommysql together with the
  main rsyslog package. I need to re-think it in the future, but
  for the time being the current mode is best. I now simply include
  one additional tarball for ommysql inside the main distribution.
  I look forward to user feedback on how this should be done best. In the
  long term, a separate project should be spawend for ommysql, but I'd
  like to do that only after the plugin interface is fully stable (what
  it is not yet).
---------------------------------------------------------------------------
Version 1.19.7 (rgerhards), 2007-09-25
- added code to handle situations where senders send us messages ending with
  a NUL character. It is now simply removed. This also caused trailing LF
  reduction to fail, when it was followed by such a NUL. This is now also
  handled.
- replaced some non-thread-safe function calls by their thread-safe
  counterparts
- fixed a minor memory leak that occured when the %APPNAME% property was
  used (I think nobody used that in practice)
- fixed a bug that caused signal handlers in cvthname() not to be restored when
  a malicious pointer record was detected and processing of the message been
  stopped for that reason (this should be really rare and can not be related
  to the segfault bug we are hunting).
- fixed a bug in cvthname that lead to passing a wrong parameter - in
  practice, this had no impact.
- general code cleanup (e.g. compiler warnings, comments)
---------------------------------------------------------------------------
Version 1.19.6 (rgerhards), 2007-09-11
- applied patch by varmojfekoj to change signal handling to the new
  sigaction API set (replacing the depreciated signal() calls and its
  friends.
- fixed a bug that in --enable-debug mode caused an assertion when the
  discard action was used
- cleaned up compiler warnings
- applied patch by varmojfekoj to FIX a bug that could cause 
  segfaults if empty properties were processed using modifying
  options (e.g. space-cc, drop-cc)
- fixed man bug: rsyslogd supports -l option
---------------------------------------------------------------------------
Version 1.19.5 (rgerhards), 2007-09-07
- changed part of the CStr interface so that better error tracking
  is provided and the calling sequence is more intuitive (there were
  invalid calls based on a too-weired interface)
- (hopefully) fixed some remaining bugs rooted in wrong use of 
  the CStr class. These could lead to program abort.
- applied patch by varmojfekoj two fix two potential segfault situations
- added $ModDir config directive
- modified $ModLoad so that an absolute path may be specified as
  module name (e.g. /rsyslog/ommysql.so)
---------------------------------------------------------------------------
Version 1.19.4 (rgerhards/varmojfekoj), 2007-09-04
- fixed a number of small memory leaks - thanks varmojfekoj for patching
- fixed an issue with CString class that could lead to rsyslog abort
  in tplToString() - thanks varmojfekoj for patching
- added a man-version of the config file documenation - thanks to Michel
  Samia for providing the man file
- fixed bug: a template like this causes an infinite loop:
  $template opts,"%programname:::a,b%"
  thanks varmojfekoj for the patch
- fixed bug: case changing options crash freeing the string pointer
  because they modify it: $template opts2,"%programname::1:lowercase%"
  thanks varmojfekoj for the patch
---------------------------------------------------------------------------
Version 1.19.3 (mmeckelein/varmojfekoj), 2007-08-31
- small mem leak fixed (after calling parseSelectorAct) - Thx varmojkekoj
- documentation section "Regular File" und "Blocks" updated
- solved an issue with dynamic file generation - Once again many thanks
  to varmojfekoj
- the negative selector for program name filter (Blocks) does not work as
  expected - Thanks varmojfekoj for patching
- added forwarding information to sysklogd (requires special template)
  to config doc
---------------------------------------------------------------------------
Version 1.19.2 (mmeckelein/varmojfekoj), 2007-08-28
- a specifically formed message caused a segfault - Many thanks varmojfekoj
  for providing a patch
- a typo and a weird condition are fixed in msg.c - Thanks again
  varmojfekoj 
- on file creation the file was always owned by root:root. This is fixed
  now - Thanks ypsa for solving this issue
---------------------------------------------------------------------------
Version 1.19.1 (mmeckelein), 2007-08-22
- a bug that caused a high load when a TCP/UDP connection was closed is 
  fixed now - Thanks mildew for solving this issue
- fixed a bug which caused a segfault on reinit - Thx varmojfekoj for the
  patch
- changed the hardcoded module path "/lib/rsyslog" to $(pkglibdir) in order
  to avoid trouble e.g. on 64 bit platforms (/lib64) - many thanks Peter
  Vrabec and darix, both provided a patch for solving this issue
- enhanced the unloading of modules - thanks again varmojfekoj
- applied a patch from varmojfekoj which fixes various little things in
  MySQL output module
---------------------------------------------------------------------------
Version 1.19.0 (varmojfekoj/rgerhards), 2007-08-16
- integrated patch from varmojfekoj to make the mysql module a loadable one
  many thanks for the patch, MUCH appreciated
---------------------------------------------------------------------------
Version 1.18.2 (rgerhards), 2007-08-13
- fixed a bug in outchannel code that caused templates to be incorrectly
  parsed
- fixed a bug in ommysql that caused a wrong ";template" missing message
- added some code for unloading modules; not yet fully complete (and we do
  not yet have loadable modules, so this is no problem)
- removed debian subdirectory by request of a debian packager (this is a special
  subdir for debian and there is also no point in maintaining it when there
  is a debian package available - so I gladly did this) in some cases
- improved overall doc quality (some pages were quite old) and linked to
  more of the online resources.
- improved /contrib/delete_mysql script by adding a host option and some
  other minor modifications
---------------------------------------------------------------------------
Version 1.18.1 (rgerhards), 2007-08-08
- applied a patch from varmojfekoj which solved a potential segfault
  of rsyslogd on HUP
- applied patch from Michel Samia to fix compilation when the pthreads
  feature is disabled
- some code cleanup (moved action object to its own file set)
- add config directive $MainMsgQueueSize, which now allows to configure the
  queue size dynamically
- all compile-time settings are now shown in rsyslogd -v, not just the
  active ones
- enhanced performance a little bit more
- added config file directive $ActionResumeInterval
- fixed a bug that prevented compilation under debian sid
- added a contrib directory for user-contributed useful things
---------------------------------------------------------------------------
Version 1.18.0 (rgerhards), 2007-08-03
- rsyslog now supports fallback actions when an action did not work. This
  is a great feature e.g. for backup database servers or backup syslog
  servers
- modified rklogd to only change the console log level if -c is specified
- added feature to use multiple actions inside a single selector
- implemented $ActionExecOnlyWhenPreviousIsSuspended config directive
- error messages during startup are now spit out to the configured log
  destinations
---------------------------------------------------------------------------
Version 1.17.6 (rgerhards), 2007-08-01
- continued to work on output module modularization - basic stage of
  this work is now FINISHED
- fixed bug in OMSRcreate() - always returned SR_RET_OK
- fixed a bug that caused ommysql to always complain about missing
  templates
- fixed a mem leak in OMSRdestruct - freeing the object itself was
  forgotten - thanks to varmojfekoj for the patch
- fixed a memory leak in syslogd/init() that happend when the config
  file could not be read - thanks to varmojfekoj for the patch
- fixed insufficient memory allocation in addAction() and its helpers.
  The initial fix and idea was developed by mildew, I fine-tuned
  it a bit. Thanks a lot for the fix, I'd probably had pulled out my
  hair to find the bug...
- added output of config file line number when a parsing error occured
- fixed bug in objomsr.c that caused program to abort in debug mode with
  an invalid assertion (in some cases)
- fixed a typo that caused the default template for MySQL to be wrong.
  thanks to mildew for catching this.
- added configuration file command $DebugPrintModuleList and
  $DebugPrintCfSysLineHandlerList
- fixed an invalid value for the MARK timer - unfortunately, there was
  a testing aid left in place. This resulted in quite frequent MARK messages
- added $IncludeConfig config directive
- applied a patch from mildew to prevent rsyslogd from freezing under heavy
  load. This could happen when the queue was full. Now, we drop messages
  but rsyslogd remains active.
---------------------------------------------------------------------------
Version 1.17.5 (rgerhards), 2007-07-30
- continued to work on output module modularization
- fixed a missing file bug - thanks to Andrea Montanari for reporting
  this problem
- fixed a problem with shutting down the worker thread and freeing the
  selector_t list - this caused messages to be lost, because the
  message queue was not properly drained before the selectors got
  destroyed.
---------------------------------------------------------------------------
Version 1.17.4 (rgerhards), 2007-07-27
- continued to work on output module modularization
- fixed a situation where rsyslogd could create zombie processes
  thanks to mildew for the patch
- applied patch from Michel Samia to fix compilation when NOT
  compiled for pthreads
---------------------------------------------------------------------------
Version 1.17.3 (rgerhards), 2007-07-25
- continued working on output module modularization
- fixed a bug that caused rsyslogd to segfault on exit (and
  probably also on HUP), when there was an unsent message in a selector
  that required forwarding and the dns lookup failed for that selector
  (yes, it was pretty unlikely to happen;))
  thanks to varmojfekoj <varmojfekoj@gmail.com> for the patch
- fixed a memory leak in config file parsing and die()
  thanks to varmojfekoj <varmojfekoj@gmail.com> for the patch
- rsyslogd now checks on startup if it is capable to performa any work
  at all. If it cant, it complains and terminates
  thanks to Michel Samia for providing the patch!
- fixed a small memory leak when HUPing syslogd. The allowed sender
  list now gets freed. thanks to mildew for the patch.
- changed the way error messages in early startup are logged. They
  now do no longer use the syslogd code directly but are rather
  send to stderr.
---------------------------------------------------------------------------
Version 1.17.2 (rgerhards), 2007-07-23
- made the port part of the -r option optional. Needed for backward
  compatibility with sysklogd
- replaced system() calls with something more reasonable. Please note that
  this might break compatibility with some existing configuration files.
  We accept this in favour of the gained security.
- removed a memory leak that could occur if timegenerated was used in
  RFC 3164 format in templates
- did some preparation in msg.c for advanced multithreading - placed the
  hooks, but not yet any active code
- worked further on modularization
- added $ModLoad MySQL (dummy) config directive
- added DropTrailingLFOnReception config directive
---------------------------------------------------------------------------
Version 1.17.1 (rgerhards), 2007-07-20
- fixed a bug that caused make install to install rsyslogd and rklogd under
  the wrong names
- fixed bug that caused $AllowedSenders to handle IPv6 scopes incorrectly;
  also fixed but that could grabble $AllowedSender wildcards. Thanks to
  mildew@gmail.com for the patch
- minor code cleanup - thanks to Peter Vrabec for the patch
- fixed minimal memory leak on HUP (caused by templates)
  thanks to varmojfekoj <varmojfekoj@gmail.com> for the patch
- fixed another memory leak on HUPing and on exiting rsyslogd
  again thanks to varmojfekoj <varmojfekoj@gmail.com> for the patch
- code cleanup (removed compiler warnings)
- fixed portability bug in configure.ac - thanks to Bartosz Kuźma for patch
- moved msg object into its own file set
- added the capability to continue trying to write log files when the
  file system is full. Functionality based on patch by Martin Schulze
  to sysklogd package.
---------------------------------------------------------------------------
Version 1.17.0 (RGer), 2007-07-17
- added $RepeatedLineReduction config parameter
- added $EscapeControlCharactersOnReceive config parameter
- added $ControlCharacterEscapePrefix config parameter
- added $DirCreateMode config parameter
- added $CreateDirs config parameter
- added $DebugPrintTemplateList config parameter
- added $ResetConfigVariables config parameter
- added $FileOwner config parameter
- added $FileGroup config parameter
- added $DirOwner config parameter
- added $DirGroup config parameter
- added $FailOnChownFailure config parameter
- added regular expression support to the filter engine
  thanks to Michel Samia for providing the patch!
- enhanced $AllowedSender functionality. Credits to mildew@gmail.com for
  the patch doing that
  - added IPv6 support
  - allowed DNS hostnames
  - allowed DNS wildcard names
- added new option $DropMsgsWithMaliciousDnsPTRRecords
- added autoconf so that rfc3195d, rsyslogd and klogd are stored to /sbin
- added capability to auto-create directories with dynaFiles
---------------------------------------------------------------------------
Version 1.16.0 (RGer/Peter Vrabec), 2007-07-13 - The Friday, 13th Release ;)
- build system switched to autotools
- removed SYSV preprocessor macro use, replaced with autotools equivalents
- fixed a bug that caused rsyslogd to segfault when TCP listening was
  disabled and it terminated
- added new properties "syslogfacility-text" and "syslogseverity-text"
  thanks to varmojfekoj <varmojfekoj@gmail.com> for the patch
- added the -x option to disable hostname dns reslution
  thanks to varmojfekoj <varmojfekoj@gmail.com> for the patch
- begun to better modularize syslogd.c - this is an ongoing project; moved
  type definitions to a separate file
- removed some now-unused fields from struct filed
- move file size limit fields in struct field to the "right spot" (the file
  writing part of the union - f_un.f_file)
- subdirectories linux and solaris are no longer part of the distribution
  package. This is not because we cease support for them, but there are no
  longer any files in them after the move to autotools
---------------------------------------------------------------------------
Version 1.15.1 (RGer), 2007-07-10
- fixed a bug that caused a dynaFile selector to stall when there was
  an open error with one file 
- improved template processing for dynaFiles; templates are now only
  looked up during initialization - speeds up processing
- optimized memory layout in struct filed when compiled with MySQL
  support
- fixed a bug that caused compilation without SYSLOG_INET to fail
- re-enabled the "last message repeated n times" feature. This
  feature was not taken care of while rsyslogd evolved from sysklogd
  and it was more or less defunct. Now it is fully functional again.
- added system properties: $NOW, $YEAR, $MONTH, $DAY, $HOUR, $MINUTE
- fixed a bug in iovAsString() that caused a memory leak under stress
  conditions (most probably memory shortage). This was unlikely to
  ever happen, but it doesn't hurt doing it right
- cosmetic: defined type "uchar", change all unsigned chars to uchar
---------------------------------------------------------------------------
Version 1.15.0 (RGer), 2007-07-05
- added ability to dynamically generate file names based on templates
  and thus properties. This was a much-requested feature. It makes
  life easy when it e.g. comes to splitting files based on the sender
  address.
- added $umask and $FileCreateMode config file directives
- applied a patch from Bartosz Kuzma to compile cleanly under NetBSD
- checks for extra (unexpected) characters in system config file lines
  have been added
- added IPv6 documentation - was accidently missing from CVS
- begun to change char to unsigned char
---------------------------------------------------------------------------
Version 1.14.2 (RGer), 2007-07-03
** this release fixes all known nits with IPv6 **
- restored capability to do /etc/service lookup for "syslog"
  service when -r 0 was given
- documented IPv6 handling of syslog messages
- integrate patch from Bartosz Kuźma to make rsyslog compile under
  Solaris again (the patch replaced a strndup() call, which is not
  available under Solaris
- improved debug logging when waiting on select
- updated rsyslogd man page with new options (-46A)
---------------------------------------------------------------------------
Version 1.14.1 (RGer/Peter Vrabec), 2007-06-29
- added Peter Vrabec's patch for IPv6 TCP
- prefixed all messages send to stderr in rsyslogd with "rsyslogd: "
---------------------------------------------------------------------------
Version 1.14.0 (RGer/Peter Vrabec), 2007-06-28
- Peter Vrabec provided IPv6 for rsyslog, so we are now IPv6 enabled
  IPv6 Support is currently for UDP only, TCP is to come soon.
  AllowedSender configuration does not yet work for IPv6.
- fixed code in iovCreate() that broke C's strict aliasing rules 
- fixed some char/unsigned char differences that forced the compiler
  to spit out warning messages
- updated the Red Hat init script to fix a known issue (thanks to
  Peter Vrabec)
---------------------------------------------------------------------------
Version 1.13.5 (RGer), 2007-06-22
- made the TCP session limit configurable via command line switch
  now -t <port>,<max sessions>
- added man page for rklogd(8) (basically a copy from klogd, but now
  there is one...)
- fixed a bug that caused internal messages (e.g. rsyslogd startup) to
  appear without a tag.
- removed a minor memory leak that occurred when TAG processing requalified
  a HOSTNAME to be a TAG (and a TAG already was set).
- removed potential small memory leaks in MsgSet***() functions. There
  would be a leak if a property was re-set, something that happened
  extremely seldom.
---------------------------------------------------------------------------
Version 1.13.4 (RGer), 2007-06-18
- added a new property "PRI-text", which holds the PRI field in
  textual form (e.g. "syslog.info")
- added alias "syslogseverity" for "syslogpriority", which is a
  misleading property name that needs to stay for historical
  reasons (and backward-compatility)
- added doc on how to record PRI value in log file
- enhanced signal handling in klogd, including removal of an unsafe
  call to the logging system during signal handling
---------------------------------------------------------------------------
Version 1.13.3 (RGer), 2007-06-15
- create a version of syslog.c from scratch. This is now
  - highly optimized for rsyslog
  - removes an incompatible license problem as the original
    version had a BSD license with advertising clause
  - fixed in the regard that rklogd will continue to work when
    rsysogd has been restarted (the original version, as well
    as sysklogd, will remain silent then)
  - solved an issue with an extra NUL char at message end that the
    original version had
- applied some changes to klogd to care for the new interface
- fixed a bug in syslogd.c which prevented compiling under debian
---------------------------------------------------------------------------
Version 1.13.2 (RGer), 2007-06-13
- lib order in makefile patched to facilitate static linking - thanks
  to Bennett Todd for providing the patch
- Integrated a patch from Peter Vrabec (pvrabec@redheat.com):
  - added klogd under the name of rklogd (remove dependency on
    original sysklogd package
  - createDB.sql now in UTF
  - added additional config files for use on Red Hat
---------------------------------------------------------------------------
Version 1.13.1 (RGer), 2007-02-05
- changed the listen backlog limit to a more reasonable value based on
  the maximum number of TCP connections configurd (10% + 5) - thanks to Guy
  Standen for the hint (actually, the limit was 5 and that was a 
  left-over from early testing).
- fixed a bug in makefile which caused DB-support to be disabled when
  NETZIP support was enabled
- added the -e option to allow transmission of every message to remote
  hosts (effectively turns off duplicate message suppression)
- (somewhat) improved memory consumption when compiled with MySQL support
- looks like we fixed an incompatibility with MySQL 5.x and above software
  At least in one case, the remote server name was destroyed, leading to 
  a connection failure. The new, improved code does not have this issue and
  so we see this as solved (the new code is generally somewhat better, so
  there is a good chance we fixed this incompatibility).
---------------------------------------------------------------------------
Version 1.13.0 (RGer), 2006-12-19
- added '$' as ToPos proptery replacer specifier - means "up to the
  end of the string"
- property replacer option "escape-cc", "drop-cc" and "space-cc"  added
- changed the handling of \0 characters inside syslog messages. We now
  consistently escape them to "#000". This is somewhat recommended in
  the draft-ietf-syslog-protocol-19 draft. While the real recomendation
  is to not escape any characters at all, we can not do this without
  considerable modification of the code. So we escape it to "#000", which
  is consistent with a sample found in the Internet-draft.
- removed message glue logic (see printchopped() comment for details)
  Also caused removal of parts table and thus some improvements in
  memory usage.
- changed the default MAXLINE to 2048 to take care of recent syslog
  standardization efforts (can easily be changed in syslogd.c)
- added support for byte-counted TCP syslog messages (much like
  syslog-transport-tls-05 Internet Draft). This was necessary to
  support compression over TCP.
- added support for receiving compressed syslog messages
- added support for sending compressed syslog messages
- fixed a bug where the last message in a syslog/tcp stream was
  lost if it was not properly terminated by a LF character
---------------------------------------------------------------------------
Version 1.12.3 (RGer), 2006-10-04
- implemented some changes to support Solaris (but support is not
  yet complete)
- commented out (via #if 0) some methods that are currently not being use
  but should be kept for further us
- added (interim) -u 1 option to turn off hostname and tag parsing
- done some modifications to better support Fedora
- made the field delimiter inside property replace configurable via
  template
- fixed a bug in property replacer: if fields were used, the delimitor
  became part of the field. Up until now, this was barely noticable as 
  the delimiter as TAB only and thus invisible to a human. With other
  delimiters available now, it quickly showed up. This bug fix might cause
  some grief to existing installations if they used the extra TAB for
  whatever reasons - sorry folks... Anyhow, a solution is easy: just add
  a TAB character contstant into your template. Thus, there has no attempt
  been made to do this in a backwards-compatible way.
---------------------------------------------------------------------------
Version 1.12.2 (RGer), 2006-02-15
- fixed a bug in the RFC 3339 date formatter. An extra space was added
  after the actual timestamp
- added support for providing high-precision RFC3339 timestamps for
  (rsyslogd-)internally-generated messages
- very (!) experimental support for syslog-protocol internet draft
  added (the draft is experimental, the code is solid ;))
- added support for field-extracting in the property replacer
- enhanced the legacy-syslog parser so that it can interpret messages
  that do not contain a TIMESTAMP
- fixed a bug that caused the default socket (usually /dev/log) to be
  opened even when -o command line option was given
- fixed a bug in the Debian sample startup script - it caused rsyslogd
  to listen to remote requests, which it shouldn't by default
---------------------------------------------------------------------------
Version 1.12.1 (RGer), 2005-11-23
- made multithreading work with BSD. Some signal-handling needed to be
  restructured. Also, there might be a slight delay of up to 10 seconds
  when huping and terminating rsyslogd under BSD
- fixed a bug where a NULL-pointer was passed to printf() in logmsg().
- fixed a bug during "make install" where rc3195d was not installed
  Thanks to Bennett Todd for spotting this.
- fixed a bug where rsyslogd dumped core when no TAG was found in the
  received message
- enhanced message parser so that it can deal with missing hostnames
  in many cases (may not be totally fail-safe)
- fixed a bug where internally-generated messages did not have the correct
  TAG
---------------------------------------------------------------------------
Version 1.12.0 (RGer), 2005-10-26
- moved to a multi-threaded design. single-threading is still optionally
  available. Multi-threading is experimental!
- fixed a potential race condition. In the original code, marking was done
  by an alarm handler, which could lead to all sorts of bad things. This
  has been changed now. See comments in syslogd.c/domark() for details.
- improved debug output for property-based filters
- not a code change, but: I have checked all exit()s to make sure that
  none occurs once rsyslogd has started up. Even in unusual conditions
  (like low-memory conditions) rsyslogd somehow remains active. Of course,
  it might loose a message or two, but at least it does not abort and it
  can also recover when the condition no longer persists.
- fixed a bug that could cause loss of the last message received
  immediately before rsyslogd was terminated.
- added comments on thread-safety of global variables in syslogd.c
- fixed a small bug: spurios printf() when TCP syslog was used
- fixed a bug that causes rsyslogd to dump core on termination when one
  of the selector lines did not receive a message during the run (very
  unlikely)
- fixed an one-too-low memory allocation in the TCP sender. Could result
  in rsyslogd dumping core.
- fixed a bug with regular expression support (thanks to Andres Riancho)
- a little bit of code restructuring (especially main(), which was
  horribly large)
---------------------------------------------------------------------------
Version 1.11.1 (RGer), 2005-10-19
- support for BSD-style program name and host blocks
- added a new property "programname" that can be used in templates
- added ability to specify listen port for rfc3195d
- fixed a bug that rendered the "startswith" comparison operation
  unusable.
- changed more functions to "static" storage class to help compiler
  optimize (should have been static in the first place...)
- fixed a potential memory leak in the string buffer class destructor.
  As the destructur was previously never called, the leak did not actually
  appear.
- some internal restructuring in anticipation/preparation of minimal
  multi-threading support
- rsyslogd still shares some code with the sysklogd project. Some patches
  for this shared code have been brought over from the sysklogd CVS.
---------------------------------------------------------------------------
Version 1.11.0 (RGer), 2005-10-12
- support for receiving messages via RFC 3195; added rfc3195d for that
  purpose
- added an additional guard to prevent rsyslogd from aborting when the
  2gb file size limit is hit. While a user can configure rsyslogd to
  handle such situations, it would abort if that was not done AND large
  file support was not enabled (ok, this is hopefully an unlikely scenario)
- fixed a bug that caused additional Unix domain sockets to be incorrectly
  processed - could lead to message loss in extreme cases
---------------------------------------------------------------------------
Version 1.10.2 (RGer), 2005-09-27
- added comparison operations in property-based filters:
  * isequal
  * startswith
- added ability to negate all property-based filter comparison operations
  by adding a !-sign right in front of the operation name
- added the ability to specify remote senders for UDP and TCP
  received messages. Allows to block all but well-known hosts
- changed the $-config line directives to be case-INsensitive
- new command line option -w added: "do not display warnings if messages
  from disallowed senders are received"
- fixed a bug that caused rsyslogd to dump core when the compare value
  was not quoted in property-based filters
- fixed a bug in the new CStr compare function which lead to invalid
  results (fortunately, this function was not yet used widely)
- added better support for "debugging" rsyslog.conf property filters
  (only if -d switch is given)
- changed some function definitions to static, which eventually enables
  some compiler optimizations
- fixed a bug in MySQL code; when a SQL error occured, rsyslogd could
  run in a tight loop. This was due to invalid sequence of error reporting
  and is now fixed.
---------------------------------------------------------------------------
Version 1.10.1 (RGer), 2005-09-23
- added the ability to execute a shell script as an action.
  Thanks to Bjoern Kalkbrenner for providing the code!
- fixed a bug in the MySQL code; due to the bug the automatic one-time
  retry after an error did not happen - this lead to error message in
  cases where none should be seen (e.g. after a MySQL restart)
- fixed a security issue with SQL-escaping in conjunction with
  non-(SQL-)standard MySQL features.
---------------------------------------------------------------------------
Version 1.10.0 (RGer), 2005-09-20
  REMINDER: 1.10 is the first unstable version if the 1.x series!
- added the capability to filter on any property in selector lines
  (not just facility and priority)
- changed stringbuf into a new counted string class
- added support for a "discard" action. If a selector line with
  discard (~ character) is found, no selector lines *after* that
  line will be processed.
- thanks to Andres Riancho, regular expression support has been
  added to the template engine
- added the FROMHOST property in the template processor, which could
  previously not be obtained. Thanks to Cristian Testa for pointing
  this out and even providing a fix.
- added display of compile-time options to -v output
- performance improvement for production build - made some checks
  to happen only during debug mode
- fixed a problem with compiling on SUSE and - while doing so - removed
  the socket call to set SO_BSDCOMPAT in cases where it is obsolete.
---------------------------------------------------------------------------
Version 1.0.4 (RGer), 2006-02-01
- a small but important fix: the tcp receiver had two forgotten printf's
  in it that caused a lot of unnecessary output to stdout. This was
  important enough to justify a new release
---------------------------------------------------------------------------
Version 1.0.3 (RGer), 2005-11-14
- added an additional guard to prevent rsyslogd from aborting when the
  2gb file size limit is hit. While a user can configure rsyslogd to
  handle such situations, it would abort if that was not done AND large
  file support was not enabled (ok, this is hopefully an unlikely scenario)
- fixed a bug that caused additional Unix domain sockets to be incorrectly
  processed - could lead to message loss in extreme cases
- applied some patches available from the sysklogd project to code
  shared from there
- fixed a bug that causes rsyslogd to dump core on termination when one
  of the selector lines did not receive a message during the run (very
  unlikely)
- fixed an one-too-low memory allocation in the TCP sender. Could result
  in rsyslogd dumping core.
- fixed a bug in the TCP sender that caused the retry logic to fail
  after an error or receiver overrun
- fixed a bug in init() that could lead to dumping core
- fixed a bug that could lead to dumping core when no HOSTNAME or no TAG
  was present in the syslog message
---------------------------------------------------------------------------
Version 1.0.2 (RGer), 2005-10-05
- fixed an issue with MySQL error reporting. When an error occured,
  the MySQL driver went into an endless loop (at least in most cases).
---------------------------------------------------------------------------
Version 1.0.1 (RGer), 2005-09-23
- fixed a security issue with SQL-escaping in conjunction with
  non-(SQL-)standard MySQL features.
---------------------------------------------------------------------------
Version 1.0.0 (RGer), 2005-09-12
- changed install doc to cover daily cron scripts - a trouble source
- added rc script for slackware (provided by Chris Elvidge - thanks!) 
- fixed a really minor bug in usage() - the -r option was still
  reported as without the port parameter
---------------------------------------------------------------------------
Version 0.9.8 (RGer), 2005-09-05
- made startup and shutdown message more consistent and included the
  pid, so that they can be easier correlated. Used syslog-protocol
  structured data format for this purpose.
- improved config info in startup message, now tells not only
  if it is listening remote on udp, but also for tcp. Also includes
  the port numbers. The previous startup message was misleading, because
  it did not say "remote reception" if rsyslogd was only listening via
  tcp (but not via udp).
- added a "how can you help" document to the doc set
---------------------------------------------------------------------------
Version 0.9.7 (RGer), 2005-08-15
- some of the previous doc files (like INSTALL) did not properly
  reflect the changes to the build process and the new doc. Fixed
  that.
- changed syslogd.c so that when compiled without database support,
  an error message is displayed when a database action is detected
  in the config file (previously this was used as an user rule ;))
- fixed a bug in the os-specific Makefiles which caused MySQL
  support to not be compiled, even if selected
---------------------------------------------------------------------------
Version 0.9.6 (RGer), 2005-08-09
- greatly enhanced documentation. Now available in html format in
  the "doc" folder and FreeBSD. Finally includes an install howto.
- improved MySQL error messages a little - they now show up as log
  messages, too (formerly only in debug mode)
- added the ability to specify the listen port for udp syslog.
  WARNING: This introduces an incompatibility. Formerly, udp
  syslog was enabled by the -r command line option. Now, it is
  "-r [port]", which is consistent with the tcp listener. However,
  just -r will now return an error message.
- added sample startup scripts for Debian and FreeBSD
- added support for easy feature selection in the makefile. Un-
  fortunately, this also means I needed to spilt the make file
  for different OS and distros. There are some really bad syntax
  differences between FreeBSD and Linux make.
---------------------------------------------------------------------------
Version 0.9.5 (RGer), 2005-08-01
- the "semicolon bug" was actually not (fully) solved in 0.9.4. One
  part of the bug was solved, but another still existed. This one
  is fixed now, too.
- the "semicolon bug" actually turned out to be a more generic bug.
  It appeared whenever an invalid template name was given. With some
  selector actions, rsyslogd dumped core, with other it "just" had
  a small ressource leak with others all worked well. These anomalies
  are now fixed. Note that they only appeared during system initaliziation
  once the system was running, nothing bad happened.
- improved error reporting for template errors on startup. They are now
  shown on the console and the start-up tty. Formerly, they were only
  visible in debug mode.
- support for multiple instances of rsyslogd on a single machine added
- added new option "-o" --> omit local unix domain socket. This option
  enables rsyslogd NOT to listen to the local socket. This is most
  helpful when multiple instances of rsyslogd (or rsyslogd and another
  syslogd) shall run on a single system.
- added new option "-i <pidfile>" which allows to specify the pidfile.
  This is needed when multiple instances of rsyslogd are to be run.
- the new project home page is now online at www.rsyslog.com
---------------------------------------------------------------------------
Version 0.9.4 (RGer), 2005-07-25
- finally added the TCP sender. It now supports non-blocking mode, no
  longer disabling message reception during connect. As it is now, it
  is usable in production. The code could be more sophisticated, but
  I've kept it short in anticipation of the move to liblogging, which
  will lead to the removal of the code just written ;)
- the "exiting on signal..." message still had the "syslogd" name in 
  it. Changed this to "rsyslogd", as we do not have a large user base
  yet, this should pose no problem.
- fixed "the semiconlon" bug. rsyslogd dumped core if a write-db action
  was specified but no semicolon was given after the password (an empty
  template was ok, but the semicolon needed to be present).
- changed a default for traditional output format. During testing, it
  was seen that the timestamp written to file in default format was
  the time of message reception, not the time specified in the TIMESTAMP
  field of the message itself. Traditionally, the message TIMESTAMP is
  used and this has been changed now.
---------------------------------------------------------------------------
Version 0.9.3 (RGer), 2005-07-19
- fixed a bug in the message parser. In June, the RFC 3164 timestamp
  was not correctly parsed (yes, only in June and some other months,
  see the code comment to learn why...)
- added the ability to specify the destination port when forwarding
  syslog messages (both for TCP and UDP)
- added an very experimental TCP sender (activated by
  @@machine:port in config). This is not yet for production use. If
  the receiver is not alive, rsyslogd will wait quite some time until
  the connection request times out, which most probably leads to
  loss of incoming messages.

---------------------------------------------------------------------------
Version 0.9.2 (RGer), around 2005-07-06
- I intended to change the maxsupported message size to 32k to
  support IHE - but given the memory inefficiency in the usual use
  cases, I have not done this. I have, however, included very
  specific instructions on how to do this in the source code. I have
  also done some testing with 32k messages, so you can change the
  max size without taking too much risk.
- added a syslog/tcp receiver; we now can receive messages via
  plain tcp, but we can still send only via UDP. The syslog/tcp
  receiver is the primary enhancement of this release.
- slightly changed some error messages that contained a spurios \n at
  the end of the line (which gives empty lines in your log...)

---------------------------------------------------------------------------
Version 0.9.1 (RGer)
- fixed code so that it compiles without errors under FreeBSD
- removed now unused function "allocate_log()" from syslogd.c
- changed the make file so that it contains more defines for
  different environments (in the long term, we need a better
  system for disabling/enabling features...)
- changed some printf's printing off_t types to %lld and
  explicit (long long) casts. I tried to figure out the exact type,
  but did not succeed in this. In the worst case, ultra-large peta-
  byte files will now display funny informational messages on rollover,
  something I think we can live with for the neersion 3.11.2 (rgerhards), 2008-02-??
---------------------------------------------------------------------------
Version 3.11.1 (rgerhards), 2008-02-12
- SNMP trap sender added thanks to Andre Lorbach (omsnmp)
- added input-plugin interface specification in form of a (copy) template
  input module
- applied documentation fix by Michael Biebl -- many thanks!
- bugfix: immark did not have MARK flags set...
- added x-info field to rsyslogd startup/shutdown message. Hopefully
  points users to right location for further info (many don't even know
  they run rsyslog ;))
- bugfix: trailing ":" of tag was lost while parsing legacy syslog messages
  without timestamp - thanks to Anders Blomdell for providing a patch!
- fixed a bug in stringbuf.c related to STRINGBUF_TRIM_ALLOCSIZE, which
  wasn't supposed to be used with rsyslog. Put a warning message up that
  tells this feature is not tested and probably not worth the effort.
  Thanks to Anders Blomdell fro bringing this to our attention
- somewhat improved performance of string buffers
- fixed bug that caused invalid treatment of tabs (HT) in rsyslog.conf
- bugfix: setting for $EscapeCopntrolCharactersOnReceive was not 
  properly initialized
- clarified usage of space-cc property replacer option
- improved abort diagnostic handler
- some initial effort for malloc/free runtime debugging support
- bugfix: using dynafile actions caused rsyslogd abort
- fixed minor man errors thanks to Michael Biebl
---------------------------------------------------------------------------
Version 3.11.0 (rgerhards), 2008-01-31
- implemented queued actions
- implemented simple rate limiting for actions
- implemented deliberate discarding of lower priority messages over higher
  priority ones when a queue runs out of space
- implemented disk quotas for disk queues
- implemented the $ActionResumeRetryCount config directive
- added $ActionQueueFilename config directive
- added $ActionQueueSize config directive
- added $ActionQueueHighWaterMark config directive
- added $ActionQueueLowWaterMark config directive
- added $ActionQueueDiscardMark config directive
- added $ActionQueueDiscardSeverity config directive
- added $ActionQueueCheckpointInterval config directive
- added $ActionQueueType config directive
- added $ActionQueueWorkerThreads config directive
- added $ActionQueueTimeoutshutdown config directive
- added $ActionQueueTimeoutActionCompletion config directive
- added $ActionQueueTimeoutenQueue config directive
- added $ActionQueueTimeoutworkerThreadShutdown config directive
- added $ActionQueueWorkerThreadMinimumMessages config directive
- added $ActionQueueMaxFileSize config directive
- added $ActionQueueSaveonShutdown config directive
- addded $ActionQueueDequeueSlowdown config directive
- addded $MainMsgQueueDequeueSlowdown config directive
- bugfix: added forgotten docs to package
- improved debugging support
- fixed a bug that caused $MainMsgQueueCheckpointInterval to work incorrectly
- when a long-running action needs to be cancelled on shutdown, the message
  that was processed by it is now preserved. This finishes support for
  guaranteed delivery of messages (if the output supports it, of course)
- fixed bug in output module interface, see
  http://sourceforge.net/tracker/index.php?func=detail&aid=1881008&group_id=123448&atid=696552
- changed the ommysql output plugin so that the (lengthy) connection
  initialization now takes place in message processing. This works much
  better with the new queued action mode (fast startup)
- fixed a bug that caused a potential hang in file and fwd output module
  varmojfekoj provided the patch - many thanks!
- bugfixed stream class offset handling on 32bit platforms
---------------------------------------------------------------------------
Version 3.10.3 (rgerhards), 2008-01-28
- fixed a bug with standard template definitions (not a big deal) - thanks
  to varmojfekoj for spotting it
- run-time instrumentation added
- implemented disk-assisted queue mode, which enables on-demand disk
  spooling if the queue's in-memory queue is exhausted
- implemented a dynamic worker thread pool for processing incoming
  messages; workers are started and shut down as need arises
- implemented a run-time instrumentation debug package
- implemented the $MainMsgQueueSaveOnShutdown config directive
- implemented the $MainMsgQueueWorkerThreadMinimumMessages config directive
- implemented the $MainMsgQueueTimeoutWorkerThreadShutdown config directive
---------------------------------------------------------------------------
Version 3.10.2 (rgerhards), 2008-01-14
- added the ability to keep stop rsyslogd without the need to drain
  the main message queue. In disk queue mode, rsyslog continues to
  run from the point where it stopped. In case of a system failure, it
  continues to process messages from the last checkpoint.
- fixed a bug that caused a segfault on startup when no $WorkDir directive
  was specified in rsyslog.conf
- provided more fine-grain control over shutdown timeouts and added a
  way to specify the enqueue timeout when the main message queue is full
- implemented $MainMsgQueueCheckpointInterval config directive
- implemented $MainMsgQueueTimeoutActionCompletion config directive
- implemented $MainMsgQueueTimeoutEnqueue config directive
- implemented $MainMsgQueueTimeoutShutdown config directive
---------------------------------------------------------------------------
Version 3.10.1 (rgerhards), 2008-01-10
- implemented the "disk" queue mode. However, it currently is of very
  limited use, because it does not support persistence over rsyslogd
  runs. So when rsyslogd is stopped, the queue is drained just as with
  the in-memory queue modes. Persistent queues will be a feature of
  the next release.
- performance-optimized string class, should bring an overall improvement
- fixed a memory leak in imudp -- thanks to varmojfekoj for the patch
- fixed a race condition that could lead to a rsyslogd hang when during
  HUP or termination
- done some doc updates
- added $WorkDirectory config directive
- added $MainMsgQueueFileName config directive
- added $MainMsgQueueMaxFileSize config directive
---------------------------------------------------------------------------
Version 3.10.0 (rgerhards), 2008-01-07
- implemented input module interface and initial input modules
- enhanced threading for input modules (each on its own thread now)
- ability to bind UDP listeners to specific local interfaces/ports and
  ability to run multiple of them concurrently
- added ability to specify listen IP address for UDP syslog server
- license changed to GPLv3
- mark messages are now provided by loadble module immark
- rklogd is no longer provided. Its functionality has now been taken over
  by imklog, a loadable input module. This offers a much better integration
  into rsyslogd and makes sure that the kernel logger process is brought
  up and down at the appropriate times
- enhanced $IncludeConfig directive to support wildcard characters
  (thanks to Michael Biebl)
- all inputs are now implemented as loadable plugins
- enhanced threading model: each input module now runs on its own thread
- enhanced message queue which now supports different queueing methods
  (among others, this can be used for performance fine-tuning)
- added a large number of new configuration directives for the new
  input modules
- enhanced multi-threading utilizing a worker thread pool for the
  main message queue
- compilation without pthreads is no longer supported
- much cleaner code due to new objects and removal of single-threading
  mode
---------------------------------------------------------------------------
Version 2.0.1 STABLE (rgerhards), 2008-01-24
- fixed a bug in integer conversion - but this function was never called,
  so it is not really a useful bug fix ;)
- fixed a bug with standard template definitions (not a big deal) - thanks
  to varmojfekoj for spotting it
- fixed a bug that caused a potential hang in file and fwd output module
  varmojfekoj provided the patch - many thanks!
---------------------------------------------------------------------------
Version 2.0.0 STABLE (rgerhards), 2008-01-02
- re-release of 1.21.2 as STABLE with no modifications except some
  doc updates
---------------------------------------------------------------------------
Version 1.21.2 (rgerhards), 2007-12-28
- created a gss-api output module. This keeps GSS-API code and
  TCP/UDP code separated. It is also important for forward-
  compatibility with v3. Please note that this change breaks compatibility
  with config files created for 1.21.0 and 1.21.1 - this was considered
  acceptable.
- fixed an error in forwarding retry code (could lead to message corruption
  but surfaced very seldom)
- increased portability for older platforms (AI_NUMERICSERV moved)
- removed socket leak in omfwd.c
- cross-platform patch for GSS-API compile problem on some platforms
  thanks to darix for the patch!
---------------------------------------------------------------------------
Version 1.21.1 (rgerhards), 2007-12-23
- small doc fix for $IncludeConfig
- fixed a bug in llDestroy()
- bugfix: fixing memory leak when message queue is full and during
  parsing. Thanks to varmojfekoj for the patch.
- bugfix: when compiled without network support, unix sockets were
  not properply closed
- bugfix: memory leak in cfsysline.c/doGetWord() fixed
---------------------------------------------------------------------------
Version 1.21.0 (rgerhards), 2007-12-19
- GSS-API support for syslog/TCP connections was added. Thanks to
  varmojfekoj for providing the patch with this functionality
- code cleanup
- enhanced $IncludeConfig directive to support wildcard filenames
- changed some multithreading synchronization
---------------------------------------------------------------------------
Version 1.20.1 (rgerhards), 2007-12-12
- corrected a debug setting that survived release. Caused TCP connections
  to be retried unnecessarily often.
- When a hostname ACL was provided and DNS resolution for that name failed,
  ACL processing was stopped at that point. Thanks to mildew for the patch.
  Fedora Bugzilla: http://bugzilla.redhat.com/show_bug.cgi?id=395911
- fixed a potential race condition, see link for details:
  http://rgerhards.blogspot.com/2007/12/rsyslog-race-condition.html
  Note that the probability of problems from this bug was very remote
- fixed a memory leak that happend when PostgreSQL date formats were
  used
---------------------------------------------------------------------------
Version 1.20.0 (rgerhards), 2007-12-07
- an output module for postgres databases has been added. Thanks to
  sur5r for contributing this code
- unloading dynamic modules has been cleaned up, we now have a
  real implementation and not just a dummy "good enough for the time
  being".
- enhanced platform independence - thanks to Bartosz Kuzma and Michael
  Biebl for their very useful contributions
- some general code cleanup (including warnings on 64 platforms, only)
---------------------------------------------------------------------------
Version 1.19.12 (rgerhards), 2007-12-03
- cleaned up the build system (thanks to Michael Biebl for the patch)
- fixed a bug where ommysql was still not compiled with -pthread option
---------------------------------------------------------------------------
Version 1.19.11 (rgerhards), 2007-11-29
- applied -pthread option to build when building for multi-threading mode
  hopefully solves an issue with segfaulting
---------------------------------------------------------------------------
Version 1.19.10 (rgerhards), 2007-10-19
- introdcued the new ":modulename:" syntax for calling module actions
  in selector lines; modified ommysql to support it. This is primarily
  an aid for further modules and a prequisite to actually allow third
  party modules to be created.
- minor fix in slackware startup script, "-r 0" is now "-r0"
- updated rsyslogd doc set man page; now in html format
- undid creation of a separate thread for the main loop -- this did not
  turn out to be needed or useful, so reduce complexity once again.
- added doc fixes provided by Michael Biebl - thanks
---------------------------------------------------------------------------
Version 1.19.9 (rgerhards), 2007-10-12
- now packaging system which again contains all components in a single
  tarball
- modularized main() a bit more, resulting in less complex code
- experimentally added an additional thread - will see if that affects
  the segfault bug we experience on some platforms. Note that this change
  is scheduled to be removed again later.
---------------------------------------------------------------------------
Version 1.19.8 (rgerhards), 2007-09-27
- improved repeated message processing
- applied patch provided by varmojfekoj to support building ommysql
  in its own way (now also resides in a plugin subdirectory);
  ommysql is now a separate package
- fixed a bug in cvthname() that lead to message loss if part
  of the source hostname would have been dropped
- created some support for distributing ommysql together with the
  main rsyslog package. I need to re-think it in the future, but
  for the time being the current mode is best. I now simply include
  one additional tarball for ommysql inside the main distribution.
  I look forward to user feedback on how this should be done best. In the
  long term, a separate project should be spawend for ommysql, but I'd
  like to do that only after the plugin interface is fully stable (what
  it is not yet).
---------------------------------------------------------------------------
Version 1.19.7 (rgerhards), 2007-09-25
- added code to handle situations where senders send us messages ending with
  a NUL character. It is now simply removed. This also caused trailing LF
  reduction to fail, when it was followed by such a NUL. This is now also
  handled.
- replaced some non-thread-safe function calls by their thread-safe
  counterparts
- fixed a minor memory leak that occured when the %APPNAME% property was
  used (I think nobody used that in practice)
- fixed a bug that caused signal handlers in cvthname() not to be restored when
  a malicious pointer record was detected and processing of the message been
  stopped for that reason (this should be really rare and can not be related
  to the segfault bug we are hunting).
- fixed a bug in cvthname that lead to passing a wrong parameter - in
  practice, this had no impact.
- general code cleanup (e.g. compiler warnings, comments)
---------------------------------------------------------------------------
Version 1.19.6 (rgerhards), 2007-09-11
- applied patch by varmojfekoj to change signal handling to the new
  sigaction API set (replacing the depreciated signal() calls and its
  friends.
- fixed a bug that in --enable-debug mode caused an assertion when the
  discard action was used
- cleaned up compiler warnings
- applied patch by varmojfekoj to FIX a bug that could cause 
  segfaults if empty properties were processed using modifying
  options (e.g. space-cc, drop-cc)
- fixed man bug: rsyslogd supports -l option
---------------------------------------------------------------------------
Version 1.19.5 (rgerhards), 2007-09-07
- changed part of the CStr interface so that better error tracking
  is provided and the calling sequence is more intuitive (there were
  invalid calls based on a too-weired interface)
- (hopefully) fixed some remaining bugs rooted in wrong use of 
  the CStr class. These could lead to program abort.
- applied patch by varmojfekoj two fix two potential segfault situations
- added $ModDir config directive
- modified $ModLoad so that an absolute path may be specified as
  module name (e.g. /rsyslog/ommysql.so)
---------------------------------------------------------------------------
Version 1.19.4 (rgerhards/varmojfekoj), 2007-09-04
- fixed a number of small memory leaks - thanks varmojfekoj for patching
- fixed an issue with CString class that could lead to rsyslog abort
  in tplToString() - thanks varmojfekoj for patching
- added a man-version of the config file documenation - thanks to Michel
  Samia for providing the man file
- fixed bug: a template like this causes an infinite loop:
  $template opts,"%programname:::a,b%"
  thanks varmojfekoj for the patch
- fixed bug: case changing options crash freeing the string pointer
  because they modify it: $template opts2,"%programname::1:lowercase%"
  thanks varmojfekoj for the patch
---------------------------------------------------------------------------
Version 1.19.3 (mmeckelein/varmojfekoj), 2007-08-31
- small mem leak fixed (after calling parseSelectorAct) - Thx varmojkekoj
- documentation section "Regular File" und "Blocks" updated
- solved an issue with dynamic file generation - Once again many thanks
  to varmojfekoj
- the negative selector for program name filter (Blocks) does not work as
  expected - Thanks varmojfekoj for patching
- added forwarding information to sysklogd (requires special template)
  to config doc
---------------------------------------------------------------------------
Version 1.19.2 (mmeckelein/varmojfekoj), 2007-08-28
- a specifically formed message caused a segfault - Many thanks varmojfekoj
  for providing a patch
- a typo and a weird condition are fixed in msg.c - Thanks again
  varmojfekoj 
- on file creation the file was always owned by root:root. This is fixed
  now - Thanks ypsa for solving this issue
---------------------------------------------------------------------------
Version 1.19.1 (mmeckelein), 2007-08-22
- a bug that caused a high load when a TCP/UDP connection was closed is 
  fixed now - Thanks mildew for solving this issue
- fixed a bug which caused a segfault on reinit - Thx varmojfekoj for the
  patch
- changed the hardcoded module path "/lib/rsyslog" to $(pkglibdir) in order
  to avoid trouble e.g. on 64 bit platforms (/lib64) - many thanks Peter
  Vrabec and darix, both provided a patch for solving this issue
- enhanced the unloading of modules - thanks again varmojfekoj
- applied a patch from varmojfekoj which fixes various little things in
  MySQL output module
---------------------------------------------------------------------------
Version 1.19.0 (varmojfekoj/rgerhards), 2007-08-16
- integrated patch from varmojfekoj to make the mysql module a loadable one
  many thanks for the patch, MUCH appreciated
---------------------------------------------------------------------------
Version 1.18.2 (rgerhards), 2007-08-13
- fixed a bug in outchannel code that caused templates to be incorrectly
  parsed
- fixed a bug in ommysql that caused a wrong ";template" missing message
- added some code for unloading modules; not yet fully complete (and we do
  not yet have loadable modules, so this is no problem)
- removed debian subdirectory by request of a debian packager (this is a special
  subdir for debian and there is also no point in maintaining it when there
  is a debian package available - so I gladly did this) in some cases
- improved overall doc quality (some pages were quite old) and linked to
  more of the online resources.
- improved /contrib/delete_mysql script by adding a host option and some
  other minor modifications
---------------------------------------------------------------------------
Version 1.18.1 (rgerhards), 2007-08-08
- applied a patch from varmojfekoj which solved a potential segfault
  of rsyslogd on HUP
- applied patch from Michel Samia to fix compilation when the pthreads
  feature is disabled
- some code cleanup (moved action object to its own file set)
- add config directive $MainMsgQueueSize, which now allows to configure the
  queue size dynamically
- all compile-time settings are now shown in rsyslogd -v, not just the
  active ones
- enhanced performance a little bit more
- added config file directive $ActionResumeInterval
- fixed a bug that prevented compilation under debian sid
- added a contrib directory for user-contributed useful things
---------------------------------------------------------------------------
Version 1.18.0 (rgerhards), 2007-08-03
- rsyslog now supports fallback actions when an action did not work. This
  is a great feature e.g. for backup database servers or backup syslog
  servers
- modified rklogd to only change the console log level if -c is specified
- added feature to use multiple actions inside a single selector
- implemented $ActionExecOnlyWhenPreviousIsSuspended config directive
- error messages during startup are now spit out to the configured log
  destinations
---------------------------------------------------------------------------
Version 1.17.6 (rgerhards), 2007-08-01
- continued to work on output module modularization - basic stage of
  this work is now FINISHED
- fixed bug in OMSRcreate() - always returned SR_RET_OK
- fixed a bug that caused ommysql to always complain about missing
  templates
- fixed a mem leak in OMSRdestruct - freeing the object itself was
  forgotten - thanks to varmojfekoj for the patch
- fixed a memory leak in syslogd/init() that happend when the config
  file could not be read - thanks to varmojfekoj for the patch
- fixed insufficient memory allocation in addAction() and its helpers.
  The initial fix and idea was developed by mildew, I fine-tuned
  it a bit. Thanks a lot for the fix, I'd probably had pulled out my
  hair to find the bug...
- added output of config file line number when a parsing error occured
- fixed bug in objomsr.c that caused program to abort in debug mode with
  an invalid assertion (in some cases)
- fixed a typo that caused the default template for MySQL to be wrong.
  thanks to mildew for catching this.
- added configuration file command $DebugPrintModuleList and
  $DebugPrintCfSysLineHandlerList
- fixed an invalid value for the MARK timer - unfortunately, there was
  a testing aid left in place. This resulted in quite frequent MARK messages
- added $IncludeConfig config directive
- applied a patch from mildew to prevent rsyslogd from freezing under heavy
  load. This could happen when the queue was full. Now, we drop messages
  but rsyslogd remains active.
---------------------------------------------------------------------------
Version 1.17.5 (rgerhards), 2007-07-30
- continued to work on output module modularization
- fixed a missing file bug - thanks to Andrea Montanari for reporting
  this problem
- fixed a problem with shutting down the worker thread and freeing the
  selector_t list - this caused messages to be lost, because the
  message queue was not properly drained before the selectors got
  destroyed.
---------------------------------------------------------------------------
Version 1.17.4 (rgerhards), 2007-07-27
- continued to work on output module modularization
- fixed a situation where rsyslogd could create zombie processes
  thanks to mildew for the patch
- applied patch from Michel Samia to fix compilation when NOT
  compiled for pthreads
---------------------------------------------------------------------------
Version 1.17.3 (rgerhards), 2007-07-25
- continued working on output module modularization
- fixed a bug that caused rsyslogd to segfault on exit (and
  probably also on HUP), when there was an unsent message in a selector
  that required forwarding and the dns lookup failed for that selector
  (yes, it was pretty unlikely to happen;))
  thanks to varmojfekoj <varmojfekoj@gmail.com> for the patch
- fixed a memory leak in config file parsing and die()
  thanks to varmojfekoj <varmojfekoj@gmail.com> for the patch
- rsyslogd now checks on startup if it is capable to performa any work
  at all. If it cant, it complains and terminates
  thanks to Michel Samia for providing the patch!
- fixed a small memory leak when HUPing syslogd. The allowed sender
  list now gets freed. thanks to mildew for the patch.
- changed the way error messages in early startup are logged. They
  now do no longer use the syslogd code directly but are rather
  send to stderr.
---------------------------------------------------------------------------
Version 1.17.2 (rgerhards), 2007-07-23
- made the port part of the -r option optional. Needed for backward
  compatibility with sysklogd
- replaced system() calls with something more reasonable. Please note that
  this might break compatibility with some existing configuration files.
  We accept this in favour of the gained security.
- removed a memory leak that could occur if timegenerated was used in
  RFC 3164 format in templates
- did some preparation in msg.c for advanced multithreading - placed the
  hooks, but not yet any active code
- worked further on modularization
- added $ModLoad MySQL (dummy) config directive
- added DropTrailingLFOnReception config directive
---------------------------------------------------------------------------
Version 1.17.1 (rgerhards), 2007-07-20
- fixed a bug that caused make install to install rsyslogd and rklogd under
  the wrong names
- fixed bug that caused $AllowedSenders to handle IPv6 scopes incorrectly;
  also fixed but that could grabble $AllowedSender wildcards. Thanks to
  mildew@gmail.com for the patch
- minor code cleanup - thanks to Peter Vrabec for the patch
- fixed minimal memory leak on HUP (caused by templates)
  thanks to varmojfekoj <varmojfekoj@gmail.com> for the patch
- fixed another memory leak on HUPing and on exiting rsyslogd
  again thanks to varmojfekoj <varmojfekoj@gmail.com> for the patch
- code cleanup (removed compiler warnings)
- fixed portability bug in configure.ac - thanks to Bartosz Kuźma for patch
- moved msg object into its own file set
- added the capability to continue trying to write log files when the
  file system is full. Functionality based on patch by Martin Schulze
  to sysklogd package.
---------------------------------------------------------------------------
Version 1.17.0 (RGer), 2007-07-17
- added $RepeatedLineReduction config parameter
- added $EscapeControlCharactersOnReceive config parameter
- added $ControlCharacterEscapePrefix config parameter
- added $DirCreateMode config parameter
- added $CreateDirs config parameter
- added $DebugPrintTemplateList config parameter
- added $ResetConfigVariables config parameter
- added $FileOwner config parameter
- added $FileGroup config parameter
- added $DirOwner config parameter
- added $DirGroup config parameter
- added $FailOnChownFailure config parameter
- added regular expression support to the filter engine
  thanks to Michel Samia for providing the patch!
- enhanced $AllowedSender functionality. Credits to mildew@gmail.com for
  the patch doing that
  - added IPv6 support
  - allowed DNS hostnames
  - allowed DNS wildcard names
- added new option $DropMsgsWithMaliciousDnsPTRRecords
- added autoconf so that rfc3195d, rsyslogd and klogd are stored to /sbin
- added capability to auto-create directories with dynaFiles
---------------------------------------------------------------------------
Version 1.16.0 (RGer/Peter Vrabec), 2007-07-13 - The Friday, 13th Release ;)
- build system switched to autotools
- removed SYSV preprocessor macro use, replaced with autotools equivalents
- fixed a bug that caused rsyslogd to segfault when TCP listening was
  disabled and it terminated
- added new properties "syslogfacility-text" and "syslogseverity-text"
  thanks to varmojfekoj <varmojfekoj@gmail.com> for the patch
- added the -x option to disable hostname dns reslution
  thanks to varmojfekoj <varmojfekoj@gmail.com> for the patch
- begun to better modularize syslogd.c - this is an ongoing project; moved
  type definitions to a separate file
- removed some now-unused fields from struct filed
- move file size limit fields in struct field to the "right spot" (the file
  writing part of the union - f_un.f_file)
- subdirectories linux and solaris are no longer part of the distribution
  package. This is not because we cease support for them, but there are no
  longer any files in them after the move to autotools
---------------------------------------------------------------------------
Version 1.15.1 (RGer), 2007-07-10
- fixed a bug that caused a dynaFile selector to stall when there was
  an open error with one file 
- improved template processing for dynaFiles; templates are now only
  looked up during initialization - speeds up processing
- optimized memory layout in struct filed when compiled with MySQL
  support
- fixed a bug that caused compilation without SYSLOG_INET to fail
- re-enabled the "last message repeated n times" feature. This
  feature was not taken care of while rsyslogd evolved from sysklogd
  and it was more or less defunct. Now it is fully functional again.
- added system properties: $NOW, $YEAR, $MONTH, $DAY, $HOUR, $MINUTE
- fixed a bug in iovAsString() that caused a memory leak under stress
  conditions (most probably memory shortage). This was unlikely to
  ever happen, but it doesn't hurt doing it right
- cosmetic: defined type "uchar", change all unsigned chars to uchar
---------------------------------------------------------------------------
Version 1.15.0 (RGer), 2007-07-05
- added ability to dynamically generate file names based on templates
  and thus properties. This was a much-requested feature. It makes
  life easy when it e.g. comes to splitting files based on the sender
  address.
- added $umask and $FileCreateMode config file directives
- applied a patch from Bartosz Kuzma to compile cleanly under NetBSD
- checks for extra (unexpected) characters in system config file lines
  have been added
- added IPv6 documentation - was accidently missing from CVS
- begun to change char to unsigned char
---------------------------------------------------------------------------
Version 1.14.2 (RGer), 2007-07-03
** this release fixes all known nits with IPv6 **
- restored capability to do /etc/service lookup for "syslog"
  service when -r 0 was given
- documented IPv6 handling of syslog messages
- integrate patch from Bartosz Kuźma to make rsyslog compile under
  Solaris again (the patch replaced a strndup() call, which is not
  available under Solaris
- improved debug logging when waiting on select
- updated rsyslogd man page with new options (-46A)
---------------------------------------------------------------------------
Version 1.14.1 (RGer/Peter Vrabec), 2007-06-29
- added Peter Vrabec's patch for IPv6 TCP
- prefixed all messages send to stderr in rsyslogd with "rsyslogd: "
---------------------------------------------------------------------------
Version 1.14.0 (RGer/Peter Vrabec), 2007-06-28
- Peter Vrabec provided IPv6 for rsyslog, so we are now IPv6 enabled
  IPv6 Support is currently for UDP only, TCP is to come soon.
  AllowedSender configuration does not yet work for IPv6.
- fixed code in iovCreate() that broke C's strict aliasing rules 
- fixed some char/unsigned char differences that forced the compiler
  to spit out warning messages
- updated the Red Hat init script to fix a known issue (thanks to
  Peter Vrabec)
---------------------------------------------------------------------------
Version 1.13.5 (RGer), 2007-06-22
- made the TCP session limit configurable via command line switch
  now -t <port>,<max sessions>
- added man page for rklogd(8) (basically a copy from klogd, but now
  there is one...)
- fixed a bug that caused internal messages (e.g. rsyslogd startup) to
  appear without a tag.
- removed a minor memory leak that occurred when TAG processing requalified
  a HOSTNAME to be a TAG (and a TAG already was set).
- removed potential small memory leaks in MsgSet***() functions. There
  would be a leak if a property was re-set, something that happened
  extremely seldom.
---------------------------------------------------------------------------
Version 1.13.4 (RGer), 2007-06-18
- added a new property "PRI-text", which holds the PRI field in
  textual form (e.g. "syslog.info")
- added alias "syslogseverity" for "syslogpriority", which is a
  misleading property name that needs to stay for historical
  reasons (and backward-compatility)
- added doc on how to record PRI value in log file
- enhanced signal handling in klogd, including removal of an unsafe
  call to the logging system during signal handling
---------------------------------------------------------------------------
Version 1.13.3 (RGer), 2007-06-15
- create a version of syslog.c from scratch. This is now
  - highly optimized for rsyslog
  - removes an incompatible license problem as the original
    version had a BSD license with advertising clause
  - fixed in the regard that rklogd will continue to work when
    rsysogd has been restarted (the original version, as well
    as sysklogd, will remain silent then)
  - solved an issue with an extra NUL char at message end that the
    original version had
- applied some changes to klogd to care for the new interface
- fixed a bug in syslogd.c which prevented compiling under debian
---------------------------------------------------------------------------
Version 1.13.2 (RGer), 2007-06-13
- lib order in makefile patched to facilitate static linking - thanks
  to Bennett Todd for providing the patch
- Integrated a patch from Peter Vrabec (pvrabec@redheat.com):
  - added klogd under the name of rklogd (remove dependency on
    original sysklogd package
  - createDB.sql now in UTF
  - added additional config files for use on Red Hat
---------------------------------------------------------------------------
Version 1.13.1 (RGer), 2007-02-05
- changed the listen backlog limit to a more reasonable value based on
  the maximum number of TCP connections configurd (10% + 5) - thanks to Guy
  Standen for the hint (actually, the limit was 5 and that was a 
  left-over from early testing).
- fixed a bug in makefile which caused DB-support to be disabled when
  NETZIP support was enabled
- added the -e option to allow transmission of every message to remote
  hosts (effectively turns off duplicate message suppression)
- (somewhat) improved memory consumption when compiled with MySQL support
- looks like we fixed an incompatibility with MySQL 5.x and above software
  At least in one case, the remote server name was destroyed, leading to 
  a connection failure. The new, improved code does not have this issue and
  so we see this as solved (the new code is generally somewhat better, so
  there is a good chance we fixed this incompatibility).
---------------------------------------------------------------------------
Version 1.13.0 (RGer), 2006-12-19
- added '$' as ToPos proptery replacer specifier - means "up to the
  end of the string"
- property replacer option "escape-cc", "drop-cc" and "space-cc"  added
- changed the handling of \0 characters inside syslog messages. We now
  consistently escape them to "#000". This is somewhat recommended in
  the draft-ietf-syslog-protocol-19 draft. While the real recomendation
  is to not escape any characters at all, we can not do this without
  considerable modification of the code. So we escape it to "#000", which
  is consistent with a sample found in the Internet-draft.
- removed message glue logic (see printchopped() comment for details)
  Also caused removal of parts table and thus some improvements in
  memory usage.
- changed the default MAXLINE to 2048 to take care of recent syslog
  standardization efforts (can easily be changed in syslogd.c)
- added support for byte-counted TCP syslog messages (much like
  syslog-transport-tls-05 Internet Draft). This was necessary to
  support compression over TCP.
- added support for receiving compressed syslog messages
- added support for sending compressed syslog messages
- fixed a bug where the last message in a syslog/tcp stream was
  lost if it was not properly terminated by a LF character
---------------------------------------------------------------------------
Version 1.12.3 (RGer), 2006-10-04
- implemented some changes to support Solaris (but support is not
  yet complete)
- commented out (via #if 0) some methods that are currently not being use
  but should be kept for further us
- added (interim) -u 1 option to turn off hostname and tag parsing
- done some modifications to better support Fedora
- made the field delimiter inside property replace configurable via
  template
- fixed a bug in property replacer: if fields were used, the delimitor
  became part of the field. Up until now, this was barely noticable as 
  the delimiter as TAB only and thus invisible to a human. With other
  delimiters available now, it quickly showed up. This bug fix might cause
  some grief to existing installations if they used the extra TAB for
  whatever reasons - sorry folks... Anyhow, a solution is easy: just add
  a TAB character contstant into your template. Thus, there has no attempt
  been made to do this in a backwards-compatible way.
---------------------------------------------------------------------------
Version 1.12.2 (RGer), 2006-02-15
- fixed a bug in the RFC 3339 date formatter. An extra space was added
  after the actual timestamp
- added support for providing high-precision RFC3339 timestamps for
  (rsyslogd-)internally-generated messages
- very (!) experimental support for syslog-protocol internet draft
  added (the draft is experimental, the code is solid ;))
- added support for field-extracting in the property replacer
- enhanced the legacy-syslog parser so that it can interpret messages
  that do not contain a TIMESTAMP
- fixed a bug that caused the default socket (usually /dev/log) to be
  opened even when -o command line option was given
- fixed a bug in the Debian sample startup script - it caused rsyslogd
  to listen to remote requests, which it shouldn't by default
---------------------------------------------------------------------------
Version 1.12.1 (RGer), 2005-11-23
- made multithreading work with BSD. Some signal-handling needed to be
  restructured. Also, there might be a slight delay of up to 10 seconds
  when huping and terminating rsyslogd under BSD
- fixed a bug where a NULL-pointer was passed to printf() in logmsg().
- fixed a bug during "make install" where rc3195d was not installed
  Thanks to Bennett Todd for spotting this.
- fixed a bug where rsyslogd dumped core when no TAG was found in the
  received message
- enhanced message parser so that it can deal with missing hostnames
  in many cases (may not be totally fail-safe)
- fixed a bug where internally-generated messages did not have the correct
  TAG
---------------------------------------------------------------------------
Version 1.12.0 (RGer), 2005-10-26
- moved to a multi-threaded design. single-threading is still optionally
  available. Multi-threading is experimental!
- fixed a potential race condition. In the original code, marking was done
  by an alarm handler, which could lead to all sorts of bad things. This
  has been changed now. See comments in syslogd.c/domark() for details.
- improved debug output for property-based filters
- not a code change, but: I have checked all exit()s to make sure that
  none occurs once rsyslogd has started up. Even in unusual conditions
  (like low-memory conditions) rsyslogd somehow remains active. Of course,
  it might loose a message or two, but at least it does not abort and it
  can also recover when the condition no longer persists.
- fixed a bug that could cause loss of the last message received
  immediately before rsyslogd was terminated.
- added comments on thread-safety of global variables in syslogd.c
- fixed a small bug: spurios printf() when TCP syslog was used
- fixed a bug that causes rsyslogd to dump core on termination when one
  of the selector lines did not receive a message during the run (very
  unlikely)
- fixed an one-too-low memory allocation in the TCP sender. Could result
  in rsyslogd dumping core.
- fixed a bug with regular expression support (thanks to Andres Riancho)
- a little bit of code restructuring (especially main(), which was
  horribly large)
---------------------------------------------------------------------------
Version 1.11.1 (RGer), 2005-10-19
- support for BSD-style program name and host blocks
- added a new property "programname" that can be used in templates
- added ability to specify listen port for rfc3195d
- fixed a bug that rendered the "startswith" comparison operation
  unusable.
- changed more functions to "static" storage class to help compiler
  optimize (should have been static in the first place...)
- fixed a potential memory leak in the string buffer class destructor.
  As the destructur was previously never called, the leak did not actually
  appear.
- some internal restructuring in anticipation/preparation of minimal
  multi-threading support
- rsyslogd still shares some code with the sysklogd project. Some patches
  for this shared code have been brought over from the sysklogd CVS.
---------------------------------------------------------------------------
Version 1.11.0 (RGer), 2005-10-12
- support for receiving messages via RFC 3195; added rfc3195d for that
  purpose
- added an additional guard to prevent rsyslogd from aborting when the
  2gb file size limit is hit. While a user can configure rsyslogd to
  handle such situations, it would abort if that was not done AND large
  file support was not enabled (ok, this is hopefully an unlikely scenario)
- fixed a bug that caused additional Unix domain sockets to be incorrectly
  processed - could lead to message loss in extreme cases
---------------------------------------------------------------------------
Version 1.10.2 (RGer), 2005-09-27
- added comparison operations in property-based filters:
  * isequal
  * startswith
- added ability to negate all property-based filter comparison operations
  by adding a !-sign right in front of the operation name
- added the ability to specify remote senders for UDP and TCP
  received messages. Allows to block all but well-known hosts
- changed the $-config line directives to be case-INsensitive
- new command line option -w added: "do not display warnings if messages
  from disallowed senders are received"
- fixed a bug that caused rsyslogd to dump core when the compare value
  was not quoted in property-based filters
- fixed a bug in the new CStr compare function which lead to invalid
  results (fortunately, this function was not yet used widely)
- added better support for "debugging" rsyslog.conf property filters
  (only if -d switch is given)
- changed some function definitions to static, which eventually enables
  some compiler optimizations
- fixed a bug in MySQL code; when a SQL error occured, rsyslogd could
  run in a tight loop. This was due to invalid sequence of error reporting
  and is now fixed.
---------------------------------------------------------------------------
Version 1.10.1 (RGer), 2005-09-23
- added the ability to execute a shell script as an action.
  Thanks to Bjoern Kalkbrenner for providing the code!
- fixed a bug in the MySQL code; due to the bug the automatic one-time
  retry after an error did not happen - this lead to error message in
  cases where none should be seen (e.g. after a MySQL restart)
- fixed a security issue with SQL-escaping in conjunction with
  non-(SQL-)standard MySQL features.
---------------------------------------------------------------------------
Version 1.10.0 (RGer), 2005-09-20
  REMINDER: 1.10 is the first unstable version if the 1.x series!
- added the capability to filter on any property in selector lines
  (not just facility and priority)
- changed stringbuf into a new counted string class
- added support for a "discard" action. If a selector line with
  discard (~ character) is found, no selector lines *after* that
  line will be processed.
- thanks to Andres Riancho, regular expression support has been
  added to the template engine
- added the FROMHOST property in the template processor, which could
  previously not be obtained. Thanks to Cristian Testa for pointing
  this out and even providing a fix.
- added display of compile-time options to -v output
- performance improvement for production build - made some checks
  to happen only during debug mode
- fixed a problem with compiling on SUSE and - while doing so - removed
  the socket call to set SO_BSDCOMPAT in cases where it is obsolete.
---------------------------------------------------------------------------
Version 1.0.4 (RGer), 2006-02-01
- a small but important fix: the tcp receiver had two forgotten printf's
  in it that caused a lot of unnecessary output to stdout. This was
  important enough to justify a new release
---------------------------------------------------------------------------
Version 1.0.3 (RGer), 2005-11-14
- added an additional guard to prevent rsyslogd from aborting when the
  2gb file size limit is hit. While a user can configure rsyslogd to
  handle such situations, it would abort if that was not done AND large
  file support was not enabled (ok, this is hopefully an unlikely scenario)
- fixed a bug that caused additional Unix domain sockets to be incorrectly
  processed - could lead to message loss in extreme cases
- applied some patches available from the sysklogd project to code
  shared from there
- fixed a bug that causes rsyslogd to dump core on termination when one
  of the selector lines did not receive a message during the run (very
  unlikely)
- fixed an one-too-low memory allocation in the TCP sender. Could result
  in rsyslogd dumping core.
- fixed a bug in the TCP sender that caused the retry logic to fail
  after an error or receiver overrun
- fixed a bug in init() that could lead to dumping core
- fixed a bug that could lead to dumping core when no HOSTNAME or no TAG
  was present in the syslog message
---------------------------------------------------------------------------
Version 1.0.2 (RGer), 2005-10-05
- fixed an issue with MySQL error reporting. When an error occured,
  the MySQL driver went into an endless loop (at least in most cases).
---------------------------------------------------------------------------
Version 1.0.1 (RGer), 2005-09-23
- fixed a security issue with SQL-escaping in conjunction with
  non-(SQL-)standard MySQL features.
---------------------------------------------------------------------------
Version 1.0.0 (RGer), 2005-09-12
- changed install doc to cover daily cron scripts - a trouble source
- added rc script for slackware (provided by Chris Elvidge - thanks!) 
- fixed a really minor bug in usage() - the -r option was still
  reported as without the port parameter
---------------------------------------------------------------------------
Version 0.9.8 (RGer), 2005-09-05
- made startup and shutdown message more consistent and included the
  pid, so that they can be easier correlated. Used syslog-protocol
  structured data format for this purpose.
- improved config info in startup message, now tells not only
  if it is listening remote on udp, but also for tcp. Also includes
  the port numbers. The previous startup message was misleading, because
  it did not say "remote reception" if rsyslogd was only listening via
  tcp (but not via udp).
- added a "how can you help" document to the doc set
---------------------------------------------------------------------------
Version 0.9.7 (RGer), 2005-08-15
- some of the previous doc files (like INSTALL) did not properly
  reflect the changes to the build process and the new doc. Fixed
  that.
- changed syslogd.c so that when compiled without database support,
  an error message is displayed when a database action is detected
  in the config file (previously this was used as an user rule ;))
- fixed a bug in the os-specific Makefiles which caused MySQL
  support to not be compiled, even if selected
---------------------------------------------------------------------------
Version 0.9.6 (RGer), 2005-08-09
- greatly enhanced documentation. Now available in html format in
  the "doc" folder and FreeBSD. Finally includes an install howto.
- improved MySQL error messages a little - they now show up as log
  messages, too (formerly only in debug mode)
- added the ability to specify the listen port for udp syslog.
  WARNING: This introduces an incompatibility. Formerly, udp
  syslog was enabled by the -r command line option. Now, it is
  "-r [port]", which is consistent with the tcp listener. However,
  just -r will now return an error message.
- added sample startup scripts for Debian and FreeBSD
- added support for easy feature selection in the makefile. Un-
  fortunately, this also means I needed to spilt the make file
  for different OS and distros. There are some really bad syntax
  differences between FreeBSD and Linux make.
---------------------------------------------------------------------------
Version 0.9.5 (RGer), 2005-08-01
- the "semicolon bug" was actually not (fully) solved in 0.9.4. One
  part of the bug was solved, but another still existed. This one
  is fixed now, too.
- the "semicolon bug" actually turned out to be a more generic bug.
  It appeared whenever an invalid template name was given. With some
  selector actions, rsyslogd dumped core, with other it "just" had
  a small ressource leak with others all worked well. These anomalies
  are now fixed. Note that they only appeared during system initaliziation
  once the system was running, nothing bad happened.
- improved error reporting for template errors on startup. They are now
  shown on the console and the start-up tty. Formerly, they were only
  visible in debug mode.
- support for multiple instances of rsyslogd on a single machine added
- added new option "-o" --> omit local unix domain socket. This option
  enables rsyslogd NOT to listen to the local socket. This is most
  helpful when multiple instances of rsyslogd (or rsyslogd and another
  syslogd) shall run on a single system.
- added new option "-i <pidfile>" which allows to specify the pidfile.
  This is needed when multiple instances of rsyslogd are to be run.
- the new project home page is now online at www.rsyslog.com
---------------------------------------------------------------------------
Version 0.9.4 (RGer), 2005-07-25
- finally added the TCP sender. It now supports non-blocking mode, no
  longer disabling message reception during connect. As it is now, it
  is usable in production. The code could be more sophisticated, but
  I've kept it short in anticipation of the move to liblogging, which
  will lead to the removal of the code just written ;)
- the "exiting on signal..." message still had the "syslogd" name in 
  it. Changed this to "rsyslogd", as we do not have a large user base
  yet, this should pose no problem.
- fixed "the semiconlon" bug. rsyslogd dumped core if a write-db action
  was specified but no semicolon was given after the password (an empty
  template was ok, but the semicolon needed to be present).
- changed a default for traditional output format. During testing, it
  was seen that the timestamp written to file in default format was
  the time of message reception, not the time specified in the TIMESTAMP
  field of the message itself. Traditionally, the message TIMESTAMP is
  used and this has been changed now.
---------------------------------------------------------------------------
Version 0.9.3 (RGer), 2005-07-19
- fixed a bug in the message parser. In June, the RFC 3164 timestamp
  was not correctly parsed (yes, only in June and some other months,
  see the code comment to learn why...)
- added the ability to specify the destination port when forwarding
  syslog messages (both for TCP and UDP)
- added an very experimental TCP sender (activated by
  @@machine:port in config). This is not yet for production use. If
  the receiver is not alive, rsyslogd will wait quite some time until
  the connection request times out, which most probably leads to
  loss of incoming messages.

---------------------------------------------------------------------------
Version 0.9.2 (RGer), around 2005-07-06
- I intended to change the maxsupported message size to 32k to
  support IHE - but given the memory inefficiency in the usual use
  cases, I have not done this. I have, however, included very
  specific instructions on how to do this in the source code. I have
  also done some testing with 32k messages, so you can change the
  max size without taking too much risk.
- added a syslog/tcp receiver; we now can receive messages via
  plain tcp, but we can still send only via UDP. The syslog/tcp
  receiver is the primary enhancement of this release.
- slightly changed some error messages that contained a spurios \n at
  the end of the line (which gives empty lines in your log...)

---------------------------------------------------------------------------
Version 0.9.1 (RGer)
- fixed code so that it compiles without errors under FreeBSD
- removed now unused function "allocate_log()" from syslogd.c
- changed the make file so that it contains more defines for
  different environments (in the long term, we need a better
  system for disabling/enabling features...)
- changed some printf's printing off_t types to %lld and
  explicit (long long) casts. I tried to figure out the exact type,
  but did not succeed in this. In the worst case, ultra-large peta-
  byte files will now display funny informational messages on rollover,
  something I think we can live with for the next 10 years or so...

---------------------------------------------------------------------------
Version 0.9.0 (RGer)
- changed the filed structure to be a linked list. Previously, it
  was a table - well, for non-SYSV it was defined as linked list,
  but from what I see that code did no longer work after my
  modifications. I am now using a linked list in general because
  that is needed for other upcoming modifications.
- fixed a bug that caused rsyslogd not to listen to anything if
  the configuration file could not be read
- pervious versions disabled network logging (send/receive) if
  syslog/udp port was not in /etc/services. Now defaulting to
  port 514 in this case.
- internal error messages are now supported up to 256 bytes
- error message seen during config file read are now also displayed
  to the attached tty and not only the console
- changed some error messages during init to be sent to the console
  and/or emergency log. Previously, they were only seen if the
  -d (debug) option was present on the command line.
- fixed the "2gb file issue on 32bit systems". If a file grew to
  more than 2gb, the syslogd was aborted with "file size exceeded". 
  Now, defines have been added according to
  http://www.daimi.au.dk/~kasperd/comp.os.linux.development.faq.html#LARGEFILE
  Testing revealed that they work ;)
  HOWEVER, if your file system, glibc, kernel, whatever does not
  support files larger 2gb, you need to set a file size limit with
  the new output channel mechanism.
- updated man pages to reflect the changes

---------------------------------------------------------------------------
Version 0.8.4

- improved -d debug output (removed developer-only content)
- now compiles under FreeBSD and NetBSD (only quick testing done on NetBSD)
---------------------------------------------------------------------------
Version 0.8.3

- security model in "make install" changed
- minor doc updates
---------------------------------------------------------------------------
Version 0.8.2

- added man page for rsyslog.conf and rsyslogd
- gave up on the concept of rsyslog being a "drop in" replacement
  for syslogd. Now, the user installs rsyslogd and also needs to
  adjust his system settings to this specifically. This also lead
  to these changes:
  * changed Makefile so that install now installs rsyslogd instead
    of dealing with syslogd
  * changed the default config file name to rsyslog.conf
---------------------------------------------------------------------------
Version 0.8.1

- fixed a nasty memory leak (probably not the last one with this release)
- some enhancements to Makefile as suggested by Bennett Todd
- syslogd-internal messages (like restart) were missing the hostname
  this has been corrected
---------------------------------------------------------------------------
Version 0.8.0

Initial testing release. Based on the sysklogd package. Thanks to the
sysklogd maintainers for all their good work!
---------------------------------------------------------------------------

----------------------------------------------------------------------
The following comments are from the stock syslogd.c source. They provide
some insight into what happened to the source before we forked
rsyslogd. However, much of the code already has been replaced and more
is to be replaced. So over time, these comments become less valuable.
I have moved them out of the syslogd.c file to shrink it, especially
as a lot of them do no longer apply. For historical reasons and
understanding of how the daemon evolved, they are probably still
helpful.
 * Author: Eric Allman
 * extensive changes by Ralph Campbell
 * more extensive changes by Eric Allman (again)
 *
 * Steve Lord:	Fix UNIX domain socket code, added linux kernel logging
 *		change defines to
 *		SYSLOG_INET	- listen on a UDP socket
 *		SYSLOG_UNIXAF	- listen on unix domain socket
 *		SYSLOG_KERNEL	- listen to linux kernel
 *
 * Mon Feb 22 09:55:42 CST 1993:  Dr. Wettstein
 * 	Additional modifications to the source.  Changed priority scheme
 *	to increase the level of configurability.  In its stock configuration
 *	syslogd no longer logs all messages of a certain priority and above
 *	to a log file.  The * wildcard is supported to specify all priorities.
 *	Note that this is a departure from the BSD standard.
 *
 *	Syslogd will now listen to both the inetd and the unixd socket.  The
 *	strategy is to allow all local programs to direct their output to
 *	syslogd through the unixd socket while the program listens to the
 *	inetd socket to get messages forwarded from other hosts.
 *
 * Fri Mar 12 16:55:33 CST 1993:  Dr. Wettstein
 *	Thanks to Stephen Tweedie (dcs.ed.ac.uk!sct) for helpful bug-fixes
 *	and an enlightened commentary on the prioritization problem.
 *
 *	Changed the priority scheme so that the default behavior mimics the
 *	standard BSD.  In this scenario all messages of a specified priority
 *	and above are logged.
 *
 *	Add the ability to specify a wildcard (=) as the first character
 *	of the priority name.  Doing this specifies that ONLY messages with
 *	this level of priority are to be logged.  For example:
 *
 *		*.=debug			/usr/adm/debug
 *
 *	Would log only messages with a priority of debug to the /usr/adm/debug
 *	file.
 *
 *	Providing an * as the priority specifies that all messages are to be
 *	logged.  Note that this case is degenerate with specifying a priority
 *	level of debug.  The wildcard * was retained because I believe that
 *	this is more intuitive.
 *
 * Thu Jun 24 11:34:13 CDT 1993:  Dr. Wettstein
 *	Modified sources to incorporate changes in libc4.4.  Messages from
 *	syslog are now null-terminated, syslogd code now parses messages
 *	based on this termination scheme.  Linux as of libc4.4 supports the
 *	fsync system call.  Modified code to fsync after all writes to
 *	log files.
 *
 * Sat Dec 11 11:59:43 CST 1993:  Dr. Wettstein
 *	Extensive changes to the source code to allow compilation with no
 *	complaints with -Wall.
 *
 *	Reorganized the facility and priority name arrays so that they
 *	compatible with the syslog.h source found in /usr/include/syslog.h.
 *	NOTE that this should really be changed.  The reason I do not
 *	allow the use of the values defined in syslog.h is on account of
 *	the extensions made to allow the wildcard character in the
 *	priority field.  To fix this properly one should malloc an array,
 *	copy the contents of the array defined by syslog.h and then
 *	make whatever modifications that are desired.  Next round.
 *
 * Thu Jan  6 12:07:36 CST 1994:  Dr. Wettstein
 *	Added support for proper decomposition and re-assembly of
 *	fragment messages on UNIX domain sockets.  Lack of this capability
 *	was causing 'partial' messages to be output.  Since facility and
 *	priority information is encoded as a leader on the messages this
 *	was causing lines to be placed in erroneous files.
 *
 *	Also added a patch from Shane Alderton (shane@ion.apana.org.au) to
 *	correct a problem with syslogd dumping core when an attempt was made
 *	to write log messages to a logged-on user.  Thank you.
 *
 *	Many thanks to Juha Virtanen (jiivee@hut.fi) for a series of
 *	interchanges which lead to the fixing of problems with messages set
 *	to priorities of none and emerg.  Also thanks to Juha for a patch
 *	to exclude users with a class of LOGIN from receiving messages.
 *
 *	Shane Alderton provided an additional patch to fix zombies which
 *	were conceived when messages were written to multiple users.
 *
 * Mon Feb  6 09:57:10 CST 1995:  Dr. Wettstein
 *	Patch to properly reset the single priority message flag.  Thanks
 *	to Christopher Gori for spotting this bug and forwarding a patch.
 *
 * Wed Feb 22 15:38:31 CST 1995:  Dr. Wettstein
 *	Added version information to startup messages.
 *
 *	Added defines so that paths to important files are taken from
 *	the definitions in paths.h.  Hopefully this will insure that
 *	everything follows the FSSTND standards.  Thanks to Chris Metcalf
 *	for a set of patches to provide this functionality.  Also thanks
 *	Elias Levy for prompting me to get these into the sources.
 *
 * Wed Jul 26 18:57:23 MET DST 1995:  Martin Schulze
 *	Linux' gethostname only returns the hostname and not the fqdn as
 *	expected in the code. But if you call hostname with an fqdn then
 *	gethostname will return an fqdn, so we have to mention that. This
 *	has been changed.
 *
 *	The 'LocalDomain' and the hostname of a remote machine is
 *	converted to lower case, because the original caused some
 *	inconsistency, because the (at least my) nameserver did respond an
 *	fqdn containing of upper- _and_ lowercase letters while
 *	'LocalDomain' consisted only of lowercase letters and that didn't
 *	match.
 *
 * Sat Aug  5 18:59:15 MET DST 1995:  Martin Schulze
 *	Now no messages that were received from any remote host are sent
 *	out to another. At my domain this missing feature caused ugly
 *	syslog-loops, sometimes.
 *
 *	Remember that no message is sent out. I can't figure out any
 *	scenario where it might be useful to change this behavior and to
 *	send out messages to other hosts than the one from which we
 *	received the message, but I might be shortsighted. :-/
 *
 * Thu Aug 10 19:01:08 MET DST 1995:  Martin Schulze
 *	Added my pidfile.[ch] to it to perform a better handling with
 *	pidfiles. Now both, syslogd and klogd, can only be started
 *	once. They check the pidfile.
 *
 * Sun Aug 13 19:01:41 MET DST 1995:  Martin Schulze
 *	Add an addition to syslog.conf's interpretation. If a priority
 *	begins with an exclamation mark ('!') the normal interpretation
 *	of the priority is inverted: ".!*" is the same as ".none", ".!=info"
 *	don't logs the info priority, ".!crit" won't log any message with
 *	the priority crit or higher. For example:
 *
 *		mail.*;mail.!=info		/usr/adm/mail
 *
 *	Would log all messages of the facility mail except those with
 *	the priority info to /usr/adm/mail. This makes the syslogd
 *	much more flexible.
 *
 *	Defined TABLE_ALLPRI=255 and changed some occurrences.
 *
 * Sat Aug 19 21:40:13 MET DST 1995:  Martin Schulze
 *	Making the table of facilities and priorities while in debug
 *	mode more readable.
 *
 *	If debugging is turned on, printing the whole table of
 *	facilities and priorities every hexadecimal or 'X' entry is
 *	now 2 characters wide.
 *
 *	The number of the entry is prepended to each line of
 *	facilities and priorities, and F_UNUSED lines are not shown
 *	anymore.
 *
 *	Corrected some #ifdef SYSV's.
 *
 * Mon Aug 21 22:10:35 MET DST 1995:  Martin Schulze
 *	Corrected a strange behavior during parsing of configuration
 *	file. The original BSD syslogd doesn't understand spaces as
 *	separators between specifier and action. This syslogd now
 *	understands them. The old behavior caused some confusion over
 *	the Linux community.
 *
 * Thu Oct 19 00:02:07 MET 1995:  Martin Schulze
 *	The default behavior has changed for security reasons. The
 *	syslogd will not receive any remote message unless you turn
 *	reception on with the "-r" option.
 *
 *	Not defining SYSLOG_INET will result in not doing any network
 *	activity, i.e. not sending or receiving messages.  I changed
 *	this because the old idea is implemented with the "-r" option
 *	and the old thing didn't work anyway.
 *
 * Thu Oct 26 13:14:06 MET 1995:  Martin Schulze
 *	Added another logfile type F_FORW_UNKN.  The problem I ran into
 *	was a name server that runs on my machine and a forwarder of
 *	kern.crit to another host.  The hosts address can only be
 *	fetched using the nameserver.  But named is started after
 *	syslogd, so syslogd complained.
 *
 *	This logfile type will retry to get the address of the
 *	hostname ten times and then complain.  This should be enough to
 *	get the named up and running during boot sequence.
 *
 * Fri Oct 27 14:08:15 1995:  Dr. Wettstein
 *	Changed static array of logfiles to a dynamic array. This
 *	can grow during process.
 *
 * Fri Nov 10 23:08:18 1995:  Martin Schulze
 *	Inserted a new tabular sys_h_errlist that contains plain text
 *	for error codes that are returned from the net subsystem and
 *	stored in h_errno. I have also changed some wrong lookups to
 *	sys_errlist.
 *
 * Wed Nov 22 22:32:55 1995:  Martin Schulze
 *	Added the fabulous strip-domain feature that allows us to
 *	strip off (several) domain names from the fqdn and only log
 *	the simple hostname. This is useful if you're in a LAN that
 *	has a central log server and also different domains.
 *
 *	I have also also added the -l switch do define hosts as
 *	local. These will get logged with their simple hostname, too.
 *
 * Thu Nov 23 19:02:56 MET DST 1995:  Martin Schulze
 *	Added the possibility to omit fsyncing of logfiles after every
 *	write. This will give some performance back if you have
 *	programs that log in a very verbose manner (like innd or
 *	smartlist). Thanks to Stephen R. van den Berg <srb@cuci.nl>
 *	for the idea.
 *
 * Thu Jan 18 11:14:36 CST 1996:  Dr. Wettstein
 *	Added patche from beta-testers to stop compile error.  Also
 *	added removal of pid file as part of termination cleanup.
 *
 * Wed Feb 14 12:42:09 CST 1996:  Dr. Wettstein
 *	Allowed forwarding of messages received from remote hosts to
 *	be controlled by a command-line switch.  Specifying -h allows
 *	forwarding.  The default behavior is to disable forwarding of
 *	messages which were received from a remote host.
 *
 *	Parent process of syslogd does not exit until child process has
 *	finished initialization process.  This allows rc.* startup to
 *	pause until syslogd facility is up and operating.
 *
 *	Re-arranged the select code to move UNIX domain socket accepts
 *	to be processed later.  This was a contributed change which
 *	has been proposed to correct the delays sometimes encountered
 *	when syslogd starts up.
 *
 *	Minor code cleanups.
 *
 * Thu May  2 15:15:33 CDT 1996:  Dr. Wettstein
 *	Fixed bug in init function which resulted in file descripters
 *	being orphaned when syslogd process was re-initialized with SIGHUP
 *	signal.  Thanks to Edvard Tuinder
 *	(Edvard.Tuinder@praseodymium.cistron.nl) for putting me on the
 *	trail of this bug.  I am amazed that we didn't catch this one
 *	before now.
 *
 * Tue May 14 00:03:35 MET DST 1996:  Martin Schulze
 *	Corrected a mistake that causes the syslogd to stop logging at
 *	some virtual consoles under Linux. This was caused by checking
 *	the wrong error code. Thanks to Michael Nonweiler
 *	<mrn20@hermes.cam.ac.uk> for sending me a patch.
 *
 * Mon May 20 13:29:32 MET DST 1996:  Miquel van Smoorenburg <miquels@cistron.nl>
 *	Added continuation line supported and fixed a bug in
 *	the init() code.
 *
 * Tue May 28 00:58:45 MET DST 1996:  Martin Schulze
 *	Corrected behaviour of blocking pipes - i.e. the whole system
 *	hung.  Michael Nonweiler <mrn20@hermes.cam.ac.uk> has sent us
 *	a patch to correct this.  A new logfile type F_PIPE has been
 *	introduced.
 *
 * Mon Feb 3 10:12:15 MET DST 1997:  Martin Schulze
 *	Corrected behaviour of logfiles if the file can't be opened.
 *	There was a bug that causes syslogd to try to log into non
 *	existing files which ate cpu power.
 *
 * Sun Feb 9 03:22:12 MET DST 1997:  Martin Schulze
 *	Modified syslogd.c to not kill itself which confuses bash 2.0.
 *
 * Mon Feb 10 00:09:11 MET DST 1997:  Martin Schulze
 *	Improved debug code to decode the numeric facility/priority
 *	pair into textual information.
 *
 * Tue Jun 10 12:35:10 MET DST 1997:  Martin Schulze
 *	Corrected freeing of logfiles.  Thanks to Jos Vos <jos@xos.nl>
 *	for reporting the bug and sending an idea to fix the problem.
 *
 * Tue Jun 10 12:51:41 MET DST 1997:  Martin Schulze
 *	Removed sleep(10) from parent process.  This has caused a slow
 *	startup in former times - and I don't see any reason for this.
 *
 * Sun Jun 15 16:23:29 MET DST 1997: Michael Alan Dorman
 *	Some more glibc patches made by <mdorman@debian.org>.
 *
 * Thu Jan  1 16:04:52 CET 1998: Martin Schulze <joey@infodrom.north.de
 *	Applied patch from Herbert Thielen <Herbert.Thielen@lpr.e-technik.tu-muenchen.de>.
 *	This included some balance parentheses for emacs and a bug in
 *	the exclamation mark handling.
 *
 *	Fixed small bug which caused syslogd to write messages to the
 *	wrong logfile under some very rare conditions.  Thanks to
 *	Herbert Xu <herbert@gondor.apana.org.au> for fiddling this out.
 *
 * Thu Jan  8 22:46:35 CET 1998: Martin Schulze <joey@infodrom.north.de>
 *	Reworked one line of the above patch as it prevented syslogd
 *	from binding the socket with the result that no messages were
 *	forwarded to other hosts.
 *
 * Sat Jan 10 01:33:06 CET 1998: Martin Schulze <joey@infodrom.north.de>
 *	Fixed small bugs in F_FORW_UNKN meachanism.  Thanks to Torsten
 *	Neumann <torsten@londo.rhein-main.de> for pointing me to it.
 *
 * Mon Jan 12 19:50:58 CET 1998: Martin Schulze <joey@infodrom.north.de>
 *	Modified debug output concerning remote receiption.
 *
 * Mon Feb 23 23:32:35 CET 1998: Topi Miettinen <Topi.Miettinen@ml.tele.fi>
 *	Re-worked handling of Unix and UDP sockets to support closing /
 *	opening of them in order to have it open only if it is needed
 *	either for forwarding to a remote host or by receiption from
 *	the network.
 *
 * Wed Feb 25 10:54:09 CET 1998: Martin Schulze <joey@infodrom.north.de>
 *	Fixed little comparison mistake that prevented the MARK
 *	feature to work properly.
 *
 * Wed Feb 25 13:21:44 CET 1998: Martin Schulze <joey@infodrom.north.de>
 *	Corrected Topi's patch as it prevented forwarding during
 *	startup due to an unknown LogPort.
 *
 * Sat Oct 10 20:01:48 CEST 1998: Martin Schulze <joey@infodrom.north.de>
 *	Added support for TESTING define which will turn syslogd into
 *	stdio-mode used for debugging.
 *
 * Sun Oct 11 20:16:59 CEST 1998: Martin Schulze <joey@infodrom.north.de>
 *	Reworked the initialization/fork code.  Now the parent
 *	process activates a signal handler which the daughter process
 *	will raise if it is initialized.  Only after that one the
 *	parent process may exit.  Otherwise klogd might try to flush
 *	its log cache while syslogd can't receive the messages yet.
 *
 * Mon Oct 12 13:30:35 CEST 1998: Martin Schulze <joey@infodrom.north.de>
 *	Redirected some error output with regard to argument parsing to
 *	stderr.
 *
 * Mon Oct 12 14:02:51 CEST 1998: Martin Schulze <joey@infodrom.north.de>
 *	Applied patch provided vom Topi Miettinen with regard to the
 *	people from OpenBSD.  This provides the additional '-a'
 *	argument used for specifying additional UNIX domain sockets to
 *	listen to.  This is been used with chroot()'ed named's for
 *	example.  See for http://www.psionic.com/papers/dns.html
 *
 * Mon Oct 12 18:29:44 CEST 1998: Martin Schulze <joey@infodrom.north.de>
 *	Added `ftp' facility which was introduced in glibc version 2.
 *	It's #ifdef'ed so won't harm with older libraries.
 *
 * Mon Oct 12 19:59:21 MET DST 1998: Martin Schulze <joey@infodrom.north.de>
 *	Code cleanups with regard to bsd -> posix transition and
 *	stronger security (buffer length checking).  Thanks to Topi
 *	Miettinen <tom@medialab.sonera.net>
 *	. index() --> strchr()
 *	. sprintf() --> snprintf()
 *	. bcopy() --> memcpy()
 *	. bzero() --> memset()
 *	. UNAMESZ --> UT_NAMESIZE
 *	. sys_errlist --> strerror()
 *
 * Mon Oct 12 20:22:59 CEST 1998: Martin Schulze <joey@infodrom.north.de>
 *	Added support for setutent()/getutent()/endutend() instead of
 *	binary reading the UTMP file.  This is the the most portable
 *	way.  This allows /var/run/utmp format to change, even to a
 *	real database or utmp daemon. Also if utmp file locking is
 *	implemented in libc, syslog will use it immediately.  Thanks
 *	to Topi Miettinen <tom@medialab.sonera.net>.
 *
 * Mon Oct 12 20:49:18 MET DST 1998: Martin Schulze <joey@infodrom.north.de>
 *	Avoid logging of SIGCHLD when syslogd is in the process of
 *	exiting and closing its files.  Again thanks to Topi.
 *
 * Mon Oct 12 22:18:34 CEST 1998: Martin Schulze <joey@infodrom.north.de>
 *	Modified printline() to support 8bit characters - such as
 *	russion letters.  Thanks to Vladas Lapinskas <lapinskas@mail.iae.lt>.
 *
 * Sat Nov 14 02:29:37 CET 1998: Martin Schulze <joey@infodrom.north.de>
 *	``-m 0'' now turns of MARK logging entirely.
 *
 * Tue Jan 19 01:04:18 MET 1999: Martin Schulze <joey@infodrom.north.de>
 *	Finally fixed an error with `-a' processing, thanks to Topi
 *	Miettinen <tom@medialab.sonera.net>.
 *
 * Sun May 23 10:08:53 CEST 1999: Martin Schulze <joey@infodrom.north.de>
 *	Removed superflous call to utmpname().  The path to the utmp
 *	file is defined in the used libc and should not be hardcoded
 *	into the syslogd binary referring the system it was compiled on.
 *
 * Sun Sep 17 20:45:33 CEST 2000: Martin Schulze <joey@infodrom.ffis.de>
 *	Fixed some bugs in printline() code that did not escape
 *	control characters '\177' through '\237' and contained a
 *	single-byte buffer overflow.  Thanks to Solar Designer
 *	<solar@false.com>.
 *
 * Sun Sep 17 21:26:16 CEST 2000: Martin Schulze <joey@infodrom.ffis.de>
 *	Don't close open sockets upon reload.  Thanks to Bill
 *	Nottingham.
 *
 * Mon Sep 18 09:10:47 CEST 2000: Martin Schulze <joey@infodrom.ffis.de>
 *	Fixed bug in printchopped() that caused syslogd to emit
 *	kern.emerg messages when splitting long lines.  Thanks to
 *	Daniel Jacobowitz <dan@debian.org> for the fix.
 *
 * Mon Sep 18 15:33:26 CEST 2000: Martin Schulze <joey@infodrom.ffis.de>
 *	Removed unixm/unix domain sockets and switch to Datagram Unix
 *	Sockets.  This should remove one possibility to play DoS with
 *	syslogd.  Thanks to Olaf Kirch <okir@caldera.de> for the patch.
 *
 * Sun Mar 11 20:23:44 CET 2001: Martin Schulze <joey@infodrom.ffis.de>
 *	Don't return a closed fd if `-a' is called with a wrong path.
 *	Thanks to Bill Nottingham <notting@redhat.com> for providing
 *	a patch.<|MERGE_RESOLUTION|>--- conflicted
+++ resolved
@@ -1,20 +1,17 @@
 ---------------------------------------------------------------------------
-<<<<<<< HEAD
+Version 4.6.6  [v4-stable] (rgerhards), 2010-11-??
+- bugfix: a couple of problems that imfile had on some platforms, namely
+  Ubuntu (not their fault, but occured there)
+- bugfix: imfile utilizes 32 bit to track offset. Most importantly,
+  this problem can not experienced on Fedora 64 bit OS (which has
+  64 bit long's!)
+---------------------------------------------------------------------------
 Version 4.6.5  [v4-stable] (rgerhards), 2010-11-24
 - bugfix(important): problem in TLS handling could cause rsyslog to loop
   in a tight loop, effectively disabling functionality and bearing the
   risk of unresponsiveness of the whole system.
   Bug tracker: http://bugzilla.adiscon.com/show_bug.cgi?id=194
-=======
-Version 4.4.2a  [private build] (rgerhards), 2010-10-15
->>>>>>> d1846d85
-- bugfix: a couple of problems that imfile had on some platforms, namely
-  Ubuntu (not their fault, but occured there)
-- bugfix: imfile utilizes 32 bit to track offset. Most importantly,
-  this problem can not experienced on Fedora 64 bit OS (which has
-  64 bit long's!)
----------------------------------------------------------------------------
-<<<<<<< HEAD
+---------------------------------------------------------------------------
 Version 4.6.4  [v4-stable] (rgerhards), 2010-08-05
 - bugfix: zero-sized (empty) messages were processed by imtcp
   they are now dropped as they always should have been
@@ -386,8 +383,6 @@
 - bugfix: segfault on startup when -q or -Q option was given
   [imported from v3-stable]
 ---------------------------------------------------------------------------
-=======
->>>>>>> d1846d85
 Version 4.4.2  [v4-stable] (rgerhards), 2009-10-09
 - bugfix: invalid handling of zero-sized messages, could lead to mis-
   addressing and potential memory corruption/segfault
