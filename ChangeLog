---------------------------------------------------------------------------
<<<<<<< HEAD
Version 6.1.9  [BETA] (rgerhards), 2011-06-14
- bugfix: memory leak in imtcp & subsystems under some circumstances
  This leak is tied to error conditions which lead to incorrect cleanup
  of some data structures. [backport from v6.3]
- bugfix: $ActionFileDefaultTemplate did not work
  closes: http://bugzilla.adiscon.com/show_bug.cgi?id=262
---------------------------------------------------------------------------
Version 6.1.8  [BETA] (rgerhards), 2011-05-20
- official new beta version (note that in a sense 6.1.7 was already beta,
  so we may release the first stable v6 earlier than usual)
- new module mmsnmptrapd, a sample message modification module
- import of minor bug fixes from v4 & v5
---------------------------------------------------------------------------
Version 6.1.7  [DEVEL] (rgerhards), 2011-04-15
- added log classification capabilities (via mmnormalize & tags)
- speeded up tcp forwarding by reducing number of API calls
  this especially speeds up TLS processing
- somewhat improved documentation index
- bugfix: enhanced imudp config processing code disabled due to wrong
  merge (affected UDP realtime capabilities)
- bugfix (kind of): memory leak with tcp reception epoll handler
  This was an extremely unlikely leak and, if it happend, quite small.
  Still it is better to handle this border case.
- bugfix: IPv6-address could not be specified in omrelp
  this was due to improper parsing of ":"
  closes: http://bugzilla.adiscon.com/show_bug.cgi?id=250
---------------------------------------------------------------------------
Version 6.1.6  [DEVEL] (rgerhards), 2011-03-14
- enhanced omhdfs to support batching mode. This permits to increase
  performance, as we now call the HDFS API with much larger message
  sizes and far more infrequently
- improved testbench
  among others, life tests for ommysql (against a test database) have
  been added, valgrind-based testing enhanced, ...
- bugfix: minor memory leak in omlibdbi (< 1k per instance and run)
- bugfix: (regression) omhdfs did no longer compile
- bugfix: omlibdbi did not use password from rsyslog.con
  closes: http://bugzilla.adiscon.com/show_bug.cgi?id=203
- systemd support somewhat improved (can now take over existing log sockt)
- bugfix: discard action did not work under some circumstances
  fixes: http://bugzilla.adiscon.com/show_bug.cgi?id=217
- bugfix: file descriptor leak in gnutls netstream driver
  fixes: http://bugzilla.adiscon.com/show_bug.cgi?id=222
- fixed compile problem in imtemplate
  fixes: http://bugzilla.adiscon.com/show_bug.cgi?id=235
---------------------------------------------------------------------------
Version 6.1.5  [DEVEL] (rgerhards), 2011-03-04
- improved testbench
- enhanced imtcp to use a pool of worker threads to process incoming
  messages. This enables higher processing rates, especially in the TLS
  case (where more CPU is needed for the crypto functions)
- added support for TLS (in anon mode) to tcpflood
- improved TLS error reporting
- improved TLS startup (Diffie-Hellman bits do not need to be generated,
  as we do not support full anon key exchange -- we always need certs)
- bugfix: fixed a memory leak and potential abort condition
  this could happen if multiple rulesets were used and some output batches
  contained messages belonging to more than one ruleset.
  fixes: http://bugzilla.adiscon.com/show_bug.cgi?id=226
  fixes: http://bugzilla.adiscon.com/show_bug.cgi?id=218
- bugfix: memory leak when $RepeatedMsgReduction on was used
  bug tracker: http://bugzilla.adiscon.com/show_bug.cgi?id=225
- bugfix: potential abort condition when $RepeatedMsgReduction set to on
  as well as potentially in a number of other places where MsgDup() was
  used. This only happened when the imudp input module was used and it
  depended on name resolution not yet had taken place. In other words,
  this was a strange problem that could lead to hard to diagnose 
  instability. So if you experience instability, chances are good that
  this fix will help.
---------------------------------------------------------------------------
Version 6.1.4  [DEVEL] (rgerhards), 2011-02-18
- bugfix/omhdfs: directive $OMHDFSFileName rendered unusable 
  due to a search and replace-induced bug ;)
- bugfix: minor race condition in action.c - considered cosmetic
  This is considered cosmetic as multiple threads tried to write exactly
  the same value into the same memory location without sync. The method
  has been changed so this can no longer happen.
- added pmsnare parser module (written by David Lang)
- enhanced imfile to support non-cancel input termination
- improved systemd socket activation thanks to Marius Tomaschweski
- improved error reporting for $WorkDirectory
  non-existance and other detectable problems are now reported,
  and the work directory is NOT set in this case
- bugfix: pmsnare causded abort under some conditions
- bugfix: abort if imfile reads file line of more than 64KiB
  Thanks to Peter Eisentraut for reporting and analysing this problem.
  bug tracker: http://bugzilla.adiscon.com/show_bug.cgi?id=221
- bugfix: queue engine did not properly slow down inputs in FULL_DELAY mode
  when in disk-assisted mode. This especially affected imfile, which
  created unnecessarily queue files if a large set of input file data was
  to process.
- bugfix: very long running actions could prevent shutdown under some
  circumstances. This has now been solved, at least for common
  situations.
- bugfix: fixed compile problem due to empty structs
  this occured only on some platforms/compilers. thanks to Dražen Kačar 
  for the fix
---------------------------------------------------------------------------
Version 6.1.3  [DEVEL] (rgerhards), 2011-02-01
- experimental support for monogodb added
- added $IMUDPSchedulingPolicy and $IMUDPSchedulingPriority config settings
- added $LocalHostName config directive
- improved tcpsrv performance by enabling multiple-entry epoll
  so far, we always pulled a single event from the epoll interface. 
  Now 128, what should result in performance improvement (less API
  calls) on busy systems. Most importantly affects imtcp.
- imptcp now supports non-cancel termination mode, a plus in stability
- imptcp speedup: multiple worker threads can now be used to read data
- new directive $InputIMPTcpHelperThreads added
- bugfix: fixed build problems on some platforms
  namely those that have 32bit atomic operations but not 64 bit ones
- bugfix: local hostname was pulled too-early, so that some config 
  directives (namely FQDN settings) did not have any effect
- enhanced tcpflood to support multiple sender threads
  this is required for some high-throughput scenarios (and necessary to
  run some performance tests, because otherwise the sender is too slow).
- added some new custom parsers (snare, aix, some Cisco "specialities")
  thanks to David Lang
---------------------------------------------------------------------------
Version 6.1.2  [DEVEL] (rgerhards), 2010-12-16
- added experimental support for log normalizaton (via liblognorm)
  support for normalizing log messages has been added in the form of
  mmnormalize. The core engine (property replacer, filter engine) has
  been enhanced to support properties from normalized events.
  Note: this is EXPERIMENTAL code. It is currently know that
  there are issues if the functionality is used with
  - disk-based queues
  - asynchronous action queues
  You can not use the new functionality together with these features.
  This limitation will be removed in later releases. However, we 
  preferred to release early, so that one can experiment with the new
  feature set and accepted the price that this means the full set of
  functionality is not yet available. If not used together with
  these features, log normalizing should be pretty stable.
- enhanced testing tool tcpflood
  now supports sending via UDP and the capability to run multiple
  iterations and generate statistics data records
- bugfix: potential abort when output modules with different parameter
  passing modes were used in configured output modules
---------------------------------------------------------------------------
Version 6.1.1  [DEVEL] (rgerhards), 2010-11-30
- bugfix(important): problem in TLS handling could cause rsyslog to loop
  in a tight loop, effectively disabling functionality and bearing the
  risk of unresponsiveness of the whole system.
  Bug tracker: http://bugzilla.adiscon.com/show_bug.cgi?id=194
- support for omhdfs officially added (import from 5.7.1)
- merged imuxsock improvements from 5.7.1 (see there)
- support for systemd officially added (import from 5.7.0)
- bugfix: a couple of problems that imfile had on some platforms, namely
  Ubuntu (not their fault, but occured there)
- bugfix: imfile utilizes 32 bit to track offset. Most importantly,
  this problem can not experienced on Fedora 64 bit OS (which has
  64 bit long's!)
- a number of other bugfixes from older versions imported
---------------------------------------------------------------------------
Version 6.1.0  [DEVEL] (rgerhards), 2010-08-12

*********************************** NOTE **********************************
The v6 versions of rsyslog feature a greatly redesigned config system 
which, among others, supports scoping. However, the initial version does
not contain the whole new system. Rather it will evolve. So it is
expected that interfaces, even new ones, break during the initial
6.x.y releases.
*********************************** NOTE **********************************

- added $Begin, $End and $ScriptScoping config scope statments
  (at this time for actions only).
- added imptcp, a simplified, Linux-specific and potentielly fast
  syslog plain tcp input plugin (NOT supporting TLS!)
  [ported from v4]
---------------------------------------------------------------------------
Version 5.9.0  [V5-DEVEL] (rgerhards), 2011-03-??
- this begins a new devel branch for v5
- added new config directive $InputTCPFlowControl to select if tcp
  received messages shall be flagged as light delayable or not.
- enhanced omhdfs to support batching mode. This permits to increase
  performance, as we now call the HDFS API with much larger message
  sizes and far more infrequently
- bugfix: failover did not work correctly if repeated msg reduction was on
  affected directive was: $ActionExecOnlyWhenPreviousIsSuspended on
  closes: http://bugzilla.adiscon.com/show_bug.cgi?id=236
---------------------------------------------------------------------------
Version 5.8.2  [V5-stable] (rgerhards), 2011-06-??
=======
Version 5.8.2  [V5-stable] (rgerhards), 2011-06-21
- bugfix: problems in failover action handling
  closes: http://bugzilla.adiscon.com/show_bug.cgi?id=270
  closes: http://bugzilla.adiscon.com/show_bug.cgi?id=254
- bugfix: mutex was invalidly left unlocked during action processing
  At least one case where this can occur is during thread shutdown, which
  may be initiated by lower activity. In most cases, this is quite
  unlikely to happen. However, if it does, data structures may be 
  corrupted which could lead to fatal failure and segfault. I detected
  this via a testbench test, not a user report. But I assume that some
  users may have had unreproducable aborts that were cause by this bug.
>>>>>>> 86225089
- bugfix: memory leak in imtcp & subsystems under some circumstances
  This leak is tied to error conditions which lead to incorrect cleanup
  of some data structures. [backport from v6]
- bugfix/improvement:$WorkDirectory now gracefully handles trailing slashes
---------------------------------------------------------------------------
Version 5.8.1  [V5-stable] (rgerhards), 2011-05-19
- bugfix: invalid processing in QUEUE_FULL condition
  If the the multi-submit interface was used and a QUEUE_FULL condition
  occured, the failed message was properly destructed. However, the
  rest of the input batch, if it existed, was not processed. So this
  lead to potential loss of messages and a memory leak. The potential
  loss of messages was IMHO minor, because they would have been dropped
  in most cases due to the queue remaining full, but very few lucky ones
  from the batch may have made it. Anyhow, this has now been changed so
  that the rest of the batch is properly tried to be enqueued and, if
  not possible, destructed.
- new module mmsnmptrapd, a sample message modification module
  This can be useful to reformat snmptrapd messages and also serves as
  a sample for how to write message modification modules using the
  output module interface. Note that we introduced this new 
  functionality directly into the stable release, as it does not 
  modify the core and as such cannot have any side-effects if it is
  not used (and thus the risk is solely on users requiring that
  functionality).
- bugfix: rate-limiting inside imuxsock did not work 100% correct
  reason was that a global config variable was invalidly accessed where a
  listener variable should have been used.
  Also performance-improved the case when rate limiting is turned off (this
  is a very unintrusive change, thus done directly to the stable version).
- bugfix: $myhostname not available in RainerScript (and no error message)
  closes: http://bugzilla.adiscon.com/show_bug.cgi?id=233
- bugfix: memory and file descriptor leak in stream processing
  Leaks could occur under some circumstances if the file stream handler
  errored out during the open call. Among others, this could cause very
  big memory leaks if there were a problem with unreadable disk queue
  files. In regard to the memory leak, this
  closes: http://bugzilla.adiscon.com/show_bug.cgi?id=256
- bugfix: doc for impstats had wrong config statements
  also, config statements were named a bit inconsistent, resolved that
  problem by introducing an alias and only documenting the consistent
  statements
  Thanks to Marcin for bringing up this problem.
- bugfix: IPv6-address could not be specified in omrelp
  this was due to improper parsing of ":"
  closes: http://bugzilla.adiscon.com/show_bug.cgi?id=250
- bugfix: TCP connection invalidly aborted when messages needed to be
  discarded (due to QUEUE_FULL or similar problem)
- bugfix: $LocalHostName was not honored under all circumstances
  closes: http://bugzilla.adiscon.com/show_bug.cgi?id=258
- bugfix(minor): improper template function call in syslogd.c
---------------------------------------------------------------------------
Version 5.8.0  [V5-stable] (rgerhards), 2011-04-12

This is the new v5-stable branch, importing all feature from the 5.7.x
versions. To see what has changed in regard to the previous v5-stable,
check the Changelog for 5.7.x below.

- bugfix: race condition in deferred name resolution
  closes: http://bugzilla.adiscon.com/show_bug.cgi?id=238
  Special thanks to Marcin for his persistence in helping to solve this
  bug.
- bugfix: DA queue was never shutdown once it was started
  closes: http://bugzilla.adiscon.com/show_bug.cgi?id=241
---------------------------------------------------------------------------
Version 5.7.10  [V5-BETA] (rgerhards), 2011-03-29
- bugfix: ompgsql did not work properly with ANSI SQL strings
  closes: http://bugzilla.adiscon.com/show_bug.cgi?id=229
- bugfix: rsyslog did not build with --disable-regexp configure option
  closes: http://bugzilla.adiscon.com/show_bug.cgi?id=243
- bugfix: PRI was invalid on Solaris for message from local log socket
- enhance: added $BOM system property to ease writing byte order masks
- bugfix: RFC5424 parser confused by empty structured data
  closes: http://bugzilla.adiscon.com/show_bug.cgi?id=237
- bugfix: error return from strgen caused abort, now causes action to be
  ignored (just like a failed filter)
- new sample plugin for a strgen to generate sql statement consumable
  by a database plugin
- bugfix: strgen could not be used together with database outputs
  because the sql/stdsql option could not be specified. This has been
  solved by permitting the strgen to include the opton inside its name.
  closes: http://bugzilla.adiscon.com/show_bug.cgi?id=195
---------------------------------------------------------------------------
Version 5.7.9  [V5-BETA] (rgerhards), 2011-03-16
- improved testbench
  among others, life tests for ommysql (against a test database) have
  been added, valgrind-based testing enhanced, ...
- enhance: fallback *at runtime* to epoll_create if epoll_create1 is not
  available. Thanks to Michael Biebl for analysis and patch!
- bugfix: failover did not work correctly if repeated msg reduction was on
  closes: http://bugzilla.adiscon.com/show_bug.cgi?id=236
  affected directive was: $ActionExecOnlyWhenPreviousIsSuspended on
- bugfix: minor memory leak in omlibdbi (< 1k per instance and run)
- bugfix: (regression) omhdfs did no longer compile
- bugfix: omlibdbi did not use password from rsyslog.conf
  closes: http://bugzilla.adiscon.com/show_bug.cgi?id=203
---------------------------------------------------------------------------
Version 5.7.8  [V5-BETA] (rgerhards), 2011-03-09
- systemd support somewhat improved (can now take over existing log sockt)
- bugfix: discard action did not work under some circumstances
  fixes: http://bugzilla.adiscon.com/show_bug.cgi?id=217
- bugfix: file descriptor leak in gnutls netstream driver
  fixes: http://bugzilla.adiscon.com/show_bug.cgi?id=222
---------------------------------------------------------------------------
Version 5.7.7  [V5-BETA] (rgerhards), 2011-03-02
- bugfix: potential abort condition when $RepeatedMsgReduction set to on
  as well as potentially in a number of other places where MsgDup() was
  used. This only happened when the imudp input module was used and it
  depended on name resolution not yet had taken place. In other words,
  this was a strange problem that could lead to hard to diagnose 
  instability. So if you experience instability, chances are good that
  this fix will help.
---------------------------------------------------------------------------
Version 5.7.6  [V5-BETA] (rgerhards), 2011-02-25
- bugfix: fixed a memory leak and potential abort condition
  this could happen if multiple rulesets were used and some output batches
  contained messages belonging to more than one ruleset.
  fixes: http://bugzilla.adiscon.com/show_bug.cgi?id=226
  fixes: http://bugzilla.adiscon.com/show_bug.cgi?id=218
- bugfix: memory leak when $RepeatedMsgReduction on was used
  bug tracker: http://bugzilla.adiscon.com/show_bug.cgi?id=225
---------------------------------------------------------------------------
Version 5.7.5  [V5-BETA] (rgerhards), 2011-02-23
- enhance: imfile did not yet support multiple rulesets, now added
  we do this directly in the beta because a) it does not affect existing
  functionality and b) one may argue that this missing functionality is
  close to a bug.
- improved testbench, added tests for imuxsock
- bugfix: imuxsock did no longer sanitize received messages
  This was a regression from the imuxsock partial rewrite. Happened
  because the message is no longer run through the standard parsers. 
  bug tracker: http://bugzilla.adiscon.com/show_bug.cgi?id=224
- bugfix: minor race condition in action.c - considered cosmetic
  This is considered cosmetic as multiple threads tried to write exactly
  the same value into the same memory location without sync. The method
  has been changed so this can no longer happen.
---------------------------------------------------------------------------
Version 5.7.4  [V5-BETA] (rgerhards), 2011-02-17
- added pmsnare parser module (written by David Lang)
- enhanced imfile to support non-cancel input termination
- improved systemd socket activation thanks to Marius Tomaschweski
- improved error reporting for $WorkDirectory
  non-existance and other detectable problems are now reported,
  and the work directory is NOT set in this case
- bugfix: pmsnare causded abort under some conditions
- bugfix: abort if imfile reads file line of more than 64KiB
  Thanks to Peter Eisentraut for reporting and analysing this problem.
  bug tracker: http://bugzilla.adiscon.com/show_bug.cgi?id=221
- bugfix: queue engine did not properly slow down inputs in FULL_DELAY mode
  when in disk-assisted mode. This especially affected imfile, which
  created unnecessarily queue files if a large set of input file data was
  to process.
- bugfix: very long running actions could prevent shutdown under some
  circumstances. This has now been solved, at least for common
  situations.
- bugfix: fixed compile problem due to empty structs
  this occured only on some platforms/compilers. thanks to Dražen Kačar 
  for the fix
---------------------------------------------------------------------------
Version 5.7.3  [V5-BETA] (rgerhards), 2011-02-07
- added support for processing multi-line messages in imfile
- added $IMUDPSchedulingPolicy and $IMUDPSchedulingPriority config settings
- added $LocalHostName config directive
- bugfix: fixed build problems on some platforms
  namely those that have 32bit atomic operations but not 64 bit ones
- bugfix: local hostname was pulled too-early, so that some config 
  directives (namely FQDN settings) did not have any effect
- bugfix: imfile did duplicate messages under some circumstances
- added $OMMySQLConfigFile config directive
- added $OMMySQLConfigSection config directive
---------------------------------------------------------------------------
Version 5.7.2  [V5-DEVEL] (rgerhards), 2010-11-26
- bugfix(important): problem in TLS handling could cause rsyslog to loop
  in a tight loop, effectively disabling functionality and bearing the
  risk of unresponsiveness of the whole system.
  Bug tracker: http://bugzilla.adiscon.com/show_bug.cgi?id=194
- bugfix: imfile state file was not written when relative file name
  for it was specified
- bugfix: compile failed on systems without epoll_create1()
  Thanks to David Hill for providing a fix.
- bugfix: atomic increment for msg object may not work correct on all
  platforms. Thanks to Chris Metcalf for the patch
- bugfix: replacements for atomic operations for non-int sized types had
  problems. At least one instance of that problem could potentially lead
  to abort (inside omfile).
---------------------------------------------------------------------------
Version 5.7.1  [V5-DEVEL] (rgerhards), 2010-10-05
- support for Hadoop's HDFS added (via omhdfs)
- imuxsock now optionally use SCM_CREDENTIALS to pull the pid from the log
  socket itself
  (thanks to Lennart Poettering for the suggesting this feature)
- imuxsock now optionally uses per-process input rate limiting, guarding the
  user against processes spamming the system log
  (thanks to Lennart Poettering for suggesting this feature)
- added new config statements
  * $InputUnixListenSocketUsePIDFromSystem 
  * $SystemLogUsePIDFromSystem 
  * $SystemLogRateLimitInterval
  * $SystemLogRateLimitBurst
  * $SystemLogRateLimitSeverity
  * $IMUxSockRateLimitInterval
  * $IMUxSockRateLimitBurst
  * $IMUxSockRateLimitSeverity
- imuxsock now supports up to 50 different sockets for input
- some code cleanup in imuxsock (consider this a release a major
  modification, especially if problems show up)
- bugfix: /dev/log was unlinked even when passed in from systemd
  in which case it should be preserved as systemd owns it
---------------------------------------------------------------------------
Version 5.7.0  [V5-DEVEL] (rgerhards), 2010-09-16
- added module impstat to emit periodic statistics on rsyslog counters
- support for systemd officially added
  * acquire /dev/log socket optionally from systemd
    thanks to Lennart Poettering for this patch
  * sd-systemd API added as part of rsyslog runtime library
---------------------------------------------------------------------------
Version 5.6.5  [V5-STABLE] (rgerhards), 2011-03-22
- bugfix: failover did not work correctly if repeated msg reduction was on
  affected directive was: $ActionExecOnlyWhenPreviousIsSuspended on
  closes: http://bugzilla.adiscon.com/show_bug.cgi?id=236
- bugfix: omlibdbi did not use password from rsyslog.con
  closes: http://bugzilla.adiscon.com/show_bug.cgi?id=203
- bugfix(kind of): tell users that config graph can currently not be
  generated
  closes: http://bugzilla.adiscon.com/show_bug.cgi?id=232
- bugfix: discard action did not work under some circumstances
  fixes: http://bugzilla.adiscon.com/show_bug.cgi?id=217
  (backport from 5.7.8)
---------------------------------------------------------------------------
Version 5.6.4  [V5-STABLE] (rgerhards), 2011-03-03
- bugfix: potential abort condition when $RepeatedMsgReduction set to on
  as well as potentially in a number of other places where MsgDup() was
  used. This only happened when the imudp input module was used and it
  depended on name resolution not yet had taken place. In other words,
  this was a strange problem that could lead to hard to diagnose 
  instability. So if you experience instability, chances are good that
  this fix will help.
- bugfix: fixed a memory leak and potential abort condition
  this could happen if multiple rulesets were used and some output batches
  contained messages belonging to more than one ruleset.
  fixes: http://bugzilla.adiscon.com/show_bug.cgi?id=226
  fixes: http://bugzilla.adiscon.com/show_bug.cgi?id=218
- bugfix: memory leak when $RepeatedMsgReduction on was used
  bug tracker: http://bugzilla.adiscon.com/show_bug.cgi?id=225
---------------------------------------------------------------------------
Version 5.6.3  [V5-STABLE] (rgerhards), 2011-01-26
- bugfix: action processor released memory too early, resulting in
  potential issue in retry cases (but very unlikely due to another
  bug, which I also fixed -- only after the fix this problem here
  became actually visible).
- bugfix: batch processing flagged invalid message as "bad" under some
  circumstances
- bugfix: unitialized variable could cause issues under extreme conditions
  plus some minor nits. This was found after a clang static code analyzer
  analysis (great tool, and special thanks to Marcin for telling me about
  it!)
- bugfix: batches which had actions in error were not properly retried in
  all cases
- bugfix: imfile did duplicate messages under some circumstances
- bugfix: testbench was not activated if no Java was present on system
  ... what actually was a left-over. Java is no longer required.
---------------------------------------------------------------------------
Version 5.6.2  [V5-STABLE] (rgerhards), 2010-11-30
- bugfix: compile failed on systems without epoll_create1()
  Thanks to David Hill for providing a fix.
- bugfix: atomic increment for msg object may not work correct on all
  platforms. Thanks to Chris Metcalf for the patch
- bugfix: replacements for atomic operations for non-int sized types had
  problems. At least one instance of that problem could potentially lead
  to abort (inside omfile).
- added the $InputFilePersistStateInterval config directive to imfile
- changed imfile so that the state file is never deleted (makes imfile
  more robust in regard to fatal failures)
---------------------------------------------------------------------------
Version 5.6.1  [V5-STABLE] (rgerhards), 2010-11-24
- bugfix(important): problem in TLS handling could cause rsyslog to loop
  in a tight loop, effectively disabling functionality and bearing the
  risk of unresponsiveness of the whole system.
  Bug tracker: http://bugzilla.adiscon.com/show_bug.cgi?id=194
- permitted imptcp to work on systems which support epoll(), but not
  epoll_create().
  Bug: http://bugzilla.adiscon.com/show_bug.cgi?id=204
  Thanks to Nicholas Brink for reporting this problem.
- bugfix: testbench failed if imptcp was not enabled
- bugfix: segfault when an *empty* template was used
  Bug: http://bugzilla.adiscon.com/show_bug.cgi?id=206
  Thanks to David Hill for alerting us.
- bugfix: compile failed with --enable-unlimited-select
  thanks varmojfekoj for the patch
---------------------------------------------------------------------------
Version 5.6.0  [V5-STABLE] (rgerhards), 2010-10-19

This release brings all changes and enhancements of the 5.5.x series
to the v5-stable branch.

- bugfix: a couple of problems that imfile had on some platforms, namely
  Ubuntu (not their fault, but occured there)
- bugfix: imfile utilizes 32 bit to track offset. Most importantly,
  this problem can not experienced on Fedora 64 bit OS (which has
  64 bit long's!)
---------------------------------------------------------------------------
Version 5.5.7  [V5-BETA] (rgerhards), 2010-08-09
- changed omudpspoof default spoof address to simplify typical use case
  thanks to David Lang for suggesting this
- doc bugfix: pmlastmsg doc samples had errors
- bugfix[minor]: pmrfc3164sd had invalid name (resided in rsyslog name 
  space, what should not be the case for a contributed module)
- added omuxsock, which permits to write message to local Unix sockets
  this is the counterpart to imuxsock, enabling fast local forwarding
---------------------------------------------------------------------------
Version 5.5.6  [DEVEL] (rgerhards), 2010-07-21
- added parser modules
  * pmlastmsg, which supports the notoriously malformed "last message
    repeated n times" messages from some syslogd's (namely sysklogd)
  * pmrfc3164sd (contributed), supports RFC5424 structured data in 
    RFC3164 messages [untested]
- added new module type "string generator", used to speed up output
  processing. Expected speedup for (typical) rsyslog processing is
  roughly 5 to 6 percent compared to using string-based templates.
  They may also be used to do more complex formatting with custom
  C code, what provided greater flexibility and probably far higher
  speed, for example if using multiple regular expressions within a 
  template.
- added 4 string generators for
  * RSYSLOG_FileFormat
  * RSYSLOG_TraditionalFileFormat
  * RSYSLOG_ForwardFormat
  * RSYSLOG_TraditionalForwardFormat
- bugfix: mutexes used to simulate atomic instructions were not destructed
- bugfix: regression caused more locking action in msg.c than necessary
- bugfix: "$ActionExecOnlyWhenPreviousIsSuspended on" was broken
- bugfix: segfault on HUP when "HUPIsRestart" was set to "on"
  thanks varmojfekoj for the patch
- bugfix: default for $OMFileFlushOnTXEnd was wrong ("off").
  This, in default mode, caused buffered writing to be used, what
  means that it looked like no output were written or partial
  lines. Thanks to Michael Biebl for pointing out this bug.
- bugfix: programname filter in ! configuration can not be reset
  Thanks to Kiss Gabor for the patch.
---------------------------------------------------------------------------
Version 5.5.5  [DEVEL] (rgerhards), 2010-05-20
- added new cancel-reduced action thread termination method
  We now manage to cancel threads that block inside a retry loop to
  terminate without the need to cancel the thread. Avoiding cancellation
  helps keep the system complexity minimal and thus provides for better
  stability. This also solves some issues with improper shutdown when
  inside an action retry loop.
---------------------------------------------------------------------------
Version 5.5.4  [DEVEL] (rgerhards), 2010-05-03
- This version offers full support for Solaris on Intel and Sparc
- bugfix: problems with atomic operations emulation
  replaced atomic operation emulation with new code. The previous code
  seemed to have some issue and also limited concurrency severely. The
  whole atomic operation emulation has been rewritten.
- bugfix: netstream ptcp support class was not correctly build on systems
  without epoll() support
- bugfix: segfault on Solaris/Sparc
---------------------------------------------------------------------------
Version 5.5.3  [DEVEL] (rgerhards), 2010-04-09
- added basic but functional support for Solaris
- imported many bugfixes from 3.6.2/4.6.1 (see ChangeLog below!)
- added new property replacer option "date-rfc3164-buggyday" primarily
  to ease migration from syslog-ng. See property replacer doc for
  details.
- added capability to turn off standard LF delimiter in TCP server
  via new directive "$InputTCPServerDisableLFDelimiter on"
- bugfix: failed to compile on systems without epoll support
- bugfix: comment char ('#') in literal terminated script parsing
  and thus could not be used.
  but tracker: http://bugzilla.adiscon.com/show_bug.cgi?id=119
  [merged in from v3.22.2]
- imported patches from 4.6.0:
  * improved testbench to contain samples for totally malformed messages
    which miss parts of the message content
  * bugfix: some malformed messages could lead to a missing LF inside files
    or some other missing parts of the template content.
  * bugfix: if a message ended immediately with a hostname, the hostname
    was mistakenly interpreted as TAG, and localhost be used as hostname
---------------------------------------------------------------------------
Version 5.5.2  [DEVEL] (rgerhards), 2010-02-05
- applied patches that make rsyslog compile under Apple OS X.
  Thanks to trey for providing these.
- replaced data type "bool" by "sbool" because this created some
  portability issues.
- added $Escape8BitCharactersOnReceive directive
  Thanks to David Lang for suggesting it.
- worked around an issue where omfile failed to compile on 32 bit platforms
  under some circumstances (this smells like a gcc problem, but a simple
  solution was available). Thanks to Kenneth Marshall for some advice.
- extended testbench
---------------------------------------------------------------------------
Version 5.5.1  [DEVEL] (rgerhards), 2009-11-27
- introduced the ablity for netstream drivers to utilize an epoll interface
  This offers increased performance and removes the select() FDSET size
  limit from imtcp. Note that we fall back to select() if there is no
  epoll netstream drivers. So far, an epoll driver has only been
  implemented for plain tcp syslog, the rest will follow once the code
  proves well in practice AND there is demand.
- re-implemented $EscapeControlCharacterTab config directive
  Based on Jonathan Bond-Caron's patch for v4. This now also includes some
  automatted tests.
- bugfix: enabling GSSServer crashes rsyslog startup
  Thanks to Tomas Kubina for the patch [imgssapi]
- bugfix (kind of): check if TCP connection is still alive if using TLS
  Thanks to Jonathan Bond-Caron for the patch.
---------------------------------------------------------------------------
Version 5.5.0  [DEVEL] (rgerhards), 2009-11-18
- moved DNS resolution code out of imudp and into the backend processing
  Most importantly, DNS resolution now never happens if the resolved name
  is not required. Note that this applies to imudp - for the other inputs,
  DNS resolution almost comes for free, so we do not do it there. However,
  the new method has been implemented in a generic way and as such may 
  also be used by other modules in the future.
- added option to use unlimited-size select() calls
  Thanks to varmjofekoj for the patch
  This is not done in imudp, as it natively supports epoll().
- doc: improved description of what loadable modules can do
---------------------------------------------------------------------------
Version 5.4.2  [v5-stable] (rgerhards), 2010-03-??
- bugfix(kind of): output plugin retry behaviour could cause engine to loop
  The rsyslog engine did not guard itself against output modules that do
  not properly convey back the tryResume() behaviour. This then leads to
  what looks like an endless loop. I consider this to be a bug of the 
  engine not only because it should be hardened against plugin misbehaviour,
  but also because plugins may not be totally able to avoid this situation
  (depending on the type of and processing done by the plugin).
- bugfix: testbench failed when not executed in UTC+1 timezone
  accidently, the time zone information was kept inside some
  to-be-checked-for responses
- temporary bugfix replaced by permanent one for
  message-induced off-by-one error (potential segfault) (see 4.6.2)
  The analysis has been completed and a better fix been crafted and 
  integrated.
- bugfix(minor): status variable was uninitialized
  However, this would have caused harm only if NO parser modules at
  all were loaded, which would lead to a defunctional configuration
  at all. And, even more important, this is impossible as two parser
  modules are built-in and thus can not be "not loaded", so we always
  have a minimum of two.
---------------------------------------------------------------------------
Version 5.4.1  [v5-stable] (rgerhards), 2010-03-??
- added new property replacer option "date-rfc3164-buggyday" primarily
  to ease migration from syslog-ng. See property replacer doc for
  details. [backport from 5.5.3 because urgently needed by some]
- imported all bugfixes vom 4.6.2 (see below)
---------------------------------------------------------------------------
Version 5.4.0  [v5-stable] (rgerhards), 2010-03-08
***************************************************************************
* This is a new stable v5 version. It contains all fixes and enhancements *
* made during the 5.3.x phase as well as those listed below.              *
* Note that the 5.2.x series was quite buggy and as such all users are    *
* strongly advised to upgrade to 5.4.0.                                   *
***************************************************************************
- bugfix: omruleset failed to work in many cases
  bug tracker: http://bugzilla.adiscon.com/show_bug.cgi?id=179
  Thanks to Ryan B. Lynch for reporting this issue.
- bugfix: comment char ('#') in literal terminated script parsing
  and thus could not be used.
  but tracker: http://bugzilla.adiscon.com/show_bug.cgi?id=119
  [merged in from v3.22.2]
---------------------------------------------------------------------------
Version 5.3.7  [BETA] (rgerhards), 2010-01-27
- bugfix: queues in direct mode could case a segfault, especially if an
  action failed for action queues. The issue was an invalid increment of
  a stack-based pointer which lead to destruction of the stack frame and
  thus a segfault on function return.
  Thanks to Michael Biebl for alerting us on this problem.
- bugfix: hostname accidently set to IP address for some message sources,
  for example imudp. Thanks to Anton for reporting this bug. [imported v4]
- bugfix: ompgsql had problems with transaction support, what actually 
  rendered it unsuable. Thanks to forum user "horhe" for alerting me
  on this bug and helping to debug/fix it! [imported from 5.3.6]
- bugfix: $CreateDirs variable not properly initialized, default thus
  was random (but most often "on") [imported from v3]
- bugfix: potential segfaults during queue shutdown
  (bugs require certain non-standard settings to appear)
  Thanks to varmojfekoj for the patch [imported from 4.5.8]
  [backport from 5.5.2]
- bugfix: wrong memory assignment for a config variable (probably
  without causing any harm) [backport from 5.2.2]
- bugfix: rsyslog hangs when writing to a named pipe which nobody was
  reading. Thanks to Michael Biebl for reporting this bug.
  Bugzilla entry: http://bugzilla.adiscon.com/show_bug.cgi?id=169
  [imported from 4.5.8]
---------------------------------------------------------------------------
Version 5.3.6  [BETA] (rgerhards), 2010-01-13
- bugfix: ompgsql did not properly check the server connection in
  tryResume(), which could lead to rsyslog running in a thight loop
- bugfix: suspension during beginTransaction() was not properly handled
  by rsyslog core
- bugfix: omfile output was only written when buffer was full, not at
  end of transaction
- bugfix: commit transaction was not properly conveyed to message layer,
  potentially resulting in non-message destruction and thus hangs
- bugfix: enabling GSSServer crashes rsyslog startup
  Thanks to Tomas Kubina for the patch [imgssapi]
- bugfix (kind of): check if TCP connection is still alive if using TLS
  Thanks to Jonathan Bond-Caron for the patch.
- bugfix: $CreateDirs variable not properly initialized, default thus
  was random (but most often "on") [imported from v3]
- bugfix: ompgsql had problems with transaction support, what actually 
  rendered it unsuable. Thanks to forum user "horhe" for alerting me
  on this bug and helping to debug/fix it!
- bugfix: memory leak when sending messages in zip-compressed format
  Thanks to Naoya Nakazawa for analyzing this issue and providing a patch.
- worked around an issue where omfile failed to compile on 32 bit platforms
  under some circumstances (this smells like a gcc problem, but a simple
  solution was available). Thanks to Kenneth Marshall for some advice.
  [backported from 5.5.x branch]
---------------------------------------------------------------------------
Version 5.3.5  [BETA] (rgerhards), 2009-11-13
- some light performance enhancement by replacing time() call with much
  faster (at least under linux) gettimeofday() calls.
- some improvement of omfile performance with dynafiles
  saved costly time() calls by employing a logical clock, which is 
  sufficient for the use case
- bugfix: omudpspoof miscalculated source and destination ports
  while this was probably not noticed for source ports, it resulted in
  almost all destination ports being wrong, except for the default port
  of 514, which by virtue of its binary representation was calculated 
  correct (and probably thus the bug not earlier detected).
- bugfixes imported from earlier releases
  * bugfix: named pipes did no longer work (they always got an open error)
    this was a regression from the omfile rewrite in 4.5.0
  * bugfix(testbench): sequence check was not always performed correctly,
    that could result in tests reporting success when they actually failed
- improved testbench: added tests for UDP forwarding and omudpspoof
- doc bugfix: omudpspoof had wrong config command names ("om" missing)
- bugfix [imported from 4.4.3]: $ActionExecOnlyOnceEveryInterval did
  not work.
- [inport v4] improved testbench, contains now tcp and gzip test cases
- [import v4] added a so-called "On Demand Debug" mode, in which debug
  output can be generated only after the process has started, but not right
  from the beginning. This is assumed to be useful for hard-to-find bugs.
  Also improved the doc on the debug system.
- bugfix: segfault on startup when -q or -Q option was given
  [imported from v3-stable]
---------------------------------------------------------------------------
Version 5.3.4  [DEVEL] (rgerhards), 2009-11-04
- added the ability to create custom message parsers
- added $RulesetParser config directive that permits to bind specific
  parsers to specific rulesets
- added omruleset output module, which provides great flexibility in 
  action processing. THIS IS A VERY IMPORTANT ADDITION, see its doc
  for why.
- added the capability to have ruleset-specific main message queues
  This offers considerable additional flexibility AND superior performance
  (in cases where multiple inputs now can avoid lock contention)
- bugfix: correct default for escape ('#') character restored
  This was accidently changed to '\\', thanks to David Lang for reporting
- bugfix(testbench): testcase did not properly wait for rsyslogd shutdown
  thus some unpredictable behavior and a false negative test result
  could occur.
---------------------------------------------------------------------------
Version 5.3.3  [DEVEL] (rgerhards), 2009-10-27
- simplified and thus speeded up the queue engine, also fixed some
  potential race conditions (in very unusual shutdown conditions)
  along the way. The threading model has seriously changes, so there may
  be some regressions.
- enhanced test environment (inlcuding testbench): support for enhancing
  probability of memory addressing failure by using non-NULL default
  value for malloced memory (optional, only if requested by configure
  option). This helps to track down some otherwise undetected issues
  within the testbench.
- bugfix: potential abort if inputname property was not set 
  primarily a problem of imdiag
- bugfix: message processing states were not set correctly in all cases
  however, this had no negative effect, as the message processing state
  was not evaluated when a batch was deleted, and that was the only case
  where the state could be wrong.
---------------------------------------------------------------------------
Version 5.3.2  [DEVEL] (rgerhards), 2009-10-21
- enhanced omfile to support transactional interface. This will increase
  performance in many cases.
- added multi-ruleset support to imudp
- re-enabled input thread termination handling that does avoid thread
  cancellation where possible. This provides a more reliable mode of
  rsyslogd termination (canceling threads my result in not properly
  freed resouces and potential later hangs, even though we perform
  proper cancel handling in our code). This is part of an effort to
  reduce thread cancellation as much as possible in rsyslog.
  NOTE: the code previously written code for this functionality had a
  subtle race condition. The new code solves that.
- enhanced immark to support non-cancel input module termination
- improved imudp so that epoll can be used in more environments,
  fixed potential compile time problem if EPOLL_CLOEXEC is not available.
- some cleanup/slight improvement:
  * changed imuxsock to no longer use deprecated submitAndParseMsg() IF
  * changed submitAndParseMsg() interface to be a wrapper around the new
    way of message creation/submission. This enables older plugins to be
    used together with the new interface. The removal also enables us to
    drop a lot of duplicate code, reducing complexity and increasing
    maintainability.
- bugfix: segfault when starting up with an invalid .qi file for a disk queue
  Failed for both pure disk as well as DA queues. Now, we emit an error
  message and disable disk queueing facility.
- bugfix: potential segfault on messages with empty MSG part. This was a
  recently introduced regression.
- bugfix: debug string larger than 1K were improperly displayed. Max size
  is now 32K, and if a string is even longer it is meaningfully truncated.
---------------------------------------------------------------------------
Version 5.3.1  [DEVEL] (rgerhards), 2009-10-05
- added $AbortOnUncleanConfig directive - permits to prevent startup when
  there are problems with the configuration file. See it's doc for
  details.
- included some important fixes from v4-stable:
  * bugfix: invalid handling of zero-sized messages
  * bugfix: zero-sized UDP messages are no longer processed
  * bugfix: random data could be appended to message
  * bugfix: reverse lookup reduction logic in imudp do DNS queries too often
- bugfixes imported from 4.5.4:
  * bugfix: potential segfault in stream writer on destruction
  * bugfix: potential race in object loader (obj.c) during use/release
  * bugfixes: potential problems in out file zip writer
---------------------------------------------------------------------------
Version 5.3.0  [DEVEL] (rgerhards), 2009-09-14
- begun to add simple GUI programs to gain insight into running rsyslogd
  instances and help setup and troubleshooting (active via the
  --enable-gui ./configure switch)
- changed imudp to utilize epoll(), where available. This shall provide
  slightly better performance (just slightly because we called select()
  rather infrequently on a busy system)
---------------------------------------------------------------------------
Version 5.2.2  [v5-stable] (rgerhards), 2009-11-??
- bugfix: enabling GSSServer crashes rsyslog startup
  Thanks to Tomas Kubina for the patch [imgssapi]
---------------------------------------------------------------------------
Version 5.2.1  [v5-stable] (rgerhards), 2009-11-02
- bugfix [imported from 4.4.3]: $ActionExecOnlyOnceEveryInterval did
  not work.
- bugfix: segfault on startup when -q or -Q option was given
  [imported from v3-stable]
---------------------------------------------------------------------------
Version 5.2.0  [v5-stable] (rgerhards), 2009-11-02
This is a re-release of version 5.1.6 as stable after we did not get any bug 
reports during the whole beta phase. Still, this first v5-stable may not be 
as stable as one hopes for, I am not sure if we did not get bug reports
just because nobody tried it. Anyhow, we need to go forward and so we
have the initial v5-stable.
---------------------------------------------------------------------------
Version 5.1.6  [v5-beta] (rgerhards), 2009-10-15
- feature imports from v4.5.6
- bugfix: potential race condition when queue worker threads were
  terminated
- bugfix: solved potential (temporary) stall of messages when the queue was
  almost empty and few new data added (caused testbench to sometimes hang!)
- fixed some race condition in testbench
- added more elaborate diagnostics to parts of the testbench
- bugfixes imported from 4.5.4:
  * bugfix: potential segfault in stream writer on destruction
  * bugfix: potential race in object loader (obj.c) during use/release
  * bugfixes: potential problems in out file zip writer
- included some important fixes from 4.4.2:
  * bugfix: invalid handling of zero-sized messages
  * bugfix: zero-sized UDP messages are no longer processed
  * bugfix: random data could be appended to message
  * bugfix: reverse lookup reduction logic in imudp do DNS queries too often
---------------------------------------------------------------------------
Version 5.1.5  [v5-beta] (rgerhards), 2009-09-11
- added new config option $ActionWriteAllMarkMessages
  this option permites to process mark messages under all circumstances,
  even if an action was recently called. This can be useful to use mark
  messages as a kind of heartbeat.
- added new config option $InputUnixListenSocketCreatePath
  to permit the auto-creation of pathes to additional log sockets. This
  turns out to be useful if they reside on temporary file systems and
  rsyslogd starts up before the daemons that create these sockets
  (rsyslogd always creates the socket itself if it does not exist).
- added $LogRSyslogStatusMessages configuration directive
  permitting to turn off rsyslog start/stop/HUP messages. See Debian
  ticket http://bugs.debian.org/cgi-bin/bugreport.cgi?bug=463793
- bugfix: hostnames with dashes in them were incorrectly treated as
  malformed, thus causing them to be treated as TAG (this was a regression
  introduced from the "rfc3164 strict" change in 4.5.0). Testbench has been
  updated to include a smaple message with a hostname containing a dash.
- bugfix: strings improperly reused, resulting in some message properties
  be populated with strings from previous messages. This was caused by
  an improper predicate check.
- added new config directive $omfileForceChown [import from 4.7.0]
---------------------------------------------------------------------------
Version 5.1.4  [DEVEL] (rgerhards), 2009-08-20
- legacy syslog parser changed so that it now accepts date stamps in
  wrong case. Some devices seem to create them and I do not see any harm
  in supporting that.
- added $InputTCPMaxListeners directive - permits to specify how many 
  TCP servers shall be possible (default is 20).
- bugfix: memory leak with some input modules. Those inputs that
  use parseAndSubmitMsg() leak two small memory blocks with every message.
  Typically, those process only relatively few messages, so the issue 
  does most probably not have any effect in practice.
- bugfix: if tcp listen port could not be created, no error message was
  emitted
- bugfix: discard action did not work (did not discard messages)
- bugfix: discard action caused segfault
- bugfix: potential segfault in output file writer (omfile)
  In async write mode, we use modular arithmetic to index the output
  buffer array. However, the counter variables accidently were signed,
  thus resulting in negative indizes after integer overflow. That in turn
  could lead to segfaults, but was depending on the memory layout of 
  the instance in question (which in turn depended on a number of
  variables, like compile settings but also configuration). The counters
  are now unsigned (as they always should have been) and so the dangling
  mis-indexing does no longer happen. This bug potentially affected all
  installations, even if only some may actually have seen a segfault.
---------------------------------------------------------------------------
Version 5.1.3  [DEVEL] (rgerhards), 2009-07-28
- architecture change: queue now always has at least one worker thread
  if not running in direct mode. Previous versions could run without 
  any active workers. This simplifies the code at a very small expense.
  See v5 compatibility note document for more in-depth discussion.
- enhance: UDP spoofing supported via new output module omudpspoof
  See the omudpspoof documentation for details and samples
- bugfix: message could be truncated after TAG, often when forwarding
  This was a result of an internal processing error if maximum field
  sizes had been specified in the property replacer.
- bugfix: minor static memory leak while reading configuration
  did NOT leak based on message volume
- internal: added ability to terminate input modules not via pthread_cancel
  but an alternate approach via pthread_kill. This is somewhat safer as we
  do not need to think about the cancel-safeness of all libraries we use.
  However, not all inputs can easily supported, so this now is a feature
  that can be requested by the input module (the most important ones
  request it).
---------------------------------------------------------------------------
Version 5.1.2  [DEVEL] (rgerhards), 2009-07-08
- bugfix: properties inputname, fromhost, fromhost-ip, msg were lost when
  working with disk queues
- some performance enhancements
- bugfix: abort condition when RecvFrom was not set and message reduction
  was on. Happend e.g. with imuxsock.
- added $klogConsoleLogLevel directive which permits to set a new
  console log level while rsyslog is active
- some internal code cleanup
---------------------------------------------------------------------------
Version 5.1.1  [DEVEL] (rgerhards), 2009-07-03
- bugfix: huge memory leak in queue engine (made rsyslogd unusable in
  production). Occured if at least one queue was in direct mode 
  (the default for action queues)
- imported many performance optimizations from v4-devel (4.5.0)
- bugfix: subtle (and usually irrelevant) issue in timout processing
  timeout could be one second too early if nanoseconds wrapped
- set a more sensible timeout for shutdow, now 1.5 seconds to complete
  processing (this also removes those cases where the shutdown message
  was not written because the termination happened before it)
---------------------------------------------------------------------------
Version 5.1.0  [DEVEL] (rgerhards), 2009-05-29

*********************************** NOTE **********************************
The v5 versions of rsyslog feature a greatly redesigned queue engine. The
major theme for the v5 release is twofold:

a) greatly improved performance
b) enable audit-grade processing

Here, audit-grade processing means that rsyslog, if used together with
audit-grade transports and configured correctly, will never lose messages
that already have been acknowledged, not even in fatal failure cases like
sudden loss of power.

Note that large parts of rsyslog's important core components have been
restructured to support these design goals. As such, early versions of
the engine will probably be less stable than the v3/v4 engine.

Also note that the initial versions do not cover all and everything. As
usual, the code will evolve toward the final goal as version numbers
increase.
*********************************** NOTE **********************************

- redesigned queue engine so that it supports ultra-reliable operations
  This resulted in a rewrite of large parts. The new capability can be
  used to build audit-grade systems on the basis of rsyslog.
- added $MainMsgQueueDequeueBatchSize and $ActionQueueDequeueBatchSize 
  configuration directives
- implemented a new transactional output module interface which provides
  superior performance (for databases potentially far superior performance)
- increased ompgsql performance by adapting to new transactional
  output module interface
---------------------------------------------------------------------------
Version 4.7.3  [v4-devel] (rgerhards), 2010-11-25
- added omuxsock, which permits to write message to local Unix sockets
  this is the counterpart to imuxsock, enabling fast local forwarding
- added imptcp, a simplified, Linux-specific and potentielly fast
  syslog plain tcp input plugin (NOT supporting TLS!)
- bugfix: a couple of problems that imfile had on some platforms, namely
  Ubuntu (not their fault, but occured there)
- bugfix: imfile utilizes 32 bit to track offset. Most importantly,
  this problem can not experienced on Fedora 64 bit OS (which has
  64 bit long's!)
- added the $InputFilePersistStateInterval config directive to imfile
- changed imfile so that the state file is never deleted (makes imfile
  more robust in regard to fatal failures)
---------------------------------------------------------------------------
Version 4.7.2  [v4-devel] (rgerhards), 2010-05-03
- bugfix: problems with atomic operations emulaton
  replaced atomic operation emulation with new code. The previous code
  seemed to have some issue and also limited concurrency severely. The
  whole atomic operation emulation has been rewritten.
- added new $Sleep directive to hold processing for a couple of seconds
  during startup
- bugfix: programname filter in ! configuration can not be reset
  Thanks to Kiss Gabor for the patch.
---------------------------------------------------------------------------
Version 4.7.1  [v4-devel] (rgerhards), 2010-04-22
- Solaris support much improved -- was not truely usable in 4.7.0
  Solaris is no longer supported in imklog, but rather there is a new
  plugin imsolaris, which is used to pull local log sources on a Solaris
  machine.
- testbench improvement: Java is no longer needed for testing tool creation
---------------------------------------------------------------------------
Version 4.7.0  [v4-devel] (rgerhards), 2010-04-14
- new: support for Solaris added (but not yet the Solaris door API)
- added function getenv() to RainerScript
- added new config option $InputUnixListenSocketCreatePath
  to permit the auto-creation of pathes to additional log sockets. This
  turns out to be useful if they reside on temporary file systems and
  rsyslogd starts up before the daemons that create these sockets
  (rsyslogd always creates the socket itself if it does not exist).
- added $LogRSyslogStatusMessages configuration directive
  permitting to turn off rsyslog start/stop/HUP messages. See Debian
  ticket http://bugs.debian.org/cgi-bin/bugreport.cgi?bug=463793
- added new config directive $omfileForceChown to (try to) fix some broken
  system configs.
  See ticket for details: http://bugzilla.adiscon.com/show_bug.cgi?id=150
- added $EscapeControlCharacterTab config directive
  Thanks to Jonathan Bond-Caron for the patch.
- added option to use unlimited-size select() calls
  Thanks to varmjofekoj for the patch
- debugondemand mode caused backgrounding to fail - close to a bug, but I'd
  consider the ability to background in this mode a new feature...
- bugfix (kind of): check if TCP connection is still alive if using TLS
  Thanks to Jonathan Bond-Caron for the patch.
- imported changes from 4.5.7 and below
- bugfix: potential segfault when -p command line option was used
  Thanks for varmojfekoj for pointing me at this bug.
- imported changes from 4.5.6 and below
---------------------------------------------------------------------------
Version 4.6.6  [v4-stable] (rgerhards), 2010-11-??
- bugfix: memory leak in imtcp & subsystems under some circumstances
  This leak is tied to error conditions which lead to incorrect cleanup
  of some data structures. [backport from v6, limited testing under v4]
- bugfix: invalid processing in QUEUE_FULL condition
  If the the multi-submit interface was used and a QUEUE_FULL condition
  occured, the failed message was properly destructed. However, the
  rest of the input batch, if it existed, was not processed. So this
  lead to potential loss of messages and a memory leak. The potential
  loss of messages was IMHO minor, because they would have been dropped
  in most cases due to the queue remaining full, but very few lucky ones
  from the batch may have made it. Anyhow, this has now been changed so
  that the rest of the batch is properly tried to be enqueued and, if
  not possible, destructed.
- bugfix: invalid storage type for config variables
- bugfix: stream driver mode was not correctly set on tcp ouput on big
  endian systems.
  thanks varmojfekoj for the patch
- bugfix: IPv6-address could not be specified in omrelp
  this was due to improper parsing of ":"
  closes: http://bugzilla.adiscon.com/show_bug.cgi?id=250
- bugfix: memory and file descriptor leak in stream processing
  Leaks could occur under some circumstances if the file stream handler
  errored out during the open call. Among others, this could cause very
  big memory leaks if there were a problem with unreadable disk queue
  files. In regard to the memory leak, this
  closes: http://bugzilla.adiscon.com/show_bug.cgi?id=256
- bugfix: imfile potentially duplicates lines
  This can happen when 0 bytes are read from the input file, and some
  writer appends data to the file BEFORE we check if a rollover happens.
  The check for rollover uses the inode and size as a criterion. So far,
  we checked for equality of sizes, which is not given in this scenario,
  but that does not indicate a rollover. From the source code comments:
     Note that when we check the size, we MUST NOT check for equality.
     The reason is that the file may have been written right after we
     did try to read (so the file size has increased). That is NOT in
     indicator of a rollover (this is an actual bug scenario we 
     experienced). So we need to check if the new size is smaller than
     what we already have seen!
  Also, under some circumstances an invalid truncation was detected. This
  code has now been removed, a file change (and thus resent) is only
  detected if the inode number changes.
- bugfix: a couple of problems that imfile had on some platforms, namely
  Ubuntu (not their fault, but occured there)
- bugfix: imfile utilizes 32 bit to track offset. Most importantly,
  this problem can not experienced on Fedora 64 bit OS (which has
  64 bit long's!)
- bugfix: abort if imfile reads file line of more than 64KiB
  Thanks to Peter Eisentraut for reporting and analysing this problem.
  bug tracker: http://bugzilla.adiscon.com/show_bug.cgi?id=221
- bugfix: omlibdbi did not use password from rsyslog.con
  closes: http://bugzilla.adiscon.com/show_bug.cgi?id=203
- bugfix: TCP connection invalidly aborted when messages needed to be
  discarded (due to QUEUE_FULL or similar problem)
- bugfix: a slightly more informative error message when a TCP
  connections is aborted
- bugfix: timestamp was incorrectly calculated for timezones with minute
  offset
  closes: http://bugzilla.adiscon.com/show_bug.cgi?id=271
- some improvements thanks to clang's static code analyzer
  o overall cleanup (mostly unnecessary writes and otherwise unused stuff)
  o bugfix: fixed a very remote problem in msg.c which could occur when
    running under extremely low memory conditions
---------------------------------------------------------------------------
Version 4.6.5  [v4-stable] (rgerhards), 2010-11-24
- bugfix(important): problem in TLS handling could cause rsyslog to loop
  in a tight loop, effectively disabling functionality and bearing the
  risk of unresponsiveness of the whole system.
  Bug tracker: http://bugzilla.adiscon.com/show_bug.cgi?id=194
---------------------------------------------------------------------------
Version 4.6.4  [v4-stable] (rgerhards), 2010-08-05
- bugfix: zero-sized (empty) messages were processed by imtcp
  they are now dropped as they always should have been
- bugfix: programname filter in ! configuration can not be reset
  Thanks to Kiss Gabor for the patch.
---------------------------------------------------------------------------
Version 4.6.3  [v4-stable] (rgerhards), 2010-07-07
- improvded testbench
  - added test with truly random data received via syslog to test
    robustness
  - added new configure option that permits to disable and enable an
    extended testbench
- bugfix: segfault on HUP when "HUPIsRestart" was set to "on"
  thanks varmojfekoj for the patch
- bugfix: default for $OMFileFlushOnTXEnd was wrong ("off").
  This, in default mode, caused buffered writing to be used, what
  means that it looked like no output were written or partial
  lines. Thanks to Michael Biebl for pointing out this bug.
- bugfix: testbench failed when not executed in UTC+1 timezone
  accidently, the time zone information was kept inside some
  to-be-checked-for responses
- temporary bugfix replaced by permanent one for
  message-induced off-by-one error (potential segfault) (see 4.6.2)
  The analysis has been completed and a better fix been crafted and 
  integrated.
- bugfix: the T/P/E config size specifiers did not work properly under
  all 32-bit platforms
- bugfix: local unix system log socket was deleted even when it was
  not configured
- some doc fixes; incorrect config samples could cause confusion
  thanks to Anthony Edwards for pointing the problems out
---------------------------------------------------------------------------
Version 4.6.2  [v4-stable] (rgerhards), 2010-03-26
- new feature: "." action type added to support writing files to relative
  pathes (this is primarily meant as a debug aid)
- added replacements for atomic instructions on systems that do not
  support them. [backport of Stefen Sledz' patch for v5)
- new feature: $OMFileAsyncWriting directive added
  it permits to specifiy if asynchronous writing should be done or not
- bugfix(temporary): message-induced off-by-one error (potential segfault)
  Some types of malformed messages could trigger an off-by-one error
  (for example, \0 or \n as the last character, and generally control
  character escaption is questionable). This is due to not strictly
  following a the \0 or string counted string paradigm (during the last
  optimization on the cstring class). As a temporary fix, we have 
  introduced a proper recalculation of the size. However, a final
  patch is expected in the future. See bug tracker for further details
  and when the final patch will be available:
  http://bugzilla.adiscon.com/show_bug.cgi?id=184
  Note that the current patch is considered sufficient to solve the
  situation, but it requires a bit more runtime than desirable.
- bugfix: potential segfault in dynafile cache
  This bug was triggered by an open failure. The the cache was full and
  a new entry needed to be placed inside it, a victim for eviction was
  selected. That victim was freed, then the open of the new file tried. If
  the open failed, the victim entry was still freed, and the function
  exited. However, on next invocation and cache search, the victim entry
  was used as if it were populated, most probably resulting in a segfault.
- bugfix: race condition during directory creation
  If multiple files try to create a directory at (almost) the same time,
  some of them may fail. This is a data race and also exists with other
  processes that may create the same directory. We do now check for this
  condition and gracefully handle it.
- bugfix: potential re-use of free()ed file stream object in omfile
  when dynaCache is enabled, the cache is full, a new entry needs to
  be allocated, thus the LRU discarded, then a new entry is opend and that
  fails. In that case, it looks like the discarded stream may be reused
  improperly (based on code analysis, test case and confirmation pending)
- added new property replacer option "date-rfc3164-buggyday" primarily
  to ease migration from syslog-ng. See property replacer doc for
  details. [backport from 5.5.3 because urgently needed by some]
- improved testbench
- bugfix: invalid buffer write in (file) stream class
  currently being accessed buffer could be overwritten with new data.
  While this probably did not cause access violations, it could case loss
  and/or duplication of some data (definitely a race with no deterministic
  outcome)
- bugfix: potential hang condition during filestream close
  predicate was not properly checked when waiting for the background file
  writer
- bugfix: improper synchronization when "$OMFileFlushOnTXEnd on" was used
  Internal data structures were not properly protected due to missing
  mutex calls.
- bugfix: potential data loss during file stream shutdown
- bugfix: potential problems during file stream shutdown
  The shutdown/close sequence was not clean, what potentially (but
  unlikely) could lead to some issues. We have not been able to describe
  any fatal cases, but there was some bug potential. Sequence has now
  been straighted out.
- bugfix: potential problem (loop, abort) when file write error occured
  When a write error occured in stream.c, variable iWritten had the error
  code but this was handled as if it were the actual number of bytes
  written. That was used in pointer arithmetic later on, and thus could
  lead to all sorts of problems. However, this could only happen if the
  error was EINTR or the file in question was a tty. All other cases were
  handled properly. Now, iWritten is reset to zero in such cases, resulting
  in proper retries.
- bugfix: $omfileFlushOnTXEnd was turned on when set to off and vice
  versa due to an invalid check
- bugfix: recent patch to fix small memory leak could cause invalid free.
  This could only happen during config file parsing.
- bugfix(minor): handling of extremely large strings in dbgprintf() fixed
  Previously, it could lead to garbagge output and, in extreme cases, also
  to segfaults. Note: this was a problem only when debug output was 
  actually enabled, so it caused no problem in production use.
- bugfix(minor): BSD_SO_COMPAT query function had some global vars not
  properly initialized. However, in practice the loader initializes them 
  with zero, the desired value, so there were no actual issue in almost 
  all cases.
---------------------------------------------------------------------------
Version 4.6.1  [v4-stable] (rgerhards), 2010-03-04
- re-enabled old pipe output (using new module ompipe, built-in) after
  some problems with pipes (and especially in regard to xconsole) were
  discovered. Thanks to Michael Biebl for reporting the issues.
- bugfix: potential problems with large file support could cause segfault
  ... and other weird problems. This seemed to affect 32bit-platforms
  only, but I can not totally outrule there were issues on other
  platforms as well. The previous code could cause system data types
  to be defined inconsistently, and that could lead to various 
  troubles. Special thanks go to the Mandriva team for identifying
  an initial problem, help discussing it and ultimately a fix they
  contributed.
- bugfix: fixed problem that caused compilation on FreeBSD 9.0 to fail.
  bugtracker: http://bugzilla.adiscon.com/show_bug.cgi?id=181
  Thanks to Christiano for reporting.
- bugfix: potential segfault in omfile when a dynafile open failed
  In that case, a partial cache entry was written, and some internal
  pointers (iCurrElt) not correctly updated. In the next iteration, that
  could lead to a segfault, especially if iCurrElt then points to the
  then-partial record. Not very likely, but could happen in practice.
- bugfix (theoretical): potential segfault in omfile under low memory
  condition. This is only a theoretical bug, because it would only 
  happen when strdup() fails to allocate memory - which is highly 
  unlikely and will probably lead to all other sorts of errors.
- bugfix: comment char ('#') in literal terminated script parsing
  and thus could not be used.
  but tracker: http://bugzilla.adiscon.com/show_bug.cgi?id=119
  [merged in from v3.22.2]
---------------------------------------------------------------------------
Version 4.6.0  [v4-stable] (rgerhards), 2010-02-24
***************************************************************************
* This is a new stable v4 version. It contains all fixes and enhancements *
* made during the 4.5.x phase as well as those listed below.              *
* Note: this version is scheduled to conclude the v4 development process. *
*       Do not expect any more new developments in v4. The focus is now   *
*       on v5 (what also means we have a single devel branch again).      *
*       ("development" means new feature development, bug fixes are of    *
*       course provided for v4-stable)                                    *
***************************************************************************
- improved testbench to contain samples for totally malformed messages
  which miss parts of the message content
- bugfix: some malformed messages could lead to a missing LF inside files
  or some other missing parts of the template content.
- bugfix: if a message ended immediately with a hostname, the hostname
  was mistakenly interpreted as TAG, and localhost be used as hostname
- bugfix: message without MSG part could case a segfault
  [backported from v5 commit 98d1ed504ec001728955a5bcd7916f64cd85f39f]
  This actually was a "recent" regression, but I did not realize that it
  was introduced by the performance optimization in v4-devel. Shame on
  me for having two devel versions at the same time...
---------------------------------------------------------------------------
Version 4.5.8  [v4-beta] (rgerhards), 2010-02-10
- enhanced doc for using PostgreSQL
  Thanks to Marc Schiffbauer for the new/updated doc
- bugfix: property replacer returned invalid parameters under some (unusual)
  conditions. In extreme cases, this could lead to garbled logs and/or
  a system failure.
- bugfix: invalid length returned (often) when using regular expressions
  inside the property replacer
- bugfix: submatch regex in property replacer did not honor "return 0 on
  no match" config case
- bugfix: imuxsock incorrectly stated inputname "imudp"
  Thanks to Ryan Lynch for reporting this.
- (slightly) enhanced support for FreeBSD by setting _PATH_MODDIR to
  the correct value on FreeBSD.
  Thanks to Cristiano for the patch.
- bugfix: -d did not enable display of debug messages
  regression from introduction of "debug on demand" mode
  Thanks to Michael Biebl for reporting this bug
- bugfix: blanks inside file names did not terminate file name parsing.
  This could reslult in the whole rest of a line (including comments)
  to be treated as file name in "write to file" actions.
  Thanks to Jack for reporting this issue.
- bugfix: rsyslog hang when writing to a named pipe which nobody was
  reading. Thanks to Michael Biebl for reporting this bug.
  Bugzilla entry: http://bugzilla.adiscon.com/show_bug.cgi?id=169
- bugfix: potential segfaults during queue shutdown
  (bugs require certain non-standard settings to appear)
  Thanks to varmojfekoj for the patch
---------------------------------------------------------------------------
Version 4.5.7  [v4-beta] (rgerhards), 2009-11-18
- added a so-called "On Demand Debug" mode, in which debug output can
  be generated only after the process has started, but not right from
  the beginning. This is assumed to be useful for hard-to-find bugs.
  Also improved the doc on the debug system.
- bugfix (kind of): check if TCP connection is still alive if using TLS
  Thanks to Jonathan Bond-Caron for the patch.
- bugfix: hostname accidently set to IP address for some message sources,
  for example imudp. Thanks to Anton for reporting this bug.
- bugfix [imported from 4.4.3]: $ActionExecOnlyOnceEveryInterval did
  not work.
---------------------------------------------------------------------------
Version 4.5.6  [v4-beta] (rgerhards), 2009-11-05
- bugfix: named pipes did no longer work (they always got an open error)
  this was a regression from the omfile rewrite in 4.5.0
- bugfix(minor): diag function returned wrong queue memeber count
  for the main queue if an active DA queue existed. This had no relevance
  to real deployments (assuming they are not running the debug/diagnostic
  module...), but sometimes caused grief and false alerts in the 
  testbench.
- included some important fixes from v4-stable:
  * bugfix: invalid handling of zero-sized messages
  * bugfix: zero-sized UDP messages are no longer processed
  * bugfix: random data could be appended to message
  * bugfix: reverse lookup reduction logic in imudp do DNS queries too often
- bugfix(testbench): testcase did not properly wait for rsyslod shutdown
  thus some unpredictable behavior and a false negative test result
  could occur. [BACKPORTED from v5]
- bugfix(testbench): sequence check was not always performed correctly,
  that could result in tests reporting success when they actually failed
---------------------------------------------------------------------------
Version 4.5.5  [v4-beta] (rgerhards), 2009-10-21
- added $InputTCPServerNotifyOnConnectionClose config directive
  see doc for details
- bugfix: debug string larger than 1K were improperly displayed. Max size
  is now 32K
- bugfix: invalid storage class selected for some size config parameters.
  This resulted in wrong values. The most prominent victim was the
  directory creation mode, which was set to zero in some cases. For 
  details, see related blog post:
  http://blog.gerhards.net/2009/10/another-note-on-hard-to-find-bugs.html
---------------------------------------------------------------------------
Version 4.5.4  [v4-beta] (rgerhards), 2009-09-29
- bugfix: potential segfault in stream writer on destruction
  Most severely affected omfile. The problem was that some buffers were
  freed before the asynchronous writer thread was shut down. So the
  writer thread accessed invalid data, which may even already be
  overwritten. Symptoms (with omfile) were segfaults, grabled data
  and files with random names placed around the file system (most
  prominently into the root directory). Special thanks to Aaron for
  helping to track this down.
- bugfix: potential race in object loader (obj.c) during use/release
  of object interface
- bugfixes: potential problems in out file zip writer. Problems could
  lead to abort and/or memory leak. The module is now hardened in a very
  conservative way, which is sub-optimal from a performance point of view.
  This should be improved if it has proven reliable in practice.
---------------------------------------------------------------------------
Version 4.5.3  [v4-beta] (rgerhards), 2009-09-17
- bugfix: repeated messages were incorrectly processed
  this could lead to loss of the repeated message content. As a side-
  effect, it could probably also be possible that some segfault occurs
  (quite unlikely). The root cause was that some counters introduced
  during the malloc optimizations were not properly duplicated in
  MsgDup(). Note that repeated message processing is not enabled
  by default.
- bugfix: message sanitation had some issues:
  - control character DEL was not properly escaped
  - NUL and LF characters were not properly stripped if no control
    character replacement was to be done
  - NUL characters in the message body were silently dropped (this was
    a regeression introduced by some of the recent optimizations)
- bugfix: strings improperly reused, resulting in some message properties
  be populated with strings from previous messages. This was caused by
  an improper predicate check. [backported from v5]
- fixed some minor portability issues
- bugfix: reverse lookup reduction logic in imudp do DNS queries too often
  [imported from 4.4.2]
---------------------------------------------------------------------------
Version 4.5.2  [v4-beta] (rgerhards), 2009-08-21
- legacy syslog parser changed so that it now accepts date stamps in
  wrong case. Some devices seem to create them and I do not see any harm
  in supporting that.
- added $InputTCPMaxListeners directive - permits to specify how many 
  TCP servers shall be possible (default is 20).
- bugfix: memory leak with some input modules. Those inputs that
  use parseAndSubmitMsg() leak two small memory blocks with every message.
  Typically, those process only relatively few messages, so the issue 
  does most probably not have any effect in practice.
- bugfix: if tcp listen port could not be created, no error message was
  emitted
- bugfix: potential segfault in output file writer (omfile)
  In async write mode, we use modular arithmetic to index the output
  buffer array. However, the counter variables accidently were signed,
  thus resulting in negative indizes after integer overflow. That in turn
  could lead to segfaults, but was depending on the memory layout of 
  the instance in question (which in turn depended on a number of
  variables, like compile settings but also configuration). The counters
  are now unsigned (as they always should have been) and so the dangling
  mis-indexing does no longer happen. This bug potentially affected all
  installations, even if only some may actually have seen a segfault.
- bugfix: hostnames with dashes in them were incorrectly treated as
  malformed, thus causing them to be treated as TAG (this was a regression
  introduced from the "rfc3164 strict" change in 4.5.0).
---------------------------------------------------------------------------
Version 4.5.1  [DEVEL] (rgerhards), 2009-07-15
- CONFIG CHANGE: $HUPisRestart default is now "off". We are doing this
  to support removal of restart-type HUP in v5.
- bugfix: fromhost-ip was sometimes truncated
- bugfix: potential segfault when zip-compressed syslog records were
  received (double free)
- bugfix: properties inputname, fromhost, fromhost-ip, msg were lost when
  working with disk queues
- performance enhancement: much faster, up to twice as fast (depending
  on configuration)
- bugfix: abort condition when RecvFrom was not set and message reduction
  was on. Happend e.g. with imuxsock.
- added $klogConsoleLogLevel directive which permits to set a new
  console log level while rsyslog is active
- bugfix: message could be truncated after TAG, often when forwarding
  This was a result of an internal processing error if maximum field
  sizes had been specified in the property replacer.
- added ability for the TCP output action to "rebind" its send socket after
  sending n messages (actually, it re-opens the connection, the name is 
  used because this is a concept very similiar to $ActionUDPRebindInterval).
  New config directive $ActionSendTCPRebindInterval added for the purpose.
  By default, rebinding is disabled. This is considered useful for load
  balancers.
- testbench improvements
---------------------------------------------------------------------------
Version 4.5.0  [DEVEL] (rgerhards), 2009-07-02
- activation order of inputs changed, they are now activated only after
  privileges are dropped. Thanks to Michael Terry for the patch.
- greatly improved performance
- greatly reduced memory requirements of msg object
  to around half of the previous demand. This means that more messages can
  be stored in core! Due to fewer cache misses, this also means some
  performance improvement.
- improved config error messages: now contain a copy of the config line
  that (most likely) caused the error
- reduced max value for $DynaFileCacheSize to 1,000 (the former maximum
  of 10,000 really made no sense, even 1,000 is very high, but we like
  to keep the user in control ;)).
- added capability to fsync() queue disk files for enhanced reliability
  (also add's speed, because you do no longer need to run the whole file
  system in sync mode)
- more strict parsing of the hostname in rfc3164 mode, hopefully
  removes false positives (but may cause some trouble with hostname
  parsing). For details, see this bug tracker:
  http://bugzilla.adiscon.com/show_bug.cgi?id=126
- omfile rewrite to natively support zip files (includes large extension
  of the stream class)
- added configuration commands (see doc for explanations)
  * $OMFileZipLevel
  * $OMFileIOBufferSize
  * $OMFileFlushOnTXEnd
  * $MainMsgQueueSyncQueueFiles
  * $ActionQueueSyncQueueFiles
- done some memory accesses explicitely atomic
- bugfix: subtle (and usually irrelevant) issue in timout processing
  timeout could be one second too early if nanoseconds wrapped
- set a more sensible timeout for shutdow, now 1.5 seconds to complete
  processing (this also removes those cases where the shutdown message
  was not written because the termination happened before it)
- internal bugfix: object pointer was only reset to NULL when an object
  was actually destructed. This most likely had no effect to existing code,
  but it may also have caused trouble in remote cases. Similarly, the fix
  may also cause trouble...
- bugfix: missing initialization during timestamp creation
  This could lead to timestamps written in the wrong format, but not to
  an abort
---------------------------------------------------------------------------
Version 4.4.3  [v4-stable] (rgerhards), 2009-10-??
- bugfix: several smaller bugs resolved after flexelint review
  Thanks to varmojfekoj for the patch.
- bugfix: $ActionExecOnlyOnceEveryInterval did not work.
  This was a regression from the time() optimizations done in v4.
  Bug tracker: http://bugzilla.adiscon.com/show_bug.cgi?id=143
  Thanks to Klaus Tachtler for reporting this bug.
- bugfix: potential segfault on queue shutdown
  Thanks to varmojfekoj for the patch.
- bugfix: potential hang condition on queue shutdown
  [imported from v3-stable]
- bugfix: segfault on startup when -q or -Q option was given
  [imported from v3-stable]
---------------------------------------------------------------------------
Version 4.4.2  [v4-stable] (rgerhards), 2009-10-09
- bugfix: invalid handling of zero-sized messages, could lead to mis-
  addressing and potential memory corruption/segfault
- bugfix: zero-sized UDP messages are no longer processed
  until now, they were forwarded to processing, but this makes no sense
  Also, it looks like the system seems to provide a zero return code
  on a UDP recvfrom() from time to time for some internal reasons. These
  "receives" are now silently ignored.
- bugfix: random data could be appended to message, possibly causing
  segfaults
- bugfix: reverse lookup reduction logic in imudp do DNS queries too often
  A comparison was done between the current and the former source address.
  However, this was done on the full sockaddr_storage structure and not
  on the host address only. This has now been changed for IPv4 and IPv6.
  The end result of this bug could be a higher UDP message loss rate than
  necessary (note that UDP message loss can not totally be avoided due
  to the UDP spec)
---------------------------------------------------------------------------
Version 4.4.1  [v4-stable] (rgerhards), 2009-09-02
- features requiring Java are automatically disabled if Java is not
  present (thanks to Michael Biebl for his help!)
- bugfix: invalid double-quoted PRI, among others in outgoing messages
  This causes grief with all receivers.
  Bug tracker: http://bugzilla.adiscon.com/show_bug.cgi?id=147
- bugfix: Java testing tools were required, even if testbench was disabled
  This resulted in build errors if no Java was present on the build system,
  even though none of the selected option actually required Java.
  (I forgot to backport a similar fix to newer releases).
- bugfix (backport): omfwd segfault
  Note that the orginal (higher version) patch states this happens only
  when debugging mode is turned on. That statement is wrong: if debug
  mode is turned off, the message is not being emitted, but the division
  by zero in the actual parameters still happens.
---------------------------------------------------------------------------
Version 4.4.0  [v4-stable] (rgerhards), 2009-08-21
- bugfix: stderr/stdout were not closed to be able to emit error messages,
  but this caused ssh sessions to hang. Now we close them after the 
  initial initialization. See forum thread:
  http://kb.monitorware.com/controlling-terminal-issues-t9875.html
- bugfix: sending syslog messages with zip compression did not work
---------------------------------------------------------------------------
Version 4.3.2  [v4-beta] (rgerhards), 2009-06-24
- removed long-obsoleted property UxTradMsg
- added a generic network stream server (in addition to rather specific
  syslog tcp server)
- added ability for the UDP output action to rebind its send socket after
  sending n messages. New config directive $ActionSendUDPRebindInterval
  added for the purpose. By default, rebinding is disabled. This is 
  considered useful for load balancers.
- bugfix: imdiag/imtcp had a race condition
- improved testbench (now much better code design and reuse)
- added config switch --enable-testbench=no to turn off testbench
---------------------------------------------------------------------------
Version 4.3.1  [DEVEL] (rgerhards), 2009-05-25
- added capability to run multiple tcp listeners (on different ports)
- performance enhancement: imtcp calls parser no longer on input thread
  but rather inside on of the potentially many main msg queue worker
  threads (an enhancement scheduled for all input plugins where this is
  possible)
- added $GenerateConfigGraph configuration command which can be used
  to generate nice-looking (and very informative) rsyslog configuration
  graphs.
- added $ActionName configuration directive (currently only used for
  graph generation, but may find other uses)
- improved doc
  * added (hopefully) easier to grasp queue explanation
- improved testbench
  * added tests for queue disk-only mode (checks disk queue logic)
- bugfix: light and full delay watermarks had invalid values, badly
  affecting performance for delayable inputs
- build system improvements - thanks to Michael Biebl
- added new testing module imdiag, which enables to talk to the 
  rsyslog core at runtime. The current implementation is only a 
  beginning, but can be expanded over time
---------------------------------------------------------------------------
Version 4.3.0  [DEVEL] (rgerhards), 2009-04-17
- new feature: new output plugin omprog, which permits to start program
  and feed it (via its stdin) with syslog messages. If the program
  terminates, it is restarted.
- improved internal handling of RainerScript functions, building the
  necessary plumbing to support more functions with decent runtime
  performance. This is also necessary towards the long-term goal
  of loadable library modules.
- added new RainerScript function "tolower"
- improved testbench
  * added tests for tcp-based reception
  * added tcp-load test (1000 connections, 20,000 messages)
- added $MaxOpenFiles configuration directive
- bugfix: solved potential memory leak in msg processing, could manifest
  itself in imtcp
- bugfix: ompgsql did not detect problems in sql command execution
  this could cause loss of messages. The handling was correct if the
  connection broke, but not if there was a problem with statement
  execution. The most probable case for such a case would be invalid
  sql inside the template, and this is now much easier to diagnose.
---------------------------------------------------------------------------
Version 4.2.0  [v4-stable] (rgerhards), 2009-06-23
- bugfix: light and full delay watermarks had invalid values, badly
  affecting performance for delayable inputs
- imported all patches from 3.22.1 as of today (see below)
- bugfix: compile problems in im3195
---------------------------------------------------------------------------
Version 4.1.7  [BETA] (rgerhards), 2009-04-22
- bugfix: $InputTCPMaxSessions config directive was accepted, but not
  honored. This resulted in a fixed upper limit of 200 connections.
- bugfix: the default for $DirCreateMode was 0644, and as such wrong.
  It has now been changed to 0700. For some background, please see
  http://lists.adiscon.net/pipermail/rsyslog/2009-April/001986.html
- bugfix: ompgsql did not detect problems in sql command execution
  this could cause loss of messages. The handling was correct if the
  connection broke, but not if there was a problem with statement
  execution. The most probable case for such a case would be invalid
  sql inside the template, and this is now much easier to diagnose.
---------------------------------------------------------------------------
Version 4.1.6  [DEVEL] (rgerhards), 2009-04-07
- added new "csv" property replacer options to enable simple creation
  of CSV-formatted outputs (format from RFC4180 is used)
- implemented function support in RainerScript. That means the engine
  parses and compile functions, as well as executes a few build-in
  ones. Dynamic loading and registration of functions is not yet
  supported - but we now have a good foundation to do that later on.
- implemented the strlen() RainerScript function
- added a template output module
- added -T rsyslogd command line option, enables to specify a directory
  where to chroot() into on startup. This is NOT a security feature but
  introduced to support testing. Thus, -T does not make sure chroot()
  is used in a secure way. (may be removed later)
- added omstdout module for testing purposes. Spits out all messages to
  stdout - no config option, no other features
- added a parser testing suite (still needs to be extended, but a good
  start)
- modified $ModLoad statement so that for modules whom's name starts with
  a dot, no path is prepended (this enables relative-pathes and should
  not break any valid current config)
- fixed a bug that caused action retries not to work correctly
  situation was only cleared by a restart
- bugfix: closed dynafile was potentially never written until another
  dynafile name was generated - potential loss of messages
- improved omfile so that it properly suspends itself if there is an
  i/o or file name generation error. This enables it to be used with
  the full high availability features of rsyslog's engine
- bugfix: fixed some segaults on Solaris, where vsprintf() does not
  check for NULL pointers
- improved performance of regexp-based filters
  Thanks to Arnaud Cornet for providing the idea and initial patch.
- added a new way how output plugins may be passed parameters. This is
  more effcient for some outputs. They new can receive fields not only
  as a single string but rather in an array where each string is seperated.
- added (some) developer documentation for output plugin interface
- bugfix: potential abort with DA queue after high watermark is reached
  There exists a race condition that can lead to a segfault. Thanks
  go to vbernetr, who performed the analysis and provided patch, which
  I only tweaked a very little bit.
- bugfix: imtcp did incorrectly parse hostname/tag
  Thanks to Luis Fernando Muñoz Mejías for the patch.
---------------------------------------------------------------------------
Version 4.1.5  [DEVEL] (rgerhards), 2009-03-11
- bugfix: parser did not correctly parse fields in UDP-received messages
- added ERE support in filter conditions
  new comparison operation "ereregex"
- added new config directive $RepeatedMsgContainsOriginalMsg so that the
  "last message repeated n times" messages, if generated, may
  have an alternate format that contains the message that is being repeated
---------------------------------------------------------------------------
Version 4.1.4  [DEVEL] (rgerhards), 2009-01-29
- bugfix: inconsistent use of mutex/atomic operations could cause segfault
  details are too many, for full analysis see blog post at:
  http://blog.gerhards.net/2009/01/rsyslog-data-race-analysis.html
- bugfix: unitialized mutex was used in msg.c:getPRI
  This was subtle, because getPRI is called as part of the debugging code
  (always executed) in syslogd.c:logmsg.
- bufgix: $PreserveFQDN was not properly handled for locally emitted
  messages
---------------------------------------------------------------------------
Version 4.1.3  [DEVEL] (rgerhards), 2008-12-17
- added $InputTCPServerAddtlFrameDelimiter config directive, which
  enables to specify an additional, non-standard message delimiter
  for processing plain tcp syslog. This is primarily a fix for the invalid
  framing used in Juniper's NetScreen products. Credit to forum user
  Arv for suggesting this solution.
- added $InputTCPServerInputName property, which enables a name to be
  specified that will be available during message processing in the
  inputname property. This is considered useful for logic that treats
  messages differently depending on which input received them.
- added $PreserveFQDN config file directive
  Enables to use FQDNs in sender names where the legacy default
  would have stripped the domain part.
  Thanks to BlinkMind, Inc. http://www.blinkmind.com for sponsoring this
  development.
- bugfix: imudp went into an endless loop under some circumstances
  (but could also leave it under some other circumstances...)
  Thanks to David Lang and speedfox for reporting this issue.
---------------------------------------------------------------------------
Version 4.1.2  [DEVEL] (rgerhards), 2008-12-04
- bugfix: code did not compile without zlib
- security bugfix: $AllowedSender was not honored, all senders were
  permitted instead (see http://www.rsyslog.com/Article322.phtml)
- security fix: imudp emitted a message when a non-permitted sender
  tried to send a message to it. This behaviour is operator-configurable.
  If enabled, a message was emitted each time. That way an attacker could
  effectively fill the disk via this facility. The message is now
  emitted only once in a minute (this currently is a hard-coded limit,
  if someone comes up with a good reason to make it configurable, we
  will probably do that).
- doc bugfix: typo in v3 compatibility document directive syntax
  thanks to Andrej for reporting
- imported other changes from 3.21.8 and 3.20.1 (see there)
---------------------------------------------------------------------------
Version 4.1.1  [DEVEL] (rgerhards), 2008-11-26
- added $PrivDropToGroup, $PrivDropToUser, $PrivDropToGroupID,
  $PrivDropToUserID config directives to enable dropping privileges.
  This is an effort to provide a security enhancement. For the limits of this
  approach, see http://wiki.rsyslog.com/index.php/Security
- re-enabled imklog to compile on FreeBSD (brought in from beta)
---------------------------------------------------------------------------
Version 4.1.0  [DEVEL] (rgerhards), 2008-11-18

********************************* WARNING *********************************
This version has a slightly different on-disk format for message entries.
As a consequence, old queue files being read by this version may have
an invalid output timestamp, which could result to some malfunction inside
the output driver. It is recommended to drain queues with the previous
version before switching to this one.
********************************* WARNING *********************************

- greatly enhanced performance when compared to v3.
- added configuration directive "HUPisRestart" which enables to configure
  HUP to be either a full restart or "just" a leightweight way to
  close open files.
- enhanced legacy syslog parser to detect year if part of the timestamp
  the format is based on what Cisco devices seem to emit.
- added a setting "$OptimizeForUniprocessor" to enable users to turn off
  pthread_yield calls which are counter-productive on multiprocessor 
  machines (but have been shown to be useful on uniprocessors)
- reordered imudp processing. Message parsing is now done as part of main
  message queue worker processing (was part of the input thread)
  This should also improve performance, as potentially more work is
  done in parallel.
- bugfix: compressed syslog messages could be slightly mis-uncompressed
  if the last byte of the compressed record was a NUL
- added $UDPServerTimeRequery option which enables to work with
  less acurate timestamps in favor of performance. This enables querying
  of the time only every n-th time if imudp is running in the tight
  receive loop (aka receiving messsages at a high rate)
- doc bugfix: queue doc had wrong parameter name for setting controlling
  worker thread shutdown period
- restructured rsyslog.conf documentation
- bugfix: memory leak in ompgsql
  Thanks to Ken for providing the patch
---------------------------------------------------------------------------
Version 3.22.4 [v3-stable] (rgerhards), 2010-??-??
- bugfix: timestamp was incorrectly calculated for timezones with minute
  offset
  closes: http://bugzilla.adiscon.com/show_bug.cgi?id=271
- improved some code based on clang static analyzer results
---------------------------------------------------------------------------
Version 3.22.3 [v3-stable] (rgerhards), 2010-11-24
- bugfix(important): problem in TLS handling could cause rsyslog to loop
  in a tight loop, effectively disabling functionality and bearing the
  risk of unresponsiveness of the whole system.
  Bug tracker: http://bugzilla.adiscon.com/show_bug.cgi?id=194
---------------------------------------------------------------------------
Version 3.22.2 [v3-stable] (rgerhards), 2010-08-05
- bugfix: comment char ('#') in literal terminated script parsing
  and thus could not be used.
  but tracker: http://bugzilla.adiscon.com/show_bug.cgi?id=119
- enhance: imrelp now also provides remote peer's IP address 
  [if librelp != 1.0.0 is used]
- bugfix: sending syslog messages with zip compression did not work
- bugfix: potential hang condition on queue shutdown
- bugfix: segfault on startup when -q or -Q option was given
  bug tracker: http://bugzilla.adiscon.com/show_bug.cgi?id=157
  Thanks to Jonas Nogueira for reporting this bug.
- clarified use of $ActionsSendStreamDriver[AuthMode/PermittedPeers]
  in doc set (require TLS drivers)
- bugfix: $CreateDirs variable not properly initialized, default thus
  was random (but most often "on")
- bugfix: potential segfault when -p command line option was used
  thanks to varmojfekoj for pointing me at this bug
- bugfix: programname filter in ! configuration can not be reset
  Thanks to Kiss Gabor for the patch.
---------------------------------------------------------------------------
Version 3.22.1 [v3-stable] (rgerhards), 2009-07-02
- bugfix: invalid error message issued if $inlcudeConfig was on an empty
  set of files (e.g. *.conf, where none such files existed)
  thanks to Michael Biebl for reporting this bug
- bugfix: when run in foreground (but not in debug mode), a 
  debug message ("DoDie called") was emitted at shutdown. Removed.
  thanks to Michael Biebl for reporting this bug
- bugfix: some garbagge was emitted to stderr on shutdown. This
  garbage consisted of file names, which were written during 
  startup (key point: not a pointer error)
  thanks to Michael Biebl for reporting this bug
- bugfix: startup and shutdown message were emitted to stdout
  thanks to Michael Biebl for reporting this bug
- bugfix: error messages were not emitted to stderr in forked mode
  (stderr and stdo are now kept open across forks)
- bugfix: internal messages were emitted to whatever file had fd2 when
  rsyslogd ran in forked mode (as usual!)
  Thanks to varmojfekoj for the patch
- small enhancement: config validation run now exits with code 1 if an
  error is detected. This change is considered important but small enough
  to apply it directly to the stable version. [But it is a border case,
  the change requires more code than I had hoped. Thus I have NOT tried
  to actually catch all cases, this is left for the current devel
  releases, if necessary]
- bugfix: light and full delay watermarks had invalid values, badly
  affecting performance for delayable inputs
- bugfix: potential segfault issue when multiple $UDPServerRun directives
  are specified. Thanks to Michael Biebl for helping to debug this one.
- relaxed GnuTLS version requirement to 1.4.0 after confirmation from the
  field that this version is sufficient
- bugfix: parser did not properly handle empty structured data
- bugfix: invalid mutex release in msg.c (detected under thread debugger,
  seems not to have any impact on actual deployments)
---------------------------------------------------------------------------
Version 3.22.0 [v3-stable] (rgerhards), 2009-04-21
This is the first stable release that includes the full functionality
of the 3.21.x version tree.
- bugfix: $InputTCPMaxSessions config directive was accepted, but not
  honored. This resulted in a fixed upper limit of 200 connections.
- bugfix: the default for $DirCreateMode was 0644, and as such wrong.
  It has now been changed to 0700. For some background, please see
  http://lists.adiscon.net/pipermail/rsyslog/2009-April/001986.html
- bugfix: ompgsql did not detect problems in sql command execution
  this could cause loss of messages. The handling was correct if the
  connection broke, but not if there was a problem with statement
  execution. The most probable case for such a case would be invalid
  sql inside the template, and this is now much easier to diagnose.
---------------------------------------------------------------------------
Version 3.21.11 [BETA] (rgerhards), 2009-04-03
- build system improvements contributed by Michael Biebl - thx!
- all patches from 3.20.5 incorporated (see it's ChangeLog entry)
---------------------------------------------------------------------------
Version 3.21.10 [BETA] (rgerhards), 2009-02-02
- bugfix: inconsistent use of mutex/atomic operations could cause segfault
  details are too many, for full analysis see blog post at:
  http://blog.gerhards.net/2009/01/rsyslog-data-race-analysis.html
- the string "Do Die" was accidently emited upon exit in non-debug mode
  This has now been corrected. Thanks to varmojfekoj for the patch.
- some legacy options were not correctly processed.
  Thanks to varmojfekoj for the patch.
- doc bugfix: v3-compatiblity document had typo in config directive
  thanks to Andrej for reporting this
---------------------------------------------------------------------------
Version 3.21.9 [BETA] (rgerhards), 2008-12-04
- re-release of 3.21.8 with an additional fix, that could also lead
  to DoS; 3.21.8 has been removed from the official download archives
- security fix: imudp emitted a message when a non-permitted sender
  tried to send a message to it. This behaviour is operator-configurable.
  If enabled, a message was emitted each time. That way an attacker could
  effectively fill the disk via this facility. The message is now
  emitted only once in a minute (this currently is a hard-coded limit,
  if someone comes up with a good reason to make it configurable, we
  will probably do that).
---------------------------------------------------------------------------
Version 3.21.8  [BETA] (rgerhards), 2008-12-04
- bugfix: imklog did not compile on FreeBSD
- security bugfix: $AllowedSender was not honored, all senders were
  permitted instead (see http://www.rsyslog.com/Article322.phtml)
- merged in all other changes from 3.20.1 (see there)
---------------------------------------------------------------------------
Version 3.21.7  [BETA] (rgerhards), 2008-11-11
- this is the new beta branch, based on the former 3.21.6 devel
- new functionality: ZERO property replacer nomatch option (from v3-stable)
---------------------------------------------------------------------------
Version 3.21.6  [DEVEL] (rgerhards), 2008-10-22
- consolidated time calls during msg object creation, improves performance
  and consistency
- bugfix: solved a segfault condition
- bugfix: subsecond time properties generated by imfile, imklog and
  internal messages could be slightly inconsistent
- bugfix: (potentially big) memory leak on HUP if queues could not be
  drained before timeout - thanks to David Lang for pointing this out
- added capability to support multiple module search pathes. Thank
  to Marius Tomaschewski for providing the patch.
- bugfix: im3195 did no longer compile
- improved "make distcheck" by ensuring everything relevant is recompiled
---------------------------------------------------------------------------
Version 3.21.5  [DEVEL] (rgerhards), 2008-09-30
- performance optimization: unnecessary time() calls during message
  parsing removed - thanks to David Lang for his excellent performance
  analysis
- added new capability to property replacer: multiple immediately
  successive field delimiters are treated as a single one.
  Thanks to Zhuang Yuyao for the patch.
- added message property "inputname", which contains the name of the
  input (module) that generated it. Presence is depending on suport in
  each input module (else it is blank).
- added system property "$myhostname", which contains the name of the
  local host as it knows itself.
- imported a number of fixes and enhancements from the stable and
  devel branches, including a fix to a potential segfault on HUP
  when using UDP listners
- re-enabled gcc builtin atomic operations and added a proper
  ./configure check
- bugfix: potential race condition when adding messages to queue
  There was a wrong order of mutex lock operations. It is hard to
  believe that really caused problems, but in theory it could and with
  threading we often see that theory becomes practice if something is only
  used long enough on a fast enough machine with enough CPUs ;)
- cleaned up internal debug system code and made it behave better
  in regard to multi-threading
---------------------------------------------------------------------------
Version 3.21.4  [DEVEL] (rgerhards), 2008-09-04
- removed compile time fixed message size limit (was 2K), limit can now
  be set via $MaxMessageSize global config directive (finally gotten rid
  of MAXLINE ;))
- enhanced doc for $ActionExecOnlyEveryNthTimeTimeout
- integrated a number of patches from 3.18.4, namely
  - bugfix: order-of magnitude issue with base-10 size definitions
    in config file parser. Could lead to invalid sizes, constraints
    etc for e.g. queue files and any other object whose size was specified
    in base-10 entities. Did not apply to binary entities. Thanks to
    RB for finding this bug and providing a patch.
  - bugfix: action was not called when system time was set backwards
    (until the previous time was reached again). There are still some
    side-effects when time is rolled back (A time rollback is really a bad
    thing to do, ideally the OS should issue pseudo time (like NetWare did)
    when the user tries to roll back time). Thanks to varmojfekoj for this
    patch.
  - doc bugfix: rsyslog.conf man page improved and minor nit fixed
    thanks to Lukas Kuklinek for the patch.
---------------------------------------------------------------------------
Version 3.21.3  [DEVEL] (rgerhards), 2008-08-13
- added ability to specify flow control mode for imuxsock
- added ability to execute actions only after the n-th call of the action
  This also lead to the addition of two new config directives:
  $ActionExecOnlyEveryNthTime and $ActionExecOnlyEveryNthTimeTimeout
  This feature is useful, for example, for alerting: it permits you to
  send an alert only after at least n occurences of a specific message
  have been seen by rsyslogd. This protectes against false positives
  due to waiting for additional confirmation.
- bugfix: IPv6 addresses could not be specified in forwarding actions
  New syntax @[addr]:port introduced to enable that. Root problem was IPv6
  addresses contain colons.
- somewhat enhanced debugging messages
- imported from 3.18.3:
  - enhanced ommysql to support custom port to connect to server
    Port can be set via new $ActionOmmysqlServerPort config directive
    Note: this was a very minor change and thus deemed appropriate to be
    done in the stable release.
  - bugfix: misspelled config directive, previously was
    $MainMsgQueueWorkeTimeoutrThreadShutdown, is now
    $MainMsgQueueWorkerTimeoutThreadShutdown. Note that the misspelled
    directive is not preserved - if the misspelled directive was used
    (which I consider highly unlikely), the config file must be changed.
    Thanks to lperr for reporting the bug.
---------------------------------------------------------------------------
Version 3.21.2  [DEVEL] (rgerhards), 2008-08-04
- added $InputUnixListenSocketHostName config directive, which permits to
  override the hostname being used on a local unix socket. This is useful
  for differentiating "hosts" running in several jails. Feature was
  suggested by David Darville, thanks for the suggestion.
- enhanced ommail to support multiple email recipients. This is done by
  specifying $ActionMailTo multiple times. Note that this introduces a
  small incompatibility to previous config file syntax: the recipient
  list is now reset for each action (we honestly believe that will
  not cause any problem - apologies if it does).
- enhanced troubleshooting documentation
---------------------------------------------------------------------------
Version 3.21.1  [DEVEL] (rgerhards), 2008-07-30
- bugfix: no error was reported if the target of a $IncludeConfig
  could not be accessed.
- added testbed for common config errors
- added doc for -u option to rsyslogd man page
- enhanced config file checking - no active actions are detected
- added -N rsyslogd command line option for a config validation run
  (which does not execute actual syslogd code and does not interfere
  with a running instance)
- somewhat improved emergency configuration. It is now also selected
  if the config contains no active actions
- rsyslogd error messages are now reported to stderr by default. can be
  turned off by the new "$ErrorMessagesToStderr off" directive
 Thanks to HKS for suggesting the new features.
---------------------------------------------------------------------------
Version 3.21.0  [DEVEL] (rgerhards), 2008-07-18
- starts a new devel branch
- added a generic test driver for RainerScript plus some test cases
  to the testbench
- added a small diagnostic tool to obtain result of gethostname() API
- imported all changes from 3.18.1 until today (some quite important,
  see below)
---------------------------------------------------------------------------
Version 3.20.6 [v3-stable] (rgerhards), 2009-04-16
- this is the last v3-stable for the 3.20.x series
- bugfix: $InputTCPMaxSessions config directive was accepted, but not
  honored. This resulted in a fixed upper limit of 200 connections.
- bugfix: the default for $DirCreateMode was 0644, and as such wrong.
  It has now been changed to 0700. For some background, please see
  http://lists.adiscon.net/pipermail/rsyslog/2009-April/001986.html
---------------------------------------------------------------------------
Version 3.20.5 [v3-stable] (rgerhards), 2009-04-02
- bugfix: potential abort with DA queue after high watermark is reached
  There exists a race condition that can lead to a segfault. Thanks
  go to vbernetr, who performed the analysis and provided patch, which
  I only tweaked a very little bit.
- fixed bugs in RainerScript:
  o when converting a number and a string to a common type, both were 
    actually converted to the other variable's type.
  o the value of rsCStrConvertToNumber() was miscalculated.
  Thanks to varmojfekoj for the patch
- fixed a bug in configure.ac which resulted in problems with
  environment detection - thanks to Michael Biebl for the patch
- fixed a potential segfault problem in gssapi code
  thanks to varmojfekoj for the patch
- doc enhance: provide standard template for MySQL module and instructions
  on how to modify schema
---------------------------------------------------------------------------
Version 3.20.4 [v3-stable] (rgerhards), 2009-02-09
- bugfix: inconsistent use of mutex/atomic operations could cause segfault
  details are too many, for full analysis see blog post at:
  http://blog.gerhards.net/2009/01/rsyslog-data-race-analysis.html
- bugfix: invalid ./configure settings for RFC3195
  thanks to Michael Biebl for the patch
- bugfix: invalid mutex access in msg.c
- doc bugfix: dist tarball missed 2 files, had one extra file that no
  longer belongs into it. Thanks to Michael Biebl for pointing this out.
---------------------------------------------------------------------------
Version 3.20.3 [v3-stable] (rgerhards), 2009-01-19
- doc bugfix: v3-compatiblity document had typo in config directive
  thanks to Andrej for reporting this
- fixed a potential segfault condition with $AllowedSender directive
  On HUP, the root pointers were not properly cleaned up. Thanks to
  Michael Biebel, olgoat, and Juha Koho for reporting and analyzing
  the bug.
---------------------------------------------------------------------------
Version 3.20.2 [v3-stable] (rgerhards), 2008-12-04
- re-release of 3.20.1 with an additional fix, that could also lead
  to DoS; 3.20.1 has been removed from the official download archives
- security fix: imudp emitted a message when a non-permitted sender
  tried to send a message to it. This behaviour is operator-configurable.
  If enabled, a message was emitted each time. That way an attacker could
  effectively fill the disk via this facility. The message is now
  emitted only once in a minute (this currently is a hard-coded limit,
  if someone comes up with a good reason to make it configurable, we
  will probably do that).
---------------------------------------------------------------------------
Version 3.20.1 [v3-stable] (rgerhards), 2008-12-04
- security bugfix: $AllowedSender was not honored, all senders were
  permitted instead
- enhance: regex nomatch option "ZERO" has been added
  This allows to return the string 0 if a regular expression is
  not found. This is probably useful for storing numerical values into
  database columns.
- bugfix: memory leak in gtls netstream driver fixed
  memory was lost each time a TLS session was torn down. This could 
  result in a considerable memory leak if it happened quite frequently
  (potential system crash condition)
- doc update: documented how to specify multiple property replacer
  options + link to new online regex generator tool added
- minor bufgfix: very small memory leak in gtls netstream driver
  around a handful of bytes (< 20) for each HUP
- improved debug output for regular expressions inside property replacer
  RE's seem to be a big trouble spot and I would like to have more
  information inside the debug log. So I decided to add some additional
  debug strings permanently.
---------------------------------------------------------------------------
Version 3.20.0 [v3-stable] (rgerhards), 2008-11-05
- this is the inital release of the 3.19.x branch as a stable release
- bugfix: double-free in pctp netstream driver. Thank to varmojfeko
  for the patch
---------------------------------------------------------------------------
Version 3.19.12 [BETA] (rgerhards), 2008-10-16
- bugfix: subseconds where not correctly extracted from a timestamp
  if that timestamp did not contain any subsecond information (the
  resulting string was garbagge but should have been "0", what it
  now is).
- increased maximum size of a configuration statement to 4K (was 1K)
- imported all fixes from the stable branch (quite a lot)
- bugfix: (potentially big) memory leak on HUP if queues could not be
  drained before timeout - thanks to David Lang for pointing this out
---------------------------------------------------------------------------
Version 3.19.11 [BETA] (rgerhards), 2008-08-25
This is a refresh of the beta. No beta-specific fixes have been added.
- included fixes from v3-stable (most importantly 3.18.3)
---------------------------------------------------------------------------
Version 3.19.10 [BETA] (rgerhards), 2008-07-15
- start of a new beta branch based on former 3.19 devel branch
- bugfix: bad memory leak in disk-based queue modes
- bugfix: UDP syslog forwarding did not work on all platforms
  the ai_socktype was incorrectly set to 1. On some platforms, this
  lead to failing name resolution (e.g. FreeBSD 7). Thanks to HKS for
  reporting the bug.
- bugfix: priority was incorrectly calculated on FreeBSD 7,
  because the LOG_MAKEPRI() C macro has a different meaning there (it
  is just a simple addition of faciltity and severity). I have changed
  this to use own, consistent, code for PRI calculation. Thank to HKS
  for reporting this bug.
- bugfix (cosmetical): authorization was not checked when gtls handshake
  completed immediately. While this sounds scary, the situation can not
  happen in practice. We use non-blocking IO only for server-based gtls
  session setup. As TLS requires the exchange of multiple frames before
  the handshake completes, it simply is impossible to do this in one
  step. However, it is useful to have the code path correct even for 
  this case - otherwise, we may run into problems if the code is changed
  some time later (e.g. to use blocking sockets). Thanks to varmojfekoj
  for providing the patch.
- important queue bugfix from 3.18.1 imported (see below)
- cleanup of some debug messages
---------------------------------------------------------------------------
Version 3.19.9 (rgerhards), 2008-07-07
- added tutorial for creating a TLS-secured syslog infrastructure
- rewritten omusrmsg to no longer fork() a new process for sending messages
  this caused some problems with the threading model, e.g. zombies. Also,
  it was far less optimal than it is now.
- bugfix: machine certificate was required for client even in TLS anon mode
  Reference: http://bugzilla.adiscon.com/show_bug.cgi?id=85
  The fix also slightly improves performance by not storing certificates in
  client sessions when there is no need to do so.
- bugfix: RainerScript syntax error was not always detected
---------------------------------------------------------------------------
Version 3.19.8 (rgerhards), 2008-07-01
- bugfix: gtls module did not correctly handle EGAIN (and similar) recv()
  states. This has been fixed by introducing a new abstraction layer inside
  gtls.
- added (internal) error codes to error messages; added redirector to
  web description of error codes
  closes bug http://bugzilla.adiscon.com/show_bug.cgi?id=20
- disabled compile warnings caused by third-party libraries
- reduced number of compile warnings in gcc's -pedantic mode
- some minor documentation improvements
- included all fixes from beta 3.17.5
---------------------------------------------------------------------------
Version 3.19.7 (rgerhards), 2008-06-11
- added new property replacer option "date-subseconds" that enables
  to query just the subsecond part of a high-precision timestamp
- somewhat improved plain tcp syslog reliability by doing a connection
  check before sending. Credits to Martin Schuette for providing the
  idea. Details are available at
  http://blog.gerhards.net/2008/06/reliable-plain-tcp-syslog-once-again.html
- made rsyslog tickless in the (usual and default) case that repeated
  message reduction is turned off. More info:
  http://blog.gerhards.net/2008/06/coding-to-save-environment.html
- some build system cleanup, thanks to Michael Biebl
- bugfix: compile under (Free)BSD failed due to some invalid library
  definitions - this is fixed now. Thanks to Michael Biebl for the patch.
---------------------------------------------------------------------------
Version 3.19.6 (rgerhards), 2008-06-06
- enhanced property replacer to support multiple regex matches
- bugfix: part of permittedPeer structure was not correctly initialized
  thanks to varmojfekoj for spotting this
- bugfix: off-by-one bug during certificate check
- bugfix: removed some memory leaks in TLS code
---------------------------------------------------------------------------
Version 3.19.5 (rgerhards), 2008-05-30
- enabled Posix ERE expressions inside the property replacer
  (previously BRE was permitted only)
- provided ability to specify that a regular expression submatch shall
  be used inside the property replacer
- implemented in property replacer: if a regular expression does not match,
  it can now either return "**NO MATCH** (default, as before), a blank
  property or the full original property text
- enhanced property replacer to support multiple regex matches
---------------------------------------------------------------------------
Version 3.19.4 (rgerhards), 2008-05-27
- implemented x509/certvalid gtls auth mode
- implemented x509/name gtls auth mode (including wildcards)
- changed fingerprint gtls auth mode to new format fingerprint
- protected gtls error string function by a mutex. Without it, we
  could have a race condition in extreme cases. This was very remote,
  but now can no longer happen.
- changed config directive name to reflect different use
  $ActionSendStreamDriverCertFingerprint is now
  $ActionSendStreamDriverPermittedPeer and can be used both for
  fingerprint and name authentication (similar to the input side)
- bugfix: sender information (fromhost et al) was missing in imudp
  thanks to sandiso for reporting this bug
- this release fully inplements IETF's syslog-transport-tls-12 plus
  the latest text changes Joe Salowey provided via email. Not included
  is ipAddress subjectAltName authentication, which I think will be
  dropped from the draft. I don't think there is any real need for it.
This release also includes all bug fix up to today from the beta
and stable branches. Most importantly, this means the bugfix for
100% CPU utilization by imklog.
---------------------------------------------------------------------------
Version 3.19.3 (rgerhards), 2008-05-21
- added ability to authenticate the server against its certificate
  fingerprint
- added ability for client to provide its fingerprint
- added ability for server to obtain client cert's fingerprint
- bugfix: small mem leak in omfwd on exit (strmdriver name was not freed)
- bugfix: $ActionSendStreamDriver had no effect
- bugfix: default syslog port was no longer used if none was
  configured. Thanks to varmojfekoj for the patch
- bugfix: missing linker options caused build to fail on some
  systems. Thanks to Tiziano Mueller for the patch.
---------------------------------------------------------------------------
Version 3.19.2 (rgerhards), 2008-05-16
- bugfix: TCP input modules did incorrectly set fromhost property
  (always blank)
- bugfix: imklog did not set fromhost property
- added "fromhost-ip" property
  Note that adding this property changes the on-disk format for messages.
  However, that should not have any bad effect on existing spool files.
  But you will run into trouble if you create a spool file with this
  version and then try to process it with an older one (after a downgrade).
  Don't do that ;)
- added "RSYSLOG_DebugFormat" canned template
- bugfix: hostname and fromhost were swapped when a persisted message
  (in queued mode) was read in
- bugfix: lmtcpclt, lmtcpsrv and lmgssutil did all link to the static
  runtime library, resulting in a large size increase (and potential
  "interesting" effects). Thanks to Michael Biebel for reporting the size
  issue.
- bugfix: TLS server went into an endless loop in some situations.
  Thanks to Michael Biebl for reporting the problem.
- fixed potential segfault due to invalid call to cfsysline
  thanks to varmojfekoj for the patch
---------------------------------------------------------------------------
Version 3.19.1 (rgerhards), 2008-05-07
- configure help for --enable-gnutls wrong - said default is "yes" but
  default actually is "no" - thanks to darix for pointing this out
- file dirty.h was missing - thanks to darix for pointing this out
- bugfix: man files were not properly distributed - thanks to
  darix for reporting and to Michael Biebl for help with the fix
- some minor cleanup
---------------------------------------------------------------------------
Version 3.19.0 (rgerhards), 2008-05-06
- begins new devel branch version
- implemented TLS for plain tcp syslog (this is also the world's first
  implementation of IETF's upcoming syslog-transport-tls draft)
- partly rewritten and improved omfwd among others, now loads TCP
  code only if this is actually necessary
- split of a "runtime library" for rsyslog - this is not yet a clean
  model, because some modularization is still outstanding. In theory,
  this shall enable other utilities but rsyslogd to use the same
  runtime
- implemented im3195, the RFC3195 input as a plugin
- changed directory structure, files are now better organized
- a lot of cleanup in regard to modularization
- -c option no longer must be the first option - thanks to varmjofekoj
  for the patch
---------------------------------------------------------------------------
Version 3.18.7 (rgerhards), 2008-12-??
- bugfix: the default for $DirCreateMode was 0644, and as such wrong.
  It has now been changed to 0700. For some background, please see
  http://lists.adiscon.net/pipermail/rsyslog/2009-April/001986.html
- fixed a potential segfault condition with $AllowedSender directive
  On HUP, the root pointers were not properly cleaned up. Thanks to
  Michael Biebel, olgoat, and Juha Koho for reporting and analyzing
  the bug.
- some legacy options were not correctly processed.
  Thanks to varmojfekoj for the patch.
- doc bugfix: some spelling errors in man pages corrected. Thanks to
  Geoff Simmons for the patch.
---------------------------------------------------------------------------
Version 3.18.6 (rgerhards), 2008-12-08
- security bugfix: $AllowedSender was not honored, all senders were
  permitted instead (see http://www.rsyslog.com/Article322.phtml)
  (backport from v3-stable, v3.20.9)
- minor bugfix: dual close() call on tcp session closure
---------------------------------------------------------------------------
Version 3.18.5 (rgerhards), 2008-10-09
- bugfix: imudp input module could cause segfault on HUP
  It did not properly de-init a variable acting as a linked list head.
  That resulted in trying to access freed memory blocks after the HUP.
- bugfix:  rsyslogd could hang on HUP
  because getnameinfo() is not cancel-safe, but was not guarded against
  being cancelled. pthread_cancel() is routinely being called during
  HUP processing.
- bugfix[minor]: if queue size reached light_delay mark, enqueuing
  could potentially be blocked for a longer period of time, which
  was not the behaviour desired.
- doc bugfix: $ActionExecOnlyWhenPreviousIsSuspended was still misspelled
  as $...OnlyIfPrev... in some parts of the documentation. Thanks to 
  Lorenzo M. Catucci for reporting this bug.
- added doc on malformed messages, cause and how to work-around, to the
  doc set
- added doc on how to build from source repository
---------------------------------------------------------------------------
Version 3.18.4 (rgerhards), 2008-09-18
- bugfix: order-of magnitude issue with base-10 size definitions
  in config file parser. Could lead to invalid sizes, constraints
  etc for e.g. queue files and any other object whose size was specified
  in base-10 entities. Did not apply to binary entities. Thanks to
  RB for finding this bug and providing a patch.
- bugfix: action was not called when system time was set backwards
  (until the previous time was reached again). There are still some
  side-effects when time is rolled back (A time rollback is really a bad
  thing to do, ideally the OS should issue pseudo time (like NetWare did)
  when the user tries to roll back time). Thanks to varmojfekoj for this
  patch.
- doc bugfix: rsyslog.conf man page improved and minor nit fixed
  thanks to Lukas Kuklinek for the patch.
- bugfix: error code -2025 was used for two different errors. queue full
  is now -2074 and -2025 is unique again. (did cause no real problem
  except for troubleshooting)
- bugfix: default discard severity was incorrectly set to 4, which lead
  to discard-on-queue-full to be enabled by default. That could cause
  message loss where non was expected.  The default has now been changed
  to the correct value of 8, which disables the functionality. This
  problem applied both to the main message queue and the action queues.
  Thanks to Raoul Bhatia for pointing out this problem.
- bugfix: option value for legacy -a option could not be specified,
  resulting in strange operations. Thanks to Marius Tomaschewski
  for the patch.
- bugfix: colon after date should be ignored, but was not. This has
  now been corrected. Required change to the internal ParseTIMESTAMP3164()
  interface.
---------------------------------------------------------------------------
Version 3.18.3 (rgerhards), 2008-08-18
- bugfix: imfile could cause a segfault upon rsyslogd HUP and termination
  Thanks to lperr for an excellent bug report that helped detect this
  problem.
- enhanced ommysql to support custom port to connect to server
  Port can be set via new $ActionOmmysqlServerPort config directive
  Note: this was a very minor change and thus deemed appropriate to be
  done in the stable release.
- bugfix: misspelled config directive, previously was
  $MainMsgQueueWorkeTimeoutrThreadShutdown, is now
  $MainMsgQueueWorkerTimeoutThreadShutdown. Note that the misspelled
  directive is not preserved - if the misspelled directive was used
  (which I consider highly unlikely), the config file must be changed.
  Thanks to lperr for reporting the bug.
- disabled flow control for imuxsock, as it could cause system hangs
  under some circumstances. The devel (3.21.3 and above) will
  re-enable it and provide enhanced configurability to overcome the
  problems if they occur.
---------------------------------------------------------------------------
Version 3.18.2 (rgerhards), 2008-08-08
- merged in IPv6 forwarding address bugfix from v2-stable
---------------------------------------------------------------------------
Version 3.18.1 (rgerhards), 2008-07-21
- bugfix: potential segfault in creating message mutex in non-direct queue
  mode. rsyslogd segfaults on freeeBSD 7.0 (an potentially other platforms)
  if an action queue is running in any other mode than non-direct. The
  same problem can potentially be triggered by some main message queue
  settings. In any case, it will manifest during rsylog's startup. It is
  unlikely to happen after a successful startup (the only window of
  exposure may be a relatively seldom executed action running in queued
  mode). This has been corrected. Thank to HKS for point out the problem.
- bugfix: priority was incorrectly calculated on FreeBSD 7,
  because the LOG_MAKEPRI() C macro has a different meaning there (it
  is just a simple addition of faciltity and severity). I have changed
  this to use own, consistent, code for PRI calculation. [Backport from
  3.19.10]
- bugfix: remove PRI part from kernel message if it is present
  Thanks to Michael Biebl for reporting this bug
- bugfix: mark messages were not correctly written to text log files
  the markmessageinterval was not correctly propagated to all places
  where it was needed. This resulted in rsyslog using the default
  (20 minutes) in some code pathes, what looked to the user like mark
  messages were never written.
- added a new property replacer option "sp-if-no-1st-sp" to cover
  a problem with RFC 3164 based interpreation of tag separation. While
  it is a generic approach, it fixes a format problem introduced in
  3.18.0, where kernel messages no longer had a space after the tag.
  This is done by a modifcation of the default templates.
  Please note that this may affect some messages where there intentionally
  is no space between the tag and the first character of the message
  content. If so, this needs to be worked around via a specific
  template. However, we consider this scenario to be quite remote and,
  even if it exists, it is not expected that it will actually cause
  problems with log parsers (instead, we assume the new default template
  behaviour may fix previous problems with log parsers due to the 
  missing space).
- bugfix: imklog module was not correctly compiled for GNU/kFreeBSD.
  Thanks to Petr Salinger for the patch
- doc bugfix: property replacer options secpath-replace and
  secpath-drop were not documented
- doc bugfix: fixed some typos in rsyslog.conf man page
- fixed typo in source comment  - thanks to Rio Fujita
- some general cleanup (thanks to Michael Biebl)
---------------------------------------------------------------------------
Version 3.18.0 (rgerhards), 2008-07-11
- begun a new v3-stable based on former 3.17.4 beta plus patches to
  previous v3-stable
- bugfix in RainerScript: syntax error was not always detected
---------------------------------------------------------------------------
Version 3.17.5 (rgerhards), 2008-06-27
- added doc: howto set up a reliable connection to remote server via
  queued mode (and plain tcp protocol)
- bugfix: comments after actions were not properly treated. For some
  actions (e.g. forwarding), this could also lead to invalid configuration
---------------------------------------------------------------------------
Version 3.17.4 (rgerhards), 2008-06-16
- changed default for $KlogSymbolLookup to "off". The directive is
  also scheduled for removal in a later version. This was necessary
  because on kernels >= 2.6, the kernel does the symbol lookup itself. The
  imklog lookup logic then breaks the log message and makes it unusable.
---------------------------------------------------------------------------
Version 3.17.3 (rgerhards), 2008-05-28
- bugfix: imklog went into an endless loop if a PRI value was inside
  a kernel log message (unusual case under Linux, frequent under BSD)
---------------------------------------------------------------------------
Version 3.17.2 (rgerhards), 2008-05-04
- this version is the new beta, based on 3.17.1 devel feature set
- merged in imklog bug fix from v3-stable (3.16.1)
---------------------------------------------------------------------------
Version 3.17.1 (rgerhards), 2008-04-15
- removed dependency on MAXHOSTNAMELEN as much as it made sense.
  GNU/Hurd does not define it (because it has no limit), and we have taken
  care for cases where it is undefined now. However, some very few places
  remain where IMHO it currently is not worth fixing the code. If it is
  not defined, we have used a generous value of 1K, which is above IETF
  RFC's on hostname length at all. The memory consumption is no issue, as
  there are only a handful of this buffers allocated *per run* -- that's
  also the main reason why we consider it not worth to be fixed any further.
- enhanced legacy syslog parser to handle slightly malformed messages
  (with a space in front of the timestamp) - at least HP procurve is
  known to do that and I won't outrule that others also do it. The 
  change looks quite unintrusive and so we added it to the parser.
- implemented klogd functionality for BSD
- implemented high precision timestamps for the kernel log. Thanks to
  Michael Biebl for pointing out that the kernel log did not have them.
- provided ability to discard non-kernel messages if they are present
  in the kernel log (seems to happen on BSD)
- implemented $KLogInternalMsgFacility config directive
- implemented $KLogPermitNonKernelFacility config directive
Plus a number of bugfixes that were applied to v3-stable and beta
branches (not mentioned here in detail).
---------------------------------------------------------------------------
Version 3.17.0 (rgerhards), 2008-04-08
- added native ability to send mail messages
- removed no longer needed file relptuil.c/.h
- added $ActionExecOnlyOnceEveryInterval config directive
- bugfix: memory leaks in script engine
- bugfix: zero-length strings were not supported in object
  deserializer
- properties are now case-insensitive everywhere (script, filters,
  templates)
- added the capability to specify a processing (actually dequeue)
  timeframe with queues - so things can be configured to be done
  at off-peak hours
- We have removed the 32 character size limit (from RFC3164) on the
  tag. This had bad effects on existing envrionments, as sysklogd didn't
  obey it either (probably another bug in RFC3164...). We now receive
  the full size, but will modify the outputs so that only 32 characters
  max are used by default. If you need large tags in the output, you need
  to provide custom templates.
- changed command line processing. -v, -M, -c options are now parsed
  and processed before all other options. Inter-option dependencies
  have been relieved. Among others, permits to specify intial module
  load path via -M only (not the environment) which makes it much
  easier to work with non-standard module library locations. Thanks
  to varmojfekoj for suggesting this change. Matches bugzilla bug 55.
- bugfix: some messages were emited without hostname
Plus a number of bugfixes that were applied to v3-stable and beta
branches (not mentioned here in detail).
---------------------------------------------------------------------------
Version 3.16.3 (rgerhards), 2008-07-11
- updated information on rsyslog packages
- bugfix: memory leak in disk-based queue modes
---------------------------------------------------------------------------
Version 3.16.2 (rgerhards), 2008-06-25
- fixed potential segfault due to invalid call to cfsysline
  thanks to varmojfekoj for the patch
- bugfix: some whitespaces where incorrectly not ignored when parsing
  the config file. This is now corrected. Thanks to Michael Biebl for
  pointing out the problem.
---------------------------------------------------------------------------
Version 3.16.1 (rgerhards), 2008-05-02
- fixed a bug in imklog which lead to startup problems (including
  segfault) on some platforms under some circumsances. Thanks to
  Vieri for reporting this bug and helping to troubleshoot it.
---------------------------------------------------------------------------
Version 3.16.0 (rgerhards), 2008-04-24
- new v3-stable (3.16.x) based on beta 3.15.x (RELP support)
- bugfix: omsnmp had a too-small sized buffer for hostname+port. This
  could not lead to a segfault, as snprintf() was used, but could cause
  some trouble with extensively long hostnames.
- applied patch from Tiziano Müller to remove some compiler warnings
- added gssapi overview/howto thanks to Peter Vrabec
- changed some files to grant LGPLv3 extended persmissions on top of GPLv3
  this also is the first sign of something that will evolve into a
  well-defined "rsyslog runtime library"
---------------------------------------------------------------------------
Version 3.15.1 (rgerhards), 2008-04-11
- bugfix: some messages were emited without hostname
- disabled atomic operations for the time being because they introduce some
  cross-platform trouble - need to see how to fix this in the best 
  possible way
- bugfix: zero-length strings were not supported in object
  deserializer
- added librelp check via PKG_CHECK thanks to Michael Biebl's patch
- file relputil.c deleted, is not actually needed
- added more meaningful error messages to rsyslogd (when some errors
  happens during startup)
- bugfix: memory leaks in script engine
- bugfix: $hostname and $fromhost in RainerScript did not work
This release also includes all changes applied to the stable versions
up to today.
---------------------------------------------------------------------------
Version 3.15.0 (rgerhards), 2008-04-01
- major new feature: imrelp/omrelp support reliable delivery of syslog
  messages via the RELP protocol and librelp (http://www.librelp.com).
  Plain tcp syslog, so far the best reliability solution, can lose
  messages when something goes wrong or a peer goes down. With RELP,
  this can no longer happen. See imrelp.html for more details.
- bugfix: rsyslogd was no longer build by default; man pages are 
  only installed if corresponding option is selected. Thanks to
  Michael Biebl for pointing these problems out.
---------------------------------------------------------------------------
Version 3.14.2 (rgerhards), 2008-04-09
- bugfix: segfault with expression-based filters
- bugfix: omsnmp did not deref errmsg object on exit (no bad effects caused)
- some cleanup
- bugfix: imklog did not work well with kernel 2.6+. Thanks to Peter
  Vrabec for patching it based on the development in sysklogd - and thanks
  to the sysklogd project for upgrading klogd to support the new
  functionality
- some cleanup in imklog
- bugfix: potential segfault in imklog when kernel is compiled without
  /proc/kallsyms and the file System.map is missing. Thanks to
  Andrea Morandi for pointing it out and suggesting a fix.
- bugfixes, credits to varmojfekoj:
  * reset errno before printing a warning message
  * misspelled directive name in code processing legacy options
- bugfix: some legacy options not correctly interpreted - thanks to
  varmojfekoj for the patch
- improved detection of modules being loaded more than once
  thanks to varmojfekoj for the patch
---------------------------------------------------------------------------
Version 3.14.1 (rgerhards), 2008-04-04
- bugfix: some messages were emited without hostname
- bugfix: rsyslogd was no longer build by default; man pages are 
  only installed if corresponding option is selected. Thanks to
  Michael Biebl for pointing these problems out.
- bugfix: zero-length strings were not supported in object
  deserializer
- disabled atomic operations for this stable build as it caused
  platform problems
- bugfix: memory leaks in script engine
- bugfix: $hostname and $fromhost in RainerScript did not work
- bugfix: some memory leak when queue is runing in disk mode
- man pages improved thanks to varmofekoj and Peter Vrabec
- We have removed the 32 character size limit (from RFC3164) on the
  tag. This had bad effects on existing envrionments, as sysklogd didn't
  obey it either (probably another bug in RFC3164...). We now receive
  the full size, but will modify the outputs so that only 32 characters
  max are used by default. If you need large tags in the output, you need
  to provide custom templates.
- bugfix: some memory leak when queue is runing in disk mode
---------------------------------------------------------------------------
Version 3.14.0 (rgerhards), 2008-04-02
An interim version was accidently released to the web. It was named 3.14.0.
To avoid confusion, we have not assigned this version number to any
official release. If you happen to use 3.14.0, please update to 3.14.1.
---------------------------------------------------------------------------
Version 3.13.0-dev0 (rgerhards), 2008-03-31
- bugfix: accidently set debug option in 3.12.5 reset to production
  This option prevented dlclose() to be called. It had no real bad effects,
  as the modules were otherwise correctly deinitialized and dlopen()
  supports multiple opens of the same module without any memory footprint.
- removed --enable-mudflap, added --enable-valgrind ./configure setting
- bugfix: tcp receiver could segfault due to uninitialized variable
- docfix: queue doc had a wrong directive name that prevented max worker
  threads to be correctly set
- worked a bit on atomic memory operations to support problem-free
  threading (only at non-intrusive places)
- added a --enable/disable-rsyslogd configure option so that
  source-based packaging systems can build plugins without the need
  to compile rsyslogd
- some cleanup
- test of potential new version number scheme
---------------------------------------------------------------------------
Version 3.12.5 (rgerhards), 2008-03-28
- changed default for "last message repeated n times", which is now
  off by default
- implemented backward compatibility commandline option parsing
- automatically generated compatibility config lines are now also
  logged so that a user can diagnose problems with them
- added compatibility mode for -a, -o and -p options
- compatibility mode processing finished
- changed default file output format to include high-precision timestamps
- added a buid-in template for previous syslogd file format
- added new $ActionFileDefaultTemplate directive
- added support for high-precision timestamps when receiving legacy
  syslog messages
- added new $ActionForwardDefaultTemplate directive
- added new $ActionGSSForwardDefaultTemplate directive
- added build-in templates for easier configuration
- bugfix: fixed small memory leak in tcpclt.c
- bugfix: fixed small memory leak in template regular expressions
- bugfix: regular expressions inside property replacer did not work
  properly
- bugfix: QHOUR and HHOUR properties were wrongly calculated
- bugfix: fixed memory leaks in stream class and imfile
- bugfix: $ModDir did invalid bounds checking, potential overlow in
  dbgprintf() - thanks to varmojfekoj for the patch
- bugfix: -t and -g legacy options max number of sessions had a wrong
  and much too high value
---------------------------------------------------------------------------
Version 3.12.4 (rgerhards), 2008-03-25
- Greatly enhanced rsyslogd's file write performance by disabling
  file syncing capability of output modules by default. This
  feature is usually not required, not useful and an extreme performance
  hit (both to rsyslogd as well as the system at large). Unfortunately,
  most users enable it by default, because it was most intuitive to enable
  it in plain old sysklogd syslog.conf format. There is now the
  $ActionFileEnableSync config setting which must be enabled in order to
  support syncing. By default it is off. So even if the old-format config
  lines request syncing, it is not done unless explicitely enabled. I am
  sure this is a very useful change and not a risk at all. I need to think
  if I undo it under compatibility mode, but currently this does not
  happen (I fear a lot of lazy users will run rsyslogd in compatibility
  mode, again bringing up this performance problem...).
- added flow control options to other input sources
- added $HHOUR and $QHOUR system properties - can be used for half- and
  quarter-hour logfile rotation
- changed queue's discard severities default value to 8 (do not discard)
  to prevent unintentional message loss
- removed a no-longer needed callback from the output module 
  interface. Results in reduced code complexity.
- bugfix/doc: removed no longer supported -h option from man page
- bugfix: imklog leaked several hundered KB on each HUP. Thanks to
  varmojfekoj for the patch
- bugfix: potential segfault on module unload. Thanks to varmojfekoj for
  the patch
- bugfix: fixed some minor memory leaks
- bugfix: fixed some slightly invalid memory accesses
- bugfix: internally generated messages had "FROMHOST" property not set
---------------------------------------------------------------------------
Version 3.12.3 (rgerhards), 2008-03-18
- added advanced flow control for congestion cases (mode depending on message
  source and its capablity to be delayed without bad side effects)
- bugfix: $ModDir should not be reset on $ResetConfig - this can cause a lot
  of confusion and there is no real good reason to do so. Also conflicts with
  the new -M option and environment setting.
- bugfix: TCP and GSSAPI framing mode variable was uninitialized, leading to
  wrong framing (caused, among others, interop problems)
- bugfix: TCP (and GSSAPI) octet-counted frame did not work correctly in all
  situations. If the header was split across two packet reads, it was invalidly
  processed, causing loss or modification of messages.
- bugfix: memory leak in imfile
- bugfix: duplicate public symbol in omfwd and omgssapi could lead to
  segfault. thanks to varmojfekoj for the patch.
- bugfix: rsyslogd aborted on sigup - thanks to varmojfekoj for the patch
- some more internal cleanup ;)
- begun relp modules, but these are not functional yet
- Greatly enhanced rsyslogd's file write performance by disabling
  file syncing capability of output modules by default. This
  feature is usually not required, not useful and an extreme performance
  hit (both to rsyslogd as well as the system at large). Unfortunately,
  most users enable it by default, because it was most intuitive to enable
  it in plain old sysklogd syslog.conf format. There is now a new config
  setting which must be enabled in order to support syncing. By default it
  is off. So even if the old-format config lines request syncing, it is
  not done unless explicitely enabled. I am sure this is a very useful
  change and not a risk at all. I need to think if I undo it under
  compatibility mode, but currently this does not happen (I fear a lot of
  lazy users will run rsyslogd in compatibility mode, again bringing up
  this performance problem...).
---------------------------------------------------------------------------
Version 3.12.2 (rgerhards), 2008-03-13
- added RSYSLOGD_MODDIR environment variable
- added -M rsyslogd option (allows to specify module directory location)
- converted net.c into a loadable library plugin
- bugfix: debug module now survives unload of loadable module when
  printing out function call data
- bugfix: not properly initialized data could cause several segfaults if
  there were errors in the config file - thanks to varmojfekoj for the patch
- bugfix: rsyslogd segfaulted when imfile read an empty line - thanks
  to Johnny Tan for an excellent bug report
- implemented dynamic module unload capability (not visible to end user)
- some more internal cleanup
- bugfix: imgssapi segfaulted under some conditions; this fix is actually
  not just a fix but a change in the object model. Thanks to varmojfekoj
  for providing the bug report, an initial fix and lots of good discussion
  that lead to where we finally ended up.
- improved session recovery when outbound tcp connection breaks, reduces
  probability of message loss at the price of a highly unlikely potential
  (single) message duplication
---------------------------------------------------------------------------
Version 3.12.1 (rgerhards), 2008-03-06
- added library plugins, which can be automatically loaded
- bugfix: actions were not correctly retried; caused message loss
- changed module loader to automatically add ".so" suffix if not
  specified (over time, this shall also ease portability of config
  files)
- improved debugging support; debug runtime options can now be set via
  an environment variable
- bugfix: removed debugging code that I forgot to remove before releasing
  3.12.0 (does not cause harm and happened only during startup)
- added support for the MonitorWare syslog MIB to omsnmp
- internal code improvements (more code converted into classes)
- internal code reworking of the imtcp/imgssapi module
- added capability to ignore client-provided timestamp on unix sockets and
  made this mode the default; this was needed, as some programs (e.g. sshd)
  log with inconsistent timezone information, what messes up the local
  logs (which by default don't even contain time zone information). This
  seems to be consistent with what sysklogd did for the past four years.
  Alternate behaviour may be desirable if gateway-like processes send
  messages via the local log slot - in this case, it can be enabled
  via the $InputUnixListenSocketIgnoreMsgTimestamp and
  $SystemLogSocketIgnoreMsgTimestamp config directives
- added ability to compile on HP UX; verified that imudp worked on HP UX;
  however, we are still in need of people trying out rsyslogd on HP UX,
  so it can not yet be assumed it runs there
- improved session recovery when outbound tcp connection breaks, reduces
  probability of message loss at the price of a highly unlikely potential
  (single) message duplication
---------------------------------------------------------------------------
Version 3.12.0 (rgerhards), 2008-02-28
- added full expression support for filters; filters can now contain
  arbitrary complex boolean, string and arithmetic expressions
---------------------------------------------------------------------------
Version 3.11.6 (rgerhards), 2008-02-27
- bugfix: gssapi libraries were still linked to rsyslog core, what should
  no longer be necessary. Applied fix by Michael Biebl to solve this.
- enabled imgssapi to be loaded side-by-side with imtcp
- added InputGSSServerPermitPlainTCP config directive
- split imgssapi source code somewhat from imtcp
- bugfix: queue cancel cleanup handler could be called with
  invalid pointer if dequeue failed
- bugfix: rsyslogd segfaulted on second SIGHUP
  tracker: http://bugzilla.adiscon.com/show_bug.cgi?id=38
- improved stability of queue engine
- bugfix: queue disk file were not properly persisted when 
  immediately after closing an output file rsyslog was stopped
  or huped (the new output file open must NOT have happend at
  that point) - this lead to a sparse and invalid queue file
  which could cause several problems to the engine (unpredictable
  results). This situation should have happened only in very
  rare cases. tracker: http://bugzilla.adiscon.com/show_bug.cgi?id=40
- bugfix: during queue shutdown, an assert invalidly triggered when
  the primary queue's DA worker was terminated while the DA queue's
  regular worker was still executing. This could result in a segfault
  during shutdown.
  tracker: http://bugzilla.adiscon.com/show_bug.cgi?id=41
- bugfix: queue properties sizeOnDisk, bytesRead were persisted to 
  disk with wrong data type (long instead of int64) - could cause
  problems on 32 bit machines
- bugfix: queue aborted when it was shut down, DA-enabled, DA mode
  was just initiated but not fully initialized (a race condition)
- bugfix: imfile could abort under extreme stress conditions
  (when it was terminated before it could open all of its
  to be monitored files)
- applied patch from varmojfekoj to fix an issue with compatibility 
  mode and default module directories (many thanks!):
  I've also noticed a bug in the compatibility code; the problem is that 
  options are parsed before configuration file so options which need a 
  module to be loaded will currently ignore any $moddir directive. This 
  can be fixed by moving legacyOptsHook() after config file parsing. 
  (see the attached patch) This goes against the logical order of 
  processing, but the legacy options are only few and it doesn't seem to 
  be a problem.
- bugfix: object property deserializer did not handle negative numbers
---------------------------------------------------------------------------
Version 3.11.5 (rgerhards), 2008-02-25
- new imgssapi module, changed imtcp module - this enables to load/package
  GSSAPI support separately - thanks to varmojfekoj for the patch
- compatibility mode (the -c option series) is now at least partly
  completed - thanks to varmojfekoj for the patch
- documentation for imgssapi and imtcp added
- duplicate $ModLoad's for the same module are now detected and
  rejected -- thanks to varmojfekoj for the patch
---------------------------------------------------------------------------
Version 3.11.4 (rgerhards), 2008-02-21
- bugfix: debug.html was missing from release tarball - thanks to Michael
  Biebl for bringing this to my attention
- some internal cleanup on the stringbuf object calling interface
- general code cleanup and further modularization
- $MainMessageQueueDiscardSeverity can now also handle textual severities
  (previously only integers)
- bugfix: message object was not properly synchronized when the 
  main queue had a single thread and non-direct action queues were used
- some documentation improvements
---------------------------------------------------------------------------
Version 3.11.3 (rgerhards), 2008-02-18
- fixed a bug in imklog which lead to duplicate message content in
  kernel logs
- added support for better plugin handling in libdbi (we contributed
  a patch to do that, we just now need to wait for the next libdbi
  version)
- bugfix: fixed abort when invalid template was provided to an action
  bug http://bugzilla.adiscon.com/show_bug.cgi?id=4
- re-instantiated SIGUSR1 function; added SIGUSR2 to generate debug
  status output
- added some documentation on runtime-debug settings
- slightly improved man pages for novice users
---------------------------------------------------------------------------
Version 3.11.2 (rgerhards), 2008-02-15
- added the capability to monitor text files and process their content
  as syslog messages (including forwarding)
- added support for libdbi, a database abstraction layer. rsyslog now
  also supports the following databases via dbi drivers:
  * Firebird/Interbase
  * FreeTDS (access to MS SQL Server and Sybase)
  * SQLite/SQLite3
  * Ingres (experimental)
  * mSQL (experimental)
  * Oracle (experimental)
  Additional drivers may be provided by the libdbi-drivers project, which
  can be used by rsyslog as soon as they become available.
- removed some left-over unnecessary dbgprintf's (cluttered screen,
  cosmetic)
- doc bugfix: html documentation for omsnmp was missing
---------------------------------------------------------------------------
Version 3.11.1 (rgerhards), 2008-02-12
- SNMP trap sender added thanks to Andre Lorbach (omsnmp)
- added input-plugin interface specification in form of a (copy) template
  input module
- applied documentation fix by Michael Biebl -- many thanks!
- bugfix: immark did not have MARK flags set...
- added x-info field to rsyslogd startup/shutdown message. Hopefully
  points users to right location for further info (many don't even know
  they run rsyslog ;))
- bugfix: trailing ":" of tag was lost while parsing legacy syslog messages
  without timestamp - thanks to Anders Blomdell for providing a patch!
- fixed a bug in stringbuf.c related to STRINGBUF_TRIM_ALLOCSIZE, which
  wasn't supposed to be used with rsyslog. Put a warning message up that
  tells this feature is not tested and probably not worth the effort.
  Thanks to Anders Blomdell fro bringing this to our attention
- somewhat improved performance of string buffers
- fixed bug that caused invalid treatment of tabs (HT) in rsyslog.conf
- bugfix: setting for $EscapeCopntrolCharactersOnReceive was not 
  properly initialized
- clarified usage of space-cc property replacer option
- improved abort diagnostic handler
- some initial effort for malloc/free runtime debugging support
- bugfix: using dynafile actions caused rsyslogd abort
- fixed minor man errors thanks to Michael Biebl
---------------------------------------------------------------------------
Version 3.11.0 (rgerhards), 2008-01-31
- implemented queued actions
- implemented simple rate limiting for actions
- implemented deliberate discarding of lower priority messages over higher
  priority ones when a queue runs out of space
- implemented disk quotas for disk queues
- implemented the $ActionResumeRetryCount config directive
- added $ActionQueueFilename config directive
- added $ActionQueueSize config directive
- added $ActionQueueHighWaterMark config directive
- added $ActionQueueLowWaterMark config directive
- added $ActionQueueDiscardMark config directive
- added $ActionQueueDiscardSeverity config directive
- added $ActionQueueCheckpointInterval config directive
- added $ActionQueueType config directive
- added $ActionQueueWorkerThreads config directive
- added $ActionQueueTimeoutshutdown config directive
- added $ActionQueueTimeoutActionCompletion config directive
- added $ActionQueueTimeoutenQueue config directive
- added $ActionQueueTimeoutworkerThreadShutdown config directive
- added $ActionQueueWorkerThreadMinimumMessages config directive
- added $ActionQueueMaxFileSize config directive
- added $ActionQueueSaveonShutdown config directive
- addded $ActionQueueDequeueSlowdown config directive
- addded $MainMsgQueueDequeueSlowdown config directive
- bugfix: added forgotten docs to package
- improved debugging support
- fixed a bug that caused $MainMsgQueueCheckpointInterval to work incorrectly
- when a long-running action needs to be cancelled on shutdown, the message
  that was processed by it is now preserved. This finishes support for
  guaranteed delivery of messages (if the output supports it, of course)
- fixed bug in output module interface, see
  http://sourceforge.net/tracker/index.php?func=detail&aid=1881008&group_id=123448&atid=696552
- changed the ommysql output plugin so that the (lengthy) connection
  initialization now takes place in message processing. This works much
  better with the new queued action mode (fast startup)
- fixed a bug that caused a potential hang in file and fwd output module
  varmojfekoj provided the patch - many thanks!
- bugfixed stream class offset handling on 32bit platforms
---------------------------------------------------------------------------
Version 3.10.3 (rgerhards), 2008-01-28
- fixed a bug with standard template definitions (not a big deal) - thanks
  to varmojfekoj for spotting it
- run-time instrumentation added
- implemented disk-assisted queue mode, which enables on-demand disk
  spooling if the queue's in-memory queue is exhausted
- implemented a dynamic worker thread pool for processing incoming
  messages; workers are started and shut down as need arises
- implemented a run-time instrumentation debug package
- implemented the $MainMsgQueueSaveOnShutdown config directive
- implemented the $MainMsgQueueWorkerThreadMinimumMessages config directive
- implemented the $MainMsgQueueTimeoutWorkerThreadShutdown config directive
---------------------------------------------------------------------------
Version 3.10.2 (rgerhards), 2008-01-14
- added the ability to keep stop rsyslogd without the need to drain
  the main message queue. In disk queue mode, rsyslog continues to
  run from the point where it stopped. In case of a system failure, it
  continues to process messages from the last checkpoint.
- fixed a bug that caused a segfault on startup when no $WorkDir directive
  was specified in rsyslog.conf
- provided more fine-grain control over shutdown timeouts and added a
  way to specify the enqueue timeout when the main message queue is full
- implemented $MainMsgQueueCheckpointInterval config directive
- implemented $MainMsgQueueTimeoutActionCompletion config directive
- implemented $MainMsgQueueTimeoutEnqueue config directive
- implemented $MainMsgQueueTimeoutShutdown config directive
---------------------------------------------------------------------------
Version 3.10.1 (rgerhards), 2008-01-10
- implemented the "disk" queue mode. However, it currently is of very
  limited use, because it does not support persistence over rsyslogd
  runs. So when rsyslogd is stopped, the queue is drained just as with
  the in-memory queue modes. Persistent queues will be a feature of
  the next release.
- performance-optimized string class, should bring an overall improvement
- fixed a memory leak in imudp -- thanks to varmojfekoj for the patch
- fixed a race condition that could lead to a rsyslogd hang when during
  HUP or termination
- done some doc updates
- added $WorkDirectory config directive
- added $MainMsgQueueFileName config directive
- added $MainMsgQueueMaxFileSize config directive
---------------------------------------------------------------------------
Version 3.10.0 (rgerhards), 2008-01-07
- implemented input module interface and initial input modules
- enhanced threading for input modules (each on its own thread now)
- ability to bind UDP listeners to specific local interfaces/ports and
  ability to run multiple of them concurrently
- added ability to specify listen IP address for UDP syslog server
- license changed to GPLv3
- mark messages are now provided by loadble module immark
- rklogd is no longer provided. Its functionality has now been taken over
  by imklog, a loadable input module. This offers a much better integration
  into rsyslogd and makes sure that the kernel logger process is brought
  up and down at the appropriate times
- enhanced $IncludeConfig directive to support wildcard characters
  (thanks to Michael Biebl)
- all inputs are now implemented as loadable plugins
- enhanced threading model: each input module now runs on its own thread
- enhanced message queue which now supports different queueing methods
  (among others, this can be used for performance fine-tuning)
- added a large number of new configuration directives for the new
  input modules
- enhanced multi-threading utilizing a worker thread pool for the
  main message queue
- compilation without pthreads is no longer supported
- much cleaner code due to new objects and removal of single-threading
  mode
---------------------------------------------------------------------------
Version 2.0.8 V2-STABLE (rgerhards), 2008-??-??
- bugfix: ompgsql did not detect problems in sql command execution
  this could cause loss of messages. The handling was correct if the
  connection broke, but not if there was a problem with statement
  execution. The most probable case for such a case would be invalid
  sql inside the template, and this is now much easier to diagnose.
- doc bugfix: default for $DirCreateMode incorrectly stated
---------------------------------------------------------------------------
Version 2.0.7 V2-STABLE (rgerhards), 2008-04-14
- bugfix: the default for $DirCreateMode was 0644, and as such wrong.
  It has now been changed to 0700. For some background, please see
  http://lists.adiscon.net/pipermail/rsyslog/2009-April/001986.html
- bugfix: "$CreateDirs off" also disabled file creation
  Thanks to William Tisater for analyzing this bug and providing a patch.
  The actual code change is heavily based on William's patch.
- bugfix: memory leak in ompgsql
  Thanks to Ken for providing the patch
- bugfix: potential memory leak in msg.c
  This one did not surface yet and the issue was actually found due to
  a problem in v4 - but better fix it here, too
---------------------------------------------------------------------------
Version 2.0.6 V2-STABLE (rgerhards), 2008-08-07
- bugfix: memory leaks in rsyslogd, primarily in singlethread mode
  Thanks to Frederico Nunez for providing the fix
- bugfix: copy&paste error lead to dangling if - this caused a very minor
  issue with re-formatting a RFC3164 date when the message was invalidly
  formatted and had a colon immediately after the date. This was in the
  code for some years (even v1 had it) and I think it never had any
  effect at all in practice. Though, it should be fixed - but definitely
  nothing to worry about.
---------------------------------------------------------------------------
Version 2.0.6 V2-STABLE (rgerhards), 2008-08-07
- bugfix: IPv6 addresses could not be specified in forwarding actions
  New syntax @[addr]:port introduced to enable that. Root problem was IPv6
  addresses contain colons. (backport from 3.21.3)
---------------------------------------------------------------------------
Version 2.0.5 STABLE (rgerhards), 2008-05-15
- bugfix: regular expressions inside property replacer did not work
  properly
- adapted to liblogging 0.7.1+
---------------------------------------------------------------------------
Version 2.0.4 STABLE (rgerhards), 2008-03-27
- bugfix: internally generated messages had "FROMHOST" property not set
- bugfix: continue parsing if tag is oversize (discard oversize part) - thanks
  to mclaughlin77@gmail.com for the patch
- added $HHOUR and $QHOUR system properties - can be used for half- and
  quarter-hour logfile rotation
---------------------------------------------------------------------------
Version 2.0.3 STABLE (rgerhards), 2008-03-12
- bugfix: setting for $EscapeCopntrolCharactersOnReceive was not 
  properly initialized
- bugfix: resolved potential segfault condition on HUP (extremely
  unlikely to happen in practice), for details see tracker:
  http://bugzilla.adiscon.com/show_bug.cgi?id=38
- improved the man pages a bit - thanks to Michael Biebl for the patch
- bugfix: not properly initialized data could cause several segfaults if
  there were errors in the config file - thanks to varmojfekoj for the patch
---------------------------------------------------------------------------
Version 2.0.2 STABLE (rgerhards), 2008-02-12
- fixed a bug that could cause invalid string handling via strerror_r
  varmojfekoj provided the patch - many thanks!
- added x-info field to rsyslogd startup/shutdown message. Hopefully
  points users to right location for further info (many don't even know
  they run rsyslog ;))
- bugfix: suspended actions were not always properly resumed
  varmojfekoj provided the patch - many thanks!
- bugfix: errno could be changed during mark processing, leading to
  invalid error messages when processing inputs. Thank to varmojfekoj for
  pointing out this problem.
- bugfix: trailing ":" of tag was lost while parsing legacy syslog messages
  without timestamp - thanks to Anders Blomdell for providing a patch!
- bugfix (doc): misspelled config directive, invalid signal info
- applied some doc fixes from Michel Biebl and cleaned up some no longer
  needed files suggested by him
- cleaned up stringbuf.c to fix an annoyance reported by Anders Blomdell
- fixed bug that caused invalid treatment of tabs (HT) in rsyslog.conf
---------------------------------------------------------------------------
Version 2.0.1 STABLE (rgerhards), 2008-01-24
- fixed a bug in integer conversion - but this function was never called,
  so it is not really a useful bug fix ;)
- fixed a bug with standard template definitions (not a big deal) - thanks
  to varmojfekoj for spotting it
- fixed a bug that caused a potential hang in file and fwd output module
  varmojfekoj provided the patch - many thanks!
---------------------------------------------------------------------------
Version 2.0.0 STABLE (rgerhards), 2008-01-02
- re-release of 1.21.2 as STABLE with no modifications except some
  doc updates
---------------------------------------------------------------------------
Version 1.21.2 (rgerhards), 2007-12-28
- created a gss-api output module. This keeps GSS-API code and
  TCP/UDP code separated. It is also important for forward-
  compatibility with v3. Please note that this change breaks compatibility
  with config files created for 1.21.0 and 1.21.1 - this was considered
  acceptable.
- fixed an error in forwarding retry code (could lead to message corruption
  but surfaced very seldom)
- increased portability for older platforms (AI_NUMERICSERV moved)
- removed socket leak in omfwd.c
- cross-platform patch for GSS-API compile problem on some platforms
  thanks to darix for the patch!
---------------------------------------------------------------------------
Version 1.21.1 (rgerhards), 2007-12-23
- small doc fix for $IncludeConfig
- fixed a bug in llDestroy()
- bugfix: fixing memory leak when message queue is full and during
  parsing. Thanks to varmojfekoj for the patch.
- bugfix: when compiled without network support, unix sockets were
  not properply closed
- bugfix: memory leak in cfsysline.c/doGetWord() fixed
---------------------------------------------------------------------------
Version 1.21.0 (rgerhards), 2007-12-19
- GSS-API support for syslog/TCP connections was added. Thanks to
  varmojfekoj for providing the patch with this functionality
- code cleanup
- enhanced $IncludeConfig directive to support wildcard filenames
- changed some multithreading synchronization
---------------------------------------------------------------------------
Version 1.20.1 (rgerhards), 2007-12-12
- corrected a debug setting that survived release. Caused TCP connections
  to be retried unnecessarily often.
- When a hostname ACL was provided and DNS resolution for that name failed,
  ACL processing was stopped at that point. Thanks to mildew for the patch.
  Fedora Bugzilla: http://bugzilla.redhat.com/show_bug.cgi?id=395911
- fixed a potential race condition, see link for details:
  http://rgerhards.blogspot.com/2007/12/rsyslog-race-condition.html
  Note that the probability of problems from this bug was very remote
- fixed a memory leak that happend when PostgreSQL date formats were
  used
---------------------------------------------------------------------------
Version 1.20.0 (rgerhards), 2007-12-07
- an output module for postgres databases has been added. Thanks to
  sur5r for contributing this code
- unloading dynamic modules has been cleaned up, we now have a
  real implementation and not just a dummy "good enough for the time
  being".
- enhanced platform independence - thanks to Bartosz Kuzma and Michael
  Biebl for their very useful contributions
- some general code cleanup (including warnings on 64 platforms, only)
---------------------------------------------------------------------------
Version 1.19.12 (rgerhards), 2007-12-03
- cleaned up the build system (thanks to Michael Biebl for the patch)
- fixed a bug where ommysql was still not compiled with -pthread option
---------------------------------------------------------------------------
Version 1.19.11 (rgerhards), 2007-11-29
- applied -pthread option to build when building for multi-threading mode
  hopefully solves an issue with segfaulting
---------------------------------------------------------------------------
Version 1.19.10 (rgerhards), 2007-10-19
- introdcued the new ":modulename:" syntax for calling module actions
  in selector lines; modified ommysql to support it. This is primarily
  an aid for further modules and a prequisite to actually allow third
  party modules to be created.
- minor fix in slackware startup script, "-r 0" is now "-r0"
- updated rsyslogd doc set man page; now in html format
- undid creation of a separate thread for the main loop -- this did not
  turn out to be needed or useful, so reduce complexity once again.
- added doc fixes provided by Michael Biebl - thanks
---------------------------------------------------------------------------
Version 1.19.9 (rgerhards), 2007-10-12
- now packaging system which again contains all components in a single
  tarball
- modularized main() a bit more, resulting in less complex code
- experimentally added an additional thread - will see if that affects
  the segfault bug we experience on some platforms. Note that this change
  is scheduled to be removed again later.
---------------------------------------------------------------------------
Version 1.19.8 (rgerhards), 2007-09-27
- improved repeated message processing
- applied patch provided by varmojfekoj to support building ommysql
  in its own way (now also resides in a plugin subdirectory);
  ommysql is now a separate package
- fixed a bug in cvthname() that lead to message loss if part
  of the source hostname would have been dropped
- created some support for distributing ommysql together with the
  main rsyslog package. I need to re-think it in the future, but
  for the time being the current mode is best. I now simply include
  one additional tarball for ommysql inside the main distribution.
  I look forward to user feedback on how this should be done best. In the
  long term, a separate project should be spawend for ommysql, but I'd
  like to do that only after the plugin interface is fully stable (what
  it is not yet).
---------------------------------------------------------------------------
Version 1.19.7 (rgerhards), 2007-09-25
- added code to handle situations where senders send us messages ending with
  a NUL character. It is now simply removed. This also caused trailing LF
  reduction to fail, when it was followed by such a NUL. This is now also
  handled.
- replaced some non-thread-safe function calls by their thread-safe
  counterparts
- fixed a minor memory leak that occured when the %APPNAME% property was
  used (I think nobody used that in practice)
- fixed a bug that caused signal handlers in cvthname() not to be restored when
  a malicious pointer record was detected and processing of the message been
  stopped for that reason (this should be really rare and can not be related
  to the segfault bug we are hunting).
- fixed a bug in cvthname that lead to passing a wrong parameter - in
  practice, this had no impact.
- general code cleanup (e.g. compiler warnings, comments)
---------------------------------------------------------------------------
Version 1.19.6 (rgerhards), 2007-09-11
- applied patch by varmojfekoj to change signal handling to the new
  sigaction API set (replacing the depreciated signal() calls and its
  friends.
- fixed a bug that in --enable-debug mode caused an assertion when the
  discard action was used
- cleaned up compiler warnings
- applied patch by varmojfekoj to FIX a bug that could cause 
  segfaults if empty properties were processed using modifying
  options (e.g. space-cc, drop-cc)
- fixed man bug: rsyslogd supports -l option
---------------------------------------------------------------------------
Version 1.19.5 (rgerhards), 2007-09-07
- changed part of the CStr interface so that better error tracking
  is provided and the calling sequence is more intuitive (there were
  invalid calls based on a too-weired interface)
- (hopefully) fixed some remaining bugs rooted in wrong use of 
  the CStr class. These could lead to program abort.
- applied patch by varmojfekoj two fix two potential segfault situations
- added $ModDir config directive
- modified $ModLoad so that an absolute path may be specified as
  module name (e.g. /rsyslog/ommysql.so)
---------------------------------------------------------------------------
Version 1.19.4 (rgerhards/varmojfekoj), 2007-09-04
- fixed a number of small memory leaks - thanks varmojfekoj for patching
- fixed an issue with CString class that could lead to rsyslog abort
  in tplToString() - thanks varmojfekoj for patching
- added a man-version of the config file documenation - thanks to Michel
  Samia for providing the man file
- fixed bug: a template like this causes an infinite loop:
  $template opts,"%programname:::a,b%"
  thanks varmojfekoj for the patch
- fixed bug: case changing options crash freeing the string pointer
  because they modify it: $template opts2,"%programname::1:lowercase%"
  thanks varmojfekoj for the patch
---------------------------------------------------------------------------
Version 1.19.3 (mmeckelein/varmojfekoj), 2007-08-31
- small mem leak fixed (after calling parseSelectorAct) - Thx varmojkekoj
- documentation section "Regular File" und "Blocks" updated
- solved an issue with dynamic file generation - Once again many thanks
  to varmojfekoj
- the negative selector for program name filter (Blocks) does not work as
  expected - Thanks varmojfekoj for patching
- added forwarding information to sysklogd (requires special template)
  to config doc
---------------------------------------------------------------------------
Version 1.19.2 (mmeckelein/varmojfekoj), 2007-08-28
- a specifically formed message caused a segfault - Many thanks varmojfekoj
  for providing a patch
- a typo and a weird condition are fixed in msg.c - Thanks again
  varmojfekoj 
- on file creation the file was always owned by root:root. This is fixed
  now - Thanks ypsa for solving this issue
---------------------------------------------------------------------------
Version 1.19.1 (mmeckelein), 2007-08-22
- a bug that caused a high load when a TCP/UDP connection was closed is 
  fixed now - Thanks mildew for solving this issue
- fixed a bug which caused a segfault on reinit - Thx varmojfekoj for the
  patch
- changed the hardcoded module path "/lib/rsyslog" to $(pkglibdir) in order
  to avoid trouble e.g. on 64 bit platforms (/lib64) - many thanks Peter
  Vrabec and darix, both provided a patch for solving this issue
- enhanced the unloading of modules - thanks again varmojfekoj
- applied a patch from varmojfekoj which fixes various little things in
  MySQL output module
---------------------------------------------------------------------------
Version 1.19.0 (varmojfekoj/rgerhards), 2007-08-16
- integrated patch from varmojfekoj to make the mysql module a loadable one
  many thanks for the patch, MUCH appreciated
---------------------------------------------------------------------------
Version 1.18.2 (rgerhards), 2007-08-13
- fixed a bug in outchannel code that caused templates to be incorrectly
  parsed
- fixed a bug in ommysql that caused a wrong ";template" missing message
- added some code for unloading modules; not yet fully complete (and we do
  not yet have loadable modules, so this is no problem)
- removed debian subdirectory by request of a debian packager (this is a special
  subdir for debian and there is also no point in maintaining it when there
  is a debian package available - so I gladly did this) in some cases
- improved overall doc quality (some pages were quite old) and linked to
  more of the online resources.
- improved /contrib/delete_mysql script by adding a host option and some
  other minor modifications
---------------------------------------------------------------------------
Version 1.18.1 (rgerhards), 2007-08-08
- applied a patch from varmojfekoj which solved a potential segfault
  of rsyslogd on HUP
- applied patch from Michel Samia to fix compilation when the pthreads
  feature is disabled
- some code cleanup (moved action object to its own file set)
- add config directive $MainMsgQueueSize, which now allows to configure the
  queue size dynamically
- all compile-time settings are now shown in rsyslogd -v, not just the
  active ones
- enhanced performance a little bit more
- added config file directive $ActionResumeInterval
- fixed a bug that prevented compilation under debian sid
- added a contrib directory for user-contributed useful things
---------------------------------------------------------------------------
Version 1.18.0 (rgerhards), 2007-08-03
- rsyslog now supports fallback actions when an action did not work. This
  is a great feature e.g. for backup database servers or backup syslog
  servers
- modified rklogd to only change the console log level if -c is specified
- added feature to use multiple actions inside a single selector
- implemented $ActionExecOnlyWhenPreviousIsSuspended config directive
- error messages during startup are now spit out to the configured log
  destinations
---------------------------------------------------------------------------
Version 1.17.6 (rgerhards), 2007-08-01
- continued to work on output module modularization - basic stage of
  this work is now FINISHED
- fixed bug in OMSRcreate() - always returned SR_RET_OK
- fixed a bug that caused ommysql to always complain about missing
  templates
- fixed a mem leak in OMSRdestruct - freeing the object itself was
  forgotten - thanks to varmojfekoj for the patch
- fixed a memory leak in syslogd/init() that happend when the config
  file could not be read - thanks to varmojfekoj for the patch
- fixed insufficient memory allocation in addAction() and its helpers.
  The initial fix and idea was developed by mildew, I fine-tuned
  it a bit. Thanks a lot for the fix, I'd probably had pulled out my
  hair to find the bug...
- added output of config file line number when a parsing error occured
- fixed bug in objomsr.c that caused program to abort in debug mode with
  an invalid assertion (in some cases)
- fixed a typo that caused the default template for MySQL to be wrong.
  thanks to mildew for catching this.
- added configuration file command $DebugPrintModuleList and
  $DebugPrintCfSysLineHandlerList
- fixed an invalid value for the MARK timer - unfortunately, there was
  a testing aid left in place. This resulted in quite frequent MARK messages
- added $IncludeConfig config directive
- applied a patch from mildew to prevent rsyslogd from freezing under heavy
  load. This could happen when the queue was full. Now, we drop messages
  but rsyslogd remains active.
---------------------------------------------------------------------------
Version 1.17.5 (rgerhards), 2007-07-30
- continued to work on output module modularization
- fixed a missing file bug - thanks to Andrea Montanari for reporting
  this problem
- fixed a problem with shutting down the worker thread and freeing the
  selector_t list - this caused messages to be lost, because the
  message queue was not properly drained before the selectors got
  destroyed.
---------------------------------------------------------------------------
Version 1.17.4 (rgerhards), 2007-07-27
- continued to work on output module modularization
- fixed a situation where rsyslogd could create zombie processes
  thanks to mildew for the patch
- applied patch from Michel Samia to fix compilation when NOT
  compiled for pthreads
---------------------------------------------------------------------------
Version 1.17.3 (rgerhards), 2007-07-25
- continued working on output module modularization
- fixed a bug that caused rsyslogd to segfault on exit (and
  probably also on HUP), when there was an unsent message in a selector
  that required forwarding and the dns lookup failed for that selector
  (yes, it was pretty unlikely to happen;))
  thanks to varmojfekoj <varmojfekoj@gmail.com> for the patch
- fixed a memory leak in config file parsing and die()
  thanks to varmojfekoj <varmojfekoj@gmail.com> for the patch
- rsyslogd now checks on startup if it is capable to performa any work
  at all. If it cant, it complains and terminates
  thanks to Michel Samia for providing the patch!
- fixed a small memory leak when HUPing syslogd. The allowed sender
  list now gets freed. thanks to mildew for the patch.
- changed the way error messages in early startup are logged. They
  now do no longer use the syslogd code directly but are rather
  send to stderr.
---------------------------------------------------------------------------
Version 1.17.2 (rgerhards), 2007-07-23
- made the port part of the -r option optional. Needed for backward
  compatibility with sysklogd
- replaced system() calls with something more reasonable. Please note that
  this might break compatibility with some existing configuration files.
  We accept this in favour of the gained security.
- removed a memory leak that could occur if timegenerated was used in
  RFC 3164 format in templates
- did some preparation in msg.c for advanced multithreading - placed the
  hooks, but not yet any active code
- worked further on modularization
- added $ModLoad MySQL (dummy) config directive
- added DropTrailingLFOnReception config directive
---------------------------------------------------------------------------
Version 1.17.1 (rgerhards), 2007-07-20
- fixed a bug that caused make install to install rsyslogd and rklogd under
  the wrong names
- fixed bug that caused $AllowedSenders to handle IPv6 scopes incorrectly;
  also fixed but that could grabble $AllowedSender wildcards. Thanks to
  mildew@gmail.com for the patch
- minor code cleanup - thanks to Peter Vrabec for the patch
- fixed minimal memory leak on HUP (caused by templates)
  thanks to varmojfekoj <varmojfekoj@gmail.com> for the patch
- fixed another memory leak on HUPing and on exiting rsyslogd
  again thanks to varmojfekoj <varmojfekoj@gmail.com> for the patch
- code cleanup (removed compiler warnings)
- fixed portability bug in configure.ac - thanks to Bartosz Kuźma for patch
- moved msg object into its own file set
- added the capability to continue trying to write log files when the
  file system is full. Functionality based on patch by Martin Schulze
  to sysklogd package.
---------------------------------------------------------------------------
Version 1.17.0 (RGer), 2007-07-17
- added $RepeatedLineReduction config parameter
- added $EscapeControlCharactersOnReceive config parameter
- added $ControlCharacterEscapePrefix config parameter
- added $DirCreateMode config parameter
- added $CreateDirs config parameter
- added $DebugPrintTemplateList config parameter
- added $ResetConfigVariables config parameter
- added $FileOwner config parameter
- added $FileGroup config parameter
- added $DirOwner config parameter
- added $DirGroup config parameter
- added $FailOnChownFailure config parameter
- added regular expression support to the filter engine
  thanks to Michel Samia for providing the patch!
- enhanced $AllowedSender functionality. Credits to mildew@gmail.com for
  the patch doing that
  - added IPv6 support
  - allowed DNS hostnames
  - allowed DNS wildcard names
- added new option $DropMsgsWithMaliciousDnsPTRRecords
- added autoconf so that rfc3195d, rsyslogd and klogd are stored to /sbin
- added capability to auto-create directories with dynaFiles
---------------------------------------------------------------------------
Version 1.16.0 (RGer/Peter Vrabec), 2007-07-13 - The Friday, 13th Release ;)
- build system switched to autotools
- removed SYSV preprocessor macro use, replaced with autotools equivalents
- fixed a bug that caused rsyslogd to segfault when TCP listening was
  disabled and it terminated
- added new properties "syslogfacility-text" and "syslogseverity-text"
  thanks to varmojfekoj <varmojfekoj@gmail.com> for the patch
- added the -x option to disable hostname dns reslution
  thanks to varmojfekoj <varmojfekoj@gmail.com> for the patch
- begun to better modularize syslogd.c - this is an ongoing project; moved
  type definitions to a separate file
- removed some now-unused fields from struct filed
- move file size limit fields in struct field to the "right spot" (the file
  writing part of the union - f_un.f_file)
- subdirectories linux and solaris are no longer part of the distribution
  package. This is not because we cease support for them, but there are no
  longer any files in them after the move to autotools
---------------------------------------------------------------------------
Version 1.15.1 (RGer), 2007-07-10
- fixed a bug that caused a dynaFile selector to stall when there was
  an open error with one file 
- improved template processing for dynaFiles; templates are now only
  looked up during initialization - speeds up processing
- optimized memory layout in struct filed when compiled with MySQL
  support
- fixed a bug that caused compilation without SYSLOG_INET to fail
- re-enabled the "last message repeated n times" feature. This
  feature was not taken care of while rsyslogd evolved from sysklogd
  and it was more or less defunct. Now it is fully functional again.
- added system properties: $NOW, $YEAR, $MONTH, $DAY, $HOUR, $MINUTE
- fixed a bug in iovAsString() that caused a memory leak under stress
  conditions (most probably memory shortage). This was unlikely to
  ever happen, but it doesn't hurt doing it right
- cosmetic: defined type "uchar", change all unsigned chars to uchar
---------------------------------------------------------------------------
Version 1.15.0 (RGer), 2007-07-05
- added ability to dynamically generate file names based on templates
  and thus properties. This was a much-requested feature. It makes
  life easy when it e.g. comes to splitting files based on the sender
  address.
- added $umask and $FileCreateMode config file directives
- applied a patch from Bartosz Kuzma to compile cleanly under NetBSD
- checks for extra (unexpected) characters in system config file lines
  have been added
- added IPv6 documentation - was accidently missing from CVS
- begun to change char to unsigned char
---------------------------------------------------------------------------
Version 1.14.2 (RGer), 2007-07-03
** this release fixes all known nits with IPv6 **
- restored capability to do /etc/service lookup for "syslog"
  service when -r 0 was given
- documented IPv6 handling of syslog messages
- integrate patch from Bartosz Kuźma to make rsyslog compile under
  Solaris again (the patch replaced a strndup() call, which is not
  available under Solaris
- improved debug logging when waiting on select
- updated rsyslogd man page with new options (-46A)
---------------------------------------------------------------------------
Version 1.14.1 (RGer/Peter Vrabec), 2007-06-29
- added Peter Vrabec's patch for IPv6 TCP
- prefixed all messages send to stderr in rsyslogd with "rsyslogd: "
---------------------------------------------------------------------------
Version 1.14.0 (RGer/Peter Vrabec), 2007-06-28
- Peter Vrabec provided IPv6 for rsyslog, so we are now IPv6 enabled
  IPv6 Support is currently for UDP only, TCP is to come soon.
  AllowedSender configuration does not yet work for IPv6.
- fixed code in iovCreate() that broke C's strict aliasing rules 
- fixed some char/unsigned char differences that forced the compiler
  to spit out warning messages
- updated the Red Hat init script to fix a known issue (thanks to
  Peter Vrabec)
---------------------------------------------------------------------------
Version 1.13.5 (RGer), 2007-06-22
- made the TCP session limit configurable via command line switch
  now -t <port>,<max sessions>
- added man page for rklogd(8) (basically a copy from klogd, but now
  there is one...)
- fixed a bug that caused internal messages (e.g. rsyslogd startup) to
  appear without a tag.
- removed a minor memory leak that occurred when TAG processing requalified
  a HOSTNAME to be a TAG (and a TAG already was set).
- removed potential small memory leaks in MsgSet***() functions. There
  would be a leak if a property was re-set, something that happened
  extremely seldom.
---------------------------------------------------------------------------
Version 1.13.4 (RGer), 2007-06-18
- added a new property "PRI-text", which holds the PRI field in
  textual form (e.g. "syslog.info")
- added alias "syslogseverity" for "syslogpriority", which is a
  misleading property name that needs to stay for historical
  reasons (and backward-compatility)
- added doc on how to record PRI value in log file
- enhanced signal handling in klogd, including removal of an unsafe
  call to the logging system during signal handling
---------------------------------------------------------------------------
Version 1.13.3 (RGer), 2007-06-15
- create a version of syslog.c from scratch. This is now
  - highly optimized for rsyslog
  - removes an incompatible license problem as the original
    version had a BSD license with advertising clause
  - fixed in the regard that rklogd will continue to work when
    rsysogd has been restarted (the original version, as well
    as sysklogd, will remain silent then)
  - solved an issue with an extra NUL char at message end that the
    original version had
- applied some changes to klogd to care for the new interface
- fixed a bug in syslogd.c which prevented compiling under debian
---------------------------------------------------------------------------
Version 1.13.2 (RGer), 2007-06-13
- lib order in makefile patched to facilitate static linking - thanks
  to Bennett Todd for providing the patch
- Integrated a patch from Peter Vrabec (pvrabec@redheat.com):
  - added klogd under the name of rklogd (remove dependency on
    original sysklogd package
  - createDB.sql now in UTF
  - added additional config files for use on Red Hat
---------------------------------------------------------------------------
Version 1.13.1 (RGer), 2007-02-05
- changed the listen backlog limit to a more reasonable value based on
  the maximum number of TCP connections configurd (10% + 5) - thanks to Guy
  Standen for the hint (actually, the limit was 5 and that was a 
  left-over from early testing).
- fixed a bug in makefile which caused DB-support to be disabled when
  NETZIP support was enabled
- added the -e option to allow transmission of every message to remote
  hosts (effectively turns off duplicate message suppression)
- (somewhat) improved memory consumption when compiled with MySQL support
- looks like we fixed an incompatibility with MySQL 5.x and above software
  At least in one case, the remote server name was destroyed, leading to 
  a connection failure. The new, improved code does not have this issue and
  so we see this as solved (the new code is generally somewhat better, so
  there is a good chance we fixed this incompatibility).
---------------------------------------------------------------------------
Version 1.13.0 (RGer), 2006-12-19
- added '$' as ToPos proptery replacer specifier - means "up to the
  end of the string"
- property replacer option "escape-cc", "drop-cc" and "space-cc"  added
- changed the handling of \0 characters inside syslog messages. We now
  consistently escape them to "#000". This is somewhat recommended in
  the draft-ietf-syslog-protocol-19 draft. While the real recomendation
  is to not escape any characters at all, we can not do this without
  considerable modification of the code. So we escape it to "#000", which
  is consistent with a sample found in the Internet-draft.
- removed message glue logic (see printchopped() comment for details)
  Also caused removal of parts table and thus some improvements in
  memory usage.
- changed the default MAXLINE to 2048 to take care of recent syslog
  standardization efforts (can easily be changed in syslogd.c)
- added support for byte-counted TCP syslog messages (much like
  syslog-transport-tls-05 Internet Draft). This was necessary to
  support compression over TCP.
- added support for receiving compressed syslog messages
- added support for sending compressed syslog messages
- fixed a bug where the last message in a syslog/tcp stream was
  lost if it was not properly terminated by a LF character
---------------------------------------------------------------------------
Version 1.12.3 (RGer), 2006-10-04
- implemented some changes to support Solaris (but support is not
  yet complete)
- commented out (via #if 0) some methods that are currently not being use
  but should be kept for further us
- added (interim) -u 1 option to turn off hostname and tag parsing
- done some modifications to better support Fedora
- made the field delimiter inside property replace configurable via
  template
- fixed a bug in property replacer: if fields were used, the delimitor
  became part of the field. Up until now, this was barely noticable as 
  the delimiter as TAB only and thus invisible to a human. With other
  delimiters available now, it quickly showed up. This bug fix might cause
  some grief to existing installations if they used the extra TAB for
  whatever reasons - sorry folks... Anyhow, a solution is easy: just add
  a TAB character contstant into your template. Thus, there has no attempt
  been made to do this in a backwards-compatible way.
---------------------------------------------------------------------------
Version 1.12.2 (RGer), 2006-02-15
- fixed a bug in the RFC 3339 date formatter. An extra space was added
  after the actual timestamp
- added support for providing high-precision RFC3339 timestamps for
  (rsyslogd-)internally-generated messages
- very (!) experimental support for syslog-protocol internet draft
  added (the draft is experimental, the code is solid ;))
- added support for field-extracting in the property replacer
- enhanced the legacy-syslog parser so that it can interpret messages
  that do not contain a TIMESTAMP
- fixed a bug that caused the default socket (usually /dev/log) to be
  opened even when -o command line option was given
- fixed a bug in the Debian sample startup script - it caused rsyslogd
  to listen to remote requests, which it shouldn't by default
---------------------------------------------------------------------------
Version 1.12.1 (RGer), 2005-11-23
- made multithreading work with BSD. Some signal-handling needed to be
  restructured. Also, there might be a slight delay of up to 10 seconds
  when huping and terminating rsyslogd under BSD
- fixed a bug where a NULL-pointer was passed to printf() in logmsg().
- fixed a bug during "make install" where rc3195d was not installed
  Thanks to Bennett Todd for spotting this.
- fixed a bug where rsyslogd dumped core when no TAG was found in the
  received message
- enhanced message parser so that it can deal with missing hostnames
  in many cases (may not be totally fail-safe)
- fixed a bug where internally-generated messages did not have the correct
  TAG
---------------------------------------------------------------------------
Version 1.12.0 (RGer), 2005-10-26
- moved to a multi-threaded design. single-threading is still optionally
  available. Multi-threading is experimental!
- fixed a potential race condition. In the original code, marking was done
  by an alarm handler, which could lead to all sorts of bad things. This
  has been changed now. See comments in syslogd.c/domark() for details.
- improved debug output for property-based filters
- not a code change, but: I have checked all exit()s to make sure that
  none occurs once rsyslogd has started up. Even in unusual conditions
  (like low-memory conditions) rsyslogd somehow remains active. Of course,
  it might loose a message or two, but at least it does not abort and it
  can also recover when the condition no longer persists.
- fixed a bug that could cause loss of the last message received
  immediately before rsyslogd was terminated.
- added comments on thread-safety of global variables in syslogd.c
- fixed a small bug: spurios printf() when TCP syslog was used
- fixed a bug that causes rsyslogd to dump core on termination when one
  of the selector lines did not receive a message during the run (very
  unlikely)
- fixed an one-too-low memory allocation in the TCP sender. Could result
  in rsyslogd dumping core.
- fixed a bug with regular expression support (thanks to Andres Riancho)
- a little bit of code restructuring (especially main(), which was
  horribly large)
---------------------------------------------------------------------------
Version 1.11.1 (RGer), 2005-10-19
- support for BSD-style program name and host blocks
- added a new property "programname" that can be used in templates
- added ability to specify listen port for rfc3195d
- fixed a bug that rendered the "startswith" comparison operation
  unusable.
- changed more functions to "static" storage class to help compiler
  optimize (should have been static in the first place...)
- fixed a potential memory leak in the string buffer class destructor.
  As the destructur was previously never called, the leak did not actually
  appear.
- some internal restructuring in anticipation/preparation of minimal
  multi-threading support
- rsyslogd still shares some code with the sysklogd project. Some patches
  for this shared code have been brought over from the sysklogd CVS.
---------------------------------------------------------------------------
Version 1.11.0 (RGer), 2005-10-12
- support for receiving messages via RFC 3195; added rfc3195d for that
  purpose
- added an additional guard to prevent rsyslogd from aborting when the
  2gb file size limit is hit. While a user can configure rsyslogd to
  handle such situations, it would abort if that was not done AND large
  file support was not enabled (ok, this is hopefully an unlikely scenario)
- fixed a bug that caused additional Unix domain sockets to be incorrectly
  processed - could lead to message loss in extreme cases
---------------------------------------------------------------------------
Version 1.10.2 (RGer), 2005-09-27
- added comparison operations in property-based filters:
  * isequal
  * startswith
- added ability to negate all property-based filter comparison operations
  by adding a !-sign right in front of the operation name
- added the ability to specify remote senders for UDP and TCP
  received messages. Allows to block all but well-known hosts
- changed the $-config line directives to be case-INsensitive
- new command line option -w added: "do not display warnings if messages
  from disallowed senders are received"
- fixed a bug that caused rsyslogd to dump core when the compare value
  was not quoted in property-based filters
- fixed a bug in the new CStr compare function which lead to invalid
  results (fortunately, this function was not yet used widely)
- added better support for "debugging" rsyslog.conf property filters
  (only if -d switch is given)
- changed some function definitions to static, which eventually enables
  some compiler optimizations
- fixed a bug in MySQL code; when a SQL error occured, rsyslogd could
  run in a tight loop. This was due to invalid sequence of error reporting
  and is now fixed.
---------------------------------------------------------------------------
Version 1.10.1 (RGer), 2005-09-23
- added the ability to execute a shell script as an action.
  Thanks to Bjoern Kalkbrenner for providing the code!
- fixed a bug in the MySQL code; due to the bug the automatic one-time
  retry after an error did not happen - this lead to error message in
  cases where none should be seen (e.g. after a MySQL restart)
- fixed a security issue with SQL-escaping in conjunction with
  non-(SQL-)standard MySQL features.
---------------------------------------------------------------------------
Version 1.10.0 (RGer), 2005-09-20
  REMINDER: 1.10 is the first unstable version if the 1.x series!
- added the capability to filter on any property in selector lines
  (not just facility and priority)
- changed stringbuf into a new counted string class
- added support for a "discard" action. If a selector line with
  discard (~ character) is found, no selector lines *after* that
  line will be processed.
- thanks to Andres Riancho, regular expression support has been
  added to the template engine
- added the FROMHOST property in the template processor, which could
  previously not be obtained. Thanks to Cristian Testa for pointing
  this out and even providing a fix.
- added display of compile-time options to -v output
- performance improvement for production build - made some checks
  to happen only during debug mode
- fixed a problem with compiling on SUSE and - while doing so - removed
  the socket call to set SO_BSDCOMPAT in cases where it is obsolete.
---------------------------------------------------------------------------
Version 1.0.4 (RGer), 2006-02-01
- a small but important fix: the tcp receiver had two forgotten printf's
  in it that caused a lot of unnecessary output to stdout. This was
  important enough to justify a new release
---------------------------------------------------------------------------
Version 1.0.3 (RGer), 2005-11-14
- added an additional guard to prevent rsyslogd from aborting when the
  2gb file size limit is hit. While a user can configure rsyslogd to
  handle such situations, it would abort if that was not done AND large
  file support was not enabled (ok, this is hopefully an unlikely scenario)
- fixed a bug that caused additional Unix domain sockets to be incorrectly
  processed - could lead to message loss in extreme cases
- applied some patches available from the sysklogd project to code
  shared from there
- fixed a bug that causes rsyslogd to dump core on termination when one
  of the selector lines did not receive a message during the run (very
  unlikely)
- fixed an one-too-low memory allocation in the TCP sender. Could result
  in rsyslogd dumping core.
- fixed a bug in the TCP sender that caused the retry logic to fail
  after an error or receiver overrun
- fixed a bug in init() that could lead to dumping core
- fixed a bug that could lead to dumping core when no HOSTNAME or no TAG
  was present in the syslog message
---------------------------------------------------------------------------
Version 1.0.2 (RGer), 2005-10-05
- fixed an issue with MySQL error reporting. When an error occured,
  the MySQL driver went into an endless loop (at least in most cases).
---------------------------------------------------------------------------
Version 1.0.1 (RGer), 2005-09-23
- fixed a security issue with SQL-escaping in conjunction with
  non-(SQL-)standard MySQL features.
---------------------------------------------------------------------------
Version 1.0.0 (RGer), 2005-09-12
- changed install doc to cover daily cron scripts - a trouble source
- added rc script for slackware (provided by Chris Elvidge - thanks!) 
- fixed a really minor bug in usage() - the -r option was still
  reported as without the port parameter
---------------------------------------------------------------------------
Version 0.9.8 (RGer), 2005-09-05
- made startup and shutdown message more consistent and included the
  pid, so that they can be easier correlated. Used syslog-protocol
  structured data format for this purpose.
- improved config info in startup message, now tells not only
  if it is listening remote on udp, but also for tcp. Also includes
  the port numbers. The previous startup message was misleading, because
  it did not say "remote reception" if rsyslogd was only listening via
  tcp (but not via udp).
- added a "how can you help" document to the doc set
---------------------------------------------------------------------------
Version 0.9.7 (RGer), 2005-08-15
- some of the previous doc files (like INSTALL) did not properly
  reflect the changes to the build process and the new doc. Fixed
  that.
- changed syslogd.c so that when compiled without database support,
  an error message is displayed when a database action is detected
  in the config file (previously this was used as an user rule ;))
- fixed a bug in the os-specific Makefiles which caused MySQL
  support to not be compiled, even if selected
---------------------------------------------------------------------------
Version 0.9.6 (RGer), 2005-08-09
- greatly enhanced documentation. Now available in html format in
  the "doc" folder and FreeBSD. Finally includes an install howto.
- improved MySQL error messages a little - they now show up as log
  messages, too (formerly only in debug mode)
- added the ability to specify the listen port for udp syslog.
  WARNING: This introduces an incompatibility. Formerly, udp
  syslog was enabled by the -r command line option. Now, it is
  "-r [port]", which is consistent with the tcp listener. However,
  just -r will now return an error message.
- added sample startup scripts for Debian and FreeBSD
- added support for easy feature selection in the makefile. Un-
  fortunately, this also means I needed to spilt the make file
  for different OS and distros. There are some really bad syntax
  differences between FreeBSD and Linux make.
---------------------------------------------------------------------------
Version 0.9.5 (RGer), 2005-08-01
- the "semicolon bug" was actually not (fully) solved in 0.9.4. One
  part of the bug was solved, but another still existed. This one
  is fixed now, too.
- the "semicolon bug" actually turned out to be a more generic bug.
  It appeared whenever an invalid template name was given. With some
  selector actions, rsyslogd dumped core, with other it "just" had
  a small ressource leak with others all worked well. These anomalies
  are now fixed. Note that they only appeared during system initaliziation
  once the system was running, nothing bad happened.
- improved error reporting for template errors on startup. They are now
  shown on the console and the start-up tty. Formerly, they were only
  visible in debug mode.
- support for multiple instances of rsyslogd on a single machine added
- added new option "-o" --> omit local unix domain socket. This option
  enables rsyslogd NOT to listen to the local socket. This is most
  helpful when multiple instances of rsyslogd (or rsyslogd and another
  syslogd) shall run on a single system.
- added new option "-i <pidfile>" which allows to specify the pidfile.
  This is needed when multiple instances of rsyslogd are to be run.
- the new project home page is now online at www.rsyslog.com
---------------------------------------------------------------------------
Version 0.9.4 (RGer), 2005-07-25
- finally added the TCP sender. It now supports non-blocking mode, no
  longer disabling message reception during connect. As it is now, it
  is usable in production. The code could be more sophisticated, but
  I've kept it short in anticipation of the move to liblogging, which
  will lead to the removal of the code just written ;)
- the "exiting on signal..." message still had the "syslogd" name in 
  it. Changed this to "rsyslogd", as we do not have a large user base
  yet, this should pose no problem.
- fixed "the semiconlon" bug. rsyslogd dumped core if a write-db action
  was specified but no semicolon was given after the password (an empty
  template was ok, but the semicolon needed to be present).
- changed a default for traditional output format. During testing, it
  was seen that the timestamp written to file in default format was
  the time of message reception, not the time specified in the TIMESTAMP
  field of the message itself. Traditionally, the message TIMESTAMP is
  used and this has been changed now.
---------------------------------------------------------------------------
Version 0.9.3 (RGer), 2005-07-19
- fixed a bug in the message parser. In June, the RFC 3164 timestamp
  was not correctly parsed (yes, only in June and some other months,
  see the code comment to learn why...)
- added the ability to specify the destination port when forwarding
  syslog messages (both for TCP and UDP)
- added an very experimental TCP sender (activated by
  @@machine:port in config). This is not yet for production use. If
  the receiver is not alive, rsyslogd will wait quite some time until
  the connection request times out, which most probably leads to
  loss of incoming messages.

---------------------------------------------------------------------------
Version 0.9.2 (RGer), around 2005-07-06
- I intended to change the maxsupported message size to 32k to
  support IHE - but given the memory inefficiency in the usual use
  cases, I have not done this. I have, however, included very
  specific instructions on how to do this in the source code. I have
  also done some testing with 32k messages, so you can change the
  max size without taking too much risk.
- added a syslog/tcp receiver; we now can receive messages via
  plain tcp, but we can still send only via UDP. The syslog/tcp
  receiver is the primary enhancement of this release.
- slightly changed some error messages that contained a spurios \n at
  the end of the line (which gives empty lines in your log...)

---------------------------------------------------------------------------
Version 0.9.1 (RGer)
- fixed code so that it compiles without errors under FreeBSD
- removed now unused function "allocate_log()" from syslogd.c
- changed the make file so that it contains more defines for
  different environments (in the long term, we need a better
  system for disabling/enabling features...)
- changed some printf's printing off_t types to %lld and
  explicit (long long) casts. I tried to figure out the exact type,
  but did not succeed in this. In the worst case, ultra-large peta-
  byte files will now display funny informational messages on rollover,
  something I think we can live with for the neersion 3.11.2 (rgerhards), 2008-02-??
---------------------------------------------------------------------------
Version 3.11.1 (rgerhards), 2008-02-12
- SNMP trap sender added thanks to Andre Lorbach (omsnmp)
- added input-plugin interface specification in form of a (copy) template
  input module
- applied documentation fix by Michael Biebl -- many thanks!
- bugfix: immark did not have MARK flags set...
- added x-info field to rsyslogd startup/shutdown message. Hopefully
  points users to right location for further info (many don't even know
  they run rsyslog ;))
- bugfix: trailing ":" of tag was lost while parsing legacy syslog messages
  without timestamp - thanks to Anders Blomdell for providing a patch!
- fixed a bug in stringbuf.c related to STRINGBUF_TRIM_ALLOCSIZE, which
  wasn't supposed to be used with rsyslog. Put a warning message up that
  tells this feature is not tested and probably not worth the effort.
  Thanks to Anders Blomdell fro bringing this to our attention
- somewhat improved performance of string buffers
- fixed bug that caused invalid treatment of tabs (HT) in rsyslog.conf
- bugfix: setting for $EscapeCopntrolCharactersOnReceive was not 
  properly initialized
- clarified usage of space-cc property replacer option
- improved abort diagnostic handler
- some initial effort for malloc/free runtime debugging support
- bugfix: using dynafile actions caused rsyslogd abort
- fixed minor man errors thanks to Michael Biebl
---------------------------------------------------------------------------
Version 3.11.0 (rgerhards), 2008-01-31
- implemented queued actions
- implemented simple rate limiting for actions
- implemented deliberate discarding of lower priority messages over higher
  priority ones when a queue runs out of space
- implemented disk quotas for disk queues
- implemented the $ActionResumeRetryCount config directive
- added $ActionQueueFilename config directive
- added $ActionQueueSize config directive
- added $ActionQueueHighWaterMark config directive
- added $ActionQueueLowWaterMark config directive
- added $ActionQueueDiscardMark config directive
- added $ActionQueueDiscardSeverity config directive
- added $ActionQueueCheckpointInterval config directive
- added $ActionQueueType config directive
- added $ActionQueueWorkerThreads config directive
- added $ActionQueueTimeoutshutdown config directive
- added $ActionQueueTimeoutActionCompletion config directive
- added $ActionQueueTimeoutenQueue config directive
- added $ActionQueueTimeoutworkerThreadShutdown config directive
- added $ActionQueueWorkerThreadMinimumMessages config directive
- added $ActionQueueMaxFileSize config directive
- added $ActionQueueSaveonShutdown config directive
- addded $ActionQueueDequeueSlowdown config directive
- addded $MainMsgQueueDequeueSlowdown config directive
- bugfix: added forgotten docs to package
- improved debugging support
- fixed a bug that caused $MainMsgQueueCheckpointInterval to work incorrectly
- when a long-running action needs to be cancelled on shutdown, the message
  that was processed by it is now preserved. This finishes support for
  guaranteed delivery of messages (if the output supports it, of course)
- fixed bug in output module interface, see
  http://sourceforge.net/tracker/index.php?func=detail&aid=1881008&group_id=123448&atid=696552
- changed the ommysql output plugin so that the (lengthy) connection
  initialization now takes place in message processing. This works much
  better with the new queued action mode (fast startup)
- fixed a bug that caused a potential hang in file and fwd output module
  varmojfekoj provided the patch - many thanks!
- bugfixed stream class offset handling on 32bit platforms
---------------------------------------------------------------------------
Version 3.10.3 (rgerhards), 2008-01-28
- fixed a bug with standard template definitions (not a big deal) - thanks
  to varmojfekoj for spotting it
- run-time instrumentation added
- implemented disk-assisted queue mode, which enables on-demand disk
  spooling if the queue's in-memory queue is exhausted
- implemented a dynamic worker thread pool for processing incoming
  messages; workers are started and shut down as need arises
- implemented a run-time instrumentation debug package
- implemented the $MainMsgQueueSaveOnShutdown config directive
- implemented the $MainMsgQueueWorkerThreadMinimumMessages config directive
- implemented the $MainMsgQueueTimeoutWorkerThreadShutdown config directive
---------------------------------------------------------------------------
Version 3.10.2 (rgerhards), 2008-01-14
- added the ability to keep stop rsyslogd without the need to drain
  the main message queue. In disk queue mode, rsyslog continues to
  run from the point where it stopped. In case of a system failure, it
  continues to process messages from the last checkpoint.
- fixed a bug that caused a segfault on startup when no $WorkDir directive
  was specified in rsyslog.conf
- provided more fine-grain control over shutdown timeouts and added a
  way to specify the enqueue timeout when the main message queue is full
- implemented $MainMsgQueueCheckpointInterval config directive
- implemented $MainMsgQueueTimeoutActionCompletion config directive
- implemented $MainMsgQueueTimeoutEnqueue config directive
- implemented $MainMsgQueueTimeoutShutdown config directive
---------------------------------------------------------------------------
Version 3.10.1 (rgerhards), 2008-01-10
- implemented the "disk" queue mode. However, it currently is of very
  limited use, because it does not support persistence over rsyslogd
  runs. So when rsyslogd is stopped, the queue is drained just as with
  the in-memory queue modes. Persistent queues will be a feature of
  the next release.
- performance-optimized string class, should bring an overall improvement
- fixed a memory leak in imudp -- thanks to varmojfekoj for the patch
- fixed a race condition that could lead to a rsyslogd hang when during
  HUP or termination
- done some doc updates
- added $WorkDirectory config directive
- added $MainMsgQueueFileName config directive
- added $MainMsgQueueMaxFileSize config directive
---------------------------------------------------------------------------
Version 3.10.0 (rgerhards), 2008-01-07
- implemented input module interface and initial input modules
- enhanced threading for input modules (each on its own thread now)
- ability to bind UDP listeners to specific local interfaces/ports and
  ability to run multiple of them concurrently
- added ability to specify listen IP address for UDP syslog server
- license changed to GPLv3
- mark messages are now provided by loadble module immark
- rklogd is no longer provided. Its functionality has now been taken over
  by imklog, a loadable input module. This offers a much better integration
  into rsyslogd and makes sure that the kernel logger process is brought
  up and down at the appropriate times
- enhanced $IncludeConfig directive to support wildcard characters
  (thanks to Michael Biebl)
- all inputs are now implemented as loadable plugins
- enhanced threading model: each input module now runs on its own thread
- enhanced message queue which now supports different queueing methods
  (among others, this can be used for performance fine-tuning)
- added a large number of new configuration directives for the new
  input modules
- enhanced multi-threading utilizing a worker thread pool for the
  main message queue
- compilation without pthreads is no longer supported
- much cleaner code due to new objects and removal of single-threading
  mode
---------------------------------------------------------------------------
Version 2.0.1 STABLE (rgerhards), 2008-01-24
- fixed a bug in integer conversion - but this function was never called,
  so it is not really a useful bug fix ;)
- fixed a bug with standard template definitions (not a big deal) - thanks
  to varmojfekoj for spotting it
- fixed a bug that caused a potential hang in file and fwd output module
  varmojfekoj provided the patch - many thanks!
---------------------------------------------------------------------------
Version 2.0.0 STABLE (rgerhards), 2008-01-02
- re-release of 1.21.2 as STABLE with no modifications except some
  doc updates
---------------------------------------------------------------------------
Version 1.21.2 (rgerhards), 2007-12-28
- created a gss-api output module. This keeps GSS-API code and
  TCP/UDP code separated. It is also important for forward-
  compatibility with v3. Please note that this change breaks compatibility
  with config files created for 1.21.0 and 1.21.1 - this was considered
  acceptable.
- fixed an error in forwarding retry code (could lead to message corruption
  but surfaced very seldom)
- increased portability for older platforms (AI_NUMERICSERV moved)
- removed socket leak in omfwd.c
- cross-platform patch for GSS-API compile problem on some platforms
  thanks to darix for the patch!
---------------------------------------------------------------------------
Version 1.21.1 (rgerhards), 2007-12-23
- small doc fix for $IncludeConfig
- fixed a bug in llDestroy()
- bugfix: fixing memory leak when message queue is full and during
  parsing. Thanks to varmojfekoj for the patch.
- bugfix: when compiled without network support, unix sockets were
  not properply closed
- bugfix: memory leak in cfsysline.c/doGetWord() fixed
---------------------------------------------------------------------------
Version 1.21.0 (rgerhards), 2007-12-19
- GSS-API support for syslog/TCP connections was added. Thanks to
  varmojfekoj for providing the patch with this functionality
- code cleanup
- enhanced $IncludeConfig directive to support wildcard filenames
- changed some multithreading synchronization
---------------------------------------------------------------------------
Version 1.20.1 (rgerhards), 2007-12-12
- corrected a debug setting that survived release. Caused TCP connections
  to be retried unnecessarily often.
- When a hostname ACL was provided and DNS resolution for that name failed,
  ACL processing was stopped at that point. Thanks to mildew for the patch.
  Fedora Bugzilla: http://bugzilla.redhat.com/show_bug.cgi?id=395911
- fixed a potential race condition, see link for details:
  http://rgerhards.blogspot.com/2007/12/rsyslog-race-condition.html
  Note that the probability of problems from this bug was very remote
- fixed a memory leak that happend when PostgreSQL date formats were
  used
---------------------------------------------------------------------------
Version 1.20.0 (rgerhards), 2007-12-07
- an output module for postgres databases has been added. Thanks to
  sur5r for contributing this code
- unloading dynamic modules has been cleaned up, we now have a
  real implementation and not just a dummy "good enough for the time
  being".
- enhanced platform independence - thanks to Bartosz Kuzma and Michael
  Biebl for their very useful contributions
- some general code cleanup (including warnings on 64 platforms, only)
---------------------------------------------------------------------------
Version 1.19.12 (rgerhards), 2007-12-03
- cleaned up the build system (thanks to Michael Biebl for the patch)
- fixed a bug where ommysql was still not compiled with -pthread option
---------------------------------------------------------------------------
Version 1.19.11 (rgerhards), 2007-11-29
- applied -pthread option to build when building for multi-threading mode
  hopefully solves an issue with segfaulting
---------------------------------------------------------------------------
Version 1.19.10 (rgerhards), 2007-10-19
- introdcued the new ":modulename:" syntax for calling module actions
  in selector lines; modified ommysql to support it. This is primarily
  an aid for further modules and a prequisite to actually allow third
  party modules to be created.
- minor fix in slackware startup script, "-r 0" is now "-r0"
- updated rsyslogd doc set man page; now in html format
- undid creation of a separate thread for the main loop -- this did not
  turn out to be needed or useful, so reduce complexity once again.
- added doc fixes provided by Michael Biebl - thanks
---------------------------------------------------------------------------
Version 1.19.9 (rgerhards), 2007-10-12
- now packaging system which again contains all components in a single
  tarball
- modularized main() a bit more, resulting in less complex code
- experimentally added an additional thread - will see if that affects
  the segfault bug we experience on some platforms. Note that this change
  is scheduled to be removed again later.
---------------------------------------------------------------------------
Version 1.19.8 (rgerhards), 2007-09-27
- improved repeated message processing
- applied patch provided by varmojfekoj to support building ommysql
  in its own way (now also resides in a plugin subdirectory);
  ommysql is now a separate package
- fixed a bug in cvthname() that lead to message loss if part
  of the source hostname would have been dropped
- created some support for distributing ommysql together with the
  main rsyslog package. I need to re-think it in the future, but
  for the time being the current mode is best. I now simply include
  one additional tarball for ommysql inside the main distribution.
  I look forward to user feedback on how this should be done best. In the
  long term, a separate project should be spawend for ommysql, but I'd
  like to do that only after the plugin interface is fully stable (what
  it is not yet).
---------------------------------------------------------------------------
Version 1.19.7 (rgerhards), 2007-09-25
- added code to handle situations where senders send us messages ending with
  a NUL character. It is now simply removed. This also caused trailing LF
  reduction to fail, when it was followed by such a NUL. This is now also
  handled.
- replaced some non-thread-safe function calls by their thread-safe
  counterparts
- fixed a minor memory leak that occured when the %APPNAME% property was
  used (I think nobody used that in practice)
- fixed a bug that caused signal handlers in cvthname() not to be restored when
  a malicious pointer record was detected and processing of the message been
  stopped for that reason (this should be really rare and can not be related
  to the segfault bug we are hunting).
- fixed a bug in cvthname that lead to passing a wrong parameter - in
  practice, this had no impact.
- general code cleanup (e.g. compiler warnings, comments)
---------------------------------------------------------------------------
Version 1.19.6 (rgerhards), 2007-09-11
- applied patch by varmojfekoj to change signal handling to the new
  sigaction API set (replacing the depreciated signal() calls and its
  friends.
- fixed a bug that in --enable-debug mode caused an assertion when the
  discard action was used
- cleaned up compiler warnings
- applied patch by varmojfekoj to FIX a bug that could cause 
  segfaults if empty properties were processed using modifying
  options (e.g. space-cc, drop-cc)
- fixed man bug: rsyslogd supports -l option
---------------------------------------------------------------------------
Version 1.19.5 (rgerhards), 2007-09-07
- changed part of the CStr interface so that better error tracking
  is provided and the calling sequence is more intuitive (there were
  invalid calls based on a too-weired interface)
- (hopefully) fixed some remaining bugs rooted in wrong use of 
  the CStr class. These could lead to program abort.
- applied patch by varmojfekoj two fix two potential segfault situations
- added $ModDir config directive
- modified $ModLoad so that an absolute path may be specified as
  module name (e.g. /rsyslog/ommysql.so)
---------------------------------------------------------------------------
Version 1.19.4 (rgerhards/varmojfekoj), 2007-09-04
- fixed a number of small memory leaks - thanks varmojfekoj for patching
- fixed an issue with CString class that could lead to rsyslog abort
  in tplToString() - thanks varmojfekoj for patching
- added a man-version of the config file documenation - thanks to Michel
  Samia for providing the man file
- fixed bug: a template like this causes an infinite loop:
  $template opts,"%programname:::a,b%"
  thanks varmojfekoj for the patch
- fixed bug: case changing options crash freeing the string pointer
  because they modify it: $template opts2,"%programname::1:lowercase%"
  thanks varmojfekoj for the patch
---------------------------------------------------------------------------
Version 1.19.3 (mmeckelein/varmojfekoj), 2007-08-31
- small mem leak fixed (after calling parseSelectorAct) - Thx varmojkekoj
- documentation section "Regular File" und "Blocks" updated
- solved an issue with dynamic file generation - Once again many thanks
  to varmojfekoj
- the negative selector for program name filter (Blocks) does not work as
  expected - Thanks varmojfekoj for patching
- added forwarding information to sysklogd (requires special template)
  to config doc
---------------------------------------------------------------------------
Version 1.19.2 (mmeckelein/varmojfekoj), 2007-08-28
- a specifically formed message caused a segfault - Many thanks varmojfekoj
  for providing a patch
- a typo and a weird condition are fixed in msg.c - Thanks again
  varmojfekoj 
- on file creation the file was always owned by root:root. This is fixed
  now - Thanks ypsa for solving this issue
---------------------------------------------------------------------------
Version 1.19.1 (mmeckelein), 2007-08-22
- a bug that caused a high load when a TCP/UDP connection was closed is 
  fixed now - Thanks mildew for solving this issue
- fixed a bug which caused a segfault on reinit - Thx varmojfekoj for the
  patch
- changed the hardcoded module path "/lib/rsyslog" to $(pkglibdir) in order
  to avoid trouble e.g. on 64 bit platforms (/lib64) - many thanks Peter
  Vrabec and darix, both provided a patch for solving this issue
- enhanced the unloading of modules - thanks again varmojfekoj
- applied a patch from varmojfekoj which fixes various little things in
  MySQL output module
---------------------------------------------------------------------------
Version 1.19.0 (varmojfekoj/rgerhards), 2007-08-16
- integrated patch from varmojfekoj to make the mysql module a loadable one
  many thanks for the patch, MUCH appreciated
---------------------------------------------------------------------------
Version 1.18.2 (rgerhards), 2007-08-13
- fixed a bug in outchannel code that caused templates to be incorrectly
  parsed
- fixed a bug in ommysql that caused a wrong ";template" missing message
- added some code for unloading modules; not yet fully complete (and we do
  not yet have loadable modules, so this is no problem)
- removed debian subdirectory by request of a debian packager (this is a special
  subdir for debian and there is also no point in maintaining it when there
  is a debian package available - so I gladly did this) in some cases
- improved overall doc quality (some pages were quite old) and linked to
  more of the online resources.
- improved /contrib/delete_mysql script by adding a host option and some
  other minor modifications
---------------------------------------------------------------------------
Version 1.18.1 (rgerhards), 2007-08-08
- applied a patch from varmojfekoj which solved a potential segfault
  of rsyslogd on HUP
- applied patch from Michel Samia to fix compilation when the pthreads
  feature is disabled
- some code cleanup (moved action object to its own file set)
- add config directive $MainMsgQueueSize, which now allows to configure the
  queue size dynamically
- all compile-time settings are now shown in rsyslogd -v, not just the
  active ones
- enhanced performance a little bit more
- added config file directive $ActionResumeInterval
- fixed a bug that prevented compilation under debian sid
- added a contrib directory for user-contributed useful things
---------------------------------------------------------------------------
Version 1.18.0 (rgerhards), 2007-08-03
- rsyslog now supports fallback actions when an action did not work. This
  is a great feature e.g. for backup database servers or backup syslog
  servers
- modified rklogd to only change the console log level if -c is specified
- added feature to use multiple actions inside a single selector
- implemented $ActionExecOnlyWhenPreviousIsSuspended config directive
- error messages during startup are now spit out to the configured log
  destinations
---------------------------------------------------------------------------
Version 1.17.6 (rgerhards), 2007-08-01
- continued to work on output module modularization - basic stage of
  this work is now FINISHED
- fixed bug in OMSRcreate() - always returned SR_RET_OK
- fixed a bug that caused ommysql to always complain about missing
  templates
- fixed a mem leak in OMSRdestruct - freeing the object itself was
  forgotten - thanks to varmojfekoj for the patch
- fixed a memory leak in syslogd/init() that happend when the config
  file could not be read - thanks to varmojfekoj for the patch
- fixed insufficient memory allocation in addAction() and its helpers.
  The initial fix and idea was developed by mildew, I fine-tuned
  it a bit. Thanks a lot for the fix, I'd probably had pulled out my
  hair to find the bug...
- added output of config file line number when a parsing error occured
- fixed bug in objomsr.c that caused program to abort in debug mode with
  an invalid assertion (in some cases)
- fixed a typo that caused the default template for MySQL to be wrong.
  thanks to mildew for catching this.
- added configuration file command $DebugPrintModuleList and
  $DebugPrintCfSysLineHandlerList
- fixed an invalid value for the MARK timer - unfortunately, there was
  a testing aid left in place. This resulted in quite frequent MARK messages
- added $IncludeConfig config directive
- applied a patch from mildew to prevent rsyslogd from freezing under heavy
  load. This could happen when the queue was full. Now, we drop messages
  but rsyslogd remains active.
---------------------------------------------------------------------------
Version 1.17.5 (rgerhards), 2007-07-30
- continued to work on output module modularization
- fixed a missing file bug - thanks to Andrea Montanari for reporting
  this problem
- fixed a problem with shutting down the worker thread and freeing the
  selector_t list - this caused messages to be lost, because the
  message queue was not properly drained before the selectors got
  destroyed.
---------------------------------------------------------------------------
Version 1.17.4 (rgerhards), 2007-07-27
- continued to work on output module modularization
- fixed a situation where rsyslogd could create zombie processes
  thanks to mildew for the patch
- applied patch from Michel Samia to fix compilation when NOT
  compiled for pthreads
---------------------------------------------------------------------------
Version 1.17.3 (rgerhards), 2007-07-25
- continued working on output module modularization
- fixed a bug that caused rsyslogd to segfault on exit (and
  probably also on HUP), when there was an unsent message in a selector
  that required forwarding and the dns lookup failed for that selector
  (yes, it was pretty unlikely to happen;))
  thanks to varmojfekoj <varmojfekoj@gmail.com> for the patch
- fixed a memory leak in config file parsing and die()
  thanks to varmojfekoj <varmojfekoj@gmail.com> for the patch
- rsyslogd now checks on startup if it is capable to performa any work
  at all. If it cant, it complains and terminates
  thanks to Michel Samia for providing the patch!
- fixed a small memory leak when HUPing syslogd. The allowed sender
  list now gets freed. thanks to mildew for the patch.
- changed the way error messages in early startup are logged. They
  now do no longer use the syslogd code directly but are rather
  send to stderr.
---------------------------------------------------------------------------
Version 1.17.2 (rgerhards), 2007-07-23
- made the port part of the -r option optional. Needed for backward
  compatibility with sysklogd
- replaced system() calls with something more reasonable. Please note that
  this might break compatibility with some existing configuration files.
  We accept this in favour of the gained security.
- removed a memory leak that could occur if timegenerated was used in
  RFC 3164 format in templates
- did some preparation in msg.c for advanced multithreading - placed the
  hooks, but not yet any active code
- worked further on modularization
- added $ModLoad MySQL (dummy) config directive
- added DropTrailingLFOnReception config directive
---------------------------------------------------------------------------
Version 1.17.1 (rgerhards), 2007-07-20
- fixed a bug that caused make install to install rsyslogd and rklogd under
  the wrong names
- fixed bug that caused $AllowedSenders to handle IPv6 scopes incorrectly;
  also fixed but that could grabble $AllowedSender wildcards. Thanks to
  mildew@gmail.com for the patch
- minor code cleanup - thanks to Peter Vrabec for the patch
- fixed minimal memory leak on HUP (caused by templates)
  thanks to varmojfekoj <varmojfekoj@gmail.com> for the patch
- fixed another memory leak on HUPing and on exiting rsyslogd
  again thanks to varmojfekoj <varmojfekoj@gmail.com> for the patch
- code cleanup (removed compiler warnings)
- fixed portability bug in configure.ac - thanks to Bartosz Kuźma for patch
- moved msg object into its own file set
- added the capability to continue trying to write log files when the
  file system is full. Functionality based on patch by Martin Schulze
  to sysklogd package.
---------------------------------------------------------------------------
Version 1.17.0 (RGer), 2007-07-17
- added $RepeatedLineReduction config parameter
- added $EscapeControlCharactersOnReceive config parameter
- added $ControlCharacterEscapePrefix config parameter
- added $DirCreateMode config parameter
- added $CreateDirs config parameter
- added $DebugPrintTemplateList config parameter
- added $ResetConfigVariables config parameter
- added $FileOwner config parameter
- added $FileGroup config parameter
- added $DirOwner config parameter
- added $DirGroup config parameter
- added $FailOnChownFailure config parameter
- added regular expression support to the filter engine
  thanks to Michel Samia for providing the patch!
- enhanced $AllowedSender functionality. Credits to mildew@gmail.com for
  the patch doing that
  - added IPv6 support
  - allowed DNS hostnames
  - allowed DNS wildcard names
- added new option $DropMsgsWithMaliciousDnsPTRRecords
- added autoconf so that rfc3195d, rsyslogd and klogd are stored to /sbin
- added capability to auto-create directories with dynaFiles
---------------------------------------------------------------------------
Version 1.16.0 (RGer/Peter Vrabec), 2007-07-13 - The Friday, 13th Release ;)
- build system switched to autotools
- removed SYSV preprocessor macro use, replaced with autotools equivalents
- fixed a bug that caused rsyslogd to segfault when TCP listening was
  disabled and it terminated
- added new properties "syslogfacility-text" and "syslogseverity-text"
  thanks to varmojfekoj <varmojfekoj@gmail.com> for the patch
- added the -x option to disable hostname dns reslution
  thanks to varmojfekoj <varmojfekoj@gmail.com> for the patch
- begun to better modularize syslogd.c - this is an ongoing project; moved
  type definitions to a separate file
- removed some now-unused fields from struct filed
- move file size limit fields in struct field to the "right spot" (the file
  writing part of the union - f_un.f_file)
- subdirectories linux and solaris are no longer part of the distribution
  package. This is not because we cease support for them, but there are no
  longer any files in them after the move to autotools
---------------------------------------------------------------------------
Version 1.15.1 (RGer), 2007-07-10
- fixed a bug that caused a dynaFile selector to stall when there was
  an open error with one file 
- improved template processing for dynaFiles; templates are now only
  looked up during initialization - speeds up processing
- optimized memory layout in struct filed when compiled with MySQL
  support
- fixed a bug that caused compilation without SYSLOG_INET to fail
- re-enabled the "last message repeated n times" feature. This
  feature was not taken care of while rsyslogd evolved from sysklogd
  and it was more or less defunct. Now it is fully functional again.
- added system properties: $NOW, $YEAR, $MONTH, $DAY, $HOUR, $MINUTE
- fixed a bug in iovAsString() that caused a memory leak under stress
  conditions (most probably memory shortage). This was unlikely to
  ever happen, but it doesn't hurt doing it right
- cosmetic: defined type "uchar", change all unsigned chars to uchar
---------------------------------------------------------------------------
Version 1.15.0 (RGer), 2007-07-05
- added ability to dynamically generate file names based on templates
  and thus properties. This was a much-requested feature. It makes
  life easy when it e.g. comes to splitting files based on the sender
  address.
- added $umask and $FileCreateMode config file directives
- applied a patch from Bartosz Kuzma to compile cleanly under NetBSD
- checks for extra (unexpected) characters in system config file lines
  have been added
- added IPv6 documentation - was accidently missing from CVS
- begun to change char to unsigned char
---------------------------------------------------------------------------
Version 1.14.2 (RGer), 2007-07-03
** this release fixes all known nits with IPv6 **
- restored capability to do /etc/service lookup for "syslog"
  service when -r 0 was given
- documented IPv6 handling of syslog messages
- integrate patch from Bartosz Kuźma to make rsyslog compile under
  Solaris again (the patch replaced a strndup() call, which is not
  available under Solaris
- improved debug logging when waiting on select
- updated rsyslogd man page with new options (-46A)
---------------------------------------------------------------------------
Version 1.14.1 (RGer/Peter Vrabec), 2007-06-29
- added Peter Vrabec's patch for IPv6 TCP
- prefixed all messages send to stderr in rsyslogd with "rsyslogd: "
---------------------------------------------------------------------------
Version 1.14.0 (RGer/Peter Vrabec), 2007-06-28
- Peter Vrabec provided IPv6 for rsyslog, so we are now IPv6 enabled
  IPv6 Support is currently for UDP only, TCP is to come soon.
  AllowedSender configuration does not yet work for IPv6.
- fixed code in iovCreate() that broke C's strict aliasing rules 
- fixed some char/unsigned char differences that forced the compiler
  to spit out warning messages
- updated the Red Hat init script to fix a known issue (thanks to
  Peter Vrabec)
---------------------------------------------------------------------------
Version 1.13.5 (RGer), 2007-06-22
- made the TCP session limit configurable via command line switch
  now -t <port>,<max sessions>
- added man page for rklogd(8) (basically a copy from klogd, but now
  there is one...)
- fixed a bug that caused internal messages (e.g. rsyslogd startup) to
  appear without a tag.
- removed a minor memory leak that occurred when TAG processing requalified
  a HOSTNAME to be a TAG (and a TAG already was set).
- removed potential small memory leaks in MsgSet***() functions. There
  would be a leak if a property was re-set, something that happened
  extremely seldom.
---------------------------------------------------------------------------
Version 1.13.4 (RGer), 2007-06-18
- added a new property "PRI-text", which holds the PRI field in
  textual form (e.g. "syslog.info")
- added alias "syslogseverity" for "syslogpriority", which is a
  misleading property name that needs to stay for historical
  reasons (and backward-compatility)
- added doc on how to record PRI value in log file
- enhanced signal handling in klogd, including removal of an unsafe
  call to the logging system during signal handling
---------------------------------------------------------------------------
Version 1.13.3 (RGer), 2007-06-15
- create a version of syslog.c from scratch. This is now
  - highly optimized for rsyslog
  - removes an incompatible license problem as the original
    version had a BSD license with advertising clause
  - fixed in the regard that rklogd will continue to work when
    rsysogd has been restarted (the original version, as well
    as sysklogd, will remain silent then)
  - solved an issue with an extra NUL char at message end that the
    original version had
- applied some changes to klogd to care for the new interface
- fixed a bug in syslogd.c which prevented compiling under debian
---------------------------------------------------------------------------
Version 1.13.2 (RGer), 2007-06-13
- lib order in makefile patched to facilitate static linking - thanks
  to Bennett Todd for providing the patch
- Integrated a patch from Peter Vrabec (pvrabec@redheat.com):
  - added klogd under the name of rklogd (remove dependency on
    original sysklogd package
  - createDB.sql now in UTF
  - added additional config files for use on Red Hat
---------------------------------------------------------------------------
Version 1.13.1 (RGer), 2007-02-05
- changed the listen backlog limit to a more reasonable value based on
  the maximum number of TCP connections configurd (10% + 5) - thanks to Guy
  Standen for the hint (actually, the limit was 5 and that was a 
  left-over from early testing).
- fixed a bug in makefile which caused DB-support to be disabled when
  NETZIP support was enabled
- added the -e option to allow transmission of every message to remote
  hosts (effectively turns off duplicate message suppression)
- (somewhat) improved memory consumption when compiled with MySQL support
- looks like we fixed an incompatibility with MySQL 5.x and above software
  At least in one case, the remote server name was destroyed, leading to 
  a connection failure. The new, improved code does not have this issue and
  so we see this as solved (the new code is generally somewhat better, so
  there is a good chance we fixed this incompatibility).
---------------------------------------------------------------------------
Version 1.13.0 (RGer), 2006-12-19
- added '$' as ToPos proptery replacer specifier - means "up to the
  end of the string"
- property replacer option "escape-cc", "drop-cc" and "space-cc"  added
- changed the handling of \0 characters inside syslog messages. We now
  consistently escape them to "#000". This is somewhat recommended in
  the draft-ietf-syslog-protocol-19 draft. While the real recomendation
  is to not escape any characters at all, we can not do this without
  considerable modification of the code. So we escape it to "#000", which
  is consistent with a sample found in the Internet-draft.
- removed message glue logic (see printchopped() comment for details)
  Also caused removal of parts table and thus some improvements in
  memory usage.
- changed the default MAXLINE to 2048 to take care of recent syslog
  standardization efforts (can easily be changed in syslogd.c)
- added support for byte-counted TCP syslog messages (much like
  syslog-transport-tls-05 Internet Draft). This was necessary to
  support compression over TCP.
- added support for receiving compressed syslog messages
- added support for sending compressed syslog messages
- fixed a bug where the last message in a syslog/tcp stream was
  lost if it was not properly terminated by a LF character
---------------------------------------------------------------------------
Version 1.12.3 (RGer), 2006-10-04
- implemented some changes to support Solaris (but support is not
  yet complete)
- commented out (via #if 0) some methods that are currently not being use
  but should be kept for further us
- added (interim) -u 1 option to turn off hostname and tag parsing
- done some modifications to better support Fedora
- made the field delimiter inside property replace configurable via
  template
- fixed a bug in property replacer: if fields were used, the delimitor
  became part of the field. Up until now, this was barely noticable as 
  the delimiter as TAB only and thus invisible to a human. With other
  delimiters available now, it quickly showed up. This bug fix might cause
  some grief to existing installations if they used the extra TAB for
  whatever reasons - sorry folks... Anyhow, a solution is easy: just add
  a TAB character contstant into your template. Thus, there has no attempt
  been made to do this in a backwards-compatible way.
---------------------------------------------------------------------------
Version 1.12.2 (RGer), 2006-02-15
- fixed a bug in the RFC 3339 date formatter. An extra space was added
  after the actual timestamp
- added support for providing high-precision RFC3339 timestamps for
  (rsyslogd-)internally-generated messages
- very (!) experimental support for syslog-protocol internet draft
  added (the draft is experimental, the code is solid ;))
- added support for field-extracting in the property replacer
- enhanced the legacy-syslog parser so that it can interpret messages
  that do not contain a TIMESTAMP
- fixed a bug that caused the default socket (usually /dev/log) to be
  opened even when -o command line option was given
- fixed a bug in the Debian sample startup script - it caused rsyslogd
  to listen to remote requests, which it shouldn't by default
---------------------------------------------------------------------------
Version 1.12.1 (RGer), 2005-11-23
- made multithreading work with BSD. Some signal-handling needed to be
  restructured. Also, there might be a slight delay of up to 10 seconds
  when huping and terminating rsyslogd under BSD
- fixed a bug where a NULL-pointer was passed to printf() in logmsg().
- fixed a bug during "make install" where rc3195d was not installed
  Thanks to Bennett Todd for spotting this.
- fixed a bug where rsyslogd dumped core when no TAG was found in the
  received message
- enhanced message parser so that it can deal with missing hostnames
  in many cases (may not be totally fail-safe)
- fixed a bug where internally-generated messages did not have the correct
  TAG
---------------------------------------------------------------------------
Version 1.12.0 (RGer), 2005-10-26
- moved to a multi-threaded design. single-threading is still optionally
  available. Multi-threading is experimental!
- fixed a potential race condition. In the original code, marking was done
  by an alarm handler, which could lead to all sorts of bad things. This
  has been changed now. See comments in syslogd.c/domark() for details.
- improved debug output for property-based filters
- not a code change, but: I have checked all exit()s to make sure that
  none occurs once rsyslogd has started up. Even in unusual conditions
  (like low-memory conditions) rsyslogd somehow remains active. Of course,
  it might loose a message or two, but at least it does not abort and it
  can also recover when the condition no longer persists.
- fixed a bug that could cause loss of the last message received
  immediately before rsyslogd was terminated.
- added comments on thread-safety of global variables in syslogd.c
- fixed a small bug: spurios printf() when TCP syslog was used
- fixed a bug that causes rsyslogd to dump core on termination when one
  of the selector lines did not receive a message during the run (very
  unlikely)
- fixed an one-too-low memory allocation in the TCP sender. Could result
  in rsyslogd dumping core.
- fixed a bug with regular expression support (thanks to Andres Riancho)
- a little bit of code restructuring (especially main(), which was
  horribly large)
---------------------------------------------------------------------------
Version 1.11.1 (RGer), 2005-10-19
- support for BSD-style program name and host blocks
- added a new property "programname" that can be used in templates
- added ability to specify listen port for rfc3195d
- fixed a bug that rendered the "startswith" comparison operation
  unusable.
- changed more functions to "static" storage class to help compiler
  optimize (should have been static in the first place...)
- fixed a potential memory leak in the string buffer class destructor.
  As the destructur was previously never called, the leak did not actually
  appear.
- some internal restructuring in anticipation/preparation of minimal
  multi-threading support
- rsyslogd still shares some code with the sysklogd project. Some patches
  for this shared code have been brought over from the sysklogd CVS.
---------------------------------------------------------------------------
Version 1.11.0 (RGer), 2005-10-12
- support for receiving messages via RFC 3195; added rfc3195d for that
  purpose
- added an additional guard to prevent rsyslogd from aborting when the
  2gb file size limit is hit. While a user can configure rsyslogd to
  handle such situations, it would abort if that was not done AND large
  file support was not enabled (ok, this is hopefully an unlikely scenario)
- fixed a bug that caused additional Unix domain sockets to be incorrectly
  processed - could lead to message loss in extreme cases
---------------------------------------------------------------------------
Version 1.10.2 (RGer), 2005-09-27
- added comparison operations in property-based filters:
  * isequal
  * startswith
- added ability to negate all property-based filter comparison operations
  by adding a !-sign right in front of the operation name
- added the ability to specify remote senders for UDP and TCP
  received messages. Allows to block all but well-known hosts
- changed the $-config line directives to be case-INsensitive
- new command line option -w added: "do not display warnings if messages
  from disallowed senders are received"
- fixed a bug that caused rsyslogd to dump core when the compare value
  was not quoted in property-based filters
- fixed a bug in the new CStr compare function which lead to invalid
  results (fortunately, this function was not yet used widely)
- added better support for "debugging" rsyslog.conf property filters
  (only if -d switch is given)
- changed some function definitions to static, which eventually enables
  some compiler optimizations
- fixed a bug in MySQL code; when a SQL error occured, rsyslogd could
  run in a tight loop. This was due to invalid sequence of error reporting
  and is now fixed.
---------------------------------------------------------------------------
Version 1.10.1 (RGer), 2005-09-23
- added the ability to execute a shell script as an action.
  Thanks to Bjoern Kalkbrenner for providing the code!
- fixed a bug in the MySQL code; due to the bug the automatic one-time
  retry after an error did not happen - this lead to error message in
  cases where none should be seen (e.g. after a MySQL restart)
- fixed a security issue with SQL-escaping in conjunction with
  non-(SQL-)standard MySQL features.
---------------------------------------------------------------------------
Version 1.10.0 (RGer), 2005-09-20
  REMINDER: 1.10 is the first unstable version if the 1.x series!
- added the capability to filter on any property in selector lines
  (not just facility and priority)
- changed stringbuf into a new counted string class
- added support for a "discard" action. If a selector line with
  discard (~ character) is found, no selector lines *after* that
  line will be processed.
- thanks to Andres Riancho, regular expression support has been
  added to the template engine
- added the FROMHOST property in the template processor, which could
  previously not be obtained. Thanks to Cristian Testa for pointing
  this out and even providing a fix.
- added display of compile-time options to -v output
- performance improvement for production build - made some checks
  to happen only during debug mode
- fixed a problem with compiling on SUSE and - while doing so - removed
  the socket call to set SO_BSDCOMPAT in cases where it is obsolete.
---------------------------------------------------------------------------
Version 1.0.4 (RGer), 2006-02-01
- a small but important fix: the tcp receiver had two forgotten printf's
  in it that caused a lot of unnecessary output to stdout. This was
  important enough to justify a new release
---------------------------------------------------------------------------
Version 1.0.3 (RGer), 2005-11-14
- added an additional guard to prevent rsyslogd from aborting when the
  2gb file size limit is hit. While a user can configure rsyslogd to
  handle such situations, it would abort if that was not done AND large
  file support was not enabled (ok, this is hopefully an unlikely scenario)
- fixed a bug that caused additional Unix domain sockets to be incorrectly
  processed - could lead to message loss in extreme cases
- applied some patches available from the sysklogd project to code
  shared from there
- fixed a bug that causes rsyslogd to dump core on termination when one
  of the selector lines did not receive a message during the run (very
  unlikely)
- fixed an one-too-low memory allocation in the TCP sender. Could result
  in rsyslogd dumping core.
- fixed a bug in the TCP sender that caused the retry logic to fail
  after an error or receiver overrun
- fixed a bug in init() that could lead to dumping core
- fixed a bug that could lead to dumping core when no HOSTNAME or no TAG
  was present in the syslog message
---------------------------------------------------------------------------
Version 1.0.2 (RGer), 2005-10-05
- fixed an issue with MySQL error reporting. When an error occured,
  the MySQL driver went into an endless loop (at least in most cases).
---------------------------------------------------------------------------
Version 1.0.1 (RGer), 2005-09-23
- fixed a security issue with SQL-escaping in conjunction with
  non-(SQL-)standard MySQL features.
---------------------------------------------------------------------------
Version 1.0.0 (RGer), 2005-09-12
- changed install doc to cover daily cron scripts - a trouble source
- added rc script for slackware (provided by Chris Elvidge - thanks!) 
- fixed a really minor bug in usage() - the -r option was still
  reported as without the port parameter
---------------------------------------------------------------------------
Version 0.9.8 (RGer), 2005-09-05
- made startup and shutdown message more consistent and included the
  pid, so that they can be easier correlated. Used syslog-protocol
  structured data format for this purpose.
- improved config info in startup message, now tells not only
  if it is listening remote on udp, but also for tcp. Also includes
  the port numbers. The previous startup message was misleading, because
  it did not say "remote reception" if rsyslogd was only listening via
  tcp (but not via udp).
- added a "how can you help" document to the doc set
---------------------------------------------------------------------------
Version 0.9.7 (RGer), 2005-08-15
- some of the previous doc files (like INSTALL) did not properly
  reflect the changes to the build process and the new doc. Fixed
  that.
- changed syslogd.c so that when compiled without database support,
  an error message is displayed when a database action is detected
  in the config file (previously this was used as an user rule ;))
- fixed a bug in the os-specific Makefiles which caused MySQL
  support to not be compiled, even if selected
---------------------------------------------------------------------------
Version 0.9.6 (RGer), 2005-08-09
- greatly enhanced documentation. Now available in html format in
  the "doc" folder and FreeBSD. Finally includes an install howto.
- improved MySQL error messages a little - they now show up as log
  messages, too (formerly only in debug mode)
- added the ability to specify the listen port for udp syslog.
  WARNING: This introduces an incompatibility. Formerly, udp
  syslog was enabled by the -r command line option. Now, it is
  "-r [port]", which is consistent with the tcp listener. However,
  just -r will now return an error message.
- added sample startup scripts for Debian and FreeBSD
- added support for easy feature selection in the makefile. Un-
  fortunately, this also means I needed to spilt the make file
  for different OS and distros. There are some really bad syntax
  differences between FreeBSD and Linux make.
---------------------------------------------------------------------------
Version 0.9.5 (RGer), 2005-08-01
- the "semicolon bug" was actually not (fully) solved in 0.9.4. One
  part of the bug was solved, but another still existed. This one
  is fixed now, too.
- the "semicolon bug" actually turned out to be a more generic bug.
  It appeared whenever an invalid template name was given. With some
  selector actions, rsyslogd dumped core, with other it "just" had
  a small ressource leak with others all worked well. These anomalies
  are now fixed. Note that they only appeared during system initaliziation
  once the system was running, nothing bad happened.
- improved error reporting for template errors on startup. They are now
  shown on the console and the start-up tty. Formerly, they were only
  visible in debug mode.
- support for multiple instances of rsyslogd on a single machine added
- added new option "-o" --> omit local unix domain socket. This option
  enables rsyslogd NOT to listen to the local socket. This is most
  helpful when multiple instances of rsyslogd (or rsyslogd and another
  syslogd) shall run on a single system.
- added new option "-i <pidfile>" which allows to specify the pidfile.
  This is needed when multiple instances of rsyslogd are to be run.
- the new project home page is now online at www.rsyslog.com
---------------------------------------------------------------------------
Version 0.9.4 (RGer), 2005-07-25
- finally added the TCP sender. It now supports non-blocking mode, no
  longer disabling message reception during connect. As it is now, it
  is usable in production. The code could be more sophisticated, but
  I've kept it short in anticipation of the move to liblogging, which
  will lead to the removal of the code just written ;)
- the "exiting on signal..." message still had the "syslogd" name in 
  it. Changed this to "rsyslogd", as we do not have a large user base
  yet, this should pose no problem.
- fixed "the semiconlon" bug. rsyslogd dumped core if a write-db action
  was specified but no semicolon was given after the password (an empty
  template was ok, but the semicolon needed to be present).
- changed a default for traditional output format. During testing, it
  was seen that the timestamp written to file in default format was
  the time of message reception, not the time specified in the TIMESTAMP
  field of the message itself. Traditionally, the message TIMESTAMP is
  used and this has been changed now.
---------------------------------------------------------------------------
Version 0.9.3 (RGer), 2005-07-19
- fixed a bug in the message parser. In June, the RFC 3164 timestamp
  was not correctly parsed (yes, only in June and some other months,
  see the code comment to learn why...)
- added the ability to specify the destination port when forwarding
  syslog messages (both for TCP and UDP)
- added an very experimental TCP sender (activated by
  @@machine:port in config). This is not yet for production use. If
  the receiver is not alive, rsyslogd will wait quite some time until
  the connection request times out, which most probably leads to
  loss of incoming messages.

---------------------------------------------------------------------------
Version 0.9.2 (RGer), around 2005-07-06
- I intended to change the maxsupported message size to 32k to
  support IHE - but given the memory inefficiency in the usual use
  cases, I have not done this. I have, however, included very
  specific instructions on how to do this in the source code. I have
  also done some testing with 32k messages, so you can change the
  max size without taking too much risk.
- added a syslog/tcp receiver; we now can receive messages via
  plain tcp, but we can still send only via UDP. The syslog/tcp
  receiver is the primary enhancement of this release.
- slightly changed some error messages that contained a spurios \n at
  the end of the line (which gives empty lines in your log...)

---------------------------------------------------------------------------
Version 0.9.1 (RGer)
- fixed code so that it compiles without errors under FreeBSD
- removed now unused function "allocate_log()" from syslogd.c
- changed the make file so that it contains more defines for
  different environments (in the long term, we need a better
  system for disabling/enabling features...)
- changed some printf's printing off_t types to %lld and
  explicit (long long) casts. I tried to figure out the exact type,
  but did not succeed in this. In the worst case, ultra-large peta-
  byte files will now display funny informational messages on rollover,
  something I think we can live with for the neersion 3.11.2 (rgerhards), 2008-02-??
---------------------------------------------------------------------------
Version 3.11.1 (rgerhards), 2008-02-12
- SNMP trap sender added thanks to Andre Lorbach (omsnmp)
- added input-plugin interface specification in form of a (copy) template
  input module
- applied documentation fix by Michael Biebl -- many thanks!
- bugfix: immark did not have MARK flags set...
- added x-info field to rsyslogd startup/shutdown message. Hopefully
  points users to right location for further info (many don't even know
  they run rsyslog ;))
- bugfix: trailing ":" of tag was lost while parsing legacy syslog messages
  without timestamp - thanks to Anders Blomdell for providing a patch!
- fixed a bug in stringbuf.c related to STRINGBUF_TRIM_ALLOCSIZE, which
  wasn't supposed to be used with rsyslog. Put a warning message up that
  tells this feature is not tested and probably not worth the effort.
  Thanks to Anders Blomdell fro bringing this to our attention
- somewhat improved performance of string buffers
- fixed bug that caused invalid treatment of tabs (HT) in rsyslog.conf
- bugfix: setting for $EscapeCopntrolCharactersOnReceive was not 
  properly initialized
- clarified usage of space-cc property replacer option
- improved abort diagnostic handler
- some initial effort for malloc/free runtime debugging support
- bugfix: using dynafile actions caused rsyslogd abort
- fixed minor man errors thanks to Michael Biebl
---------------------------------------------------------------------------
Version 3.11.0 (rgerhards), 2008-01-31
- implemented queued actions
- implemented simple rate limiting for actions
- implemented deliberate discarding of lower priority messages over higher
  priority ones when a queue runs out of space
- implemented disk quotas for disk queues
- implemented the $ActionResumeRetryCount config directive
- added $ActionQueueFilename config directive
- added $ActionQueueSize config directive
- added $ActionQueueHighWaterMark config directive
- added $ActionQueueLowWaterMark config directive
- added $ActionQueueDiscardMark config directive
- added $ActionQueueDiscardSeverity config directive
- added $ActionQueueCheckpointInterval config directive
- added $ActionQueueType config directive
- added $ActionQueueWorkerThreads config directive
- added $ActionQueueTimeoutshutdown config directive
- added $ActionQueueTimeoutActionCompletion config directive
- added $ActionQueueTimeoutenQueue config directive
- added $ActionQueueTimeoutworkerThreadShutdown config directive
- added $ActionQueueWorkerThreadMinimumMessages config directive
- added $ActionQueueMaxFileSize config directive
- added $ActionQueueSaveonShutdown config directive
- addded $ActionQueueDequeueSlowdown config directive
- addded $MainMsgQueueDequeueSlowdown config directive
- bugfix: added forgotten docs to package
- improved debugging support
- fixed a bug that caused $MainMsgQueueCheckpointInterval to work incorrectly
- when a long-running action needs to be cancelled on shutdown, the message
  that was processed by it is now preserved. This finishes support for
  guaranteed delivery of messages (if the output supports it, of course)
- fixed bug in output module interface, see
  http://sourceforge.net/tracker/index.php?func=detail&aid=1881008&group_id=123448&atid=696552
- changed the ommysql output plugin so that the (lengthy) connection
  initialization now takes place in message processing. This works much
  better with the new queued action mode (fast startup)
- fixed a bug that caused a potential hang in file and fwd output module
  varmojfekoj provided the patch - many thanks!
- bugfixed stream class offset handling on 32bit platforms
---------------------------------------------------------------------------
Version 3.10.3 (rgerhards), 2008-01-28
- fixed a bug with standard template definitions (not a big deal) - thanks
  to varmojfekoj for spotting it
- run-time instrumentation added
- implemented disk-assisted queue mode, which enables on-demand disk
  spooling if the queue's in-memory queue is exhausted
- implemented a dynamic worker thread pool for processing incoming
  messages; workers are started and shut down as need arises
- implemented a run-time instrumentation debug package
- implemented the $MainMsgQueueSaveOnShutdown config directive
- implemented the $MainMsgQueueWorkerThreadMinimumMessages config directive
- implemented the $MainMsgQueueTimeoutWorkerThreadShutdown config directive
---------------------------------------------------------------------------
Version 3.10.2 (rgerhards), 2008-01-14
- added the ability to keep stop rsyslogd without the need to drain
  the main message queue. In disk queue mode, rsyslog continues to
  run from the point where it stopped. In case of a system failure, it
  continues to process messages from the last checkpoint.
- fixed a bug that caused a segfault on startup when no $WorkDir directive
  was specified in rsyslog.conf
- provided more fine-grain control over shutdown timeouts and added a
  way to specify the enqueue timeout when the main message queue is full
- implemented $MainMsgQueueCheckpointInterval config directive
- implemented $MainMsgQueueTimeoutActionCompletion config directive
- implemented $MainMsgQueueTimeoutEnqueue config directive
- implemented $MainMsgQueueTimeoutShutdown config directive
---------------------------------------------------------------------------
Version 3.10.1 (rgerhards), 2008-01-10
- implemented the "disk" queue mode. However, it currently is of very
  limited use, because it does not support persistence over rsyslogd
  runs. So when rsyslogd is stopped, the queue is drained just as with
  the in-memory queue modes. Persistent queues will be a feature of
  the next release.
- performance-optimized string class, should bring an overall improvement
- fixed a memory leak in imudp -- thanks to varmojfekoj for the patch
- fixed a race condition that could lead to a rsyslogd hang when during
  HUP or termination
- done some doc updates
- added $WorkDirectory config directive
- added $MainMsgQueueFileName config directive
- added $MainMsgQueueMaxFileSize config directive
---------------------------------------------------------------------------
Version 3.10.0 (rgerhards), 2008-01-07
- implemented input module interface and initial input modules
- enhanced threading for input modules (each on its own thread now)
- ability to bind UDP listeners to specific local interfaces/ports and
  ability to run multiple of them concurrently
- added ability to specify listen IP address for UDP syslog server
- license changed to GPLv3
- mark messages are now provided by loadble module immark
- rklogd is no longer provided. Its functionality has now been taken over
  by imklog, a loadable input module. This offers a much better integration
  into rsyslogd and makes sure that the kernel logger process is brought
  up and down at the appropriate times
- enhanced $IncludeConfig directive to support wildcard characters
  (thanks to Michael Biebl)
- all inputs are now implemented as loadable plugins
- enhanced threading model: each input module now runs on its own thread
- enhanced message queue which now supports different queueing methods
  (among others, this can be used for performance fine-tuning)
- added a large number of new configuration directives for the new
  input modules
- enhanced multi-threading utilizing a worker thread pool for the
  main message queue
- compilation without pthreads is no longer supported
- much cleaner code due to new objects and removal of single-threading
  mode
---------------------------------------------------------------------------
Version 2.0.1 STABLE (rgerhards), 2008-01-24
- fixed a bug in integer conversion - but this function was never called,
  so it is not really a useful bug fix ;)
- fixed a bug with standard template definitions (not a big deal) - thanks
  to varmojfekoj for spotting it
- fixed a bug that caused a potential hang in file and fwd output module
  varmojfekoj provided the patch - many thanks!
---------------------------------------------------------------------------
Version 2.0.0 STABLE (rgerhards), 2008-01-02
- re-release of 1.21.2 as STABLE with no modifications except some
  doc updates
---------------------------------------------------------------------------
Version 1.21.2 (rgerhards), 2007-12-28
- created a gss-api output module. This keeps GSS-API code and
  TCP/UDP code separated. It is also important for forward-
  compatibility with v3. Please note that this change breaks compatibility
  with config files created for 1.21.0 and 1.21.1 - this was considered
  acceptable.
- fixed an error in forwarding retry code (could lead to message corruption
  but surfaced very seldom)
- increased portability for older platforms (AI_NUMERICSERV moved)
- removed socket leak in omfwd.c
- cross-platform patch for GSS-API compile problem on some platforms
  thanks to darix for the patch!
---------------------------------------------------------------------------
Version 1.21.1 (rgerhards), 2007-12-23
- small doc fix for $IncludeConfig
- fixed a bug in llDestroy()
- bugfix: fixing memory leak when message queue is full and during
  parsing. Thanks to varmojfekoj for the patch.
- bugfix: when compiled without network support, unix sockets were
  not properply closed
- bugfix: memory leak in cfsysline.c/doGetWord() fixed
---------------------------------------------------------------------------
Version 1.21.0 (rgerhards), 2007-12-19
- GSS-API support for syslog/TCP connections was added. Thanks to
  varmojfekoj for providing the patch with this functionality
- code cleanup
- enhanced $IncludeConfig directive to support wildcard filenames
- changed some multithreading synchronization
---------------------------------------------------------------------------
Version 1.20.1 (rgerhards), 2007-12-12
- corrected a debug setting that survived release. Caused TCP connections
  to be retried unnecessarily often.
- When a hostname ACL was provided and DNS resolution for that name failed,
  ACL processing was stopped at that point. Thanks to mildew for the patch.
  Fedora Bugzilla: http://bugzilla.redhat.com/show_bug.cgi?id=395911
- fixed a potential race condition, see link for details:
  http://rgerhards.blogspot.com/2007/12/rsyslog-race-condition.html
  Note that the probability of problems from this bug was very remote
- fixed a memory leak that happend when PostgreSQL date formats were
  used
---------------------------------------------------------------------------
Version 1.20.0 (rgerhards), 2007-12-07
- an output module for postgres databases has been added. Thanks to
  sur5r for contributing this code
- unloading dynamic modules has been cleaned up, we now have a
  real implementation and not just a dummy "good enough for the time
  being".
- enhanced platform independence - thanks to Bartosz Kuzma and Michael
  Biebl for their very useful contributions
- some general code cleanup (including warnings on 64 platforms, only)
---------------------------------------------------------------------------
Version 1.19.12 (rgerhards), 2007-12-03
- cleaned up the build system (thanks to Michael Biebl for the patch)
- fixed a bug where ommysql was still not compiled with -pthread option
---------------------------------------------------------------------------
Version 1.19.11 (rgerhards), 2007-11-29
- applied -pthread option to build when building for multi-threading mode
  hopefully solves an issue with segfaulting
---------------------------------------------------------------------------
Version 1.19.10 (rgerhards), 2007-10-19
- introdcued the new ":modulename:" syntax for calling module actions
  in selector lines; modified ommysql to support it. This is primarily
  an aid for further modules and a prequisite to actually allow third
  party modules to be created.
- minor fix in slackware startup script, "-r 0" is now "-r0"
- updated rsyslogd doc set man page; now in html format
- undid creation of a separate thread for the main loop -- this did not
  turn out to be needed or useful, so reduce complexity once again.
- added doc fixes provided by Michael Biebl - thanks
---------------------------------------------------------------------------
Version 1.19.9 (rgerhards), 2007-10-12
- now packaging system which again contains all components in a single
  tarball
- modularized main() a bit more, resulting in less complex code
- experimentally added an additional thread - will see if that affects
  the segfault bug we experience on some platforms. Note that this change
  is scheduled to be removed again later.
---------------------------------------------------------------------------
Version 1.19.8 (rgerhards), 2007-09-27
- improved repeated message processing
- applied patch provided by varmojfekoj to support building ommysql
  in its own way (now also resides in a plugin subdirectory);
  ommysql is now a separate package
- fixed a bug in cvthname() that lead to message loss if part
  of the source hostname would have been dropped
- created some support for distributing ommysql together with the
  main rsyslog package. I need to re-think it in the future, but
  for the time being the current mode is best. I now simply include
  one additional tarball for ommysql inside the main distribution.
  I look forward to user feedback on how this should be done best. In the
  long term, a separate project should be spawend for ommysql, but I'd
  like to do that only after the plugin interface is fully stable (what
  it is not yet).
---------------------------------------------------------------------------
Version 1.19.7 (rgerhards), 2007-09-25
- added code to handle situations where senders send us messages ending with
  a NUL character. It is now simply removed. This also caused trailing LF
  reduction to fail, when it was followed by such a NUL. This is now also
  handled.
- replaced some non-thread-safe function calls by their thread-safe
  counterparts
- fixed a minor memory leak that occured when the %APPNAME% property was
  used (I think nobody used that in practice)
- fixed a bug that caused signal handlers in cvthname() not to be restored when
  a malicious pointer record was detected and processing of the message been
  stopped for that reason (this should be really rare and can not be related
  to the segfault bug we are hunting).
- fixed a bug in cvthname that lead to passing a wrong parameter - in
  practice, this had no impact.
- general code cleanup (e.g. compiler warnings, comments)
---------------------------------------------------------------------------
Version 1.19.6 (rgerhards), 2007-09-11
- applied patch by varmojfekoj to change signal handling to the new
  sigaction API set (replacing the depreciated signal() calls and its
  friends.
- fixed a bug that in --enable-debug mode caused an assertion when the
  discard action was used
- cleaned up compiler warnings
- applied patch by varmojfekoj to FIX a bug that could cause 
  segfaults if empty properties were processed using modifying
  options (e.g. space-cc, drop-cc)
- fixed man bug: rsyslogd supports -l option
---------------------------------------------------------------------------
Version 1.19.5 (rgerhards), 2007-09-07
- changed part of the CStr interface so that better error tracking
  is provided and the calling sequence is more intuitive (there were
  invalid calls based on a too-weired interface)
- (hopefully) fixed some remaining bugs rooted in wrong use of 
  the CStr class. These could lead to program abort.
- applied patch by varmojfekoj two fix two potential segfault situations
- added $ModDir config directive
- modified $ModLoad so that an absolute path may be specified as
  module name (e.g. /rsyslog/ommysql.so)
---------------------------------------------------------------------------
Version 1.19.4 (rgerhards/varmojfekoj), 2007-09-04
- fixed a number of small memory leaks - thanks varmojfekoj for patching
- fixed an issue with CString class that could lead to rsyslog abort
  in tplToString() - thanks varmojfekoj for patching
- added a man-version of the config file documenation - thanks to Michel
  Samia for providing the man file
- fixed bug: a template like this causes an infinite loop:
  $template opts,"%programname:::a,b%"
  thanks varmojfekoj for the patch
- fixed bug: case changing options crash freeing the string pointer
  because they modify it: $template opts2,"%programname::1:lowercase%"
  thanks varmojfekoj for the patch
---------------------------------------------------------------------------
Version 1.19.3 (mmeckelein/varmojfekoj), 2007-08-31
- small mem leak fixed (after calling parseSelectorAct) - Thx varmojkekoj
- documentation section "Regular File" und "Blocks" updated
- solved an issue with dynamic file generation - Once again many thanks
  to varmojfekoj
- the negative selector for program name filter (Blocks) does not work as
  expected - Thanks varmojfekoj for patching
- added forwarding information to sysklogd (requires special template)
  to config doc
---------------------------------------------------------------------------
Version 1.19.2 (mmeckelein/varmojfekoj), 2007-08-28
- a specifically formed message caused a segfault - Many thanks varmojfekoj
  for providing a patch
- a typo and a weird condition are fixed in msg.c - Thanks again
  varmojfekoj 
- on file creation the file was always owned by root:root. This is fixed
  now - Thanks ypsa for solving this issue
---------------------------------------------------------------------------
Version 1.19.1 (mmeckelein), 2007-08-22
- a bug that caused a high load when a TCP/UDP connection was closed is 
  fixed now - Thanks mildew for solving this issue
- fixed a bug which caused a segfault on reinit - Thx varmojfekoj for the
  patch
- changed the hardcoded module path "/lib/rsyslog" to $(pkglibdir) in order
  to avoid trouble e.g. on 64 bit platforms (/lib64) - many thanks Peter
  Vrabec and darix, both provided a patch for solving this issue
- enhanced the unloading of modules - thanks again varmojfekoj
- applied a patch from varmojfekoj which fixes various little things in
  MySQL output module
---------------------------------------------------------------------------
Version 1.19.0 (varmojfekoj/rgerhards), 2007-08-16
- integrated patch from varmojfekoj to make the mysql module a loadable one
  many thanks for the patch, MUCH appreciated
---------------------------------------------------------------------------
Version 1.18.2 (rgerhards), 2007-08-13
- fixed a bug in outchannel code that caused templates to be incorrectly
  parsed
- fixed a bug in ommysql that caused a wrong ";template" missing message
- added some code for unloading modules; not yet fully complete (and we do
  not yet have loadable modules, so this is no problem)
- removed debian subdirectory by request of a debian packager (this is a special
  subdir for debian and there is also no point in maintaining it when there
  is a debian package available - so I gladly did this) in some cases
- improved overall doc quality (some pages were quite old) and linked to
  more of the online resources.
- improved /contrib/delete_mysql script by adding a host option and some
  other minor modifications
---------------------------------------------------------------------------
Version 1.18.1 (rgerhards), 2007-08-08
- applied a patch from varmojfekoj which solved a potential segfault
  of rsyslogd on HUP
- applied patch from Michel Samia to fix compilation when the pthreads
  feature is disabled
- some code cleanup (moved action object to its own file set)
- add config directive $MainMsgQueueSize, which now allows to configure the
  queue size dynamically
- all compile-time settings are now shown in rsyslogd -v, not just the
  active ones
- enhanced performance a little bit more
- added config file directive $ActionResumeInterval
- fixed a bug that prevented compilation under debian sid
- added a contrib directory for user-contributed useful things
---------------------------------------------------------------------------
Version 1.18.0 (rgerhards), 2007-08-03
- rsyslog now supports fallback actions when an action did not work. This
  is a great feature e.g. for backup database servers or backup syslog
  servers
- modified rklogd to only change the console log level if -c is specified
- added feature to use multiple actions inside a single selector
- implemented $ActionExecOnlyWhenPreviousIsSuspended config directive
- error messages during startup are now spit out to the configured log
  destinations
---------------------------------------------------------------------------
Version 1.17.6 (rgerhards), 2007-08-01
- continued to work on output module modularization - basic stage of
  this work is now FINISHED
- fixed bug in OMSRcreate() - always returned SR_RET_OK
- fixed a bug that caused ommysql to always complain about missing
  templates
- fixed a mem leak in OMSRdestruct - freeing the object itself was
  forgotten - thanks to varmojfekoj for the patch
- fixed a memory leak in syslogd/init() that happend when the config
  file could not be read - thanks to varmojfekoj for the patch
- fixed insufficient memory allocation in addAction() and its helpers.
  The initial fix and idea was developed by mildew, I fine-tuned
  it a bit. Thanks a lot for the fix, I'd probably had pulled out my
  hair to find the bug...
- added output of config file line number when a parsing error occured
- fixed bug in objomsr.c that caused program to abort in debug mode with
  an invalid assertion (in some cases)
- fixed a typo that caused the default template for MySQL to be wrong.
  thanks to mildew for catching this.
- added configuration file command $DebugPrintModuleList and
  $DebugPrintCfSysLineHandlerList
- fixed an invalid value for the MARK timer - unfortunately, there was
  a testing aid left in place. This resulted in quite frequent MARK messages
- added $IncludeConfig config directive
- applied a patch from mildew to prevent rsyslogd from freezing under heavy
  load. This could happen when the queue was full. Now, we drop messages
  but rsyslogd remains active.
---------------------------------------------------------------------------
Version 1.17.5 (rgerhards), 2007-07-30
- continued to work on output module modularization
- fixed a missing file bug - thanks to Andrea Montanari for reporting
  this problem
- fixed a problem with shutting down the worker thread and freeing the
  selector_t list - this caused messages to be lost, because the
  message queue was not properly drained before the selectors got
  destroyed.
---------------------------------------------------------------------------
Version 1.17.4 (rgerhards), 2007-07-27
- continued to work on output module modularization
- fixed a situation where rsyslogd could create zombie processes
  thanks to mildew for the patch
- applied patch from Michel Samia to fix compilation when NOT
  compiled for pthreads
---------------------------------------------------------------------------
Version 1.17.3 (rgerhards), 2007-07-25
- continued working on output module modularization
- fixed a bug that caused rsyslogd to segfault on exit (and
  probably also on HUP), when there was an unsent message in a selector
  that required forwarding and the dns lookup failed for that selector
  (yes, it was pretty unlikely to happen;))
  thanks to varmojfekoj <varmojfekoj@gmail.com> for the patch
- fixed a memory leak in config file parsing and die()
  thanks to varmojfekoj <varmojfekoj@gmail.com> for the patch
- rsyslogd now checks on startup if it is capable to performa any work
  at all. If it cant, it complains and terminates
  thanks to Michel Samia for providing the patch!
- fixed a small memory leak when HUPing syslogd. The allowed sender
  list now gets freed. thanks to mildew for the patch.
- changed the way error messages in early startup are logged. They
  now do no longer use the syslogd code directly but are rather
  send to stderr.
---------------------------------------------------------------------------
Version 1.17.2 (rgerhards), 2007-07-23
- made the port part of the -r option optional. Needed for backward
  compatibility with sysklogd
- replaced system() calls with something more reasonable. Please note that
  this might break compatibility with some existing configuration files.
  We accept this in favour of the gained security.
- removed a memory leak that could occur if timegenerated was used in
  RFC 3164 format in templates
- did some preparation in msg.c for advanced multithreading - placed the
  hooks, but not yet any active code
- worked further on modularization
- added $ModLoad MySQL (dummy) config directive
- added DropTrailingLFOnReception config directive
---------------------------------------------------------------------------
Version 1.17.1 (rgerhards), 2007-07-20
- fixed a bug that caused make install to install rsyslogd and rklogd under
  the wrong names
- fixed bug that caused $AllowedSenders to handle IPv6 scopes incorrectly;
  also fixed but that could grabble $AllowedSender wildcards. Thanks to
  mildew@gmail.com for the patch
- minor code cleanup - thanks to Peter Vrabec for the patch
- fixed minimal memory leak on HUP (caused by templates)
  thanks to varmojfekoj <varmojfekoj@gmail.com> for the patch
- fixed another memory leak on HUPing and on exiting rsyslogd
  again thanks to varmojfekoj <varmojfekoj@gmail.com> for the patch
- code cleanup (removed compiler warnings)
- fixed portability bug in configure.ac - thanks to Bartosz Kuźma for patch
- moved msg object into its own file set
- added the capability to continue trying to write log files when the
  file system is full. Functionality based on patch by Martin Schulze
  to sysklogd package.
---------------------------------------------------------------------------
Version 1.17.0 (RGer), 2007-07-17
- added $RepeatedLineReduction config parameter
- added $EscapeControlCharactersOnReceive config parameter
- added $ControlCharacterEscapePrefix config parameter
- added $DirCreateMode config parameter
- added $CreateDirs config parameter
- added $DebugPrintTemplateList config parameter
- added $ResetConfigVariables config parameter
- added $FileOwner config parameter
- added $FileGroup config parameter
- added $DirOwner config parameter
- added $DirGroup config parameter
- added $FailOnChownFailure config parameter
- added regular expression support to the filter engine
  thanks to Michel Samia for providing the patch!
- enhanced $AllowedSender functionality. Credits to mildew@gmail.com for
  the patch doing that
  - added IPv6 support
  - allowed DNS hostnames
  - allowed DNS wildcard names
- added new option $DropMsgsWithMaliciousDnsPTRRecords
- added autoconf so that rfc3195d, rsyslogd and klogd are stored to /sbin
- added capability to auto-create directories with dynaFiles
---------------------------------------------------------------------------
Version 1.16.0 (RGer/Peter Vrabec), 2007-07-13 - The Friday, 13th Release ;)
- build system switched to autotools
- removed SYSV preprocessor macro use, replaced with autotools equivalents
- fixed a bug that caused rsyslogd to segfault when TCP listening was
  disabled and it terminated
- added new properties "syslogfacility-text" and "syslogseverity-text"
  thanks to varmojfekoj <varmojfekoj@gmail.com> for the patch
- added the -x option to disable hostname dns reslution
  thanks to varmojfekoj <varmojfekoj@gmail.com> for the patch
- begun to better modularize syslogd.c - this is an ongoing project; moved
  type definitions to a separate file
- removed some now-unused fields from struct filed
- move file size limit fields in struct field to the "right spot" (the file
  writing part of the union - f_un.f_file)
- subdirectories linux and solaris are no longer part of the distribution
  package. This is not because we cease support for them, but there are no
  longer any files in them after the move to autotools
---------------------------------------------------------------------------
Version 1.15.1 (RGer), 2007-07-10
- fixed a bug that caused a dynaFile selector to stall when there was
  an open error with one file 
- improved template processing for dynaFiles; templates are now only
  looked up during initialization - speeds up processing
- optimized memory layout in struct filed when compiled with MySQL
  support
- fixed a bug that caused compilation without SYSLOG_INET to fail
- re-enabled the "last message repeated n times" feature. This
  feature was not taken care of while rsyslogd evolved from sysklogd
  and it was more or less defunct. Now it is fully functional again.
- added system properties: $NOW, $YEAR, $MONTH, $DAY, $HOUR, $MINUTE
- fixed a bug in iovAsString() that caused a memory leak under stress
  conditions (most probably memory shortage). This was unlikely to
  ever happen, but it doesn't hurt doing it right
- cosmetic: defined type "uchar", change all unsigned chars to uchar
---------------------------------------------------------------------------
Version 1.15.0 (RGer), 2007-07-05
- added ability to dynamically generate file names based on templates
  and thus properties. This was a much-requested feature. It makes
  life easy when it e.g. comes to splitting files based on the sender
  address.
- added $umask and $FileCreateMode config file directives
- applied a patch from Bartosz Kuzma to compile cleanly under NetBSD
- checks for extra (unexpected) characters in system config file lines
  have been added
- added IPv6 documentation - was accidently missing from CVS
- begun to change char to unsigned char
---------------------------------------------------------------------------
Version 1.14.2 (RGer), 2007-07-03
** this release fixes all known nits with IPv6 **
- restored capability to do /etc/service lookup for "syslog"
  service when -r 0 was given
- documented IPv6 handling of syslog messages
- integrate patch from Bartosz Kuźma to make rsyslog compile under
  Solaris again (the patch replaced a strndup() call, which is not
  available under Solaris
- improved debug logging when waiting on select
- updated rsyslogd man page with new options (-46A)
---------------------------------------------------------------------------
Version 1.14.1 (RGer/Peter Vrabec), 2007-06-29
- added Peter Vrabec's patch for IPv6 TCP
- prefixed all messages send to stderr in rsyslogd with "rsyslogd: "
---------------------------------------------------------------------------
Version 1.14.0 (RGer/Peter Vrabec), 2007-06-28
- Peter Vrabec provided IPv6 for rsyslog, so we are now IPv6 enabled
  IPv6 Support is currently for UDP only, TCP is to come soon.
  AllowedSender configuration does not yet work for IPv6.
- fixed code in iovCreate() that broke C's strict aliasing rules 
- fixed some char/unsigned char differences that forced the compiler
  to spit out warning messages
- updated the Red Hat init script to fix a known issue (thanks to
  Peter Vrabec)
---------------------------------------------------------------------------
Version 1.13.5 (RGer), 2007-06-22
- made the TCP session limit configurable via command line switch
  now -t <port>,<max sessions>
- added man page for rklogd(8) (basically a copy from klogd, but now
  there is one...)
- fixed a bug that caused internal messages (e.g. rsyslogd startup) to
  appear without a tag.
- removed a minor memory leak that occurred when TAG processing requalified
  a HOSTNAME to be a TAG (and a TAG already was set).
- removed potential small memory leaks in MsgSet***() functions. There
  would be a leak if a property was re-set, something that happened
  extremely seldom.
---------------------------------------------------------------------------
Version 1.13.4 (RGer), 2007-06-18
- added a new property "PRI-text", which holds the PRI field in
  textual form (e.g. "syslog.info")
- added alias "syslogseverity" for "syslogpriority", which is a
  misleading property name that needs to stay for historical
  reasons (and backward-compatility)
- added doc on how to record PRI value in log file
- enhanced signal handling in klogd, including removal of an unsafe
  call to the logging system during signal handling
---------------------------------------------------------------------------
Version 1.13.3 (RGer), 2007-06-15
- create a version of syslog.c from scratch. This is now
  - highly optimized for rsyslog
  - removes an incompatible license problem as the original
    version had a BSD license with advertising clause
  - fixed in the regard that rklogd will continue to work when
    rsysogd has been restarted (the original version, as well
    as sysklogd, will remain silent then)
  - solved an issue with an extra NUL char at message end that the
    original version had
- applied some changes to klogd to care for the new interface
- fixed a bug in syslogd.c which prevented compiling under debian
---------------------------------------------------------------------------
Version 1.13.2 (RGer), 2007-06-13
- lib order in makefile patched to facilitate static linking - thanks
  to Bennett Todd for providing the patch
- Integrated a patch from Peter Vrabec (pvrabec@redheat.com):
  - added klogd under the name of rklogd (remove dependency on
    original sysklogd package
  - createDB.sql now in UTF
  - added additional config files for use on Red Hat
---------------------------------------------------------------------------
Version 1.13.1 (RGer), 2007-02-05
- changed the listen backlog limit to a more reasonable value based on
  the maximum number of TCP connections configurd (10% + 5) - thanks to Guy
  Standen for the hint (actually, the limit was 5 and that was a 
  left-over from early testing).
- fixed a bug in makefile which caused DB-support to be disabled when
  NETZIP support was enabled
- added the -e option to allow transmission of every message to remote
  hosts (effectively turns off duplicate message suppression)
- (somewhat) improved memory consumption when compiled with MySQL support
- looks like we fixed an incompatibility with MySQL 5.x and above software
  At least in one case, the remote server name was destroyed, leading to 
  a connection failure. The new, improved code does not have this issue and
  so we see this as solved (the new code is generally somewhat better, so
  there is a good chance we fixed this incompatibility).
---------------------------------------------------------------------------
Version 1.13.0 (RGer), 2006-12-19
- added '$' as ToPos proptery replacer specifier - means "up to the
  end of the string"
- property replacer option "escape-cc", "drop-cc" and "space-cc"  added
- changed the handling of \0 characters inside syslog messages. We now
  consistently escape them to "#000". This is somewhat recommended in
  the draft-ietf-syslog-protocol-19 draft. While the real recomendation
  is to not escape any characters at all, we can not do this without
  considerable modification of the code. So we escape it to "#000", which
  is consistent with a sample found in the Internet-draft.
- removed message glue logic (see printchopped() comment for details)
  Also caused removal of parts table and thus some improvements in
  memory usage.
- changed the default MAXLINE to 2048 to take care of recent syslog
  standardization efforts (can easily be changed in syslogd.c)
- added support for byte-counted TCP syslog messages (much like
  syslog-transport-tls-05 Internet Draft). This was necessary to
  support compression over TCP.
- added support for receiving compressed syslog messages
- added support for sending compressed syslog messages
- fixed a bug where the last message in a syslog/tcp stream was
  lost if it was not properly terminated by a LF character
---------------------------------------------------------------------------
Version 1.12.3 (RGer), 2006-10-04
- implemented some changes to support Solaris (but support is not
  yet complete)
- commented out (via #if 0) some methods that are currently not being use
  but should be kept for further us
- added (interim) -u 1 option to turn off hostname and tag parsing
- done some modifications to better support Fedora
- made the field delimiter inside property replace configurable via
  template
- fixed a bug in property replacer: if fields were used, the delimitor
  became part of the field. Up until now, this was barely noticable as 
  the delimiter as TAB only and thus invisible to a human. With other
  delimiters available now, it quickly showed up. This bug fix might cause
  some grief to existing installations if they used the extra TAB for
  whatever reasons - sorry folks... Anyhow, a solution is easy: just add
  a TAB character contstant into your template. Thus, there has no attempt
  been made to do this in a backwards-compatible way.
---------------------------------------------------------------------------
Version 1.12.2 (RGer), 2006-02-15
- fixed a bug in the RFC 3339 date formatter. An extra space was added
  after the actual timestamp
- added support for providing high-precision RFC3339 timestamps for
  (rsyslogd-)internally-generated messages
- very (!) experimental support for syslog-protocol internet draft
  added (the draft is experimental, the code is solid ;))
- added support for field-extracting in the property replacer
- enhanced the legacy-syslog parser so that it can interpret messages
  that do not contain a TIMESTAMP
- fixed a bug that caused the default socket (usually /dev/log) to be
  opened even when -o command line option was given
- fixed a bug in the Debian sample startup script - it caused rsyslogd
  to listen to remote requests, which it shouldn't by default
---------------------------------------------------------------------------
Version 1.12.1 (RGer), 2005-11-23
- made multithreading work with BSD. Some signal-handling needed to be
  restructured. Also, there might be a slight delay of up to 10 seconds
  when huping and terminating rsyslogd under BSD
- fixed a bug where a NULL-pointer was passed to printf() in logmsg().
- fixed a bug during "make install" where rc3195d was not installed
  Thanks to Bennett Todd for spotting this.
- fixed a bug where rsyslogd dumped core when no TAG was found in the
  received message
- enhanced message parser so that it can deal with missing hostnames
  in many cases (may not be totally fail-safe)
- fixed a bug where internally-generated messages did not have the correct
  TAG
---------------------------------------------------------------------------
Version 1.12.0 (RGer), 2005-10-26
- moved to a multi-threaded design. single-threading is still optionally
  available. Multi-threading is experimental!
- fixed a potential race condition. In the original code, marking was done
  by an alarm handler, which could lead to all sorts of bad things. This
  has been changed now. See comments in syslogd.c/domark() for details.
- improved debug output for property-based filters
- not a code change, but: I have checked all exit()s to make sure that
  none occurs once rsyslogd has started up. Even in unusual conditions
  (like low-memory conditions) rsyslogd somehow remains active. Of course,
  it might loose a message or two, but at least it does not abort and it
  can also recover when the condition no longer persists.
- fixed a bug that could cause loss of the last message received
  immediately before rsyslogd was terminated.
- added comments on thread-safety of global variables in syslogd.c
- fixed a small bug: spurios printf() when TCP syslog was used
- fixed a bug that causes rsyslogd to dump core on termination when one
  of the selector lines did not receive a message during the run (very
  unlikely)
- fixed an one-too-low memory allocation in the TCP sender. Could result
  in rsyslogd dumping core.
- fixed a bug with regular expression support (thanks to Andres Riancho)
- a little bit of code restructuring (especially main(), which was
  horribly large)
---------------------------------------------------------------------------
Version 1.11.1 (RGer), 2005-10-19
- support for BSD-style program name and host blocks
- added a new property "programname" that can be used in templates
- added ability to specify listen port for rfc3195d
- fixed a bug that rendered the "startswith" comparison operation
  unusable.
- changed more functions to "static" storage class to help compiler
  optimize (should have been static in the first place...)
- fixed a potential memory leak in the string buffer class destructor.
  As the destructur was previously never called, the leak did not actually
  appear.
- some internal restructuring in anticipation/preparation of minimal
  multi-threading support
- rsyslogd still shares some code with the sysklogd project. Some patches
  for this shared code have been brought over from the sysklogd CVS.
---------------------------------------------------------------------------
Version 1.11.0 (RGer), 2005-10-12
- support for receiving messages via RFC 3195; added rfc3195d for that
  purpose
- added an additional guard to prevent rsyslogd from aborting when the
  2gb file size limit is hit. While a user can configure rsyslogd to
  handle such situations, it would abort if that was not done AND large
  file support was not enabled (ok, this is hopefully an unlikely scenario)
- fixed a bug that caused additional Unix domain sockets to be incorrectly
  processed - could lead to message loss in extreme cases
---------------------------------------------------------------------------
Version 1.10.2 (RGer), 2005-09-27
- added comparison operations in property-based filters:
  * isequal
  * startswith
- added ability to negate all property-based filter comparison operations
  by adding a !-sign right in front of the operation name
- added the ability to specify remote senders for UDP and TCP
  received messages. Allows to block all but well-known hosts
- changed the $-config line directives to be case-INsensitive
- new command line option -w added: "do not display warnings if messages
  from disallowed senders are received"
- fixed a bug that caused rsyslogd to dump core when the compare value
  was not quoted in property-based filters
- fixed a bug in the new CStr compare function which lead to invalid
  results (fortunately, this function was not yet used widely)
- added better support for "debugging" rsyslog.conf property filters
  (only if -d switch is given)
- changed some function definitions to static, which eventually enables
  some compiler optimizations
- fixed a bug in MySQL code; when a SQL error occured, rsyslogd could
  run in a tight loop. This was due to invalid sequence of error reporting
  and is now fixed.
---------------------------------------------------------------------------
Version 1.10.1 (RGer), 2005-09-23
- added the ability to execute a shell script as an action.
  Thanks to Bjoern Kalkbrenner for providing the code!
- fixed a bug in the MySQL code; due to the bug the automatic one-time
  retry after an error did not happen - this lead to error message in
  cases where none should be seen (e.g. after a MySQL restart)
- fixed a security issue with SQL-escaping in conjunction with
  non-(SQL-)standard MySQL features.
---------------------------------------------------------------------------
Version 1.10.0 (RGer), 2005-09-20
  REMINDER: 1.10 is the first unstable version if the 1.x series!
- added the capability to filter on any property in selector lines
  (not just facility and priority)
- changed stringbuf into a new counted string class
- added support for a "discard" action. If a selector line with
  discard (~ character) is found, no selector lines *after* that
  line will be processed.
- thanks to Andres Riancho, regular expression support has been
  added to the template engine
- added the FROMHOST property in the template processor, which could
  previously not be obtained. Thanks to Cristian Testa for pointing
  this out and even providing a fix.
- added display of compile-time options to -v output
- performance improvement for production build - made some checks
  to happen only during debug mode
- fixed a problem with compiling on SUSE and - while doing so - removed
  the socket call to set SO_BSDCOMPAT in cases where it is obsolete.
---------------------------------------------------------------------------
Version 1.0.4 (RGer), 2006-02-01
- a small but important fix: the tcp receiver had two forgotten printf's
  in it that caused a lot of unnecessary output to stdout. This was
  important enough to justify a new release
---------------------------------------------------------------------------
Version 1.0.3 (RGer), 2005-11-14
- added an additional guard to prevent rsyslogd from aborting when the
  2gb file size limit is hit. While a user can configure rsyslogd to
  handle such situations, it would abort if that was not done AND large
  file support was not enabled (ok, this is hopefully an unlikely scenario)
- fixed a bug that caused additional Unix domain sockets to be incorrectly
  processed - could lead to message loss in extreme cases
- applied some patches available from the sysklogd project to code
  shared from there
- fixed a bug that causes rsyslogd to dump core on termination when one
  of the selector lines did not receive a message during the run (very
  unlikely)
- fixed an one-too-low memory allocation in the TCP sender. Could result
  in rsyslogd dumping core.
- fixed a bug in the TCP sender that caused the retry logic to fail
  after an error or receiver overrun
- fixed a bug in init() that could lead to dumping core
- fixed a bug that could lead to dumping core when no HOSTNAME or no TAG
  was present in the syslog message
---------------------------------------------------------------------------
Version 1.0.2 (RGer), 2005-10-05
- fixed an issue with MySQL error reporting. When an error occured,
  the MySQL driver went into an endless loop (at least in most cases).
---------------------------------------------------------------------------
Version 1.0.1 (RGer), 2005-09-23
- fixed a security issue with SQL-escaping in conjunction with
  non-(SQL-)standard MySQL features.
---------------------------------------------------------------------------
Version 1.0.0 (RGer), 2005-09-12
- changed install doc to cover daily cron scripts - a trouble source
- added rc script for slackware (provided by Chris Elvidge - thanks!) 
- fixed a really minor bug in usage() - the -r option was still
  reported as without the port parameter
---------------------------------------------------------------------------
Version 0.9.8 (RGer), 2005-09-05
- made startup and shutdown message more consistent and included the
  pid, so that they can be easier correlated. Used syslog-protocol
  structured data format for this purpose.
- improved config info in startup message, now tells not only
  if it is listening remote on udp, but also for tcp. Also includes
  the port numbers. The previous startup message was misleading, because
  it did not say "remote reception" if rsyslogd was only listening via
  tcp (but not via udp).
- added a "how can you help" document to the doc set
---------------------------------------------------------------------------
Version 0.9.7 (RGer), 2005-08-15
- some of the previous doc files (like INSTALL) did not properly
  reflect the changes to the build process and the new doc. Fixed
  that.
- changed syslogd.c so that when compiled without database support,
  an error message is displayed when a database action is detected
  in the config file (previously this was used as an user rule ;))
- fixed a bug in the os-specific Makefiles which caused MySQL
  support to not be compiled, even if selected
---------------------------------------------------------------------------
Version 0.9.6 (RGer), 2005-08-09
- greatly enhanced documentation. Now available in html format in
  the "doc" folder and FreeBSD. Finally includes an install howto.
- improved MySQL error messages a little - they now show up as log
  messages, too (formerly only in debug mode)
- added the ability to specify the listen port for udp syslog.
  WARNING: This introduces an incompatibility. Formerly, udp
  syslog was enabled by the -r command line option. Now, it is
  "-r [port]", which is consistent with the tcp listener. However,
  just -r will now return an error message.
- added sample startup scripts for Debian and FreeBSD
- added support for easy feature selection in the makefile. Un-
  fortunately, this also means I needed to spilt the make file
  for different OS and distros. There are some really bad syntax
  differences between FreeBSD and Linux make.
---------------------------------------------------------------------------
Version 0.9.5 (RGer), 2005-08-01
- the "semicolon bug" was actually not (fully) solved in 0.9.4. One
  part of the bug was solved, but another still existed. This one
  is fixed now, too.
- the "semicolon bug" actually turned out to be a more generic bug.
  It appeared whenever an invalid template name was given. With some
  selector actions, rsyslogd dumped core, with other it "just" had
  a small ressource leak with others all worked well. These anomalies
  are now fixed. Note that they only appeared during system initaliziation
  once the system was running, nothing bad happened.
- improved error reporting for template errors on startup. They are now
  shown on the console and the start-up tty. Formerly, they were only
  visible in debug mode.
- support for multiple instances of rsyslogd on a single machine added
- added new option "-o" --> omit local unix domain socket. This option
  enables rsyslogd NOT to listen to the local socket. This is most
  helpful when multiple instances of rsyslogd (or rsyslogd and another
  syslogd) shall run on a single system.
- added new option "-i <pidfile>" which allows to specify the pidfile.
  This is needed when multiple instances of rsyslogd are to be run.
- the new project home page is now online at www.rsyslog.com
---------------------------------------------------------------------------
Version 0.9.4 (RGer), 2005-07-25
- finally added the TCP sender. It now supports non-blocking mode, no
  longer disabling message reception during connect. As it is now, it
  is usable in production. The code could be more sophisticated, but
  I've kept it short in anticipation of the move to liblogging, which
  will lead to the removal of the code just written ;)
- the "exiting on signal..." message still had the "syslogd" name in 
  it. Changed this to "rsyslogd", as we do not have a large user base
  yet, this should pose no problem.
- fixed "the semiconlon" bug. rsyslogd dumped core if a write-db action
  was specified but no semicolon was given after the password (an empty
  template was ok, but the semicolon needed to be present).
- changed a default for traditional output format. During testing, it
  was seen that the timestamp written to file in default format was
  the time of message reception, not the time specified in the TIMESTAMP
  field of the message itself. Traditionally, the message TIMESTAMP is
  used and this has been changed now.
---------------------------------------------------------------------------
Version 0.9.3 (RGer), 2005-07-19
- fixed a bug in the message parser. In June, the RFC 3164 timestamp
  was not correctly parsed (yes, only in June and some other months,
  see the code comment to learn why...)
- added the ability to specify the destination port when forwarding
  syslog messages (both for TCP and UDP)
- added an very experimental TCP sender (activated by
  @@machine:port in config). This is not yet for production use. If
  the receiver is not alive, rsyslogd will wait quite some time until
  the connection request times out, which most probably leads to
  loss of incoming messages.

---------------------------------------------------------------------------
Version 0.9.2 (RGer), around 2005-07-06
- I intended to change the maxsupported message size to 32k to
  support IHE - but given the memory inefficiency in the usual use
  cases, I have not done this. I have, however, included very
  specific instructions on how to do this in the source code. I have
  also done some testing with 32k messages, so you can change the
  max size without taking too much risk.
- added a syslog/tcp receiver; we now can receive messages via
  plain tcp, but we can still send only via UDP. The syslog/tcp
  receiver is the primary enhancement of this release.
- slightly changed some error messages that contained a spurios \n at
  the end of the line (which gives empty lines in your log...)

---------------------------------------------------------------------------
Version 0.9.1 (RGer)
- fixed code so that it compiles without errors under FreeBSD
- removed now unused function "allocate_log()" from syslogd.c
- changed the make file so that it contains more defines for
  different environments (in the long term, we need a better
  system for disabling/enabling features...)
- changed some printf's printing off_t types to %lld and
  explicit (long long) casts. I tried to figure out the exact type,
  but did not succeed in this. In the worst case, ultra-large peta-
  byte files will now display funny informational messages on rollover,
  something I think we can live with for the next 10 years or so...

---------------------------------------------------------------------------
Version 0.9.0 (RGer)
- changed the filed structure to be a linked list. Previously, it
  was a table - well, for non-SYSV it was defined as linked list,
  but from what I see that code did no longer work after my
  modifications. I am now using a linked list in general because
  that is needed for other upcoming modifications.
- fixed a bug that caused rsyslogd not to listen to anything if
  the configuration file could not be read
- pervious versions disabled network logging (send/receive) if
  syslog/udp port was not in /etc/services. Now defaulting to
  port 514 in this case.
- internal error messages are now supported up to 256 bytes
- error message seen during config file read are now also displayed
  to the attached tty and not only the console
- changed some error messages during init to be sent to the console
  and/or emergency log. Previously, they were only seen if the
  -d (debug) option was present on the command line.
- fixed the "2gb file issue on 32bit systems". If a file grew to
  more than 2gb, the syslogd was aborted with "file size exceeded". 
  Now, defines have been added according to
  http://www.daimi.au.dk/~kasperd/comp.os.linux.development.faq.html#LARGEFILE
  Testing revealed that they work ;)
  HOWEVER, if your file system, glibc, kernel, whatever does not
  support files larger 2gb, you need to set a file size limit with
  the new output channel mechanism.
- updated man pages to reflect the changes

---------------------------------------------------------------------------
Version 0.8.4

- improved -d debug output (removed developer-only content)
- now compiles under FreeBSD and NetBSD (only quick testing done on NetBSD)
---------------------------------------------------------------------------
Version 0.8.3

- security model in "make install" changed
- minor doc updates
---------------------------------------------------------------------------
Version 0.8.2

- added man page for rsyslog.conf and rsyslogd
- gave up on the concept of rsyslog being a "drop in" replacement
  for syslogd. Now, the user installs rsyslogd and also needs to
  adjust his system settings to this specifically. This also lead
  to these changes:
  * changed Makefile so that install now installs rsyslogd instead
    of dealing with syslogd
  * changed the default config file name to rsyslog.conf
---------------------------------------------------------------------------
Version 0.8.1

- fixed a nasty memory leak (probably not the last one with this release)
- some enhancements to Makefile as suggested by Bennett Todd
- syslogd-internal messages (like restart) were missing the hostname
  this has been corrected
---------------------------------------------------------------------------
Version 0.8.0

Initial testing release. Based on the sysklogd package. Thanks to the
sysklogd maintainers for all their good work!
---------------------------------------------------------------------------

----------------------------------------------------------------------
The following comments were left in the syslogd source. While they provide
not too much detail, the help to date when Rainer started work on the
project (which was 2003, now even surprising for Rainer himself ;)).
 * \author Rainer Gerhards <rgerhards@adiscon.com>
 * \date 2003-10-17
 *       Some initial modifications on the sysklogd package to support
 *       liblogging. These have actually not yet been merged to the
 *       source you see currently (but they hopefully will)
 *
 * \date 2004-10-28
 *       Restarted the modifications of sysklogd. This time, we
 *       focus on a simpler approach first. The initial goal is to
 *       provide MySQL database support (so that syslogd can log
 *       to the database).
----------------------------------------------------------------------
The following comments are from the stock syslogd.c source. They provide
some insight into what happened to the source before we forked
rsyslogd. However, much of the code already has been replaced and more
is to be replaced. So over time, these comments become less valuable.
I have moved them out of the syslogd.c file to shrink it, especially
as a lot of them do no longer apply. For historical reasons and
understanding of how the daemon evolved, they are probably still
helpful.
 * Author: Eric Allman
 * extensive changes by Ralph Campbell
 * more extensive changes by Eric Allman (again)
 *
 * Steve Lord:	Fix UNIX domain socket code, added linux kernel logging
 *		change defines to
 *		SYSLOG_INET	- listen on a UDP socket
 *		SYSLOG_UNIXAF	- listen on unix domain socket
 *		SYSLOG_KERNEL	- listen to linux kernel
 *
 * Mon Feb 22 09:55:42 CST 1993:  Dr. Wettstein
 * 	Additional modifications to the source.  Changed priority scheme
 *	to increase the level of configurability.  In its stock configuration
 *	syslogd no longer logs all messages of a certain priority and above
 *	to a log file.  The * wildcard is supported to specify all priorities.
 *	Note that this is a departure from the BSD standard.
 *
 *	Syslogd will now listen to both the inetd and the unixd socket.  The
 *	strategy is to allow all local programs to direct their output to
 *	syslogd through the unixd socket while the program listens to the
 *	inetd socket to get messages forwarded from other hosts.
 *
 * Fri Mar 12 16:55:33 CST 1993:  Dr. Wettstein
 *	Thanks to Stephen Tweedie (dcs.ed.ac.uk!sct) for helpful bug-fixes
 *	and an enlightened commentary on the prioritization problem.
 *
 *	Changed the priority scheme so that the default behavior mimics the
 *	standard BSD.  In this scenario all messages of a specified priority
 *	and above are logged.
 *
 *	Add the ability to specify a wildcard (=) as the first character
 *	of the priority name.  Doing this specifies that ONLY messages with
 *	this level of priority are to be logged.  For example:
 *
 *		*.=debug			/usr/adm/debug
 *
 *	Would log only messages with a priority of debug to the /usr/adm/debug
 *	file.
 *
 *	Providing an * as the priority specifies that all messages are to be
 *	logged.  Note that this case is degenerate with specifying a priority
 *	level of debug.  The wildcard * was retained because I believe that
 *	this is more intuitive.
 *
 * Thu Jun 24 11:34:13 CDT 1993:  Dr. Wettstein
 *	Modified sources to incorporate changes in libc4.4.  Messages from
 *	syslog are now null-terminated, syslogd code now parses messages
 *	based on this termination scheme.  Linux as of libc4.4 supports the
 *	fsync system call.  Modified code to fsync after all writes to
 *	log files.
 *
 * Sat Dec 11 11:59:43 CST 1993:  Dr. Wettstein
 *	Extensive changes to the source code to allow compilation with no
 *	complaints with -Wall.
 *
 *	Reorganized the facility and priority name arrays so that they
 *	compatible with the syslog.h source found in /usr/include/syslog.h.
 *	NOTE that this should really be changed.  The reason I do not
 *	allow the use of the values defined in syslog.h is on account of
 *	the extensions made to allow the wildcard character in the
 *	priority field.  To fix this properly one should malloc an array,
 *	copy the contents of the array defined by syslog.h and then
 *	make whatever modifications that are desired.  Next round.
 *
 * Thu Jan  6 12:07:36 CST 1994:  Dr. Wettstein
 *	Added support for proper decomposition and re-assembly of
 *	fragment messages on UNIX domain sockets.  Lack of this capability
 *	was causing 'partial' messages to be output.  Since facility and
 *	priority information is encoded as a leader on the messages this
 *	was causing lines to be placed in erroneous files.
 *
 *	Also added a patch from Shane Alderton (shane@ion.apana.org.au) to
 *	correct a problem with syslogd dumping core when an attempt was made
 *	to write log messages to a logged-on user.  Thank you.
 *
 *	Many thanks to Juha Virtanen (jiivee@hut.fi) for a series of
 *	interchanges which lead to the fixing of problems with messages set
 *	to priorities of none and emerg.  Also thanks to Juha for a patch
 *	to exclude users with a class of LOGIN from receiving messages.
 *
 *	Shane Alderton provided an additional patch to fix zombies which
 *	were conceived when messages were written to multiple users.
 *
 * Mon Feb  6 09:57:10 CST 1995:  Dr. Wettstein
 *	Patch to properly reset the single priority message flag.  Thanks
 *	to Christopher Gori for spotting this bug and forwarding a patch.
 *
 * Wed Feb 22 15:38:31 CST 1995:  Dr. Wettstein
 *	Added version information to startup messages.
 *
 *	Added defines so that paths to important files are taken from
 *	the definitions in paths.h.  Hopefully this will insure that
 *	everything follows the FSSTND standards.  Thanks to Chris Metcalf
 *	for a set of patches to provide this functionality.  Also thanks
 *	Elias Levy for prompting me to get these into the sources.
 *
 * Wed Jul 26 18:57:23 MET DST 1995:  Martin Schulze
 *	Linux' gethostname only returns the hostname and not the fqdn as
 *	expected in the code. But if you call hostname with an fqdn then
 *	gethostname will return an fqdn, so we have to mention that. This
 *	has been changed.
 *
 *	The 'LocalDomain' and the hostname of a remote machine is
 *	converted to lower case, because the original caused some
 *	inconsistency, because the (at least my) nameserver did respond an
 *	fqdn containing of upper- _and_ lowercase letters while
 *	'LocalDomain' consisted only of lowercase letters and that didn't
 *	match.
 *
 * Sat Aug  5 18:59:15 MET DST 1995:  Martin Schulze
 *	Now no messages that were received from any remote host are sent
 *	out to another. At my domain this missing feature caused ugly
 *	syslog-loops, sometimes.
 *
 *	Remember that no message is sent out. I can't figure out any
 *	scenario where it might be useful to change this behavior and to
 *	send out messages to other hosts than the one from which we
 *	received the message, but I might be shortsighted. :-/
 *
 * Thu Aug 10 19:01:08 MET DST 1995:  Martin Schulze
 *	Added my pidfile.[ch] to it to perform a better handling with
 *	pidfiles. Now both, syslogd and klogd, can only be started
 *	once. They check the pidfile.
 *
 * Sun Aug 13 19:01:41 MET DST 1995:  Martin Schulze
 *	Add an addition to syslog.conf's interpretation. If a priority
 *	begins with an exclamation mark ('!') the normal interpretation
 *	of the priority is inverted: ".!*" is the same as ".none", ".!=info"
 *	don't logs the info priority, ".!crit" won't log any message with
 *	the priority crit or higher. For example:
 *
 *		mail.*;mail.!=info		/usr/adm/mail
 *
 *	Would log all messages of the facility mail except those with
 *	the priority info to /usr/adm/mail. This makes the syslogd
 *	much more flexible.
 *
 *	Defined TABLE_ALLPRI=255 and changed some occurrences.
 *
 * Sat Aug 19 21:40:13 MET DST 1995:  Martin Schulze
 *	Making the table of facilities and priorities while in debug
 *	mode more readable.
 *
 *	If debugging is turned on, printing the whole table of
 *	facilities and priorities every hexadecimal or 'X' entry is
 *	now 2 characters wide.
 *
 *	The number of the entry is prepended to each line of
 *	facilities and priorities, and F_UNUSED lines are not shown
 *	anymore.
 *
 *	Corrected some #ifdef SYSV's.
 *
 * Mon Aug 21 22:10:35 MET DST 1995:  Martin Schulze
 *	Corrected a strange behavior during parsing of configuration
 *	file. The original BSD syslogd doesn't understand spaces as
 *	separators between specifier and action. This syslogd now
 *	understands them. The old behavior caused some confusion over
 *	the Linux community.
 *
 * Thu Oct 19 00:02:07 MET 1995:  Martin Schulze
 *	The default behavior has changed for security reasons. The
 *	syslogd will not receive any remote message unless you turn
 *	reception on with the "-r" option.
 *
 *	Not defining SYSLOG_INET will result in not doing any network
 *	activity, i.e. not sending or receiving messages.  I changed
 *	this because the old idea is implemented with the "-r" option
 *	and the old thing didn't work anyway.
 *
 * Thu Oct 26 13:14:06 MET 1995:  Martin Schulze
 *	Added another logfile type F_FORW_UNKN.  The problem I ran into
 *	was a name server that runs on my machine and a forwarder of
 *	kern.crit to another host.  The hosts address can only be
 *	fetched using the nameserver.  But named is started after
 *	syslogd, so syslogd complained.
 *
 *	This logfile type will retry to get the address of the
 *	hostname ten times and then complain.  This should be enough to
 *	get the named up and running during boot sequence.
 *
 * Fri Oct 27 14:08:15 1995:  Dr. Wettstein
 *	Changed static array of logfiles to a dynamic array. This
 *	can grow during process.
 *
 * Fri Nov 10 23:08:18 1995:  Martin Schulze
 *	Inserted a new tabular sys_h_errlist that contains plain text
 *	for error codes that are returned from the net subsystem and
 *	stored in h_errno. I have also changed some wrong lookups to
 *	sys_errlist.
 *
 * Wed Nov 22 22:32:55 1995:  Martin Schulze
 *	Added the fabulous strip-domain feature that allows us to
 *	strip off (several) domain names from the fqdn and only log
 *	the simple hostname. This is useful if you're in a LAN that
 *	has a central log server and also different domains.
 *
 *	I have also also added the -l switch do define hosts as
 *	local. These will get logged with their simple hostname, too.
 *
 * Thu Nov 23 19:02:56 MET DST 1995:  Martin Schulze
 *	Added the possibility to omit fsyncing of logfiles after every
 *	write. This will give some performance back if you have
 *	programs that log in a very verbose manner (like innd or
 *	smartlist). Thanks to Stephen R. van den Berg <srb@cuci.nl>
 *	for the idea.
 *
 * Thu Jan 18 11:14:36 CST 1996:  Dr. Wettstein
 *	Added patche from beta-testers to stop compile error.  Also
 *	added removal of pid file as part of termination cleanup.
 *
 * Wed Feb 14 12:42:09 CST 1996:  Dr. Wettstein
 *	Allowed forwarding of messages received from remote hosts to
 *	be controlled by a command-line switch.  Specifying -h allows
 *	forwarding.  The default behavior is to disable forwarding of
 *	messages which were received from a remote host.
 *
 *	Parent process of syslogd does not exit until child process has
 *	finished initialization process.  This allows rc.* startup to
 *	pause until syslogd facility is up and operating.
 *
 *	Re-arranged the select code to move UNIX domain socket accepts
 *	to be processed later.  This was a contributed change which
 *	has been proposed to correct the delays sometimes encountered
 *	when syslogd starts up.
 *
 *	Minor code cleanups.
 *
 * Thu May  2 15:15:33 CDT 1996:  Dr. Wettstein
 *	Fixed bug in init function which resulted in file descripters
 *	being orphaned when syslogd process was re-initialized with SIGHUP
 *	signal.  Thanks to Edvard Tuinder
 *	(Edvard.Tuinder@praseodymium.cistron.nl) for putting me on the
 *	trail of this bug.  I am amazed that we didn't catch this one
 *	before now.
 *
 * Tue May 14 00:03:35 MET DST 1996:  Martin Schulze
 *	Corrected a mistake that causes the syslogd to stop logging at
 *	some virtual consoles under Linux. This was caused by checking
 *	the wrong error code. Thanks to Michael Nonweiler
 *	<mrn20@hermes.cam.ac.uk> for sending me a patch.
 *
 * Mon May 20 13:29:32 MET DST 1996:  Miquel van Smoorenburg <miquels@cistron.nl>
 *	Added continuation line supported and fixed a bug in
 *	the init() code.
 *
 * Tue May 28 00:58:45 MET DST 1996:  Martin Schulze
 *	Corrected behaviour of blocking pipes - i.e. the whole system
 *	hung.  Michael Nonweiler <mrn20@hermes.cam.ac.uk> has sent us
 *	a patch to correct this.  A new logfile type F_PIPE has been
 *	introduced.
 *
 * Mon Feb 3 10:12:15 MET DST 1997:  Martin Schulze
 *	Corrected behaviour of logfiles if the file can't be opened.
 *	There was a bug that causes syslogd to try to log into non
 *	existing files which ate cpu power.
 *
 * Sun Feb 9 03:22:12 MET DST 1997:  Martin Schulze
 *	Modified syslogd.c to not kill itself which confuses bash 2.0.
 *
 * Mon Feb 10 00:09:11 MET DST 1997:  Martin Schulze
 *	Improved debug code to decode the numeric facility/priority
 *	pair into textual information.
 *
 * Tue Jun 10 12:35:10 MET DST 1997:  Martin Schulze
 *	Corrected freeing of logfiles.  Thanks to Jos Vos <jos@xos.nl>
 *	for reporting the bug and sending an idea to fix the problem.
 *
 * Tue Jun 10 12:51:41 MET DST 1997:  Martin Schulze
 *	Removed sleep(10) from parent process.  This has caused a slow
 *	startup in former times - and I don't see any reason for this.
 *
 * Sun Jun 15 16:23:29 MET DST 1997: Michael Alan Dorman
 *	Some more glibc patches made by <mdorman@debian.org>.
 *
 * Thu Jan  1 16:04:52 CET 1998: Martin Schulze <joey@infodrom.north.de
 *	Applied patch from Herbert Thielen <Herbert.Thielen@lpr.e-technik.tu-muenchen.de>.
 *	This included some balance parentheses for emacs and a bug in
 *	the exclamation mark handling.
 *
 *	Fixed small bug which caused syslogd to write messages to the
 *	wrong logfile under some very rare conditions.  Thanks to
 *	Herbert Xu <herbert@gondor.apana.org.au> for fiddling this out.
 *
 * Thu Jan  8 22:46:35 CET 1998: Martin Schulze <joey@infodrom.north.de>
 *	Reworked one line of the above patch as it prevented syslogd
 *	from binding the socket with the result that no messages were
 *	forwarded to other hosts.
 *
 * Sat Jan 10 01:33:06 CET 1998: Martin Schulze <joey@infodrom.north.de>
 *	Fixed small bugs in F_FORW_UNKN meachanism.  Thanks to Torsten
 *	Neumann <torsten@londo.rhein-main.de> for pointing me to it.
 *
 * Mon Jan 12 19:50:58 CET 1998: Martin Schulze <joey@infodrom.north.de>
 *	Modified debug output concerning remote receiption.
 *
 * Mon Feb 23 23:32:35 CET 1998: Topi Miettinen <Topi.Miettinen@ml.tele.fi>
 *	Re-worked handling of Unix and UDP sockets to support closing /
 *	opening of them in order to have it open only if it is needed
 *	either for forwarding to a remote host or by receiption from
 *	the network.
 *
 * Wed Feb 25 10:54:09 CET 1998: Martin Schulze <joey@infodrom.north.de>
 *	Fixed little comparison mistake that prevented the MARK
 *	feature to work properly.
 *
 * Wed Feb 25 13:21:44 CET 1998: Martin Schulze <joey@infodrom.north.de>
 *	Corrected Topi's patch as it prevented forwarding during
 *	startup due to an unknown LogPort.
 *
 * Sat Oct 10 20:01:48 CEST 1998: Martin Schulze <joey@infodrom.north.de>
 *	Added support for TESTING define which will turn syslogd into
 *	stdio-mode used for debugging.
 *
 * Sun Oct 11 20:16:59 CEST 1998: Martin Schulze <joey@infodrom.north.de>
 *	Reworked the initialization/fork code.  Now the parent
 *	process activates a signal handler which the daughter process
 *	will raise if it is initialized.  Only after that one the
 *	parent process may exit.  Otherwise klogd might try to flush
 *	its log cache while syslogd can't receive the messages yet.
 *
 * Mon Oct 12 13:30:35 CEST 1998: Martin Schulze <joey@infodrom.north.de>
 *	Redirected some error output with regard to argument parsing to
 *	stderr.
 *
 * Mon Oct 12 14:02:51 CEST 1998: Martin Schulze <joey@infodrom.north.de>
 *	Applied patch provided vom Topi Miettinen with regard to the
 *	people from OpenBSD.  This provides the additional '-a'
 *	argument used for specifying additional UNIX domain sockets to
 *	listen to.  This is been used with chroot()'ed named's for
 *	example.  See for http://www.psionic.com/papers/dns.html
 *
 * Mon Oct 12 18:29:44 CEST 1998: Martin Schulze <joey@infodrom.north.de>
 *	Added `ftp' facility which was introduced in glibc version 2.
 *	It's #ifdef'ed so won't harm with older libraries.
 *
 * Mon Oct 12 19:59:21 MET DST 1998: Martin Schulze <joey@infodrom.north.de>
 *	Code cleanups with regard to bsd -> posix transition and
 *	stronger security (buffer length checking).  Thanks to Topi
 *	Miettinen <tom@medialab.sonera.net>
 *	. index() --> strchr()
 *	. sprintf() --> snprintf()
 *	. bcopy() --> memcpy()
 *	. bzero() --> memset()
 *	. UNAMESZ --> UT_NAMESIZE
 *	. sys_errlist --> strerror()
 *
 * Mon Oct 12 20:22:59 CEST 1998: Martin Schulze <joey@infodrom.north.de>
 *	Added support for setutent()/getutent()/endutend() instead of
 *	binary reading the UTMP file.  This is the the most portable
 *	way.  This allows /var/run/utmp format to change, even to a
 *	real database or utmp daemon. Also if utmp file locking is
 *	implemented in libc, syslog will use it immediately.  Thanks
 *	to Topi Miettinen <tom@medialab.sonera.net>.
 *
 * Mon Oct 12 20:49:18 MET DST 1998: Martin Schulze <joey@infodrom.north.de>
 *	Avoid logging of SIGCHLD when syslogd is in the process of
 *	exiting and closing its files.  Again thanks to Topi.
 *
 * Mon Oct 12 22:18:34 CEST 1998: Martin Schulze <joey@infodrom.north.de>
 *	Modified printline() to support 8bit characters - such as
 *	russion letters.  Thanks to Vladas Lapinskas <lapinskas@mail.iae.lt>.
 *
 * Sat Nov 14 02:29:37 CET 1998: Martin Schulze <joey@infodrom.north.de>
 *	``-m 0'' now turns of MARK logging entirely.
 *
 * Tue Jan 19 01:04:18 MET 1999: Martin Schulze <joey@infodrom.north.de>
 *	Finally fixed an error with `-a' processing, thanks to Topi
 *	Miettinen <tom@medialab.sonera.net>.
 *
 * Sun May 23 10:08:53 CEST 1999: Martin Schulze <joey@infodrom.north.de>
 *	Removed superflous call to utmpname().  The path to the utmp
 *	file is defined in the used libc and should not be hardcoded
 *	into the syslogd binary referring the system it was compiled on.
 *
 * Sun Sep 17 20:45:33 CEST 2000: Martin Schulze <joey@infodrom.ffis.de>
 *	Fixed some bugs in printline() code that did not escape
 *	control characters '\177' through '\237' and contained a
 *	single-byte buffer overflow.  Thanks to Solar Designer
 *	<solar@false.com>.
 *
 * Sun Sep 17 21:26:16 CEST 2000: Martin Schulze <joey@infodrom.ffis.de>
 *	Don't close open sockets upon reload.  Thanks to Bill
 *	Nottingham.
 *
 * Mon Sep 18 09:10:47 CEST 2000: Martin Schulze <joey@infodrom.ffis.de>
 *	Fixed bug in printchopped() that caused syslogd to emit
 *	kern.emerg messages when splitting long lines.  Thanks to
 *	Daniel Jacobowitz <dan@debian.org> for the fix.
 *
 * Mon Sep 18 15:33:26 CEST 2000: Martin Schulze <joey@infodrom.ffis.de>
 *	Removed unixm/unix domain sockets and switch to Datagram Unix
 *	Sockets.  This should remove one possibility to play DoS with
 *	syslogd.  Thanks to Olaf Kirch <okir@caldera.de> for the patch.
 *
 * Sun Mar 11 20:23:44 CET 2001: Martin Schulze <joey@infodrom.ffis.de>
 *	Don't return a closed fd if `-a' is called with a wrong path.
 *	Thanks to Bill Nottingham <notting@redhat.com> for providing
 *	a patch.<|MERGE_RESOLUTION|>--- conflicted
+++ resolved
@@ -1,5 +1,17 @@
 ---------------------------------------------------------------------------
-<<<<<<< HEAD
+Version 6.1.9  [BETA] (rgerhards), 2011-06-14
+- bugfix: problems in failover action handling
+  closes: http://bugzilla.adiscon.com/show_bug.cgi?id=270
+  closes: http://bugzilla.adiscon.com/show_bug.cgi?id=254
+- bugfix: mutex was invalidly left unlocked during action processing
+  At least one case where this can occur is during thread shutdown, which
+  may be initiated by lower activity. In most cases, this is quite
+  unlikely to happen. However, if it does, data structures may be 
+  corrupted which could lead to fatal failure and segfault. I detected
+  this via a testbench test, not a user report. But I assume that some
+  users may have had unreproducable aborts that were cause by this bug.
+- bugfix/improvement:$WorkDirectory now gracefully handles trailing slashes
+---------------------------------------------------------------------------
 Version 6.1.9  [BETA] (rgerhards), 2011-06-14
 - bugfix: memory leak in imtcp & subsystems under some circumstances
   This leak is tied to error conditions which lead to incorrect cleanup
@@ -182,8 +194,6 @@
   affected directive was: $ActionExecOnlyWhenPreviousIsSuspended on
   closes: http://bugzilla.adiscon.com/show_bug.cgi?id=236
 ---------------------------------------------------------------------------
-Version 5.8.2  [V5-stable] (rgerhards), 2011-06-??
-=======
 Version 5.8.2  [V5-stable] (rgerhards), 2011-06-21
 - bugfix: problems in failover action handling
   closes: http://bugzilla.adiscon.com/show_bug.cgi?id=270
@@ -195,7 +205,6 @@
   corrupted which could lead to fatal failure and segfault. I detected
   this via a testbench test, not a user report. But I assume that some
   users may have had unreproducable aborts that were cause by this bug.
->>>>>>> 86225089
 - bugfix: memory leak in imtcp & subsystems under some circumstances
   This leak is tied to error conditions which lead to incorrect cleanup
   of some data structures. [backport from v6]
