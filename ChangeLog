---------------------------------------------------------------------------
<<<<<<< HEAD
Version 5.7.3  [V5-DEVEL] (rgerhards), 2010-12-??
- bugfix: fixed build problems on some platforms
  namely those that have 32bit atomic operations but not 64 bit ones
---------------------------------------------------------------------------
Version 5.7.2  [V5-DEVEL] (rgerhards), 2010-11-26
- bugfix(important): problem in TLS handling could cause rsyslog to loop
  in a tight loop, effectively disabling functionality and bearing the
  risk of unresponsiveness of the whole system.
  Bug tracker: http://bugzilla.adiscon.com/show_bug.cgi?id=194
- bugfix: imfile state file was not written when relative file name
  for it was specified
- bugfix: compile failed on systems without epoll_create1()
  Thanks to David Hill for providing a fix.
- bugfix: atomic increment for msg object may not work correct on all
  platforms. Thanks to Chris Metcalf for the patch
- bugfix: replacements for atomic operations for non-int sized types had
  problems. At least one instance of that problem could potentially lead
  to abort (inside omfile).
---------------------------------------------------------------------------
Version 5.7.1  [V5-DEVEL] (rgerhards), 2010-10-05
- support for Hadoop's HDFS added (via omhdfs)
- imuxsock now optionally use SCM_CREDENTIALS to pull the pid from the log
  socket itself
  (thanks to Lennart Poettering for the suggesting this feature)
- imuxsock now optionally uses per-process input rate limiting, guarding the
  user against processes spamming the system log
  (thanks to Lennart Poettering for suggesting this feature)
- added new config statements
  * $InputUnixListenSocketUsePIDFromSystem 
  * $SystemLogUsePIDFromSystem 
  * $SystemLogRateLimitInterval
  * $SystemLogRateLimitBurst
  * $SystemLogRateLimitSeverity
  * $IMUxSockRateLimitInterval
  * $IMUxSockRateLimitBurst
  * $IMUxSockRateLimitSeverity
- imuxsock now supports up to 50 different sockets for input
- some code cleanup in imuxsock (consider this a release a major
  modification, especially if problems show up)
- bugfix: /dev/log was unlinked even when passed in from systemd
  in which case it should be preserved as systemd owns it
---------------------------------------------------------------------------
Version 5.7.0  [V5-DEVEL] (rgerhards), 2010-09-16
- added module impstat to emit periodic statistics on rsyslog counters
- support for systemd officially added
  * acquire /dev/log socket optionally from systemd
    thanks to Lennart Poettering for this patch
  * sd-systemd API added as part of rsyslog runtime library
---------------------------------------------------------------------------
Version 5.6.2  [V5-STABLE] (rgerhards), 2010-11-??
=======
Version 5.6.3  [V5-STABLE] (rgerhards), 2010-12-??
- bugfix: action processor released mememory too early, resulting in
  potential issue in retry cases (but very unlikely due to another
  bug, which I also fixed -- only after the fix this problem here
  became actually visible).
- bugfix: batch processing flagged invalid message as "bad" under some
  circumstances
- bugfix: unitialized variable could cause issues under extreme conditions
  plus some minor nits. This was found after a clang static code analyzer
  analysis (great tool, and special thanks to Marcin for telling me about
  it!)
- bugfix: batches which had actions in error were not properly retried in
  all cases
---------------------------------------------------------------------------
Version 5.6.2  [V5-STABLE] (rgerhards), 2010-11-30
>>>>>>> 21815158
- bugfix: compile failed on systems without epoll_create1()
  Thanks to David Hill for providing a fix.
- bugfix: atomic increment for msg object may not work correct on all
  platforms. Thanks to Chris Metcalf for the patch
- bugfix: replacements for atomic operations for non-int sized types had
  problems. At least one instance of that problem could potentially lead
  to abort (inside omfile).
- added the $InputFilePersistStateInterval config directive to imfile
- changed imfile so that the state file is never deleted (makes imfile
  more robust in regard to fatal failures)
---------------------------------------------------------------------------
Version 5.6.1  [V5-STABLE] (rgerhards), 2010-11-24
- bugfix(important): problem in TLS handling could cause rsyslog to loop
  in a tight loop, effectively disabling functionality and bearing the
  risk of unresponsiveness of the whole system.
  Bug tracker: http://bugzilla.adiscon.com/show_bug.cgi?id=194
- permitted imptcp to work on systems which support epoll(), but not
  epoll_create().
  Bug: http://bugzilla.adiscon.com/show_bug.cgi?id=204
  Thanks to Nicholas Brink for reporting this problem.
- bugfix: testbench failed if imptcp was not enabled
- bugfix: segfault when an *empty* template was used
  Bug: http://bugzilla.adiscon.com/show_bug.cgi?id=206
  Thanks to David Hill for alerting us.
- bugfix: compile failed with --enable-unlimited-select
  thanks varmojfekoj for the patch
---------------------------------------------------------------------------
Version 5.6.0  [V5-STABLE] (rgerhards), 2010-10-19

This release brings all changes and enhancements of the 5.5.x series
to the v5-stable branch.

- bugfix: a couple of problems that imfile had on some platforms, namely
  Ubuntu (not their fault, but occured there)
- bugfix: imfile utilizes 32 bit to track offset. Most importantly,
  this problem can not experienced on Fedora 64 bit OS (which has
  64 bit long's!)
---------------------------------------------------------------------------
Version 5.5.7  [V5-BETA] (rgerhards), 2010-08-09
- changed omudpspoof default spoof address to simplify typical use case
  thanks to David Lang for suggesting this
- doc bugfix: pmlastmsg doc samples had errors
- bugfix[minor]: pmrfc3164sd had invalid name (resided in rsyslog name 
  space, what should not be the case for a contributed module)
- added omuxsock, which permits to write message to local Unix sockets
  this is the counterpart to imuxsock, enabling fast local forwarding
---------------------------------------------------------------------------
Version 5.5.6  [DEVEL] (rgerhards), 2010-07-21
- added parser modules
  * pmlastmsg, which supports the notoriously malformed "last message
    repeated n times" messages from some syslogd's (namely sysklogd)
  * pmrfc3164sd (contributed), supports RFC5424 structured data in 
    RFC3164 messages [untested]
- added new module type "string generator", used to speed up output
  processing. Expected speedup for (typical) rsyslog processing is
  roughly 5 to 6 percent compared to using string-based templates.
  They may also be used to do more complex formatting with custom
  C code, what provided greater flexibility and probably far higher
  speed, for example if using multiple regular expressions within a 
  template.
- added 4 string generators for
  * RSYSLOG_FileFormat
  * RSYSLOG_TraditionalFileFormat
  * RSYSLOG_ForwardFormat
  * RSYSLOG_TraditionalForwardFormat
- bugfix: mutexes used to simulate atomic instructions were not destructed
- bugfix: regression caused more locking action in msg.c than necessary
- bugfix: "$ActionExecOnlyWhenPreviousIsSuspended on" was broken
- bugfix: segfault on HUP when "HUPIsRestart" was set to "on"
  thanks varmojfekoj for the patch
- bugfix: default for $OMFileFlushOnTXEnd was wrong ("off").
  This, in default mode, caused buffered writing to be used, what
  means that it looked like no output were written or partial
  lines. Thanks to Michael Biebl for pointing out this bug.
- bugfix: programname filter in ! configuration can not be reset
  Thanks to Kiss Gabor for the patch.
---------------------------------------------------------------------------
Version 5.5.5  [DEVEL] (rgerhards), 2010-05-20
- added new cancel-reduced action thread termination method
  We now manage to cancel threads that block inside a retry loop to
  terminate without the need to cancel the thread. Avoiding cancellation
  helps keep the system complexity minimal and thus provides for better
  stability. This also solves some issues with improper shutdown when
  inside an action retry loop.
---------------------------------------------------------------------------
Version 5.5.4  [DEVEL] (rgerhards), 2010-05-03
- This version offers full support for Solaris on Intel and Sparc
- bugfix: problems with atomic operations emulation
  replaced atomic operation emulation with new code. The previous code
  seemed to have some issue and also limited concurrency severely. The
  whole atomic operation emulation has been rewritten.
- bugfix: netstream ptcp support class was not correctly build on systems
  without epoll() support
- bugfix: segfault on Solaris/Sparc
---------------------------------------------------------------------------
Version 5.5.3  [DEVEL] (rgerhards), 2010-04-09
- added basic but functional support for Solaris
- imported many bugfixes from 3.6.2/4.6.1 (see ChangeLog below!)
- added new property replacer option "date-rfc3164-buggyday" primarily
  to ease migration from syslog-ng. See property replacer doc for
  details.
- added capability to turn off standard LF delimiter in TCP server
  via new directive "$InputTCPServerDisableLFDelimiter on"
- bugfix: failed to compile on systems without epoll support
- bugfix: comment char ('#') in literal terminated script parsing
  and thus could not be used.
  but tracker: http://bugzilla.adiscon.com/show_bug.cgi?id=119
  [merged in from v3.22.2]
- imported patches from 4.6.0:
  * improved testbench to contain samples for totally malformed messages
    which miss parts of the message content
  * bugfix: some malformed messages could lead to a missing LF inside files
    or some other missing parts of the template content.
  * bugfix: if a message ended immediately with a hostname, the hostname
    was mistakenly interpreted as TAG, and localhost be used as hostname
---------------------------------------------------------------------------
Version 5.5.2  [DEVEL] (rgerhards), 2010-02-05
- applied patches that make rsyslog compile under Apple OS X.
  Thanks to trey for providing these.
- replaced data type "bool" by "sbool" because this created some
  portability issues.
- added $Escape8BitCharactersOnReceive directive
  Thanks to David Lang for suggesting it.
- worked around an issue where omfile failed to compile on 32 bit platforms
  under some circumstances (this smells like a gcc problem, but a simple
  solution was available). Thanks to Kenneth Marshall for some advice.
- extended testbench
---------------------------------------------------------------------------
Version 5.5.1  [DEVEL] (rgerhards), 2009-11-27
- introduced the ablity for netstream drivers to utilize an epoll interface
  This offers increased performance and removes the select() FDSET size
  limit from imtcp. Note that we fall back to select() if there is no
  epoll netstream drivers. So far, an epoll driver has only been
  implemented for plain tcp syslog, the rest will follow once the code
  proves well in practice AND there is demand.
- re-implemented $EscapeControlCharacterTab config directive
  Based on Jonathan Bond-Caron's patch for v4. This now also includes some
  automatted tests.
- bugfix: enabling GSSServer crashes rsyslog startup
  Thanks to Tomas Kubina for the patch [imgssapi]
- bugfix (kind of): check if TCP connection is still alive if using TLS
  Thanks to Jonathan Bond-Caron for the patch.
---------------------------------------------------------------------------
Version 5.5.0  [DEVEL] (rgerhards), 2009-11-18
- moved DNS resolution code out of imudp and into the backend processing
  Most importantly, DNS resolution now never happens if the resolved name
  is not required. Note that this applies to imudp - for the other inputs,
  DNS resolution almost comes for free, so we do not do it there. However,
  the new method has been implemented in a generic way and as such may 
  also be used by other modules in the future.
- added option to use unlimited-size select() calls
  Thanks to varmjofekoj for the patch
  This is not done in imudp, as it natively supports epoll().
- doc: improved description of what loadable modules can do
---------------------------------------------------------------------------
Version 5.4.2  [v5-stable] (rgerhards), 2010-03-??
- bugfix(kind of): output plugin retry behaviour could cause engine to loop
  The rsyslog engine did not guard itself against output modules that do
  not properly convey back the tryResume() behaviour. This then leads to
  what looks like an endless loop. I consider this to be a bug of the 
  engine not only because it should be hardened against plugin misbehaviour,
  but also because plugins may not be totally able to avoid this situation
  (depending on the type of and processing done by the plugin).
- bugfix: testbench failed when not executed in UTC+1 timezone
  accidently, the time zone information was kept inside some
  to-be-checked-for responses
- temporary bugfix replaced by permanent one for
  message-induced off-by-one error (potential segfault) (see 4.6.2)
  The analysis has been completed and a better fix been crafted and 
  integrated.
- bugfix(minor): status variable was uninitialized
  However, this would have caused harm only if NO parser modules at
  all were loaded, which would lead to a defunctional configuration
  at all. And, even more important, this is impossible as two parser
  modules are built-in and thus can not be "not loaded", so we always
  have a minimum of two.
---------------------------------------------------------------------------
Version 5.4.1  [v5-stable] (rgerhards), 2010-03-??
- added new property replacer option "date-rfc3164-buggyday" primarily
  to ease migration from syslog-ng. See property replacer doc for
  details. [backport from 5.5.3 because urgently needed by some]
- imported all bugfixes vom 4.6.2 (see below)
---------------------------------------------------------------------------
Version 5.4.0  [v5-stable] (rgerhards), 2010-03-08
***************************************************************************
* This is a new stable v5 version. It contains all fixes and enhancements *
* made during the 5.3.x phase as well as those listed below.              *
* Note that the 5.2.x series was quite buggy and as such all users are    *
* strongly advised to upgrade to 5.4.0.                                   *
***************************************************************************
- bugfix: omruleset failed to work in many cases
  bug tracker: http://bugzilla.adiscon.com/show_bug.cgi?id=179
  Thanks to Ryan B. Lynch for reporting this issue.
- bugfix: comment char ('#') in literal terminated script parsing
  and thus could not be used.
  but tracker: http://bugzilla.adiscon.com/show_bug.cgi?id=119
  [merged in from v3.22.2]
---------------------------------------------------------------------------
Version 5.3.7  [BETA] (rgerhards), 2010-01-27
- bugfix: queues in direct mode could case a segfault, especially if an
  action failed for action queues. The issue was an invalid increment of
  a stack-based pointer which lead to destruction of the stack frame and
  thus a segfault on function return.
  Thanks to Michael Biebl for alerting us on this problem.
- bugfix: hostname accidently set to IP address for some message sources,
  for example imudp. Thanks to Anton for reporting this bug. [imported v4]
- bugfix: ompgsql had problems with transaction support, what actually 
  rendered it unsuable. Thanks to forum user "horhe" for alerting me
  on this bug and helping to debug/fix it! [imported from 5.3.6]
- bugfix: $CreateDirs variable not properly initialized, default thus
  was random (but most often "on") [imported from v3]
- bugfix: potential segfaults during queue shutdown
  (bugs require certain non-standard settings to appear)
  Thanks to varmojfekoj for the patch [imported from 4.5.8]
  [backport from 5.5.2]
- bugfix: wrong memory assignment for a config variable (probably
  without causing any harm) [backport from 5.2.2]
- bugfix: rsyslog hangs when writing to a named pipe which nobody was
  reading. Thanks to Michael Biebl for reporting this bug.
  Bugzilla entry: http://bugzilla.adiscon.com/show_bug.cgi?id=169
  [imported from 4.5.8]
---------------------------------------------------------------------------
Version 5.3.6  [BETA] (rgerhards), 2010-01-13
- bugfix: ompgsql did not properly check the server connection in
  tryResume(), which could lead to rsyslog running in a thight loop
- bugfix: suspension during beginTransaction() was not properly handled
  by rsyslog core
- bugfix: omfile output was only written when buffer was full, not at
  end of transaction
- bugfix: commit transaction was not properly conveyed to message layer,
  potentially resulting in non-message destruction and thus hangs
- bugfix: enabling GSSServer crashes rsyslog startup
  Thanks to Tomas Kubina for the patch [imgssapi]
- bugfix (kind of): check if TCP connection is still alive if using TLS
  Thanks to Jonathan Bond-Caron for the patch.
- bugfix: $CreateDirs variable not properly initialized, default thus
  was random (but most often "on") [imported from v3]
- bugfix: ompgsql had problems with transaction support, what actually 
  rendered it unsuable. Thanks to forum user "horhe" for alerting me
  on this bug and helping to debug/fix it!
- bugfix: memory leak when sending messages in zip-compressed format
  Thanks to Naoya Nakazawa for analyzing this issue and providing a patch.
- worked around an issue where omfile failed to compile on 32 bit platforms
  under some circumstances (this smells like a gcc problem, but a simple
  solution was available). Thanks to Kenneth Marshall for some advice.
  [backported from 5.5.x branch]
---------------------------------------------------------------------------
Version 5.3.5  [BETA] (rgerhards), 2009-11-13
- some light performance enhancement by replacing time() call with much
  faster (at least under linux) gettimeofday() calls.
- some improvement of omfile performance with dynafiles
  saved costly time() calls by employing a logical clock, which is 
  sufficient for the use case
- bugfix: omudpspoof miscalculated source and destination ports
  while this was probably not noticed for source ports, it resulted in
  almost all destination ports being wrong, except for the default port
  of 514, which by virtue of its binary representation was calculated 
  correct (and probably thus the bug not earlier detected).
- bugfixes imported from earlier releases
  * bugfix: named pipes did no longer work (they always got an open error)
    this was a regression from the omfile rewrite in 4.5.0
  * bugfix(testbench): sequence check was not always performed correctly,
    that could result in tests reporting success when they actually failed
- improved testbench: added tests for UDP forwarding and omudpspoof
- doc bugfix: omudpspoof had wrong config command names ("om" missing)
- bugfix [imported from 4.4.3]: $ActionExecOnlyOnceEveryInterval did
  not work.
- [inport v4] improved testbench, contains now tcp and gzip test cases
- [import v4] added a so-called "On Demand Debug" mode, in which debug
  output can be generated only after the process has started, but not right
  from the beginning. This is assumed to be useful for hard-to-find bugs.
  Also improved the doc on the debug system.
- bugfix: segfault on startup when -q or -Q option was given
  [imported from v3-stable]
---------------------------------------------------------------------------
Version 5.3.4  [DEVEL] (rgerhards), 2009-11-04
- added the ability to create custom message parsers
- added $RulesetParser config directive that permits to bind specific
  parsers to specific rulesets
- added omruleset output module, which provides great flexibility in 
  action processing. THIS IS A VERY IMPORTANT ADDITION, see its doc
  for why.
- added the capability to have ruleset-specific main message queues
  This offers considerable additional flexibility AND superior performance
  (in cases where multiple inputs now can avoid lock contention)
- bugfix: correct default for escape ('#') character restored
  This was accidently changed to '\\', thanks to David Lang for reporting
- bugfix(testbench): testcase did not properly wait for rsyslogd shutdown
  thus some unpredictable behavior and a false negative test result
  could occur.
---------------------------------------------------------------------------
Version 5.3.3  [DEVEL] (rgerhards), 2009-10-27
- simplified and thus speeded up the queue engine, also fixed some
  potential race conditions (in very unusual shutdown conditions)
  along the way. The threading model has seriously changes, so there may
  be some regressions.
- enhanced test environment (inlcuding testbench): support for enhancing
  probability of memory addressing failure by using non-NULL default
  value for malloced memory (optional, only if requested by configure
  option). This helps to track down some otherwise undetected issues
  within the testbench.
- bugfix: potential abort if inputname property was not set 
  primarily a problem of imdiag
- bugfix: message processing states were not set correctly in all cases
  however, this had no negative effect, as the message processing state
  was not evaluated when a batch was deleted, and that was the only case
  where the state could be wrong.
---------------------------------------------------------------------------
Version 5.3.2  [DEVEL] (rgerhards), 2009-10-21
- enhanced omfile to support transactional interface. This will increase
  performance in many cases.
- added multi-ruleset support to imudp
- re-enabled input thread termination handling that does avoid thread
  cancellation where possible. This provides a more reliable mode of
  rsyslogd termination (canceling threads my result in not properly
  freed resouces and potential later hangs, even though we perform
  proper cancel handling in our code). This is part of an effort to
  reduce thread cancellation as much as possible in rsyslog.
  NOTE: the code previously written code for this functionality had a
  subtle race condition. The new code solves that.
- enhanced immark to support non-cancel input module termination
- improved imudp so that epoll can be used in more environments,
  fixed potential compile time problem if EPOLL_CLOEXEC is not available.
- some cleanup/slight improvement:
  * changed imuxsock to no longer use deprecated submitAndParseMsg() IF
  * changed submitAndParseMsg() interface to be a wrapper around the new
    way of message creation/submission. This enables older plugins to be
    used together with the new interface. The removal also enables us to
    drop a lot of duplicate code, reducing complexity and increasing
    maintainability.
- bugfix: segfault when starting up with an invalid .qi file for a disk queue
  Failed for both pure disk as well as DA queues. Now, we emit an error
  message and disable disk queueing facility.
- bugfix: potential segfault on messages with empty MSG part. This was a
  recently introduced regression.
- bugfix: debug string larger than 1K were improperly displayed. Max size
  is now 32K, and if a string is even longer it is meaningfully truncated.
---------------------------------------------------------------------------
Version 5.3.1  [DEVEL] (rgerhards), 2009-10-05
- added $AbortOnUncleanConfig directive - permits to prevent startup when
  there are problems with the configuration file. See it's doc for
  details.
- included some important fixes from v4-stable:
  * bugfix: invalid handling of zero-sized messages
  * bugfix: zero-sized UDP messages are no longer processed
  * bugfix: random data could be appended to message
  * bugfix: reverse lookup reduction logic in imudp do DNS queries too often
- bugfixes imported from 4.5.4:
  * bugfix: potential segfault in stream writer on destruction
  * bugfix: potential race in object loader (obj.c) during use/release
  * bugfixes: potential problems in out file zip writer
---------------------------------------------------------------------------
Version 5.3.0  [DEVEL] (rgerhards), 2009-09-14
- begun to add simple GUI programs to gain insight into running rsyslogd
  instances and help setup and troubleshooting (active via the
  --enable-gui ./configure switch)
- changed imudp to utilize epoll(), where available. This shall provide
  slightly better performance (just slightly because we called select()
  rather infrequently on a busy system)
---------------------------------------------------------------------------
Version 5.2.2  [v5-stable] (rgerhards), 2009-11-??
- bugfix: enabling GSSServer crashes rsyslog startup
  Thanks to Tomas Kubina for the patch [imgssapi]
---------------------------------------------------------------------------
Version 5.2.1  [v5-stable] (rgerhards), 2009-11-02
- bugfix [imported from 4.4.3]: $ActionExecOnlyOnceEveryInterval did
  not work.
- bugfix: segfault on startup when -q or -Q option was given
  [imported from v3-stable]
---------------------------------------------------------------------------
Version 5.2.0  [v5-stable] (rgerhards), 2009-11-02
This is a re-release of version 5.1.6 as stable after we did not get any bug 
reports during the whole beta phase. Still, this first v5-stable may not be 
as stable as one hopes for, I am not sure if we did not get bug reports
just because nobody tried it. Anyhow, we need to go forward and so we
have the initial v5-stable.
---------------------------------------------------------------------------
Version 5.1.6  [v5-beta] (rgerhards), 2009-10-15
- feature imports from v4.5.6
- bugfix: potential race condition when queue worker threads were
  terminated
- bugfix: solved potential (temporary) stall of messages when the queue was
  almost empty and few new data added (caused testbench to sometimes hang!)
- fixed some race condition in testbench
- added more elaborate diagnostics to parts of the testbench
- bugfixes imported from 4.5.4:
  * bugfix: potential segfault in stream writer on destruction
  * bugfix: potential race in object loader (obj.c) during use/release
  * bugfixes: potential problems in out file zip writer
- included some important fixes from 4.4.2:
  * bugfix: invalid handling of zero-sized messages
  * bugfix: zero-sized UDP messages are no longer processed
  * bugfix: random data could be appended to message
  * bugfix: reverse lookup reduction logic in imudp do DNS queries too often
---------------------------------------------------------------------------
Version 5.1.5  [v5-beta] (rgerhards), 2009-09-11
- added new config option $ActionWriteAllMarkMessages
  this option permites to process mark messages under all circumstances,
  even if an action was recently called. This can be useful to use mark
  messages as a kind of heartbeat.
- added new config option $InputUnixListenSocketCreatePath
  to permit the auto-creation of pathes to additional log sockets. This
  turns out to be useful if they reside on temporary file systems and
  rsyslogd starts up before the daemons that create these sockets
  (rsyslogd always creates the socket itself if it does not exist).
- added $LogRSyslogStatusMessages configuration directive
  permitting to turn off rsyslog start/stop/HUP messages. See Debian
  ticket http://bugs.debian.org/cgi-bin/bugreport.cgi?bug=463793
- bugfix: hostnames with dashes in them were incorrectly treated as
  malformed, thus causing them to be treated as TAG (this was a regression
  introduced from the "rfc3164 strict" change in 4.5.0). Testbench has been
  updated to include a smaple message with a hostname containing a dash.
- bugfix: strings improperly reused, resulting in some message properties
  be populated with strings from previous messages. This was caused by
  an improper predicate check.
- added new config directive $omfileForceChown [import from 4.7.0]
---------------------------------------------------------------------------
Version 5.1.4  [DEVEL] (rgerhards), 2009-08-20
- legacy syslog parser changed so that it now accepts date stamps in
  wrong case. Some devices seem to create them and I do not see any harm
  in supporting that.
- added $InputTCPMaxListeners directive - permits to specify how many 
  TCP servers shall be possible (default is 20).
- bugfix: memory leak with some input modules. Those inputs that
  use parseAndSubmitMsg() leak two small memory blocks with every message.
  Typically, those process only relatively few messages, so the issue 
  does most probably not have any effect in practice.
- bugfix: if tcp listen port could not be created, no error message was
  emitted
- bugfix: discard action did not work (did not discard messages)
- bugfix: discard action caused segfault
- bugfix: potential segfault in output file writer (omfile)
  In async write mode, we use modular arithmetic to index the output
  buffer array. However, the counter variables accidently were signed,
  thus resulting in negative indizes after integer overflow. That in turn
  could lead to segfaults, but was depending on the memory layout of 
  the instance in question (which in turn depended on a number of
  variables, like compile settings but also configuration). The counters
  are now unsigned (as they always should have been) and so the dangling
  mis-indexing does no longer happen. This bug potentially affected all
  installations, even if only some may actually have seen a segfault.
---------------------------------------------------------------------------
Version 5.1.3  [DEVEL] (rgerhards), 2009-07-28
- architecture change: queue now always has at least one worker thread
  if not running in direct mode. Previous versions could run without 
  any active workers. This simplifies the code at a very small expense.
  See v5 compatibility note document for more in-depth discussion.
- enhance: UDP spoofing supported via new output module omudpspoof
  See the omudpspoof documentation for details and samples
- bugfix: message could be truncated after TAG, often when forwarding
  This was a result of an internal processing error if maximum field
  sizes had been specified in the property replacer.
- bugfix: minor static memory leak while reading configuration
  did NOT leak based on message volume
- internal: added ability to terminate input modules not via pthread_cancel
  but an alternate approach via pthread_kill. This is somewhat safer as we
  do not need to think about the cancel-safeness of all libraries we use.
  However, not all inputs can easily supported, so this now is a feature
  that can be requested by the input module (the most important ones
  request it).
---------------------------------------------------------------------------
Version 5.1.2  [DEVEL] (rgerhards), 2009-07-08
- bugfix: properties inputname, fromhost, fromhost-ip, msg were lost when
  working with disk queues
- some performance enhancements
- bugfix: abort condition when RecvFrom was not set and message reduction
  was on. Happend e.g. with imuxsock.
- added $klogConsoleLogLevel directive which permits to set a new
  console log level while rsyslog is active
- some internal code cleanup
---------------------------------------------------------------------------
Version 5.1.1  [DEVEL] (rgerhards), 2009-07-03
- bugfix: huge memory leak in queue engine (made rsyslogd unusable in
  production). Occured if at least one queue was in direct mode 
  (the default for action queues)
- imported many performance optimizations from v4-devel (4.5.0)
- bugfix: subtle (and usually irrelevant) issue in timout processing
  timeout could be one second too early if nanoseconds wrapped
- set a more sensible timeout for shutdow, now 1.5 seconds to complete
  processing (this also removes those cases where the shutdown message
  was not written because the termination happened before it)
---------------------------------------------------------------------------
Version 5.1.0  [DEVEL] (rgerhards), 2009-05-29

*********************************** NOTE **********************************
The v5 versions of rsyslog feature a greatly redesigned queue engine. The
major theme for the v5 release is twofold:

a) greatly improved performance
b) enable audit-grade processing

Here, audit-grade processing means that rsyslog, if used together with
audit-grade transports and configured correctly, will never lose messages
that already have been acknowledged, not even in fatal failure cases like
sudden loss of power.

Note that large parts of rsyslog's important core components have been
restructured to support these design goals. As such, early versions of
the engine will probably be less stable than the v3/v4 engine.

Also note that the initial versions do not cover all and everything. As
usual, the code will evolve toward the final goal as version numbers
increase.
*********************************** NOTE **********************************

- redesigned queue engine so that it supports ultra-reliable operations
  This resulted in a rewrite of large parts. The new capability can be
  used to build audit-grade systems on the basis of rsyslog.
- added $MainMsgQueueDequeueBatchSize and $ActionQueueDequeueBatchSize 
  configuration directives
- implemented a new transactional output module interface which provides
  superior performance (for databases potentially far superior performance)
- increased ompgsql performance by adapting to new transactional
  output module interface
---------------------------------------------------------------------------
Version 4.7.3  [v4-devel] (rgerhards), 2010-??-??
- added omuxsock, which permits to write message to local Unix sockets
  this is the counterpart to imuxsock, enabling fast local forwarding
- added imptcp, a simplified, Linux-specific and potentielly fast
  syslog plain tcp input plugin (NOT supporting TLS!)
- bugfix: a couple of problems that imfile had on some platforms, namely
  Ubuntu (not their fault, but occured there)
- bugfix: imfile utilizes 32 bit to track offset. Most importantly,
  this problem can not experienced on Fedora 64 bit OS (which has
  64 bit long's!)
- added the $InputFilePersistStateInterval config directive to imfile
- changed imfile so that the state file is never deleted (makes imfile
  more robust in regard to fatal failures)
---------------------------------------------------------------------------
Version 4.7.2  [v4-devel] (rgerhards), 2010-05-03
- bugfix: problems with atomic operations emulaton
  replaced atomic operation emulation with new code. The previous code
  seemed to have some issue and also limited concurrency severely. The
  whole atomic operation emulation has been rewritten.
- added new $Sleep directive to hold processing for a couple of seconds
  during startup
- bugfix: programname filter in ! configuration can not be reset
  Thanks to Kiss Gabor for the patch.
---------------------------------------------------------------------------
Version 4.7.1  [v4-devel] (rgerhards), 2010-04-22
- Solaris support much improved -- was not truely usable in 4.7.0
  Solaris is no longer supported in imklog, but rather there is a new
  plugin imsolaris, which is used to pull local log sources on a Solaris
  machine.
- testbench improvement: Java is no longer needed for testing tool creation
---------------------------------------------------------------------------
Version 4.7.0  [v4-devel] (rgerhards), 2010-04-14
- new: support for Solaris added (but not yet the Solaris door API)
- added function getenv() to RainerScript
- added new config option $InputUnixListenSocketCreatePath
  to permit the auto-creation of pathes to additional log sockets. This
  turns out to be useful if they reside on temporary file systems and
  rsyslogd starts up before the daemons that create these sockets
  (rsyslogd always creates the socket itself if it does not exist).
- added $LogRSyslogStatusMessages configuration directive
  permitting to turn off rsyslog start/stop/HUP messages. See Debian
  ticket http://bugs.debian.org/cgi-bin/bugreport.cgi?bug=463793
- added new config directive $omfileForceChown to (try to) fix some broken
  system configs.
  See ticket for details: http://bugzilla.adiscon.com/show_bug.cgi?id=150
- added $EscapeControlCharacterTab config directive
  Thanks to Jonathan Bond-Caron for the patch.
- added option to use unlimited-size select() calls
  Thanks to varmjofekoj for the patch
- debugondemand mode caused backgrounding to fail - close to a bug, but I'd
  consider the ability to background in this mode a new feature...
- bugfix (kind of): check if TCP connection is still alive if using TLS
  Thanks to Jonathan Bond-Caron for the patch.
- imported changes from 4.5.7 and below
- bugfix: potential segfault when -p command line option was used
  Thanks for varmojfekoj for pointing me at this bug.
- imported changes from 4.5.6 and below
---------------------------------------------------------------------------
Version 4.6.5  [v4-stable] (rgerhards), 2010-??-??
- bugfix(important): problem in TLS handling could cause rsyslog to loop
  in a tight loop, effectively disabling functionality and bearing the
  risk of unresponsiveness of the whole system.
  Bug tracker: http://bugzilla.adiscon.com/show_bug.cgi?id=194
---------------------------------------------------------------------------
Version 4.6.6  [v4-stable] (rgerhards), 2010-11-??
- bugfix: a couple of problems that imfile had on some platforms, namely
  Ubuntu (not their fault, but occured there)
- bugfix: imfile utilizes 32 bit to track offset. Most importantly,
  this problem can not experienced on Fedora 64 bit OS (which has
  64 bit long's!)
- some improvements thanks to clang's static code analyzer
  o overall cleanup (mostly unnecessary writes and otherwise unused stuff)
  o bugfix: fixed a very remote problem in msg.c which could occur when
    running under extremely low memory conditions
---------------------------------------------------------------------------
Version 4.6.5  [v4-stable] (rgerhards), 2010-11-24
- bugfix(important): problem in TLS handling could cause rsyslog to loop
  in a tight loop, effectively disabling functionality and bearing the
  risk of unresponsiveness of the whole system.
  Bug tracker: http://bugzilla.adiscon.com/show_bug.cgi?id=194
---------------------------------------------------------------------------
Version 4.6.4  [v4-stable] (rgerhards), 2010-08-05
- bugfix: zero-sized (empty) messages were processed by imtcp
  they are now dropped as they always should have been
- bugfix: programname filter in ! configuration can not be reset
  Thanks to Kiss Gabor for the patch.
---------------------------------------------------------------------------
Version 4.6.3  [v4-stable] (rgerhards), 2010-07-07
- improvded testbench
  - added test with truly random data received via syslog to test
    robustness
  - added new configure option that permits to disable and enable an
    extended testbench
- bugfix: segfault on HUP when "HUPIsRestart" was set to "on"
  thanks varmojfekoj for the patch
- bugfix: default for $OMFileFlushOnTXEnd was wrong ("off").
  This, in default mode, caused buffered writing to be used, what
  means that it looked like no output were written or partial
  lines. Thanks to Michael Biebl for pointing out this bug.
- bugfix: testbench failed when not executed in UTC+1 timezone
  accidently, the time zone information was kept inside some
  to-be-checked-for responses
- temporary bugfix replaced by permanent one for
  message-induced off-by-one error (potential segfault) (see 4.6.2)
  The analysis has been completed and a better fix been crafted and 
  integrated.
- bugfix: the T/P/E config size specifiers did not work properly under
  all 32-bit platforms
- bugfix: local unix system log socket was deleted even when it was
  not configured
- some doc fixes; incorrect config samples could cause confusion
  thanks to Anthony Edwards for pointing the problems out
---------------------------------------------------------------------------
Version 4.6.2  [v4-stable] (rgerhards), 2010-03-26
- new feature: "." action type added to support writing files to relative
  pathes (this is primarily meant as a debug aid)
- added replacements for atomic instructions on systems that do not
  support them. [backport of Stefen Sledz' patch for v5)
- new feature: $OMFileAsyncWriting directive added
  it permits to specifiy if asynchronous writing should be done or not
- bugfix(temporary): message-induced off-by-one error (potential segfault)
  Some types of malformed messages could trigger an off-by-one error
  (for example, \0 or \n as the last character, and generally control
  character escaption is questionable). This is due to not strictly
  following a the \0 or string counted string paradigm (during the last
  optimization on the cstring class). As a temporary fix, we have 
  introduced a proper recalculation of the size. However, a final
  patch is expected in the future. See bug tracker for further details
  and when the final patch will be available:
  http://bugzilla.adiscon.com/show_bug.cgi?id=184
  Note that the current patch is considered sufficient to solve the
  situation, but it requires a bit more runtime than desirable.
- bugfix: potential segfault in dynafile cache
  This bug was triggered by an open failure. The the cache was full and
  a new entry needed to be placed inside it, a victim for eviction was
  selected. That victim was freed, then the open of the new file tried. If
  the open failed, the victim entry was still freed, and the function
  exited. However, on next invocation and cache search, the victim entry
  was used as if it were populated, most probably resulting in a segfault.
- bugfix: race condition during directory creation
  If multiple files try to create a directory at (almost) the same time,
  some of them may fail. This is a data race and also exists with other
  processes that may create the same directory. We do now check for this
  condition and gracefully handle it.
- bugfix: potential re-use of free()ed file stream object in omfile
  when dynaCache is enabled, the cache is full, a new entry needs to
  be allocated, thus the LRU discarded, then a new entry is opend and that
  fails. In that case, it looks like the discarded stream may be reused
  improperly (based on code analysis, test case and confirmation pending)
- added new property replacer option "date-rfc3164-buggyday" primarily
  to ease migration from syslog-ng. See property replacer doc for
  details. [backport from 5.5.3 because urgently needed by some]
- improved testbench
- bugfix: invalid buffer write in (file) stream class
  currently being accessed buffer could be overwritten with new data.
  While this probably did not cause access violations, it could case loss
  and/or duplication of some data (definitely a race with no deterministic
  outcome)
- bugfix: potential hang condition during filestream close
  predicate was not properly checked when waiting for the background file
  writer
- bugfix: improper synchronization when "$OMFileFlushOnTXEnd on" was used
  Internal data structures were not properly protected due to missing
  mutex calls.
- bugfix: potential data loss during file stream shutdown
- bugfix: potential problems during file stream shutdown
  The shutdown/close sequence was not clean, what potentially (but
  unlikely) could lead to some issues. We have not been able to describe
  any fatal cases, but there was some bug potential. Sequence has now
  been straighted out.
- bugfix: potential problem (loop, abort) when file write error occured
  When a write error occured in stream.c, variable iWritten had the error
  code but this was handled as if it were the actual number of bytes
  written. That was used in pointer arithmetic later on, and thus could
  lead to all sorts of problems. However, this could only happen if the
  error was EINTR or the file in question was a tty. All other cases were
  handled properly. Now, iWritten is reset to zero in such cases, resulting
  in proper retries.
- bugfix: $omfileFlushOnTXEnd was turned on when set to off and vice
  versa due to an invalid check
- bugfix: recent patch to fix small memory leak could cause invalid free.
  This could only happen during config file parsing.
- bugfix(minor): handling of extremely large strings in dbgprintf() fixed
  Previously, it could lead to garbagge output and, in extreme cases, also
  to segfaults. Note: this was a problem only when debug output was 
  actually enabled, so it caused no problem in production use.
- bugfix(minor): BSD_SO_COMPAT query function had some global vars not
  properly initialized. However, in practice the loader initializes them 
  with zero, the desired value, so there were no actual issue in almost 
  all cases.
---------------------------------------------------------------------------
Version 4.6.1  [v4-stable] (rgerhards), 2010-03-04
- re-enabled old pipe output (using new module ompipe, built-in) after
  some problems with pipes (and especially in regard to xconsole) were
  discovered. Thanks to Michael Biebl for reporting the issues.
- bugfix: potential problems with large file support could cause segfault
  ... and other weird problems. This seemed to affect 32bit-platforms
  only, but I can not totally outrule there were issues on other
  platforms as well. The previous code could cause system data types
  to be defined inconsistently, and that could lead to various 
  troubles. Special thanks go to the Mandriva team for identifying
  an initial problem, help discussing it and ultimately a fix they
  contributed.
- bugfix: fixed problem that caused compilation on FreeBSD 9.0 to fail.
  bugtracker: http://bugzilla.adiscon.com/show_bug.cgi?id=181
  Thanks to Christiano for reporting.
- bugfix: potential segfault in omfile when a dynafile open failed
  In that case, a partial cache entry was written, and some internal
  pointers (iCurrElt) not correctly updated. In the next iteration, that
  could lead to a segfault, especially if iCurrElt then points to the
  then-partial record. Not very likely, but could happen in practice.
- bugfix (theoretical): potential segfault in omfile under low memory
  condition. This is only a theoretical bug, because it would only 
  happen when strdup() fails to allocate memory - which is highly 
  unlikely and will probably lead to all other sorts of errors.
- bugfix: comment char ('#') in literal terminated script parsing
  and thus could not be used.
  but tracker: http://bugzilla.adiscon.com/show_bug.cgi?id=119
  [merged in from v3.22.2]
---------------------------------------------------------------------------
Version 4.6.0  [v4-stable] (rgerhards), 2010-02-24
***************************************************************************
* This is a new stable v4 version. It contains all fixes and enhancements *
* made during the 4.5.x phase as well as those listed below.              *
* Note: this version is scheduled to conclude the v4 development process. *
*       Do not expect any more new developments in v4. The focus is now   *
*       on v5 (what also means we have a single devel branch again).      *
*       ("development" means new feature development, bug fixes are of    *
*       course provided for v4-stable)                                    *
***************************************************************************
- improved testbench to contain samples for totally malformed messages
  which miss parts of the message content
- bugfix: some malformed messages could lead to a missing LF inside files
  or some other missing parts of the template content.
- bugfix: if a message ended immediately with a hostname, the hostname
  was mistakenly interpreted as TAG, and localhost be used as hostname
- bugfix: message without MSG part could case a segfault
  [backported from v5 commit 98d1ed504ec001728955a5bcd7916f64cd85f39f]
  This actually was a "recent" regression, but I did not realize that it
  was introduced by the performance optimization in v4-devel. Shame on
  me for having two devel versions at the same time...
---------------------------------------------------------------------------
Version 4.5.8  [v4-beta] (rgerhards), 2010-02-10
- enhanced doc for using PostgreSQL
  Thanks to Marc Schiffbauer for the new/updated doc
- bugfix: property replacer returned invalid parameters under some (unusual)
  conditions. In extreme cases, this could lead to garbled logs and/or
  a system failure.
- bugfix: invalid length returned (often) when using regular expressions
  inside the property replacer
- bugfix: submatch regex in property replacer did not honor "return 0 on
  no match" config case
- bugfix: imuxsock incorrectly stated inputname "imudp"
  Thanks to Ryan Lynch for reporting this.
- (slightly) enhanced support for FreeBSD by setting _PATH_MODDIR to
  the correct value on FreeBSD.
  Thanks to Cristiano for the patch.
- bugfix: -d did not enable display of debug messages
  regression from introduction of "debug on demand" mode
  Thanks to Michael Biebl for reporting this bug
- bugfix: blanks inside file names did not terminate file name parsing.
  This could reslult in the whole rest of a line (including comments)
  to be treated as file name in "write to file" actions.
  Thanks to Jack for reporting this issue.
- bugfix: rsyslog hang when writing to a named pipe which nobody was
  reading. Thanks to Michael Biebl for reporting this bug.
  Bugzilla entry: http://bugzilla.adiscon.com/show_bug.cgi?id=169
- bugfix: potential segfaults during queue shutdown
  (bugs require certain non-standard settings to appear)
  Thanks to varmojfekoj for the patch
---------------------------------------------------------------------------
Version 4.5.7  [v4-beta] (rgerhards), 2009-11-18
- added a so-called "On Demand Debug" mode, in which debug output can
  be generated only after the process has started, but not right from
  the beginning. This is assumed to be useful for hard-to-find bugs.
  Also improved the doc on the debug system.
- bugfix (kind of): check if TCP connection is still alive if using TLS
  Thanks to Jonathan Bond-Caron for the patch.
- bugfix: hostname accidently set to IP address for some message sources,
  for example imudp. Thanks to Anton for reporting this bug.
- bugfix [imported from 4.4.3]: $ActionExecOnlyOnceEveryInterval did
  not work.
---------------------------------------------------------------------------
Version 4.5.6  [v4-beta] (rgerhards), 2009-11-05
- bugfix: named pipes did no longer work (they always got an open error)
  this was a regression from the omfile rewrite in 4.5.0
- bugfix(minor): diag function returned wrong queue memeber count
  for the main queue if an active DA queue existed. This had no relevance
  to real deployments (assuming they are not running the debug/diagnostic
  module...), but sometimes caused grief and false alerts in the 
  testbench.
- included some important fixes from v4-stable:
  * bugfix: invalid handling of zero-sized messages
  * bugfix: zero-sized UDP messages are no longer processed
  * bugfix: random data could be appended to message
  * bugfix: reverse lookup reduction logic in imudp do DNS queries too often
- bugfix(testbench): testcase did not properly wait for rsyslod shutdown
  thus some unpredictable behavior and a false negative test result
  could occur. [BACKPORTED from v5]
- bugfix(testbench): sequence check was not always performed correctly,
  that could result in tests reporting success when they actually failed
---------------------------------------------------------------------------
Version 4.5.5  [v4-beta] (rgerhards), 2009-10-21
- added $InputTCPServerNotifyOnConnectionClose config directive
  see doc for details
- bugfix: debug string larger than 1K were improperly displayed. Max size
  is now 32K
- bugfix: invalid storage class selected for some size config parameters.
  This resulted in wrong values. The most prominent victim was the
  directory creation mode, which was set to zero in some cases. For 
  details, see related blog post:
  http://blog.gerhards.net/2009/10/another-note-on-hard-to-find-bugs.html
---------------------------------------------------------------------------
Version 4.5.4  [v4-beta] (rgerhards), 2009-09-29
- bugfix: potential segfault in stream writer on destruction
  Most severely affected omfile. The problem was that some buffers were
  freed before the asynchronous writer thread was shut down. So the
  writer thread accessed invalid data, which may even already be
  overwritten. Symptoms (with omfile) were segfaults, grabled data
  and files with random names placed around the file system (most
  prominently into the root directory). Special thanks to Aaron for
  helping to track this down.
- bugfix: potential race in object loader (obj.c) during use/release
  of object interface
- bugfixes: potential problems in out file zip writer. Problems could
  lead to abort and/or memory leak. The module is now hardened in a very
  conservative way, which is sub-optimal from a performance point of view.
  This should be improved if it has proven reliable in practice.
---------------------------------------------------------------------------
Version 4.5.3  [v4-beta] (rgerhards), 2009-09-17
- bugfix: repeated messages were incorrectly processed
  this could lead to loss of the repeated message content. As a side-
  effect, it could probably also be possible that some segfault occurs
  (quite unlikely). The root cause was that some counters introduced
  during the malloc optimizations were not properly duplicated in
  MsgDup(). Note that repeated message processing is not enabled
  by default.
- bugfix: message sanitation had some issues:
  - control character DEL was not properly escaped
  - NUL and LF characters were not properly stripped if no control
    character replacement was to be done
  - NUL characters in the message body were silently dropped (this was
    a regeression introduced by some of the recent optimizations)
- bugfix: strings improperly reused, resulting in some message properties
  be populated with strings from previous messages. This was caused by
  an improper predicate check. [backported from v5]
- fixed some minor portability issues
- bugfix: reverse lookup reduction logic in imudp do DNS queries too often
  [imported from 4.4.2]
---------------------------------------------------------------------------
Version 4.5.2  [v4-beta] (rgerhards), 2009-08-21
- legacy syslog parser changed so that it now accepts date stamps in
  wrong case. Some devices seem to create them and I do not see any harm
  in supporting that.
- added $InputTCPMaxListeners directive - permits to specify how many 
  TCP servers shall be possible (default is 20).
- bugfix: memory leak with some input modules. Those inputs that
  use parseAndSubmitMsg() leak two small memory blocks with every message.
  Typically, those process only relatively few messages, so the issue 
  does most probably not have any effect in practice.
- bugfix: if tcp listen port could not be created, no error message was
  emitted
- bugfix: potential segfault in output file writer (omfile)
  In async write mode, we use modular arithmetic to index the output
  buffer array. However, the counter variables accidently were signed,
  thus resulting in negative indizes after integer overflow. That in turn
  could lead to segfaults, but was depending on the memory layout of 
  the instance in question (which in turn depended on a number of
  variables, like compile settings but also configuration). The counters
  are now unsigned (as they always should have been) and so the dangling
  mis-indexing does no longer happen. This bug potentially affected all
  installations, even if only some may actually have seen a segfault.
- bugfix: hostnames with dashes in them were incorrectly treated as
  malformed, thus causing them to be treated as TAG (this was a regression
  introduced from the "rfc3164 strict" change in 4.5.0).
---------------------------------------------------------------------------
Version 4.5.1  [DEVEL] (rgerhards), 2009-07-15
- CONFIG CHANGE: $HUPisRestart default is now "off". We are doing this
  to support removal of restart-type HUP in v5.
- bugfix: fromhost-ip was sometimes truncated
- bugfix: potential segfault when zip-compressed syslog records were
  received (double free)
- bugfix: properties inputname, fromhost, fromhost-ip, msg were lost when
  working with disk queues
- performance enhancement: much faster, up to twice as fast (depending
  on configuration)
- bugfix: abort condition when RecvFrom was not set and message reduction
  was on. Happend e.g. with imuxsock.
- added $klogConsoleLogLevel directive which permits to set a new
  console log level while rsyslog is active
- bugfix: message could be truncated after TAG, often when forwarding
  This was a result of an internal processing error if maximum field
  sizes had been specified in the property replacer.
- added ability for the TCP output action to "rebind" its send socket after
  sending n messages (actually, it re-opens the connection, the name is 
  used because this is a concept very similiar to $ActionUDPRebindInterval).
  New config directive $ActionSendTCPRebindInterval added for the purpose.
  By default, rebinding is disabled. This is considered useful for load
  balancers.
- testbench improvements
---------------------------------------------------------------------------
Version 4.5.0  [DEVEL] (rgerhards), 2009-07-02
- activation order of inputs changed, they are now activated only after
  privileges are dropped. Thanks to Michael Terry for the patch.
- greatly improved performance
- greatly reduced memory requirements of msg object
  to around half of the previous demand. This means that more messages can
  be stored in core! Due to fewer cache misses, this also means some
  performance improvement.
- improved config error messages: now contain a copy of the config line
  that (most likely) caused the error
- reduced max value for $DynaFileCacheSize to 1,000 (the former maximum
  of 10,000 really made no sense, even 1,000 is very high, but we like
  to keep the user in control ;)).
- added capability to fsync() queue disk files for enhanced reliability
  (also add's speed, because you do no longer need to run the whole file
  system in sync mode)
- more strict parsing of the hostname in rfc3164 mode, hopefully
  removes false positives (but may cause some trouble with hostname
  parsing). For details, see this bug tracker:
  http://bugzilla.adiscon.com/show_bug.cgi?id=126
- omfile rewrite to natively support zip files (includes large extension
  of the stream class)
- added configuration commands (see doc for explanations)
  * $OMFileZipLevel
  * $OMFileIOBufferSize
  * $OMFileFlushOnTXEnd
  * $MainMsgQueueSyncQueueFiles
  * $ActionQueueSyncQueueFiles
- done some memory accesses explicitely atomic
- bugfix: subtle (and usually irrelevant) issue in timout processing
  timeout could be one second too early if nanoseconds wrapped
- set a more sensible timeout for shutdow, now 1.5 seconds to complete
  processing (this also removes those cases where the shutdown message
  was not written because the termination happened before it)
- internal bugfix: object pointer was only reset to NULL when an object
  was actually destructed. This most likely had no effect to existing code,
  but it may also have caused trouble in remote cases. Similarly, the fix
  may also cause trouble...
- bugfix: missing initialization during timestamp creation
  This could lead to timestamps written in the wrong format, but not to
  an abort
---------------------------------------------------------------------------
Version 4.4.3  [v4-stable] (rgerhards), 2009-10-??
- bugfix: several smaller bugs resolved after flexelint review
  Thanks to varmojfekoj for the patch.
- bugfix: $ActionExecOnlyOnceEveryInterval did not work.
  This was a regression from the time() optimizations done in v4.
  Bug tracker: http://bugzilla.adiscon.com/show_bug.cgi?id=143
  Thanks to Klaus Tachtler for reporting this bug.
- bugfix: potential segfault on queue shutdown
  Thanks to varmojfekoj for the patch.
- bugfix: potential hang condition on queue shutdown
  [imported from v3-stable]
- bugfix: segfault on startup when -q or -Q option was given
  [imported from v3-stable]
---------------------------------------------------------------------------
Version 4.4.2  [v4-stable] (rgerhards), 2009-10-09
- bugfix: invalid handling of zero-sized messages, could lead to mis-
  addressing and potential memory corruption/segfault
- bugfix: zero-sized UDP messages are no longer processed
  until now, they were forwarded to processing, but this makes no sense
  Also, it looks like the system seems to provide a zero return code
  on a UDP recvfrom() from time to time for some internal reasons. These
  "receives" are now silently ignored.
- bugfix: random data could be appended to message, possibly causing
  segfaults
- bugfix: reverse lookup reduction logic in imudp do DNS queries too often
  A comparison was done between the current and the former source address.
  However, this was done on the full sockaddr_storage structure and not
  on the host address only. This has now been changed for IPv4 and IPv6.
  The end result of this bug could be a higher UDP message loss rate than
  necessary (note that UDP message loss can not totally be avoided due
  to the UDP spec)
---------------------------------------------------------------------------
Version 4.4.1  [v4-stable] (rgerhards), 2009-09-02
- features requiring Java are automatically disabled if Java is not
  present (thanks to Michael Biebl for his help!)
- bugfix: invalid double-quoted PRI, among others in outgoing messages
  This causes grief with all receivers.
  Bug tracker: http://bugzilla.adiscon.com/show_bug.cgi?id=147
- bugfix: Java testing tools were required, even if testbench was disabled
  This resulted in build errors if no Java was present on the build system,
  even though none of the selected option actually required Java.
  (I forgot to backport a similar fix to newer releases).
- bugfix (backport): omfwd segfault
  Note that the orginal (higher version) patch states this happens only
  when debugging mode is turned on. That statement is wrong: if debug
  mode is turned off, the message is not being emitted, but the division
  by zero in the actual parameters still happens.
---------------------------------------------------------------------------
Version 4.4.0  [v4-stable] (rgerhards), 2009-08-21
- bugfix: stderr/stdout were not closed to be able to emit error messages,
  but this caused ssh sessions to hang. Now we close them after the 
  initial initialization. See forum thread:
  http://kb.monitorware.com/controlling-terminal-issues-t9875.html
- bugfix: sending syslog messages with zip compression did not work
---------------------------------------------------------------------------
Version 4.3.2  [v4-beta] (rgerhards), 2009-06-24
- removed long-obsoleted property UxTradMsg
- added a generic network stream server (in addition to rather specific
  syslog tcp server)
- added ability for the UDP output action to rebind its send socket after
  sending n messages. New config directive $ActionSendUDPRebindInterval
  added for the purpose. By default, rebinding is disabled. This is 
  considered useful for load balancers.
- bugfix: imdiag/imtcp had a race condition
- improved testbench (now much better code design and reuse)
- added config switch --enable-testbench=no to turn off testbench
---------------------------------------------------------------------------
Version 4.3.1  [DEVEL] (rgerhards), 2009-05-25
- added capability to run multiple tcp listeners (on different ports)
- performance enhancement: imtcp calls parser no longer on input thread
  but rather inside on of the potentially many main msg queue worker
  threads (an enhancement scheduled for all input plugins where this is
  possible)
- added $GenerateConfigGraph configuration command which can be used
  to generate nice-looking (and very informative) rsyslog configuration
  graphs.
- added $ActionName configuration directive (currently only used for
  graph generation, but may find other uses)
- improved doc
  * added (hopefully) easier to grasp queue explanation
- improved testbench
  * added tests for queue disk-only mode (checks disk queue logic)
- bugfix: light and full delay watermarks had invalid values, badly
  affecting performance for delayable inputs
- build system improvements - thanks to Michael Biebl
- added new testing module imdiag, which enables to talk to the 
  rsyslog core at runtime. The current implementation is only a 
  beginning, but can be expanded over time
---------------------------------------------------------------------------
Version 4.3.0  [DEVEL] (rgerhards), 2009-04-17
- new feature: new output plugin omprog, which permits to start program
  and feed it (via its stdin) with syslog messages. If the program
  terminates, it is restarted.
- improved internal handling of RainerScript functions, building the
  necessary plumbing to support more functions with decent runtime
  performance. This is also necessary towards the long-term goal
  of loadable library modules.
- added new RainerScript function "tolower"
- improved testbench
  * added tests for tcp-based reception
  * added tcp-load test (1000 connections, 20,000 messages)
- added $MaxOpenFiles configuration directive
- bugfix: solved potential memory leak in msg processing, could manifest
  itself in imtcp
- bugfix: ompgsql did not detect problems in sql command execution
  this could cause loss of messages. The handling was correct if the
  connection broke, but not if there was a problem with statement
  execution. The most probable case for such a case would be invalid
  sql inside the template, and this is now much easier to diagnose.
---------------------------------------------------------------------------
Version 4.2.0  [v4-stable] (rgerhards), 2009-06-23
- bugfix: light and full delay watermarks had invalid values, badly
  affecting performance for delayable inputs
- imported all patches from 3.22.1 as of today (see below)
- bugfix: compile problems in im3195
---------------------------------------------------------------------------
Version 4.1.7  [BETA] (rgerhards), 2009-04-22
- bugfix: $InputTCPMaxSessions config directive was accepted, but not
  honored. This resulted in a fixed upper limit of 200 connections.
- bugfix: the default for $DirCreateMode was 0644, and as such wrong.
  It has now been changed to 0700. For some background, please see
  http://lists.adiscon.net/pipermail/rsyslog/2009-April/001986.html
- bugfix: ompgsql did not detect problems in sql command execution
  this could cause loss of messages. The handling was correct if the
  connection broke, but not if there was a problem with statement
  execution. The most probable case for such a case would be invalid
  sql inside the template, and this is now much easier to diagnose.
---------------------------------------------------------------------------
Version 4.1.6  [DEVEL] (rgerhards), 2009-04-07
- added new "csv" property replacer options to enable simple creation
  of CSV-formatted outputs (format from RFC4180 is used)
- implemented function support in RainerScript. That means the engine
  parses and compile functions, as well as executes a few build-in
  ones. Dynamic loading and registration of functions is not yet
  supported - but we now have a good foundation to do that later on.
- implemented the strlen() RainerScript function
- added a template output module
- added -T rsyslogd command line option, enables to specify a directory
  where to chroot() into on startup. This is NOT a security feature but
  introduced to support testing. Thus, -T does not make sure chroot()
  is used in a secure way. (may be removed later)
- added omstdout module for testing purposes. Spits out all messages to
  stdout - no config option, no other features
- added a parser testing suite (still needs to be extended, but a good
  start)
- modified $ModLoad statement so that for modules whom's name starts with
  a dot, no path is prepended (this enables relative-pathes and should
  not break any valid current config)
- fixed a bug that caused action retries not to work correctly
  situation was only cleared by a restart
- bugfix: closed dynafile was potentially never written until another
  dynafile name was generated - potential loss of messages
- improved omfile so that it properly suspends itself if there is an
  i/o or file name generation error. This enables it to be used with
  the full high availability features of rsyslog's engine
- bugfix: fixed some segaults on Solaris, where vsprintf() does not
  check for NULL pointers
- improved performance of regexp-based filters
  Thanks to Arnaud Cornet for providing the idea and initial patch.
- added a new way how output plugins may be passed parameters. This is
  more effcient for some outputs. They new can receive fields not only
  as a single string but rather in an array where each string is seperated.
- added (some) developer documentation for output plugin interface
- bugfix: potential abort with DA queue after high watermark is reached
  There exists a race condition that can lead to a segfault. Thanks
  go to vbernetr, who performed the analysis and provided patch, which
  I only tweaked a very little bit.
- bugfix: imtcp did incorrectly parse hostname/tag
  Thanks to Luis Fernando Muñoz Mejías for the patch.
---------------------------------------------------------------------------
Version 4.1.5  [DEVEL] (rgerhards), 2009-03-11
- bugfix: parser did not correctly parse fields in UDP-received messages
- added ERE support in filter conditions
  new comparison operation "ereregex"
- added new config directive $RepeatedMsgContainsOriginalMsg so that the
  "last message repeated n times" messages, if generated, may
  have an alternate format that contains the message that is being repeated
---------------------------------------------------------------------------
Version 4.1.4  [DEVEL] (rgerhards), 2009-01-29
- bugfix: inconsistent use of mutex/atomic operations could cause segfault
  details are too many, for full analysis see blog post at:
  http://blog.gerhards.net/2009/01/rsyslog-data-race-analysis.html
- bugfix: unitialized mutex was used in msg.c:getPRI
  This was subtle, because getPRI is called as part of the debugging code
  (always executed) in syslogd.c:logmsg.
- bufgix: $PreserveFQDN was not properly handled for locally emitted
  messages
---------------------------------------------------------------------------
Version 4.1.3  [DEVEL] (rgerhards), 2008-12-17
- added $InputTCPServerAddtlFrameDelimiter config directive, which
  enables to specify an additional, non-standard message delimiter
  for processing plain tcp syslog. This is primarily a fix for the invalid
  framing used in Juniper's NetScreen products. Credit to forum user
  Arv for suggesting this solution.
- added $InputTCPServerInputName property, which enables a name to be
  specified that will be available during message processing in the
  inputname property. This is considered useful for logic that treats
  messages differently depending on which input received them.
- added $PreserveFQDN config file directive
  Enables to use FQDNs in sender names where the legacy default
  would have stripped the domain part.
  Thanks to BlinkMind, Inc. http://www.blinkmind.com for sponsoring this
  development.
- bugfix: imudp went into an endless loop under some circumstances
  (but could also leave it under some other circumstances...)
  Thanks to David Lang and speedfox for reporting this issue.
---------------------------------------------------------------------------
Version 4.1.2  [DEVEL] (rgerhards), 2008-12-04
- bugfix: code did not compile without zlib
- security bugfix: $AllowedSender was not honored, all senders were
  permitted instead (see http://www.rsyslog.com/Article322.phtml)
- security fix: imudp emitted a message when a non-permitted sender
  tried to send a message to it. This behaviour is operator-configurable.
  If enabled, a message was emitted each time. That way an attacker could
  effectively fill the disk via this facility. The message is now
  emitted only once in a minute (this currently is a hard-coded limit,
  if someone comes up with a good reason to make it configurable, we
  will probably do that).
- doc bugfix: typo in v3 compatibility document directive syntax
  thanks to Andrej for reporting
- imported other changes from 3.21.8 and 3.20.1 (see there)
---------------------------------------------------------------------------
Version 4.1.1  [DEVEL] (rgerhards), 2008-11-26
- added $PrivDropToGroup, $PrivDropToUser, $PrivDropToGroupID,
  $PrivDropToUserID config directives to enable dropping privileges.
  This is an effort to provide a security enhancement. For the limits of this
  approach, see http://wiki.rsyslog.com/index.php/Security
- re-enabled imklog to compile on FreeBSD (brought in from beta)
---------------------------------------------------------------------------
Version 4.1.0  [DEVEL] (rgerhards), 2008-11-18

********************************* WARNING *********************************
This version has a slightly different on-disk format for message entries.
As a consequence, old queue files being read by this version may have
an invalid output timestamp, which could result to some malfunction inside
the output driver. It is recommended to drain queues with the previous
version before switching to this one.
********************************* WARNING *********************************

- greatly enhanced performance when compared to v3.
- added configuration directive "HUPisRestart" which enables to configure
  HUP to be either a full restart or "just" a leightweight way to
  close open files.
- enhanced legacy syslog parser to detect year if part of the timestamp
  the format is based on what Cisco devices seem to emit.
- added a setting "$OptimizeForUniprocessor" to enable users to turn off
  pthread_yield calls which are counter-productive on multiprocessor 
  machines (but have been shown to be useful on uniprocessors)
- reordered imudp processing. Message parsing is now done as part of main
  message queue worker processing (was part of the input thread)
  This should also improve performance, as potentially more work is
  done in parallel.
- bugfix: compressed syslog messages could be slightly mis-uncompressed
  if the last byte of the compressed record was a NUL
- added $UDPServerTimeRequery option which enables to work with
  less acurate timestamps in favor of performance. This enables querying
  of the time only every n-th time if imudp is running in the tight
  receive loop (aka receiving messsages at a high rate)
- doc bugfix: queue doc had wrong parameter name for setting controlling
  worker thread shutdown period
- restructured rsyslog.conf documentation
- bugfix: memory leak in ompgsql
  Thanks to Ken for providing the patch
---------------------------------------------------------------------------
Version 3.22.4 [v3-stable] (rgerhards), 2010-??-??
- improved some code based on clang static analyzer results
---------------------------------------------------------------------------
Version 3.22.3 [v3-stable] (rgerhards), 2010-11-24
- bugfix(important): problem in TLS handling could cause rsyslog to loop
  in a tight loop, effectively disabling functionality and bearing the
  risk of unresponsiveness of the whole system.
  Bug tracker: http://bugzilla.adiscon.com/show_bug.cgi?id=194
---------------------------------------------------------------------------
Version 3.22.2 [v3-stable] (rgerhards), 2010-08-05
- bugfix: comment char ('#') in literal terminated script parsing
  and thus could not be used.
  but tracker: http://bugzilla.adiscon.com/show_bug.cgi?id=119
- enhance: imrelp now also provides remote peer's IP address 
  [if librelp != 1.0.0 is used]
- bugfix: sending syslog messages with zip compression did not work
- bugfix: potential hang condition on queue shutdown
- bugfix: segfault on startup when -q or -Q option was given
  bug tracker: http://bugzilla.adiscon.com/show_bug.cgi?id=157
  Thanks to Jonas Nogueira for reporting this bug.
- clarified use of $ActionsSendStreamDriver[AuthMode/PermittedPeers]
  in doc set (require TLS drivers)
- bugfix: $CreateDirs variable not properly initialized, default thus
  was random (but most often "on")
- bugfix: potential segfault when -p command line option was used
  thanks to varmojfekoj for pointing me at this bug
- bugfix: programname filter in ! configuration can not be reset
  Thanks to Kiss Gabor for the patch.
---------------------------------------------------------------------------
Version 3.22.1 [v3-stable] (rgerhards), 2009-07-02
- bugfix: invalid error message issued if $inlcudeConfig was on an empty
  set of files (e.g. *.conf, where none such files existed)
  thanks to Michael Biebl for reporting this bug
- bugfix: when run in foreground (but not in debug mode), a 
  debug message ("DoDie called") was emitted at shutdown. Removed.
  thanks to Michael Biebl for reporting this bug
- bugfix: some garbagge was emitted to stderr on shutdown. This
  garbage consisted of file names, which were written during 
  startup (key point: not a pointer error)
  thanks to Michael Biebl for reporting this bug
- bugfix: startup and shutdown message were emitted to stdout
  thanks to Michael Biebl for reporting this bug
- bugfix: error messages were not emitted to stderr in forked mode
  (stderr and stdo are now kept open across forks)
- bugfix: internal messages were emitted to whatever file had fd2 when
  rsyslogd ran in forked mode (as usual!)
  Thanks to varmojfekoj for the patch
- small enhancement: config validation run now exits with code 1 if an
  error is detected. This change is considered important but small enough
  to apply it directly to the stable version. [But it is a border case,
  the change requires more code than I had hoped. Thus I have NOT tried
  to actually catch all cases, this is left for the current devel
  releases, if necessary]
- bugfix: light and full delay watermarks had invalid values, badly
  affecting performance for delayable inputs
- bugfix: potential segfault issue when multiple $UDPServerRun directives
  are specified. Thanks to Michael Biebl for helping to debug this one.
- relaxed GnuTLS version requirement to 1.4.0 after confirmation from the
  field that this version is sufficient
- bugfix: parser did not properly handle empty structured data
- bugfix: invalid mutex release in msg.c (detected under thread debugger,
  seems not to have any impact on actual deployments)
---------------------------------------------------------------------------
Version 3.22.0 [v3-stable] (rgerhards), 2009-04-21
This is the first stable release that includes the full functionality
of the 3.21.x version tree.
- bugfix: $InputTCPMaxSessions config directive was accepted, but not
  honored. This resulted in a fixed upper limit of 200 connections.
- bugfix: the default for $DirCreateMode was 0644, and as such wrong.
  It has now been changed to 0700. For some background, please see
  http://lists.adiscon.net/pipermail/rsyslog/2009-April/001986.html
- bugfix: ompgsql did not detect problems in sql command execution
  this could cause loss of messages. The handling was correct if the
  connection broke, but not if there was a problem with statement
  execution. The most probable case for such a case would be invalid
  sql inside the template, and this is now much easier to diagnose.
---------------------------------------------------------------------------
Version 3.21.11 [BETA] (rgerhards), 2009-04-03
- build system improvements contributed by Michael Biebl - thx!
- all patches from 3.20.5 incorporated (see it's ChangeLog entry)
---------------------------------------------------------------------------
Version 3.21.10 [BETA] (rgerhards), 2009-02-02
- bugfix: inconsistent use of mutex/atomic operations could cause segfault
  details are too many, for full analysis see blog post at:
  http://blog.gerhards.net/2009/01/rsyslog-data-race-analysis.html
- the string "Do Die" was accidently emited upon exit in non-debug mode
  This has now been corrected. Thanks to varmojfekoj for the patch.
- some legacy options were not correctly processed.
  Thanks to varmojfekoj for the patch.
- doc bugfix: v3-compatiblity document had typo in config directive
  thanks to Andrej for reporting this
---------------------------------------------------------------------------
Version 3.21.9 [BETA] (rgerhards), 2008-12-04
- re-release of 3.21.8 with an additional fix, that could also lead
  to DoS; 3.21.8 has been removed from the official download archives
- security fix: imudp emitted a message when a non-permitted sender
  tried to send a message to it. This behaviour is operator-configurable.
  If enabled, a message was emitted each time. That way an attacker could
  effectively fill the disk via this facility. The message is now
  emitted only once in a minute (this currently is a hard-coded limit,
  if someone comes up with a good reason to make it configurable, we
  will probably do that).
---------------------------------------------------------------------------
Version 3.21.8  [BETA] (rgerhards), 2008-12-04
- bugfix: imklog did not compile on FreeBSD
- security bugfix: $AllowedSender was not honored, all senders were
  permitted instead (see http://www.rsyslog.com/Article322.phtml)
- merged in all other changes from 3.20.1 (see there)
---------------------------------------------------------------------------
Version 3.21.7  [BETA] (rgerhards), 2008-11-11
- this is the new beta branch, based on the former 3.21.6 devel
- new functionality: ZERO property replacer nomatch option (from v3-stable)
---------------------------------------------------------------------------
Version 3.21.6  [DEVEL] (rgerhards), 2008-10-22
- consolidated time calls during msg object creation, improves performance
  and consistency
- bugfix: solved a segfault condition
- bugfix: subsecond time properties generated by imfile, imklog and
  internal messages could be slightly inconsistent
- bugfix: (potentially big) memory leak on HUP if queues could not be
  drained before timeout - thanks to David Lang for pointing this out
- added capability to support multiple module search pathes. Thank
  to Marius Tomaschewski for providing the patch.
- bugfix: im3195 did no longer compile
- improved "make distcheck" by ensuring everything relevant is recompiled
---------------------------------------------------------------------------
Version 3.21.5  [DEVEL] (rgerhards), 2008-09-30
- performance optimization: unnecessary time() calls during message
  parsing removed - thanks to David Lang for his excellent performance
  analysis
- added new capability to property replacer: multiple immediately
  successive field delimiters are treated as a single one.
  Thanks to Zhuang Yuyao for the patch.
- added message property "inputname", which contains the name of the
  input (module) that generated it. Presence is depending on suport in
  each input module (else it is blank).
- added system property "$myhostname", which contains the name of the
  local host as it knows itself.
- imported a number of fixes and enhancements from the stable and
  devel branches, including a fix to a potential segfault on HUP
  when using UDP listners
- re-enabled gcc builtin atomic operations and added a proper
  ./configure check
- bugfix: potential race condition when adding messages to queue
  There was a wrong order of mutex lock operations. It is hard to
  believe that really caused problems, but in theory it could and with
  threading we often see that theory becomes practice if something is only
  used long enough on a fast enough machine with enough CPUs ;)
- cleaned up internal debug system code and made it behave better
  in regard to multi-threading
---------------------------------------------------------------------------
Version 3.21.4  [DEVEL] (rgerhards), 2008-09-04
- removed compile time fixed message size limit (was 2K), limit can now
  be set via $MaxMessageSize global config directive (finally gotten rid
  of MAXLINE ;))
- enhanced doc for $ActionExecOnlyEveryNthTimeTimeout
- integrated a number of patches from 3.18.4, namely
  - bugfix: order-of magnitude issue with base-10 size definitions
    in config file parser. Could lead to invalid sizes, constraints
    etc for e.g. queue files and any other object whose size was specified
    in base-10 entities. Did not apply to binary entities. Thanks to
    RB for finding this bug and providing a patch.
  - bugfix: action was not called when system time was set backwards
    (until the previous time was reached again). There are still some
    side-effects when time is rolled back (A time rollback is really a bad
    thing to do, ideally the OS should issue pseudo time (like NetWare did)
    when the user tries to roll back time). Thanks to varmojfekoj for this
    patch.
  - doc bugfix: rsyslog.conf man page improved and minor nit fixed
    thanks to Lukas Kuklinek for the patch.
---------------------------------------------------------------------------
Version 3.21.3  [DEVEL] (rgerhards), 2008-08-13
- added ability to specify flow control mode for imuxsock
- added ability to execute actions only after the n-th call of the action
  This also lead to the addition of two new config directives:
  $ActionExecOnlyEveryNthTime and $ActionExecOnlyEveryNthTimeTimeout
  This feature is useful, for example, for alerting: it permits you to
  send an alert only after at least n occurences of a specific message
  have been seen by rsyslogd. This protectes against false positives
  due to waiting for additional confirmation.
- bugfix: IPv6 addresses could not be specified in forwarding actions
  New syntax @[addr]:port introduced to enable that. Root problem was IPv6
  addresses contain colons.
- somewhat enhanced debugging messages
- imported from 3.18.3:
  - enhanced ommysql to support custom port to connect to server
    Port can be set via new $ActionOmmysqlServerPort config directive
    Note: this was a very minor change and thus deemed appropriate to be
    done in the stable release.
  - bugfix: misspelled config directive, previously was
    $MainMsgQueueWorkeTimeoutrThreadShutdown, is now
    $MainMsgQueueWorkerTimeoutThreadShutdown. Note that the misspelled
    directive is not preserved - if the misspelled directive was used
    (which I consider highly unlikely), the config file must be changed.
    Thanks to lperr for reporting the bug.
---------------------------------------------------------------------------
Version 3.21.2  [DEVEL] (rgerhards), 2008-08-04
- added $InputUnixListenSocketHostName config directive, which permits to
  override the hostname being used on a local unix socket. This is useful
  for differentiating "hosts" running in several jails. Feature was
  suggested by David Darville, thanks for the suggestion.
- enhanced ommail to support multiple email recipients. This is done by
  specifying $ActionMailTo multiple times. Note that this introduces a
  small incompatibility to previous config file syntax: the recipient
  list is now reset for each action (we honestly believe that will
  not cause any problem - apologies if it does).
- enhanced troubleshooting documentation
---------------------------------------------------------------------------
Version 3.21.1  [DEVEL] (rgerhards), 2008-07-30
- bugfix: no error was reported if the target of a $IncludeConfig
  could not be accessed.
- added testbed for common config errors
- added doc for -u option to rsyslogd man page
- enhanced config file checking - no active actions are detected
- added -N rsyslogd command line option for a config validation run
  (which does not execute actual syslogd code and does not interfere
  with a running instance)
- somewhat improved emergency configuration. It is now also selected
  if the config contains no active actions
- rsyslogd error messages are now reported to stderr by default. can be
  turned off by the new "$ErrorMessagesToStderr off" directive
 Thanks to HKS for suggesting the new features.
---------------------------------------------------------------------------
Version 3.21.0  [DEVEL] (rgerhards), 2008-07-18
- starts a new devel branch
- added a generic test driver for RainerScript plus some test cases
  to the testbench
- added a small diagnostic tool to obtain result of gethostname() API
- imported all changes from 3.18.1 until today (some quite important,
  see below)
---------------------------------------------------------------------------
Version 3.20.6 [v3-stable] (rgerhards), 2009-04-16
- this is the last v3-stable for the 3.20.x series
- bugfix: $InputTCPMaxSessions config directive was accepted, but not
  honored. This resulted in a fixed upper limit of 200 connections.
- bugfix: the default for $DirCreateMode was 0644, and as such wrong.
  It has now been changed to 0700. For some background, please see
  http://lists.adiscon.net/pipermail/rsyslog/2009-April/001986.html
---------------------------------------------------------------------------
Version 3.20.5 [v3-stable] (rgerhards), 2009-04-02
- bugfix: potential abort with DA queue after high watermark is reached
  There exists a race condition that can lead to a segfault. Thanks
  go to vbernetr, who performed the analysis and provided patch, which
  I only tweaked a very little bit.
- fixed bugs in RainerScript:
  o when converting a number and a string to a common type, both were 
    actually converted to the other variable's type.
  o the value of rsCStrConvertToNumber() was miscalculated.
  Thanks to varmojfekoj for the patch
- fixed a bug in configure.ac which resulted in problems with
  environment detection - thanks to Michael Biebl for the patch
- fixed a potential segfault problem in gssapi code
  thanks to varmojfekoj for the patch
- doc enhance: provide standard template for MySQL module and instructions
  on how to modify schema
---------------------------------------------------------------------------
Version 3.20.4 [v3-stable] (rgerhards), 2009-02-09
- bugfix: inconsistent use of mutex/atomic operations could cause segfault
  details are too many, for full analysis see blog post at:
  http://blog.gerhards.net/2009/01/rsyslog-data-race-analysis.html
- bugfix: invalid ./configure settings for RFC3195
  thanks to Michael Biebl for the patch
- bugfix: invalid mutex access in msg.c
- doc bugfix: dist tarball missed 2 files, had one extra file that no
  longer belongs into it. Thanks to Michael Biebl for pointing this out.
---------------------------------------------------------------------------
Version 3.20.3 [v3-stable] (rgerhards), 2009-01-19
- doc bugfix: v3-compatiblity document had typo in config directive
  thanks to Andrej for reporting this
- fixed a potential segfault condition with $AllowedSender directive
  On HUP, the root pointers were not properly cleaned up. Thanks to
  Michael Biebel, olgoat, and Juha Koho for reporting and analyzing
  the bug.
---------------------------------------------------------------------------
Version 3.20.2 [v3-stable] (rgerhards), 2008-12-04
- re-release of 3.20.1 with an additional fix, that could also lead
  to DoS; 3.20.1 has been removed from the official download archives
- security fix: imudp emitted a message when a non-permitted sender
  tried to send a message to it. This behaviour is operator-configurable.
  If enabled, a message was emitted each time. That way an attacker could
  effectively fill the disk via this facility. The message is now
  emitted only once in a minute (this currently is a hard-coded limit,
  if someone comes up with a good reason to make it configurable, we
  will probably do that).
---------------------------------------------------------------------------
Version 3.20.1 [v3-stable] (rgerhards), 2008-12-04
- security bugfix: $AllowedSender was not honored, all senders were
  permitted instead
- enhance: regex nomatch option "ZERO" has been added
  This allows to return the string 0 if a regular expression is
  not found. This is probably useful for storing numerical values into
  database columns.
- bugfix: memory leak in gtls netstream driver fixed
  memory was lost each time a TLS session was torn down. This could 
  result in a considerable memory leak if it happened quite frequently
  (potential system crash condition)
- doc update: documented how to specify multiple property replacer
  options + link to new online regex generator tool added
- minor bufgfix: very small memory leak in gtls netstream driver
  around a handful of bytes (< 20) for each HUP
- improved debug output for regular expressions inside property replacer
  RE's seem to be a big trouble spot and I would like to have more
  information inside the debug log. So I decided to add some additional
  debug strings permanently.
---------------------------------------------------------------------------
Version 3.20.0 [v3-stable] (rgerhards), 2008-11-05
- this is the inital release of the 3.19.x branch as a stable release
- bugfix: double-free in pctp netstream driver. Thank to varmojfeko
  for the patch
---------------------------------------------------------------------------
Version 3.19.12 [BETA] (rgerhards), 2008-10-16
- bugfix: subseconds where not correctly extracted from a timestamp
  if that timestamp did not contain any subsecond information (the
  resulting string was garbagge but should have been "0", what it
  now is).
- increased maximum size of a configuration statement to 4K (was 1K)
- imported all fixes from the stable branch (quite a lot)
- bugfix: (potentially big) memory leak on HUP if queues could not be
  drained before timeout - thanks to David Lang for pointing this out
---------------------------------------------------------------------------
Version 3.19.11 [BETA] (rgerhards), 2008-08-25
This is a refresh of the beta. No beta-specific fixes have been added.
- included fixes from v3-stable (most importantly 3.18.3)
---------------------------------------------------------------------------
Version 3.19.10 [BETA] (rgerhards), 2008-07-15
- start of a new beta branch based on former 3.19 devel branch
- bugfix: bad memory leak in disk-based queue modes
- bugfix: UDP syslog forwarding did not work on all platforms
  the ai_socktype was incorrectly set to 1. On some platforms, this
  lead to failing name resolution (e.g. FreeBSD 7). Thanks to HKS for
  reporting the bug.
- bugfix: priority was incorrectly calculated on FreeBSD 7,
  because the LOG_MAKEPRI() C macro has a different meaning there (it
  is just a simple addition of faciltity and severity). I have changed
  this to use own, consistent, code for PRI calculation. Thank to HKS
  for reporting this bug.
- bugfix (cosmetical): authorization was not checked when gtls handshake
  completed immediately. While this sounds scary, the situation can not
  happen in practice. We use non-blocking IO only for server-based gtls
  session setup. As TLS requires the exchange of multiple frames before
  the handshake completes, it simply is impossible to do this in one
  step. However, it is useful to have the code path correct even for 
  this case - otherwise, we may run into problems if the code is changed
  some time later (e.g. to use blocking sockets). Thanks to varmojfekoj
  for providing the patch.
- important queue bugfix from 3.18.1 imported (see below)
- cleanup of some debug messages
---------------------------------------------------------------------------
Version 3.19.9 (rgerhards), 2008-07-07
- added tutorial for creating a TLS-secured syslog infrastructure
- rewritten omusrmsg to no longer fork() a new process for sending messages
  this caused some problems with the threading model, e.g. zombies. Also,
  it was far less optimal than it is now.
- bugfix: machine certificate was required for client even in TLS anon mode
  Reference: http://bugzilla.adiscon.com/show_bug.cgi?id=85
  The fix also slightly improves performance by not storing certificates in
  client sessions when there is no need to do so.
- bugfix: RainerScript syntax error was not always detected
---------------------------------------------------------------------------
Version 3.19.8 (rgerhards), 2008-07-01
- bugfix: gtls module did not correctly handle EGAIN (and similar) recv()
  states. This has been fixed by introducing a new abstraction layer inside
  gtls.
- added (internal) error codes to error messages; added redirector to
  web description of error codes
  closes bug http://bugzilla.adiscon.com/show_bug.cgi?id=20
- disabled compile warnings caused by third-party libraries
- reduced number of compile warnings in gcc's -pedantic mode
- some minor documentation improvements
- included all fixes from beta 3.17.5
---------------------------------------------------------------------------
Version 3.19.7 (rgerhards), 2008-06-11
- added new property replacer option "date-subseconds" that enables
  to query just the subsecond part of a high-precision timestamp
- somewhat improved plain tcp syslog reliability by doing a connection
  check before sending. Credits to Martin Schuette for providing the
  idea. Details are available at
  http://blog.gerhards.net/2008/06/reliable-plain-tcp-syslog-once-again.html
- made rsyslog tickless in the (usual and default) case that repeated
  message reduction is turned off. More info:
  http://blog.gerhards.net/2008/06/coding-to-save-environment.html
- some build system cleanup, thanks to Michael Biebl
- bugfix: compile under (Free)BSD failed due to some invalid library
  definitions - this is fixed now. Thanks to Michael Biebl for the patch.
---------------------------------------------------------------------------
Version 3.19.6 (rgerhards), 2008-06-06
- enhanced property replacer to support multiple regex matches
- bugfix: part of permittedPeer structure was not correctly initialized
  thanks to varmojfekoj for spotting this
- bugfix: off-by-one bug during certificate check
- bugfix: removed some memory leaks in TLS code
---------------------------------------------------------------------------
Version 3.19.5 (rgerhards), 2008-05-30
- enabled Posix ERE expressions inside the property replacer
  (previously BRE was permitted only)
- provided ability to specify that a regular expression submatch shall
  be used inside the property replacer
- implemented in property replacer: if a regular expression does not match,
  it can now either return "**NO MATCH** (default, as before), a blank
  property or the full original property text
- enhanced property replacer to support multiple regex matches
---------------------------------------------------------------------------
Version 3.19.4 (rgerhards), 2008-05-27
- implemented x509/certvalid gtls auth mode
- implemented x509/name gtls auth mode (including wildcards)
- changed fingerprint gtls auth mode to new format fingerprint
- protected gtls error string function by a mutex. Without it, we
  could have a race condition in extreme cases. This was very remote,
  but now can no longer happen.
- changed config directive name to reflect different use
  $ActionSendStreamDriverCertFingerprint is now
  $ActionSendStreamDriverPermittedPeer and can be used both for
  fingerprint and name authentication (similar to the input side)
- bugfix: sender information (fromhost et al) was missing in imudp
  thanks to sandiso for reporting this bug
- this release fully inplements IETF's syslog-transport-tls-12 plus
  the latest text changes Joe Salowey provided via email. Not included
  is ipAddress subjectAltName authentication, which I think will be
  dropped from the draft. I don't think there is any real need for it.
This release also includes all bug fix up to today from the beta
and stable branches. Most importantly, this means the bugfix for
100% CPU utilization by imklog.
---------------------------------------------------------------------------
Version 3.19.3 (rgerhards), 2008-05-21
- added ability to authenticate the server against its certificate
  fingerprint
- added ability for client to provide its fingerprint
- added ability for server to obtain client cert's fingerprint
- bugfix: small mem leak in omfwd on exit (strmdriver name was not freed)
- bugfix: $ActionSendStreamDriver had no effect
- bugfix: default syslog port was no longer used if none was
  configured. Thanks to varmojfekoj for the patch
- bugfix: missing linker options caused build to fail on some
  systems. Thanks to Tiziano Mueller for the patch.
---------------------------------------------------------------------------
Version 3.19.2 (rgerhards), 2008-05-16
- bugfix: TCP input modules did incorrectly set fromhost property
  (always blank)
- bugfix: imklog did not set fromhost property
- added "fromhost-ip" property
  Note that adding this property changes the on-disk format for messages.
  However, that should not have any bad effect on existing spool files.
  But you will run into trouble if you create a spool file with this
  version and then try to process it with an older one (after a downgrade).
  Don't do that ;)
- added "RSYSLOG_DebugFormat" canned template
- bugfix: hostname and fromhost were swapped when a persisted message
  (in queued mode) was read in
- bugfix: lmtcpclt, lmtcpsrv and lmgssutil did all link to the static
  runtime library, resulting in a large size increase (and potential
  "interesting" effects). Thanks to Michael Biebel for reporting the size
  issue.
- bugfix: TLS server went into an endless loop in some situations.
  Thanks to Michael Biebl for reporting the problem.
- fixed potential segfault due to invalid call to cfsysline
  thanks to varmojfekoj for the patch
---------------------------------------------------------------------------
Version 3.19.1 (rgerhards), 2008-05-07
- configure help for --enable-gnutls wrong - said default is "yes" but
  default actually is "no" - thanks to darix for pointing this out
- file dirty.h was missing - thanks to darix for pointing this out
- bugfix: man files were not properly distributed - thanks to
  darix for reporting and to Michael Biebl for help with the fix
- some minor cleanup
---------------------------------------------------------------------------
Version 3.19.0 (rgerhards), 2008-05-06
- begins new devel branch version
- implemented TLS for plain tcp syslog (this is also the world's first
  implementation of IETF's upcoming syslog-transport-tls draft)
- partly rewritten and improved omfwd among others, now loads TCP
  code only if this is actually necessary
- split of a "runtime library" for rsyslog - this is not yet a clean
  model, because some modularization is still outstanding. In theory,
  this shall enable other utilities but rsyslogd to use the same
  runtime
- implemented im3195, the RFC3195 input as a plugin
- changed directory structure, files are now better organized
- a lot of cleanup in regard to modularization
- -c option no longer must be the first option - thanks to varmjofekoj
  for the patch
---------------------------------------------------------------------------
Version 3.18.7 (rgerhards), 2008-12-??
- bugfix: the default for $DirCreateMode was 0644, and as such wrong.
  It has now been changed to 0700. For some background, please see
  http://lists.adiscon.net/pipermail/rsyslog/2009-April/001986.html
- fixed a potential segfault condition with $AllowedSender directive
  On HUP, the root pointers were not properly cleaned up. Thanks to
  Michael Biebel, olgoat, and Juha Koho for reporting and analyzing
  the bug.
- some legacy options were not correctly processed.
  Thanks to varmojfekoj for the patch.
- doc bugfix: some spelling errors in man pages corrected. Thanks to
  Geoff Simmons for the patch.
---------------------------------------------------------------------------
Version 3.18.6 (rgerhards), 2008-12-08
- security bugfix: $AllowedSender was not honored, all senders were
  permitted instead (see http://www.rsyslog.com/Article322.phtml)
  (backport from v3-stable, v3.20.9)
- minor bugfix: dual close() call on tcp session closure
---------------------------------------------------------------------------
Version 3.18.5 (rgerhards), 2008-10-09
- bugfix: imudp input module could cause segfault on HUP
  It did not properly de-init a variable acting as a linked list head.
  That resulted in trying to access freed memory blocks after the HUP.
- bugfix:  rsyslogd could hang on HUP
  because getnameinfo() is not cancel-safe, but was not guarded against
  being cancelled. pthread_cancel() is routinely being called during
  HUP processing.
- bugfix[minor]: if queue size reached light_delay mark, enqueuing
  could potentially be blocked for a longer period of time, which
  was not the behaviour desired.
- doc bugfix: $ActionExecOnlyWhenPreviousIsSuspended was still misspelled
  as $...OnlyIfPrev... in some parts of the documentation. Thanks to 
  Lorenzo M. Catucci for reporting this bug.
- added doc on malformed messages, cause and how to work-around, to the
  doc set
- added doc on how to build from source repository
---------------------------------------------------------------------------
Version 3.18.4 (rgerhards), 2008-09-18
- bugfix: order-of magnitude issue with base-10 size definitions
  in config file parser. Could lead to invalid sizes, constraints
  etc for e.g. queue files and any other object whose size was specified
  in base-10 entities. Did not apply to binary entities. Thanks to
  RB for finding this bug and providing a patch.
- bugfix: action was not called when system time was set backwards
  (until the previous time was reached again). There are still some
  side-effects when time is rolled back (A time rollback is really a bad
  thing to do, ideally the OS should issue pseudo time (like NetWare did)
  when the user tries to roll back time). Thanks to varmojfekoj for this
  patch.
- doc bugfix: rsyslog.conf man page improved and minor nit fixed
  thanks to Lukas Kuklinek for the patch.
- bugfix: error code -2025 was used for two different errors. queue full
  is now -2074 and -2025 is unique again. (did cause no real problem
  except for troubleshooting)
- bugfix: default discard severity was incorrectly set to 4, which lead
  to discard-on-queue-full to be enabled by default. That could cause
  message loss where non was expected.  The default has now been changed
  to the correct value of 8, which disables the functionality. This
  problem applied both to the main message queue and the action queues.
  Thanks to Raoul Bhatia for pointing out this problem.
- bugfix: option value for legacy -a option could not be specified,
  resulting in strange operations. Thanks to Marius Tomaschewski
  for the patch.
- bugfix: colon after date should be ignored, but was not. This has
  now been corrected. Required change to the internal ParseTIMESTAMP3164()
  interface.
---------------------------------------------------------------------------
Version 3.18.3 (rgerhards), 2008-08-18
- bugfix: imfile could cause a segfault upon rsyslogd HUP and termination
  Thanks to lperr for an excellent bug report that helped detect this
  problem.
- enhanced ommysql to support custom port to connect to server
  Port can be set via new $ActionOmmysqlServerPort config directive
  Note: this was a very minor change and thus deemed appropriate to be
  done in the stable release.
- bugfix: misspelled config directive, previously was
  $MainMsgQueueWorkeTimeoutrThreadShutdown, is now
  $MainMsgQueueWorkerTimeoutThreadShutdown. Note that the misspelled
  directive is not preserved - if the misspelled directive was used
  (which I consider highly unlikely), the config file must be changed.
  Thanks to lperr for reporting the bug.
- disabled flow control for imuxsock, as it could cause system hangs
  under some circumstances. The devel (3.21.3 and above) will
  re-enable it and provide enhanced configurability to overcome the
  problems if they occur.
---------------------------------------------------------------------------
Version 3.18.2 (rgerhards), 2008-08-08
- merged in IPv6 forwarding address bugfix from v2-stable
---------------------------------------------------------------------------
Version 3.18.1 (rgerhards), 2008-07-21
- bugfix: potential segfault in creating message mutex in non-direct queue
  mode. rsyslogd segfaults on freeeBSD 7.0 (an potentially other platforms)
  if an action queue is running in any other mode than non-direct. The
  same problem can potentially be triggered by some main message queue
  settings. In any case, it will manifest during rsylog's startup. It is
  unlikely to happen after a successful startup (the only window of
  exposure may be a relatively seldom executed action running in queued
  mode). This has been corrected. Thank to HKS for point out the problem.
- bugfix: priority was incorrectly calculated on FreeBSD 7,
  because the LOG_MAKEPRI() C macro has a different meaning there (it
  is just a simple addition of faciltity and severity). I have changed
  this to use own, consistent, code for PRI calculation. [Backport from
  3.19.10]
- bugfix: remove PRI part from kernel message if it is present
  Thanks to Michael Biebl for reporting this bug
- bugfix: mark messages were not correctly written to text log files
  the markmessageinterval was not correctly propagated to all places
  where it was needed. This resulted in rsyslog using the default
  (20 minutes) in some code pathes, what looked to the user like mark
  messages were never written.
- added a new property replacer option "sp-if-no-1st-sp" to cover
  a problem with RFC 3164 based interpreation of tag separation. While
  it is a generic approach, it fixes a format problem introduced in
  3.18.0, where kernel messages no longer had a space after the tag.
  This is done by a modifcation of the default templates.
  Please note that this may affect some messages where there intentionally
  is no space between the tag and the first character of the message
  content. If so, this needs to be worked around via a specific
  template. However, we consider this scenario to be quite remote and,
  even if it exists, it is not expected that it will actually cause
  problems with log parsers (instead, we assume the new default template
  behaviour may fix previous problems with log parsers due to the 
  missing space).
- bugfix: imklog module was not correctly compiled for GNU/kFreeBSD.
  Thanks to Petr Salinger for the patch
- doc bugfix: property replacer options secpath-replace and
  secpath-drop were not documented
- doc bugfix: fixed some typos in rsyslog.conf man page
- fixed typo in source comment  - thanks to Rio Fujita
- some general cleanup (thanks to Michael Biebl)
---------------------------------------------------------------------------
Version 3.18.0 (rgerhards), 2008-07-11
- begun a new v3-stable based on former 3.17.4 beta plus patches to
  previous v3-stable
- bugfix in RainerScript: syntax error was not always detected
---------------------------------------------------------------------------
Version 3.17.5 (rgerhards), 2008-06-27
- added doc: howto set up a reliable connection to remote server via
  queued mode (and plain tcp protocol)
- bugfix: comments after actions were not properly treated. For some
  actions (e.g. forwarding), this could also lead to invalid configuration
---------------------------------------------------------------------------
Version 3.17.4 (rgerhards), 2008-06-16
- changed default for $KlogSymbolLookup to "off". The directive is
  also scheduled for removal in a later version. This was necessary
  because on kernels >= 2.6, the kernel does the symbol lookup itself. The
  imklog lookup logic then breaks the log message and makes it unusable.
---------------------------------------------------------------------------
Version 3.17.3 (rgerhards), 2008-05-28
- bugfix: imklog went into an endless loop if a PRI value was inside
  a kernel log message (unusual case under Linux, frequent under BSD)
---------------------------------------------------------------------------
Version 3.17.2 (rgerhards), 2008-05-04
- this version is the new beta, based on 3.17.1 devel feature set
- merged in imklog bug fix from v3-stable (3.16.1)
---------------------------------------------------------------------------
Version 3.17.1 (rgerhards), 2008-04-15
- removed dependency on MAXHOSTNAMELEN as much as it made sense.
  GNU/Hurd does not define it (because it has no limit), and we have taken
  care for cases where it is undefined now. However, some very few places
  remain where IMHO it currently is not worth fixing the code. If it is
  not defined, we have used a generous value of 1K, which is above IETF
  RFC's on hostname length at all. The memory consumption is no issue, as
  there are only a handful of this buffers allocated *per run* -- that's
  also the main reason why we consider it not worth to be fixed any further.
- enhanced legacy syslog parser to handle slightly malformed messages
  (with a space in front of the timestamp) - at least HP procurve is
  known to do that and I won't outrule that others also do it. The 
  change looks quite unintrusive and so we added it to the parser.
- implemented klogd functionality for BSD
- implemented high precision timestamps for the kernel log. Thanks to
  Michael Biebl for pointing out that the kernel log did not have them.
- provided ability to discard non-kernel messages if they are present
  in the kernel log (seems to happen on BSD)
- implemented $KLogInternalMsgFacility config directive
- implemented $KLogPermitNonKernelFacility config directive
Plus a number of bugfixes that were applied to v3-stable and beta
branches (not mentioned here in detail).
---------------------------------------------------------------------------
Version 3.17.0 (rgerhards), 2008-04-08
- added native ability to send mail messages
- removed no longer needed file relptuil.c/.h
- added $ActionExecOnlyOnceEveryInterval config directive
- bugfix: memory leaks in script engine
- bugfix: zero-length strings were not supported in object
  deserializer
- properties are now case-insensitive everywhere (script, filters,
  templates)
- added the capability to specify a processing (actually dequeue)
  timeframe with queues - so things can be configured to be done
  at off-peak hours
- We have removed the 32 character size limit (from RFC3164) on the
  tag. This had bad effects on existing envrionments, as sysklogd didn't
  obey it either (probably another bug in RFC3164...). We now receive
  the full size, but will modify the outputs so that only 32 characters
  max are used by default. If you need large tags in the output, you need
  to provide custom templates.
- changed command line processing. -v, -M, -c options are now parsed
  and processed before all other options. Inter-option dependencies
  have been relieved. Among others, permits to specify intial module
  load path via -M only (not the environment) which makes it much
  easier to work with non-standard module library locations. Thanks
  to varmojfekoj for suggesting this change. Matches bugzilla bug 55.
- bugfix: some messages were emited without hostname
Plus a number of bugfixes that were applied to v3-stable and beta
branches (not mentioned here in detail).
---------------------------------------------------------------------------
Version 3.16.3 (rgerhards), 2008-07-11
- updated information on rsyslog packages
- bugfix: memory leak in disk-based queue modes
---------------------------------------------------------------------------
Version 3.16.2 (rgerhards), 2008-06-25
- fixed potential segfault due to invalid call to cfsysline
  thanks to varmojfekoj for the patch
- bugfix: some whitespaces where incorrectly not ignored when parsing
  the config file. This is now corrected. Thanks to Michael Biebl for
  pointing out the problem.
---------------------------------------------------------------------------
Version 3.16.1 (rgerhards), 2008-05-02
- fixed a bug in imklog which lead to startup problems (including
  segfault) on some platforms under some circumsances. Thanks to
  Vieri for reporting this bug and helping to troubleshoot it.
---------------------------------------------------------------------------
Version 3.16.0 (rgerhards), 2008-04-24
- new v3-stable (3.16.x) based on beta 3.15.x (RELP support)
- bugfix: omsnmp had a too-small sized buffer for hostname+port. This
  could not lead to a segfault, as snprintf() was used, but could cause
  some trouble with extensively long hostnames.
- applied patch from Tiziano Müller to remove some compiler warnings
- added gssapi overview/howto thanks to Peter Vrabec
- changed some files to grant LGPLv3 extended persmissions on top of GPLv3
  this also is the first sign of something that will evolve into a
  well-defined "rsyslog runtime library"
---------------------------------------------------------------------------
Version 3.15.1 (rgerhards), 2008-04-11
- bugfix: some messages were emited without hostname
- disabled atomic operations for the time being because they introduce some
  cross-platform trouble - need to see how to fix this in the best 
  possible way
- bugfix: zero-length strings were not supported in object
  deserializer
- added librelp check via PKG_CHECK thanks to Michael Biebl's patch
- file relputil.c deleted, is not actually needed
- added more meaningful error messages to rsyslogd (when some errors
  happens during startup)
- bugfix: memory leaks in script engine
- bugfix: $hostname and $fromhost in RainerScript did not work
This release also includes all changes applied to the stable versions
up to today.
---------------------------------------------------------------------------
Version 3.15.0 (rgerhards), 2008-04-01
- major new feature: imrelp/omrelp support reliable delivery of syslog
  messages via the RELP protocol and librelp (http://www.librelp.com).
  Plain tcp syslog, so far the best reliability solution, can lose
  messages when something goes wrong or a peer goes down. With RELP,
  this can no longer happen. See imrelp.html for more details.
- bugfix: rsyslogd was no longer build by default; man pages are 
  only installed if corresponding option is selected. Thanks to
  Michael Biebl for pointing these problems out.
---------------------------------------------------------------------------
Version 3.14.2 (rgerhards), 2008-04-09
- bugfix: segfault with expression-based filters
- bugfix: omsnmp did not deref errmsg object on exit (no bad effects caused)
- some cleanup
- bugfix: imklog did not work well with kernel 2.6+. Thanks to Peter
  Vrabec for patching it based on the development in sysklogd - and thanks
  to the sysklogd project for upgrading klogd to support the new
  functionality
- some cleanup in imklog
- bugfix: potential segfault in imklog when kernel is compiled without
  /proc/kallsyms and the file System.map is missing. Thanks to
  Andrea Morandi for pointing it out and suggesting a fix.
- bugfixes, credits to varmojfekoj:
  * reset errno before printing a warning message
  * misspelled directive name in code processing legacy options
- bugfix: some legacy options not correctly interpreted - thanks to
  varmojfekoj for the patch
- improved detection of modules being loaded more than once
  thanks to varmojfekoj for the patch
---------------------------------------------------------------------------
Version 3.14.1 (rgerhards), 2008-04-04
- bugfix: some messages were emited without hostname
- bugfix: rsyslogd was no longer build by default; man pages are 
  only installed if corresponding option is selected. Thanks to
  Michael Biebl for pointing these problems out.
- bugfix: zero-length strings were not supported in object
  deserializer
- disabled atomic operations for this stable build as it caused
  platform problems
- bugfix: memory leaks in script engine
- bugfix: $hostname and $fromhost in RainerScript did not work
- bugfix: some memory leak when queue is runing in disk mode
- man pages improved thanks to varmofekoj and Peter Vrabec
- We have removed the 32 character size limit (from RFC3164) on the
  tag. This had bad effects on existing envrionments, as sysklogd didn't
  obey it either (probably another bug in RFC3164...). We now receive
  the full size, but will modify the outputs so that only 32 characters
  max are used by default. If you need large tags in the output, you need
  to provide custom templates.
- bugfix: some memory leak when queue is runing in disk mode
---------------------------------------------------------------------------
Version 3.14.0 (rgerhards), 2008-04-02
An interim version was accidently released to the web. It was named 3.14.0.
To avoid confusion, we have not assigned this version number to any
official release. If you happen to use 3.14.0, please update to 3.14.1.
---------------------------------------------------------------------------
Version 3.13.0-dev0 (rgerhards), 2008-03-31
- bugfix: accidently set debug option in 3.12.5 reset to production
  This option prevented dlclose() to be called. It had no real bad effects,
  as the modules were otherwise correctly deinitialized and dlopen()
  supports multiple opens of the same module without any memory footprint.
- removed --enable-mudflap, added --enable-valgrind ./configure setting
- bugfix: tcp receiver could segfault due to uninitialized variable
- docfix: queue doc had a wrong directive name that prevented max worker
  threads to be correctly set
- worked a bit on atomic memory operations to support problem-free
  threading (only at non-intrusive places)
- added a --enable/disable-rsyslogd configure option so that
  source-based packaging systems can build plugins without the need
  to compile rsyslogd
- some cleanup
- test of potential new version number scheme
---------------------------------------------------------------------------
Version 3.12.5 (rgerhards), 2008-03-28
- changed default for "last message repeated n times", which is now
  off by default
- implemented backward compatibility commandline option parsing
- automatically generated compatibility config lines are now also
  logged so that a user can diagnose problems with them
- added compatibility mode for -a, -o and -p options
- compatibility mode processing finished
- changed default file output format to include high-precision timestamps
- added a buid-in template for previous syslogd file format
- added new $ActionFileDefaultTemplate directive
- added support for high-precision timestamps when receiving legacy
  syslog messages
- added new $ActionForwardDefaultTemplate directive
- added new $ActionGSSForwardDefaultTemplate directive
- added build-in templates for easier configuration
- bugfix: fixed small memory leak in tcpclt.c
- bugfix: fixed small memory leak in template regular expressions
- bugfix: regular expressions inside property replacer did not work
  properly
- bugfix: QHOUR and HHOUR properties were wrongly calculated
- bugfix: fixed memory leaks in stream class and imfile
- bugfix: $ModDir did invalid bounds checking, potential overlow in
  dbgprintf() - thanks to varmojfekoj for the patch
- bugfix: -t and -g legacy options max number of sessions had a wrong
  and much too high value
---------------------------------------------------------------------------
Version 3.12.4 (rgerhards), 2008-03-25
- Greatly enhanced rsyslogd's file write performance by disabling
  file syncing capability of output modules by default. This
  feature is usually not required, not useful and an extreme performance
  hit (both to rsyslogd as well as the system at large). Unfortunately,
  most users enable it by default, because it was most intuitive to enable
  it in plain old sysklogd syslog.conf format. There is now the
  $ActionFileEnableSync config setting which must be enabled in order to
  support syncing. By default it is off. So even if the old-format config
  lines request syncing, it is not done unless explicitely enabled. I am
  sure this is a very useful change and not a risk at all. I need to think
  if I undo it under compatibility mode, but currently this does not
  happen (I fear a lot of lazy users will run rsyslogd in compatibility
  mode, again bringing up this performance problem...).
- added flow control options to other input sources
- added $HHOUR and $QHOUR system properties - can be used for half- and
  quarter-hour logfile rotation
- changed queue's discard severities default value to 8 (do not discard)
  to prevent unintentional message loss
- removed a no-longer needed callback from the output module 
  interface. Results in reduced code complexity.
- bugfix/doc: removed no longer supported -h option from man page
- bugfix: imklog leaked several hundered KB on each HUP. Thanks to
  varmojfekoj for the patch
- bugfix: potential segfault on module unload. Thanks to varmojfekoj for
  the patch
- bugfix: fixed some minor memory leaks
- bugfix: fixed some slightly invalid memory accesses
- bugfix: internally generated messages had "FROMHOST" property not set
---------------------------------------------------------------------------
Version 3.12.3 (rgerhards), 2008-03-18
- added advanced flow control for congestion cases (mode depending on message
  source and its capablity to be delayed without bad side effects)
- bugfix: $ModDir should not be reset on $ResetConfig - this can cause a lot
  of confusion and there is no real good reason to do so. Also conflicts with
  the new -M option and environment setting.
- bugfix: TCP and GSSAPI framing mode variable was uninitialized, leading to
  wrong framing (caused, among others, interop problems)
- bugfix: TCP (and GSSAPI) octet-counted frame did not work correctly in all
  situations. If the header was split across two packet reads, it was invalidly
  processed, causing loss or modification of messages.
- bugfix: memory leak in imfile
- bugfix: duplicate public symbol in omfwd and omgssapi could lead to
  segfault. thanks to varmojfekoj for the patch.
- bugfix: rsyslogd aborted on sigup - thanks to varmojfekoj for the patch
- some more internal cleanup ;)
- begun relp modules, but these are not functional yet
- Greatly enhanced rsyslogd's file write performance by disabling
  file syncing capability of output modules by default. This
  feature is usually not required, not useful and an extreme performance
  hit (both to rsyslogd as well as the system at large). Unfortunately,
  most users enable it by default, because it was most intuitive to enable
  it in plain old sysklogd syslog.conf format. There is now a new config
  setting which must be enabled in order to support syncing. By default it
  is off. So even if the old-format config lines request syncing, it is
  not done unless explicitely enabled. I am sure this is a very useful
  change and not a risk at all. I need to think if I undo it under
  compatibility mode, but currently this does not happen (I fear a lot of
  lazy users will run rsyslogd in compatibility mode, again bringing up
  this performance problem...).
---------------------------------------------------------------------------
Version 3.12.2 (rgerhards), 2008-03-13
- added RSYSLOGD_MODDIR environment variable
- added -M rsyslogd option (allows to specify module directory location)
- converted net.c into a loadable library plugin
- bugfix: debug module now survives unload of loadable module when
  printing out function call data
- bugfix: not properly initialized data could cause several segfaults if
  there were errors in the config file - thanks to varmojfekoj for the patch
- bugfix: rsyslogd segfaulted when imfile read an empty line - thanks
  to Johnny Tan for an excellent bug report
- implemented dynamic module unload capability (not visible to end user)
- some more internal cleanup
- bugfix: imgssapi segfaulted under some conditions; this fix is actually
  not just a fix but a change in the object model. Thanks to varmojfekoj
  for providing the bug report, an initial fix and lots of good discussion
  that lead to where we finally ended up.
- improved session recovery when outbound tcp connection breaks, reduces
  probability of message loss at the price of a highly unlikely potential
  (single) message duplication
---------------------------------------------------------------------------
Version 3.12.1 (rgerhards), 2008-03-06
- added library plugins, which can be automatically loaded
- bugfix: actions were not correctly retried; caused message loss
- changed module loader to automatically add ".so" suffix if not
  specified (over time, this shall also ease portability of config
  files)
- improved debugging support; debug runtime options can now be set via
  an environment variable
- bugfix: removed debugging code that I forgot to remove before releasing
  3.12.0 (does not cause harm and happened only during startup)
- added support for the MonitorWare syslog MIB to omsnmp
- internal code improvements (more code converted into classes)
- internal code reworking of the imtcp/imgssapi module
- added capability to ignore client-provided timestamp on unix sockets and
  made this mode the default; this was needed, as some programs (e.g. sshd)
  log with inconsistent timezone information, what messes up the local
  logs (which by default don't even contain time zone information). This
  seems to be consistent with what sysklogd did for the past four years.
  Alternate behaviour may be desirable if gateway-like processes send
  messages via the local log slot - in this case, it can be enabled
  via the $InputUnixListenSocketIgnoreMsgTimestamp and
  $SystemLogSocketIgnoreMsgTimestamp config directives
- added ability to compile on HP UX; verified that imudp worked on HP UX;
  however, we are still in need of people trying out rsyslogd on HP UX,
  so it can not yet be assumed it runs there
- improved session recovery when outbound tcp connection breaks, reduces
  probability of message loss at the price of a highly unlikely potential
  (single) message duplication
---------------------------------------------------------------------------
Version 3.12.0 (rgerhards), 2008-02-28
- added full expression support for filters; filters can now contain
  arbitrary complex boolean, string and arithmetic expressions
---------------------------------------------------------------------------
Version 3.11.6 (rgerhards), 2008-02-27
- bugfix: gssapi libraries were still linked to rsyslog core, what should
  no longer be necessary. Applied fix by Michael Biebl to solve this.
- enabled imgssapi to be loaded side-by-side with imtcp
- added InputGSSServerPermitPlainTCP config directive
- split imgssapi source code somewhat from imtcp
- bugfix: queue cancel cleanup handler could be called with
  invalid pointer if dequeue failed
- bugfix: rsyslogd segfaulted on second SIGHUP
  tracker: http://bugzilla.adiscon.com/show_bug.cgi?id=38
- improved stability of queue engine
- bugfix: queue disk file were not properly persisted when 
  immediately after closing an output file rsyslog was stopped
  or huped (the new output file open must NOT have happend at
  that point) - this lead to a sparse and invalid queue file
  which could cause several problems to the engine (unpredictable
  results). This situation should have happened only in very
  rare cases. tracker: http://bugzilla.adiscon.com/show_bug.cgi?id=40
- bugfix: during queue shutdown, an assert invalidly triggered when
  the primary queue's DA worker was terminated while the DA queue's
  regular worker was still executing. This could result in a segfault
  during shutdown.
  tracker: http://bugzilla.adiscon.com/show_bug.cgi?id=41
- bugfix: queue properties sizeOnDisk, bytesRead were persisted to 
  disk with wrong data type (long instead of int64) - could cause
  problems on 32 bit machines
- bugfix: queue aborted when it was shut down, DA-enabled, DA mode
  was just initiated but not fully initialized (a race condition)
- bugfix: imfile could abort under extreme stress conditions
  (when it was terminated before it could open all of its
  to be monitored files)
- applied patch from varmojfekoj to fix an issue with compatibility 
  mode and default module directories (many thanks!):
  I've also noticed a bug in the compatibility code; the problem is that 
  options are parsed before configuration file so options which need a 
  module to be loaded will currently ignore any $moddir directive. This 
  can be fixed by moving legacyOptsHook() after config file parsing. 
  (see the attached patch) This goes against the logical order of 
  processing, but the legacy options are only few and it doesn't seem to 
  be a problem.
- bugfix: object property deserializer did not handle negative numbers
---------------------------------------------------------------------------
Version 3.11.5 (rgerhards), 2008-02-25
- new imgssapi module, changed imtcp module - this enables to load/package
  GSSAPI support separately - thanks to varmojfekoj for the patch
- compatibility mode (the -c option series) is now at least partly
  completed - thanks to varmojfekoj for the patch
- documentation for imgssapi and imtcp added
- duplicate $ModLoad's for the same module are now detected and
  rejected -- thanks to varmojfekoj for the patch
---------------------------------------------------------------------------
Version 3.11.4 (rgerhards), 2008-02-21
- bugfix: debug.html was missing from release tarball - thanks to Michael
  Biebl for bringing this to my attention
- some internal cleanup on the stringbuf object calling interface
- general code cleanup and further modularization
- $MainMessageQueueDiscardSeverity can now also handle textual severities
  (previously only integers)
- bugfix: message object was not properly synchronized when the 
  main queue had a single thread and non-direct action queues were used
- some documentation improvements
---------------------------------------------------------------------------
Version 3.11.3 (rgerhards), 2008-02-18
- fixed a bug in imklog which lead to duplicate message content in
  kernel logs
- added support for better plugin handling in libdbi (we contributed
  a patch to do that, we just now need to wait for the next libdbi
  version)
- bugfix: fixed abort when invalid template was provided to an action
  bug http://bugzilla.adiscon.com/show_bug.cgi?id=4
- re-instantiated SIGUSR1 function; added SIGUSR2 to generate debug
  status output
- added some documentation on runtime-debug settings
- slightly improved man pages for novice users
---------------------------------------------------------------------------
Version 3.11.2 (rgerhards), 2008-02-15
- added the capability to monitor text files and process their content
  as syslog messages (including forwarding)
- added support for libdbi, a database abstraction layer. rsyslog now
  also supports the following databases via dbi drivers:
  * Firebird/Interbase
  * FreeTDS (access to MS SQL Server and Sybase)
  * SQLite/SQLite3
  * Ingres (experimental)
  * mSQL (experimental)
  * Oracle (experimental)
  Additional drivers may be provided by the libdbi-drivers project, which
  can be used by rsyslog as soon as they become available.
- removed some left-over unnecessary dbgprintf's (cluttered screen,
  cosmetic)
- doc bugfix: html documentation for omsnmp was missing
---------------------------------------------------------------------------
Version 3.11.1 (rgerhards), 2008-02-12
- SNMP trap sender added thanks to Andre Lorbach (omsnmp)
- added input-plugin interface specification in form of a (copy) template
  input module
- applied documentation fix by Michael Biebl -- many thanks!
- bugfix: immark did not have MARK flags set...
- added x-info field to rsyslogd startup/shutdown message. Hopefully
  points users to right location for further info (many don't even know
  they run rsyslog ;))
- bugfix: trailing ":" of tag was lost while parsing legacy syslog messages
  without timestamp - thanks to Anders Blomdell for providing a patch!
- fixed a bug in stringbuf.c related to STRINGBUF_TRIM_ALLOCSIZE, which
  wasn't supposed to be used with rsyslog. Put a warning message up that
  tells this feature is not tested and probably not worth the effort.
  Thanks to Anders Blomdell fro bringing this to our attention
- somewhat improved performance of string buffers
- fixed bug that caused invalid treatment of tabs (HT) in rsyslog.conf
- bugfix: setting for $EscapeCopntrolCharactersOnReceive was not 
  properly initialized
- clarified usage of space-cc property replacer option
- improved abort diagnostic handler
- some initial effort for malloc/free runtime debugging support
- bugfix: using dynafile actions caused rsyslogd abort
- fixed minor man errors thanks to Michael Biebl
---------------------------------------------------------------------------
Version 3.11.0 (rgerhards), 2008-01-31
- implemented queued actions
- implemented simple rate limiting for actions
- implemented deliberate discarding of lower priority messages over higher
  priority ones when a queue runs out of space
- implemented disk quotas for disk queues
- implemented the $ActionResumeRetryCount config directive
- added $ActionQueueFilename config directive
- added $ActionQueueSize config directive
- added $ActionQueueHighWaterMark config directive
- added $ActionQueueLowWaterMark config directive
- added $ActionQueueDiscardMark config directive
- added $ActionQueueDiscardSeverity config directive
- added $ActionQueueCheckpointInterval config directive
- added $ActionQueueType config directive
- added $ActionQueueWorkerThreads config directive
- added $ActionQueueTimeoutshutdown config directive
- added $ActionQueueTimeoutActionCompletion config directive
- added $ActionQueueTimeoutenQueue config directive
- added $ActionQueueTimeoutworkerThreadShutdown config directive
- added $ActionQueueWorkerThreadMinimumMessages config directive
- added $ActionQueueMaxFileSize config directive
- added $ActionQueueSaveonShutdown config directive
- addded $ActionQueueDequeueSlowdown config directive
- addded $MainMsgQueueDequeueSlowdown config directive
- bugfix: added forgotten docs to package
- improved debugging support
- fixed a bug that caused $MainMsgQueueCheckpointInterval to work incorrectly
- when a long-running action needs to be cancelled on shutdown, the message
  that was processed by it is now preserved. This finishes support for
  guaranteed delivery of messages (if the output supports it, of course)
- fixed bug in output module interface, see
  http://sourceforge.net/tracker/index.php?func=detail&aid=1881008&group_id=123448&atid=696552
- changed the ommysql output plugin so that the (lengthy) connection
  initialization now takes place in message processing. This works much
  better with the new queued action mode (fast startup)
- fixed a bug that caused a potential hang in file and fwd output module
  varmojfekoj provided the patch - many thanks!
- bugfixed stream class offset handling on 32bit platforms
---------------------------------------------------------------------------
Version 3.10.3 (rgerhards), 2008-01-28
- fixed a bug with standard template definitions (not a big deal) - thanks
  to varmojfekoj for spotting it
- run-time instrumentation added
- implemented disk-assisted queue mode, which enables on-demand disk
  spooling if the queue's in-memory queue is exhausted
- implemented a dynamic worker thread pool for processing incoming
  messages; workers are started and shut down as need arises
- implemented a run-time instrumentation debug package
- implemented the $MainMsgQueueSaveOnShutdown config directive
- implemented the $MainMsgQueueWorkerThreadMinimumMessages config directive
- implemented the $MainMsgQueueTimeoutWorkerThreadShutdown config directive
---------------------------------------------------------------------------
Version 3.10.2 (rgerhards), 2008-01-14
- added the ability to keep stop rsyslogd without the need to drain
  the main message queue. In disk queue mode, rsyslog continues to
  run from the point where it stopped. In case of a system failure, it
  continues to process messages from the last checkpoint.
- fixed a bug that caused a segfault on startup when no $WorkDir directive
  was specified in rsyslog.conf
- provided more fine-grain control over shutdown timeouts and added a
  way to specify the enqueue timeout when the main message queue is full
- implemented $MainMsgQueueCheckpointInterval config directive
- implemented $MainMsgQueueTimeoutActionCompletion config directive
- implemented $MainMsgQueueTimeoutEnqueue config directive
- implemented $MainMsgQueueTimeoutShutdown config directive
---------------------------------------------------------------------------
Version 3.10.1 (rgerhards), 2008-01-10
- implemented the "disk" queue mode. However, it currently is of very
  limited use, because it does not support persistence over rsyslogd
  runs. So when rsyslogd is stopped, the queue is drained just as with
  the in-memory queue modes. Persistent queues will be a feature of
  the next release.
- performance-optimized string class, should bring an overall improvement
- fixed a memory leak in imudp -- thanks to varmojfekoj for the patch
- fixed a race condition that could lead to a rsyslogd hang when during
  HUP or termination
- done some doc updates
- added $WorkDirectory config directive
- added $MainMsgQueueFileName config directive
- added $MainMsgQueueMaxFileSize config directive
---------------------------------------------------------------------------
Version 3.10.0 (rgerhards), 2008-01-07
- implemented input module interface and initial input modules
- enhanced threading for input modules (each on its own thread now)
- ability to bind UDP listeners to specific local interfaces/ports and
  ability to run multiple of them concurrently
- added ability to specify listen IP address for UDP syslog server
- license changed to GPLv3
- mark messages are now provided by loadble module immark
- rklogd is no longer provided. Its functionality has now been taken over
  by imklog, a loadable input module. This offers a much better integration
  into rsyslogd and makes sure that the kernel logger process is brought
  up and down at the appropriate times
- enhanced $IncludeConfig directive to support wildcard characters
  (thanks to Michael Biebl)
- all inputs are now implemented as loadable plugins
- enhanced threading model: each input module now runs on its own thread
- enhanced message queue which now supports different queueing methods
  (among others, this can be used for performance fine-tuning)
- added a large number of new configuration directives for the new
  input modules
- enhanced multi-threading utilizing a worker thread pool for the
  main message queue
- compilation without pthreads is no longer supported
- much cleaner code due to new objects and removal of single-threading
  mode
---------------------------------------------------------------------------
Version 2.0.8 V2-STABLE (rgerhards), 2008-??-??
- bugfix: ompgsql did not detect problems in sql command execution
  this could cause loss of messages. The handling was correct if the
  connection broke, but not if there was a problem with statement
  execution. The most probable case for such a case would be invalid
  sql inside the template, and this is now much easier to diagnose.
- doc bugfix: default for $DirCreateMode incorrectly stated
---------------------------------------------------------------------------
Version 2.0.7 V2-STABLE (rgerhards), 2008-04-14
- bugfix: the default for $DirCreateMode was 0644, and as such wrong.
  It has now been changed to 0700. For some background, please see
  http://lists.adiscon.net/pipermail/rsyslog/2009-April/001986.html
- bugfix: "$CreateDirs off" also disabled file creation
  Thanks to William Tisater for analyzing this bug and providing a patch.
  The actual code change is heavily based on William's patch.
- bugfix: memory leak in ompgsql
  Thanks to Ken for providing the patch
- bugfix: potential memory leak in msg.c
  This one did not surface yet and the issue was actually found due to
  a problem in v4 - but better fix it here, too
---------------------------------------------------------------------------
Version 2.0.6 V2-STABLE (rgerhards), 2008-08-07
- bugfix: memory leaks in rsyslogd, primarily in singlethread mode
  Thanks to Frederico Nunez for providing the fix
- bugfix: copy&paste error lead to dangling if - this caused a very minor
  issue with re-formatting a RFC3164 date when the message was invalidly
  formatted and had a colon immediately after the date. This was in the
  code for some years (even v1 had it) and I think it never had any
  effect at all in practice. Though, it should be fixed - but definitely
  nothing to worry about.
---------------------------------------------------------------------------
Version 2.0.6 V2-STABLE (rgerhards), 2008-08-07
- bugfix: IPv6 addresses could not be specified in forwarding actions
  New syntax @[addr]:port introduced to enable that. Root problem was IPv6
  addresses contain colons. (backport from 3.21.3)
---------------------------------------------------------------------------
Version 2.0.5 STABLE (rgerhards), 2008-05-15
- bugfix: regular expressions inside property replacer did not work
  properly
- adapted to liblogging 0.7.1+
---------------------------------------------------------------------------
Version 2.0.4 STABLE (rgerhards), 2008-03-27
- bugfix: internally generated messages had "FROMHOST" property not set
- bugfix: continue parsing if tag is oversize (discard oversize part) - thanks
  to mclaughlin77@gmail.com for the patch
- added $HHOUR and $QHOUR system properties - can be used for half- and
  quarter-hour logfile rotation
---------------------------------------------------------------------------
Version 2.0.3 STABLE (rgerhards), 2008-03-12
- bugfix: setting for $EscapeCopntrolCharactersOnReceive was not 
  properly initialized
- bugfix: resolved potential segfault condition on HUP (extremely
  unlikely to happen in practice), for details see tracker:
  http://bugzilla.adiscon.com/show_bug.cgi?id=38
- improved the man pages a bit - thanks to Michael Biebl for the patch
- bugfix: not properly initialized data could cause several segfaults if
  there were errors in the config file - thanks to varmojfekoj for the patch
---------------------------------------------------------------------------
Version 2.0.2 STABLE (rgerhards), 2008-02-12
- fixed a bug that could cause invalid string handling via strerror_r
  varmojfekoj provided the patch - many thanks!
- added x-info field to rsyslogd startup/shutdown message. Hopefully
  points users to right location for further info (many don't even know
  they run rsyslog ;))
- bugfix: suspended actions were not always properly resumed
  varmojfekoj provided the patch - many thanks!
- bugfix: errno could be changed during mark processing, leading to
  invalid error messages when processing inputs. Thank to varmojfekoj for
  pointing out this problem.
- bugfix: trailing ":" of tag was lost while parsing legacy syslog messages
  without timestamp - thanks to Anders Blomdell for providing a patch!
- bugfix (doc): misspelled config directive, invalid signal info
- applied some doc fixes from Michel Biebl and cleaned up some no longer
  needed files suggested by him
- cleaned up stringbuf.c to fix an annoyance reported by Anders Blomdell
- fixed bug that caused invalid treatment of tabs (HT) in rsyslog.conf
---------------------------------------------------------------------------
Version 2.0.1 STABLE (rgerhards), 2008-01-24
- fixed a bug in integer conversion - but this function was never called,
  so it is not really a useful bug fix ;)
- fixed a bug with standard template definitions (not a big deal) - thanks
  to varmojfekoj for spotting it
- fixed a bug that caused a potential hang in file and fwd output module
  varmojfekoj provided the patch - many thanks!
---------------------------------------------------------------------------
Version 2.0.0 STABLE (rgerhards), 2008-01-02
- re-release of 1.21.2 as STABLE with no modifications except some
  doc updates
---------------------------------------------------------------------------
Version 1.21.2 (rgerhards), 2007-12-28
- created a gss-api output module. This keeps GSS-API code and
  TCP/UDP code separated. It is also important for forward-
  compatibility with v3. Please note that this change breaks compatibility
  with config files created for 1.21.0 and 1.21.1 - this was considered
  acceptable.
- fixed an error in forwarding retry code (could lead to message corruption
  but surfaced very seldom)
- increased portability for older platforms (AI_NUMERICSERV moved)
- removed socket leak in omfwd.c
- cross-platform patch for GSS-API compile problem on some platforms
  thanks to darix for the patch!
---------------------------------------------------------------------------
Version 1.21.1 (rgerhards), 2007-12-23
- small doc fix for $IncludeConfig
- fixed a bug in llDestroy()
- bugfix: fixing memory leak when message queue is full and during
  parsing. Thanks to varmojfekoj for the patch.
- bugfix: when compiled without network support, unix sockets were
  not properply closed
- bugfix: memory leak in cfsysline.c/doGetWord() fixed
---------------------------------------------------------------------------
Version 1.21.0 (rgerhards), 2007-12-19
- GSS-API support for syslog/TCP connections was added. Thanks to
  varmojfekoj for providing the patch with this functionality
- code cleanup
- enhanced $IncludeConfig directive to support wildcard filenames
- changed some multithreading synchronization
---------------------------------------------------------------------------
Version 1.20.1 (rgerhards), 2007-12-12
- corrected a debug setting that survived release. Caused TCP connections
  to be retried unnecessarily often.
- When a hostname ACL was provided and DNS resolution for that name failed,
  ACL processing was stopped at that point. Thanks to mildew for the patch.
  Fedora Bugzilla: http://bugzilla.redhat.com/show_bug.cgi?id=395911
- fixed a potential race condition, see link for details:
  http://rgerhards.blogspot.com/2007/12/rsyslog-race-condition.html
  Note that the probability of problems from this bug was very remote
- fixed a memory leak that happend when PostgreSQL date formats were
  used
---------------------------------------------------------------------------
Version 1.20.0 (rgerhards), 2007-12-07
- an output module for postgres databases has been added. Thanks to
  sur5r for contributing this code
- unloading dynamic modules has been cleaned up, we now have a
  real implementation and not just a dummy "good enough for the time
  being".
- enhanced platform independence - thanks to Bartosz Kuzma and Michael
  Biebl for their very useful contributions
- some general code cleanup (including warnings on 64 platforms, only)
---------------------------------------------------------------------------
Version 1.19.12 (rgerhards), 2007-12-03
- cleaned up the build system (thanks to Michael Biebl for the patch)
- fixed a bug where ommysql was still not compiled with -pthread option
---------------------------------------------------------------------------
Version 1.19.11 (rgerhards), 2007-11-29
- applied -pthread option to build when building for multi-threading mode
  hopefully solves an issue with segfaulting
---------------------------------------------------------------------------
Version 1.19.10 (rgerhards), 2007-10-19
- introdcued the new ":modulename:" syntax for calling module actions
  in selector lines; modified ommysql to support it. This is primarily
  an aid for further modules and a prequisite to actually allow third
  party modules to be created.
- minor fix in slackware startup script, "-r 0" is now "-r0"
- updated rsyslogd doc set man page; now in html format
- undid creation of a separate thread for the main loop -- this did not
  turn out to be needed or useful, so reduce complexity once again.
- added doc fixes provided by Michael Biebl - thanks
---------------------------------------------------------------------------
Version 1.19.9 (rgerhards), 2007-10-12
- now packaging system which again contains all components in a single
  tarball
- modularized main() a bit more, resulting in less complex code
- experimentally added an additional thread - will see if that affects
  the segfault bug we experience on some platforms. Note that this change
  is scheduled to be removed again later.
---------------------------------------------------------------------------
Version 1.19.8 (rgerhards), 2007-09-27
- improved repeated message processing
- applied patch provided by varmojfekoj to support building ommysql
  in its own way (now also resides in a plugin subdirectory);
  ommysql is now a separate package
- fixed a bug in cvthname() that lead to message loss if part
  of the source hostname would have been dropped
- created some support for distributing ommysql together with the
  main rsyslog package. I need to re-think it in the future, but
  for the time being the current mode is best. I now simply include
  one additional tarball for ommysql inside the main distribution.
  I look forward to user feedback on how this should be done best. In the
  long term, a separate project should be spawend for ommysql, but I'd
  like to do that only after the plugin interface is fully stable (what
  it is not yet).
---------------------------------------------------------------------------
Version 1.19.7 (rgerhards), 2007-09-25
- added code to handle situations where senders send us messages ending with
  a NUL character. It is now simply removed. This also caused trailing LF
  reduction to fail, when it was followed by such a NUL. This is now also
  handled.
- replaced some non-thread-safe function calls by their thread-safe
  counterparts
- fixed a minor memory leak that occured when the %APPNAME% property was
  used (I think nobody used that in practice)
- fixed a bug that caused signal handlers in cvthname() not to be restored when
  a malicious pointer record was detected and processing of the message been
  stopped for that reason (this should be really rare and can not be related
  to the segfault bug we are hunting).
- fixed a bug in cvthname that lead to passing a wrong parameter - in
  practice, this had no impact.
- general code cleanup (e.g. compiler warnings, comments)
---------------------------------------------------------------------------
Version 1.19.6 (rgerhards), 2007-09-11
- applied patch by varmojfekoj to change signal handling to the new
  sigaction API set (replacing the depreciated signal() calls and its
  friends.
- fixed a bug that in --enable-debug mode caused an assertion when the
  discard action was used
- cleaned up compiler warnings
- applied patch by varmojfekoj to FIX a bug that could cause 
  segfaults if empty properties were processed using modifying
  options (e.g. space-cc, drop-cc)
- fixed man bug: rsyslogd supports -l option
---------------------------------------------------------------------------
Version 1.19.5 (rgerhards), 2007-09-07
- changed part of the CStr interface so that better error tracking
  is provided and the calling sequence is more intuitive (there were
  invalid calls based on a too-weired interface)
- (hopefully) fixed some remaining bugs rooted in wrong use of 
  the CStr class. These could lead to program abort.
- applied patch by varmojfekoj two fix two potential segfault situations
- added $ModDir config directive
- modified $ModLoad so that an absolute path may be specified as
  module name (e.g. /rsyslog/ommysql.so)
---------------------------------------------------------------------------
Version 1.19.4 (rgerhards/varmojfekoj), 2007-09-04
- fixed a number of small memory leaks - thanks varmojfekoj for patching
- fixed an issue with CString class that could lead to rsyslog abort
  in tplToString() - thanks varmojfekoj for patching
- added a man-version of the config file documenation - thanks to Michel
  Samia for providing the man file
- fixed bug: a template like this causes an infinite loop:
  $template opts,"%programname:::a,b%"
  thanks varmojfekoj for the patch
- fixed bug: case changing options crash freeing the string pointer
  because they modify it: $template opts2,"%programname::1:lowercase%"
  thanks varmojfekoj for the patch
---------------------------------------------------------------------------
Version 1.19.3 (mmeckelein/varmojfekoj), 2007-08-31
- small mem leak fixed (after calling parseSelectorAct) - Thx varmojkekoj
- documentation section "Regular File" und "Blocks" updated
- solved an issue with dynamic file generation - Once again many thanks
  to varmojfekoj
- the negative selector for program name filter (Blocks) does not work as
  expected - Thanks varmojfekoj for patching
- added forwarding information to sysklogd (requires special template)
  to config doc
---------------------------------------------------------------------------
Version 1.19.2 (mmeckelein/varmojfekoj), 2007-08-28
- a specifically formed message caused a segfault - Many thanks varmojfekoj
  for providing a patch
- a typo and a weird condition are fixed in msg.c - Thanks again
  varmojfekoj 
- on file creation the file was always owned by root:root. This is fixed
  now - Thanks ypsa for solving this issue
---------------------------------------------------------------------------
Version 1.19.1 (mmeckelein), 2007-08-22
- a bug that caused a high load when a TCP/UDP connection was closed is 
  fixed now - Thanks mildew for solving this issue
- fixed a bug which caused a segfault on reinit - Thx varmojfekoj for the
  patch
- changed the hardcoded module path "/lib/rsyslog" to $(pkglibdir) in order
  to avoid trouble e.g. on 64 bit platforms (/lib64) - many thanks Peter
  Vrabec and darix, both provided a patch for solving this issue
- enhanced the unloading of modules - thanks again varmojfekoj
- applied a patch from varmojfekoj which fixes various little things in
  MySQL output module
---------------------------------------------------------------------------
Version 1.19.0 (varmojfekoj/rgerhards), 2007-08-16
- integrated patch from varmojfekoj to make the mysql module a loadable one
  many thanks for the patch, MUCH appreciated
---------------------------------------------------------------------------
Version 1.18.2 (rgerhards), 2007-08-13
- fixed a bug in outchannel code that caused templates to be incorrectly
  parsed
- fixed a bug in ommysql that caused a wrong ";template" missing message
- added some code for unloading modules; not yet fully complete (and we do
  not yet have loadable modules, so this is no problem)
- removed debian subdirectory by request of a debian packager (this is a special
  subdir for debian and there is also no point in maintaining it when there
  is a debian package available - so I gladly did this) in some cases
- improved overall doc quality (some pages were quite old) and linked to
  more of the online resources.
- improved /contrib/delete_mysql script by adding a host option and some
  other minor modifications
---------------------------------------------------------------------------
Version 1.18.1 (rgerhards), 2007-08-08
- applied a patch from varmojfekoj which solved a potential segfault
  of rsyslogd on HUP
- applied patch from Michel Samia to fix compilation when the pthreads
  feature is disabled
- some code cleanup (moved action object to its own file set)
- add config directive $MainMsgQueueSize, which now allows to configure the
  queue size dynamically
- all compile-time settings are now shown in rsyslogd -v, not just the
  active ones
- enhanced performance a little bit more
- added config file directive $ActionResumeInterval
- fixed a bug that prevented compilation under debian sid
- added a contrib directory for user-contributed useful things
---------------------------------------------------------------------------
Version 1.18.0 (rgerhards), 2007-08-03
- rsyslog now supports fallback actions when an action did not work. This
  is a great feature e.g. for backup database servers or backup syslog
  servers
- modified rklogd to only change the console log level if -c is specified
- added feature to use multiple actions inside a single selector
- implemented $ActionExecOnlyWhenPreviousIsSuspended config directive
- error messages during startup are now spit out to the configured log
  destinations
---------------------------------------------------------------------------
Version 1.17.6 (rgerhards), 2007-08-01
- continued to work on output module modularization - basic stage of
  this work is now FINISHED
- fixed bug in OMSRcreate() - always returned SR_RET_OK
- fixed a bug that caused ommysql to always complain about missing
  templates
- fixed a mem leak in OMSRdestruct - freeing the object itself was
  forgotten - thanks to varmojfekoj for the patch
- fixed a memory leak in syslogd/init() that happend when the config
  file could not be read - thanks to varmojfekoj for the patch
- fixed insufficient memory allocation in addAction() and its helpers.
  The initial fix and idea was developed by mildew, I fine-tuned
  it a bit. Thanks a lot for the fix, I'd probably had pulled out my
  hair to find the bug...
- added output of config file line number when a parsing error occured
- fixed bug in objomsr.c that caused program to abort in debug mode with
  an invalid assertion (in some cases)
- fixed a typo that caused the default template for MySQL to be wrong.
  thanks to mildew for catching this.
- added configuration file command $DebugPrintModuleList and
  $DebugPrintCfSysLineHandlerList
- fixed an invalid value for the MARK timer - unfortunately, there was
  a testing aid left in place. This resulted in quite frequent MARK messages
- added $IncludeConfig config directive
- applied a patch from mildew to prevent rsyslogd from freezing under heavy
  load. This could happen when the queue was full. Now, we drop messages
  but rsyslogd remains active.
---------------------------------------------------------------------------
Version 1.17.5 (rgerhards), 2007-07-30
- continued to work on output module modularization
- fixed a missing file bug - thanks to Andrea Montanari for reporting
  this problem
- fixed a problem with shutting down the worker thread and freeing the
  selector_t list - this caused messages to be lost, because the
  message queue was not properly drained before the selectors got
  destroyed.
---------------------------------------------------------------------------
Version 1.17.4 (rgerhards), 2007-07-27
- continued to work on output module modularization
- fixed a situation where rsyslogd could create zombie processes
  thanks to mildew for the patch
- applied patch from Michel Samia to fix compilation when NOT
  compiled for pthreads
---------------------------------------------------------------------------
Version 1.17.3 (rgerhards), 2007-07-25
- continued working on output module modularization
- fixed a bug that caused rsyslogd to segfault on exit (and
  probably also on HUP), when there was an unsent message in a selector
  that required forwarding and the dns lookup failed for that selector
  (yes, it was pretty unlikely to happen;))
  thanks to varmojfekoj <varmojfekoj@gmail.com> for the patch
- fixed a memory leak in config file parsing and die()
  thanks to varmojfekoj <varmojfekoj@gmail.com> for the patch
- rsyslogd now checks on startup if it is capable to performa any work
  at all. If it cant, it complains and terminates
  thanks to Michel Samia for providing the patch!
- fixed a small memory leak when HUPing syslogd. The allowed sender
  list now gets freed. thanks to mildew for the patch.
- changed the way error messages in early startup are logged. They
  now do no longer use the syslogd code directly but are rather
  send to stderr.
---------------------------------------------------------------------------
Version 1.17.2 (rgerhards), 2007-07-23
- made the port part of the -r option optional. Needed for backward
  compatibility with sysklogd
- replaced system() calls with something more reasonable. Please note that
  this might break compatibility with some existing configuration files.
  We accept this in favour of the gained security.
- removed a memory leak that could occur if timegenerated was used in
  RFC 3164 format in templates
- did some preparation in msg.c for advanced multithreading - placed the
  hooks, but not yet any active code
- worked further on modularization
- added $ModLoad MySQL (dummy) config directive
- added DropTrailingLFOnReception config directive
---------------------------------------------------------------------------
Version 1.17.1 (rgerhards), 2007-07-20
- fixed a bug that caused make install to install rsyslogd and rklogd under
  the wrong names
- fixed bug that caused $AllowedSenders to handle IPv6 scopes incorrectly;
  also fixed but that could grabble $AllowedSender wildcards. Thanks to
  mildew@gmail.com for the patch
- minor code cleanup - thanks to Peter Vrabec for the patch
- fixed minimal memory leak on HUP (caused by templates)
  thanks to varmojfekoj <varmojfekoj@gmail.com> for the patch
- fixed another memory leak on HUPing and on exiting rsyslogd
  again thanks to varmojfekoj <varmojfekoj@gmail.com> for the patch
- code cleanup (removed compiler warnings)
- fixed portability bug in configure.ac - thanks to Bartosz Kuźma for patch
- moved msg object into its own file set
- added the capability to continue trying to write log files when the
  file system is full. Functionality based on patch by Martin Schulze
  to sysklogd package.
---------------------------------------------------------------------------
Version 1.17.0 (RGer), 2007-07-17
- added $RepeatedLineReduction config parameter
- added $EscapeControlCharactersOnReceive config parameter
- added $ControlCharacterEscapePrefix config parameter
- added $DirCreateMode config parameter
- added $CreateDirs config parameter
- added $DebugPrintTemplateList config parameter
- added $ResetConfigVariables config parameter
- added $FileOwner config parameter
- added $FileGroup config parameter
- added $DirOwner config parameter
- added $DirGroup config parameter
- added $FailOnChownFailure config parameter
- added regular expression support to the filter engine
  thanks to Michel Samia for providing the patch!
- enhanced $AllowedSender functionality. Credits to mildew@gmail.com for
  the patch doing that
  - added IPv6 support
  - allowed DNS hostnames
  - allowed DNS wildcard names
- added new option $DropMsgsWithMaliciousDnsPTRRecords
- added autoconf so that rfc3195d, rsyslogd and klogd are stored to /sbin
- added capability to auto-create directories with dynaFiles
---------------------------------------------------------------------------
Version 1.16.0 (RGer/Peter Vrabec), 2007-07-13 - The Friday, 13th Release ;)
- build system switched to autotools
- removed SYSV preprocessor macro use, replaced with autotools equivalents
- fixed a bug that caused rsyslogd to segfault when TCP listening was
  disabled and it terminated
- added new properties "syslogfacility-text" and "syslogseverity-text"
  thanks to varmojfekoj <varmojfekoj@gmail.com> for the patch
- added the -x option to disable hostname dns reslution
  thanks to varmojfekoj <varmojfekoj@gmail.com> for the patch
- begun to better modularize syslogd.c - this is an ongoing project; moved
  type definitions to a separate file
- removed some now-unused fields from struct filed
- move file size limit fields in struct field to the "right spot" (the file
  writing part of the union - f_un.f_file)
- subdirectories linux and solaris are no longer part of the distribution
  package. This is not because we cease support for them, but there are no
  longer any files in them after the move to autotools
---------------------------------------------------------------------------
Version 1.15.1 (RGer), 2007-07-10
- fixed a bug that caused a dynaFile selector to stall when there was
  an open error with one file 
- improved template processing for dynaFiles; templates are now only
  looked up during initialization - speeds up processing
- optimized memory layout in struct filed when compiled with MySQL
  support
- fixed a bug that caused compilation without SYSLOG_INET to fail
- re-enabled the "last message repeated n times" feature. This
  feature was not taken care of while rsyslogd evolved from sysklogd
  and it was more or less defunct. Now it is fully functional again.
- added system properties: $NOW, $YEAR, $MONTH, $DAY, $HOUR, $MINUTE
- fixed a bug in iovAsString() that caused a memory leak under stress
  conditions (most probably memory shortage). This was unlikely to
  ever happen, but it doesn't hurt doing it right
- cosmetic: defined type "uchar", change all unsigned chars to uchar
---------------------------------------------------------------------------
Version 1.15.0 (RGer), 2007-07-05
- added ability to dynamically generate file names based on templates
  and thus properties. This was a much-requested feature. It makes
  life easy when it e.g. comes to splitting files based on the sender
  address.
- added $umask and $FileCreateMode config file directives
- applied a patch from Bartosz Kuzma to compile cleanly under NetBSD
- checks for extra (unexpected) characters in system config file lines
  have been added
- added IPv6 documentation - was accidently missing from CVS
- begun to change char to unsigned char
---------------------------------------------------------------------------
Version 1.14.2 (RGer), 2007-07-03
** this release fixes all known nits with IPv6 **
- restored capability to do /etc/service lookup for "syslog"
  service when -r 0 was given
- documented IPv6 handling of syslog messages
- integrate patch from Bartosz Kuźma to make rsyslog compile under
  Solaris again (the patch replaced a strndup() call, which is not
  available under Solaris
- improved debug logging when waiting on select
- updated rsyslogd man page with new options (-46A)
---------------------------------------------------------------------------
Version 1.14.1 (RGer/Peter Vrabec), 2007-06-29
- added Peter Vrabec's patch for IPv6 TCP
- prefixed all messages send to stderr in rsyslogd with "rsyslogd: "
---------------------------------------------------------------------------
Version 1.14.0 (RGer/Peter Vrabec), 2007-06-28
- Peter Vrabec provided IPv6 for rsyslog, so we are now IPv6 enabled
  IPv6 Support is currently for UDP only, TCP is to come soon.
  AllowedSender configuration does not yet work for IPv6.
- fixed code in iovCreate() that broke C's strict aliasing rules 
- fixed some char/unsigned char differences that forced the compiler
  to spit out warning messages
- updated the Red Hat init script to fix a known issue (thanks to
  Peter Vrabec)
---------------------------------------------------------------------------
Version 1.13.5 (RGer), 2007-06-22
- made the TCP session limit configurable via command line switch
  now -t <port>,<max sessions>
- added man page for rklogd(8) (basically a copy from klogd, but now
  there is one...)
- fixed a bug that caused internal messages (e.g. rsyslogd startup) to
  appear without a tag.
- removed a minor memory leak that occurred when TAG processing requalified
  a HOSTNAME to be a TAG (and a TAG already was set).
- removed potential small memory leaks in MsgSet***() functions. There
  would be a leak if a property was re-set, something that happened
  extremely seldom.
---------------------------------------------------------------------------
Version 1.13.4 (RGer), 2007-06-18
- added a new property "PRI-text", which holds the PRI field in
  textual form (e.g. "syslog.info")
- added alias "syslogseverity" for "syslogpriority", which is a
  misleading property name that needs to stay for historical
  reasons (and backward-compatility)
- added doc on how to record PRI value in log file
- enhanced signal handling in klogd, including removal of an unsafe
  call to the logging system during signal handling
---------------------------------------------------------------------------
Version 1.13.3 (RGer), 2007-06-15
- create a version of syslog.c from scratch. This is now
  - highly optimized for rsyslog
  - removes an incompatible license problem as the original
    version had a BSD license with advertising clause
  - fixed in the regard that rklogd will continue to work when
    rsysogd has been restarted (the original version, as well
    as sysklogd, will remain silent then)
  - solved an issue with an extra NUL char at message end that the
    original version had
- applied some changes to klogd to care for the new interface
- fixed a bug in syslogd.c which prevented compiling under debian
---------------------------------------------------------------------------
Version 1.13.2 (RGer), 2007-06-13
- lib order in makefile patched to facilitate static linking - thanks
  to Bennett Todd for providing the patch
- Integrated a patch from Peter Vrabec (pvrabec@redheat.com):
  - added klogd under the name of rklogd (remove dependency on
    original sysklogd package
  - createDB.sql now in UTF
  - added additional config files for use on Red Hat
---------------------------------------------------------------------------
Version 1.13.1 (RGer), 2007-02-05
- changed the listen backlog limit to a more reasonable value based on
  the maximum number of TCP connections configurd (10% + 5) - thanks to Guy
  Standen for the hint (actually, the limit was 5 and that was a 
  left-over from early testing).
- fixed a bug in makefile which caused DB-support to be disabled when
  NETZIP support was enabled
- added the -e option to allow transmission of every message to remote
  hosts (effectively turns off duplicate message suppression)
- (somewhat) improved memory consumption when compiled with MySQL support
- looks like we fixed an incompatibility with MySQL 5.x and above software
  At least in one case, the remote server name was destroyed, leading to 
  a connection failure. The new, improved code does not have this issue and
  so we see this as solved (the new code is generally somewhat better, so
  there is a good chance we fixed this incompatibility).
---------------------------------------------------------------------------
Version 1.13.0 (RGer), 2006-12-19
- added '$' as ToPos proptery replacer specifier - means "up to the
  end of the string"
- property replacer option "escape-cc", "drop-cc" and "space-cc"  added
- changed the handling of \0 characters inside syslog messages. We now
  consistently escape them to "#000". This is somewhat recommended in
  the draft-ietf-syslog-protocol-19 draft. While the real recomendation
  is to not escape any characters at all, we can not do this without
  considerable modification of the code. So we escape it to "#000", which
  is consistent with a sample found in the Internet-draft.
- removed message glue logic (see printchopped() comment for details)
  Also caused removal of parts table and thus some improvements in
  memory usage.
- changed the default MAXLINE to 2048 to take care of recent syslog
  standardization efforts (can easily be changed in syslogd.c)
- added support for byte-counted TCP syslog messages (much like
  syslog-transport-tls-05 Internet Draft). This was necessary to
  support compression over TCP.
- added support for receiving compressed syslog messages
- added support for sending compressed syslog messages
- fixed a bug where the last message in a syslog/tcp stream was
  lost if it was not properly terminated by a LF character
---------------------------------------------------------------------------
Version 1.12.3 (RGer), 2006-10-04
- implemented some changes to support Solaris (but support is not
  yet complete)
- commented out (via #if 0) some methods that are currently not being use
  but should be kept for further us
- added (interim) -u 1 option to turn off hostname and tag parsing
- done some modifications to better support Fedora
- made the field delimiter inside property replace configurable via
  template
- fixed a bug in property replacer: if fields were used, the delimitor
  became part of the field. Up until now, this was barely noticable as 
  the delimiter as TAB only and thus invisible to a human. With other
  delimiters available now, it quickly showed up. This bug fix might cause
  some grief to existing installations if they used the extra TAB for
  whatever reasons - sorry folks... Anyhow, a solution is easy: just add
  a TAB character contstant into your template. Thus, there has no attempt
  been made to do this in a backwards-compatible way.
---------------------------------------------------------------------------
Version 1.12.2 (RGer), 2006-02-15
- fixed a bug in the RFC 3339 date formatter. An extra space was added
  after the actual timestamp
- added support for providing high-precision RFC3339 timestamps for
  (rsyslogd-)internally-generated messages
- very (!) experimental support for syslog-protocol internet draft
  added (the draft is experimental, the code is solid ;))
- added support for field-extracting in the property replacer
- enhanced the legacy-syslog parser so that it can interpret messages
  that do not contain a TIMESTAMP
- fixed a bug that caused the default socket (usually /dev/log) to be
  opened even when -o command line option was given
- fixed a bug in the Debian sample startup script - it caused rsyslogd
  to listen to remote requests, which it shouldn't by default
---------------------------------------------------------------------------
Version 1.12.1 (RGer), 2005-11-23
- made multithreading work with BSD. Some signal-handling needed to be
  restructured. Also, there might be a slight delay of up to 10 seconds
  when huping and terminating rsyslogd under BSD
- fixed a bug where a NULL-pointer was passed to printf() in logmsg().
- fixed a bug during "make install" where rc3195d was not installed
  Thanks to Bennett Todd for spotting this.
- fixed a bug where rsyslogd dumped core when no TAG was found in the
  received message
- enhanced message parser so that it can deal with missing hostnames
  in many cases (may not be totally fail-safe)
- fixed a bug where internally-generated messages did not have the correct
  TAG
---------------------------------------------------------------------------
Version 1.12.0 (RGer), 2005-10-26
- moved to a multi-threaded design. single-threading is still optionally
  available. Multi-threading is experimental!
- fixed a potential race condition. In the original code, marking was done
  by an alarm handler, which could lead to all sorts of bad things. This
  has been changed now. See comments in syslogd.c/domark() for details.
- improved debug output for property-based filters
- not a code change, but: I have checked all exit()s to make sure that
  none occurs once rsyslogd has started up. Even in unusual conditions
  (like low-memory conditions) rsyslogd somehow remains active. Of course,
  it might loose a message or two, but at least it does not abort and it
  can also recover when the condition no longer persists.
- fixed a bug that could cause loss of the last message received
  immediately before rsyslogd was terminated.
- added comments on thread-safety of global variables in syslogd.c
- fixed a small bug: spurios printf() when TCP syslog was used
- fixed a bug that causes rsyslogd to dump core on termination when one
  of the selector lines did not receive a message during the run (very
  unlikely)
- fixed an one-too-low memory allocation in the TCP sender. Could result
  in rsyslogd dumping core.
- fixed a bug with regular expression support (thanks to Andres Riancho)
- a little bit of code restructuring (especially main(), which was
  horribly large)
---------------------------------------------------------------------------
Version 1.11.1 (RGer), 2005-10-19
- support for BSD-style program name and host blocks
- added a new property "programname" that can be used in templates
- added ability to specify listen port for rfc3195d
- fixed a bug that rendered the "startswith" comparison operation
  unusable.
- changed more functions to "static" storage class to help compiler
  optimize (should have been static in the first place...)
- fixed a potential memory leak in the string buffer class destructor.
  As the destructur was previously never called, the leak did not actually
  appear.
- some internal restructuring in anticipation/preparation of minimal
  multi-threading support
- rsyslogd still shares some code with the sysklogd project. Some patches
  for this shared code have been brought over from the sysklogd CVS.
---------------------------------------------------------------------------
Version 1.11.0 (RGer), 2005-10-12
- support for receiving messages via RFC 3195; added rfc3195d for that
  purpose
- added an additional guard to prevent rsyslogd from aborting when the
  2gb file size limit is hit. While a user can configure rsyslogd to
  handle such situations, it would abort if that was not done AND large
  file support was not enabled (ok, this is hopefully an unlikely scenario)
- fixed a bug that caused additional Unix domain sockets to be incorrectly
  processed - could lead to message loss in extreme cases
---------------------------------------------------------------------------
Version 1.10.2 (RGer), 2005-09-27
- added comparison operations in property-based filters:
  * isequal
  * startswith
- added ability to negate all property-based filter comparison operations
  by adding a !-sign right in front of the operation name
- added the ability to specify remote senders for UDP and TCP
  received messages. Allows to block all but well-known hosts
- changed the $-config line directives to be case-INsensitive
- new command line option -w added: "do not display warnings if messages
  from disallowed senders are received"
- fixed a bug that caused rsyslogd to dump core when the compare value
  was not quoted in property-based filters
- fixed a bug in the new CStr compare function which lead to invalid
  results (fortunately, this function was not yet used widely)
- added better support for "debugging" rsyslog.conf property filters
  (only if -d switch is given)
- changed some function definitions to static, which eventually enables
  some compiler optimizations
- fixed a bug in MySQL code; when a SQL error occured, rsyslogd could
  run in a tight loop. This was due to invalid sequence of error reporting
  and is now fixed.
---------------------------------------------------------------------------
Version 1.10.1 (RGer), 2005-09-23
- added the ability to execute a shell script as an action.
  Thanks to Bjoern Kalkbrenner for providing the code!
- fixed a bug in the MySQL code; due to the bug the automatic one-time
  retry after an error did not happen - this lead to error message in
  cases where none should be seen (e.g. after a MySQL restart)
- fixed a security issue with SQL-escaping in conjunction with
  non-(SQL-)standard MySQL features.
---------------------------------------------------------------------------
Version 1.10.0 (RGer), 2005-09-20
  REMINDER: 1.10 is the first unstable version if the 1.x series!
- added the capability to filter on any property in selector lines
  (not just facility and priority)
- changed stringbuf into a new counted string class
- added support for a "discard" action. If a selector line with
  discard (~ character) is found, no selector lines *after* that
  line will be processed.
- thanks to Andres Riancho, regular expression support has been
  added to the template engine
- added the FROMHOST property in the template processor, which could
  previously not be obtained. Thanks to Cristian Testa for pointing
  this out and even providing a fix.
- added display of compile-time options to -v output
- performance improvement for production build - made some checks
  to happen only during debug mode
- fixed a problem with compiling on SUSE and - while doing so - removed
  the socket call to set SO_BSDCOMPAT in cases where it is obsolete.
---------------------------------------------------------------------------
Version 1.0.4 (RGer), 2006-02-01
- a small but important fix: the tcp receiver had two forgotten printf's
  in it that caused a lot of unnecessary output to stdout. This was
  important enough to justify a new release
---------------------------------------------------------------------------
Version 1.0.3 (RGer), 2005-11-14
- added an additional guard to prevent rsyslogd from aborting when the
  2gb file size limit is hit. While a user can configure rsyslogd to
  handle such situations, it would abort if that was not done AND large
  file support was not enabled (ok, this is hopefully an unlikely scenario)
- fixed a bug that caused additional Unix domain sockets to be incorrectly
  processed - could lead to message loss in extreme cases
- applied some patches available from the sysklogd project to code
  shared from there
- fixed a bug that causes rsyslogd to dump core on termination when one
  of the selector lines did not receive a message during the run (very
  unlikely)
- fixed an one-too-low memory allocation in the TCP sender. Could result
  in rsyslogd dumping core.
- fixed a bug in the TCP sender that caused the retry logic to fail
  after an error or receiver overrun
- fixed a bug in init() that could lead to dumping core
- fixed a bug that could lead to dumping core when no HOSTNAME or no TAG
  was present in the syslog message
---------------------------------------------------------------------------
Version 1.0.2 (RGer), 2005-10-05
- fixed an issue with MySQL error reporting. When an error occured,
  the MySQL driver went into an endless loop (at least in most cases).
---------------------------------------------------------------------------
Version 1.0.1 (RGer), 2005-09-23
- fixed a security issue with SQL-escaping in conjunction with
  non-(SQL-)standard MySQL features.
---------------------------------------------------------------------------
Version 1.0.0 (RGer), 2005-09-12
- changed install doc to cover daily cron scripts - a trouble source
- added rc script for slackware (provided by Chris Elvidge - thanks!) 
- fixed a really minor bug in usage() - the -r option was still
  reported as without the port parameter
---------------------------------------------------------------------------
Version 0.9.8 (RGer), 2005-09-05
- made startup and shutdown message more consistent and included the
  pid, so that they can be easier correlated. Used syslog-protocol
  structured data format for this purpose.
- improved config info in startup message, now tells not only
  if it is listening remote on udp, but also for tcp. Also includes
  the port numbers. The previous startup message was misleading, because
  it did not say "remote reception" if rsyslogd was only listening via
  tcp (but not via udp).
- added a "how can you help" document to the doc set
---------------------------------------------------------------------------
Version 0.9.7 (RGer), 2005-08-15
- some of the previous doc files (like INSTALL) did not properly
  reflect the changes to the build process and the new doc. Fixed
  that.
- changed syslogd.c so that when compiled without database support,
  an error message is displayed when a database action is detected
  in the config file (previously this was used as an user rule ;))
- fixed a bug in the os-specific Makefiles which caused MySQL
  support to not be compiled, even if selected
---------------------------------------------------------------------------
Version 0.9.6 (RGer), 2005-08-09
- greatly enhanced documentation. Now available in html format in
  the "doc" folder and FreeBSD. Finally includes an install howto.
- improved MySQL error messages a little - they now show up as log
  messages, too (formerly only in debug mode)
- added the ability to specify the listen port for udp syslog.
  WARNING: This introduces an incompatibility. Formerly, udp
  syslog was enabled by the -r command line option. Now, it is
  "-r [port]", which is consistent with the tcp listener. However,
  just -r will now return an error message.
- added sample startup scripts for Debian and FreeBSD
- added support for easy feature selection in the makefile. Un-
  fortunately, this also means I needed to spilt the make file
  for different OS and distros. There are some really bad syntax
  differences between FreeBSD and Linux make.
---------------------------------------------------------------------------
Version 0.9.5 (RGer), 2005-08-01
- the "semicolon bug" was actually not (fully) solved in 0.9.4. One
  part of the bug was solved, but another still existed. This one
  is fixed now, too.
- the "semicolon bug" actually turned out to be a more generic bug.
  It appeared whenever an invalid template name was given. With some
  selector actions, rsyslogd dumped core, with other it "just" had
  a small ressource leak with others all worked well. These anomalies
  are now fixed. Note that they only appeared during system initaliziation
  once the system was running, nothing bad happened.
- improved error reporting for template errors on startup. They are now
  shown on the console and the start-up tty. Formerly, they were only
  visible in debug mode.
- support for multiple instances of rsyslogd on a single machine added
- added new option "-o" --> omit local unix domain socket. This option
  enables rsyslogd NOT to listen to the local socket. This is most
  helpful when multiple instances of rsyslogd (or rsyslogd and another
  syslogd) shall run on a single system.
- added new option "-i <pidfile>" which allows to specify the pidfile.
  This is needed when multiple instances of rsyslogd are to be run.
- the new project home page is now online at www.rsyslog.com
---------------------------------------------------------------------------
Version 0.9.4 (RGer), 2005-07-25
- finally added the TCP sender. It now supports non-blocking mode, no
  longer disabling message reception during connect. As it is now, it
  is usable in production. The code could be more sophisticated, but
  I've kept it short in anticipation of the move to liblogging, which
  will lead to the removal of the code just written ;)
- the "exiting on signal..." message still had the "syslogd" name in 
  it. Changed this to "rsyslogd", as we do not have a large user base
  yet, this should pose no problem.
- fixed "the semiconlon" bug. rsyslogd dumped core if a write-db action
  was specified but no semicolon was given after the password (an empty
  template was ok, but the semicolon needed to be present).
- changed a default for traditional output format. During testing, it
  was seen that the timestamp written to file in default format was
  the time of message reception, not the time specified in the TIMESTAMP
  field of the message itself. Traditionally, the message TIMESTAMP is
  used and this has been changed now.
---------------------------------------------------------------------------
Version 0.9.3 (RGer), 2005-07-19
- fixed a bug in the message parser. In June, the RFC 3164 timestamp
  was not correctly parsed (yes, only in June and some other months,
  see the code comment to learn why...)
- added the ability to specify the destination port when forwarding
  syslog messages (both for TCP and UDP)
- added an very experimental TCP sender (activated by
  @@machine:port in config). This is not yet for production use. If
  the receiver is not alive, rsyslogd will wait quite some time until
  the connection request times out, which most probably leads to
  loss of incoming messages.

---------------------------------------------------------------------------
Version 0.9.2 (RGer), around 2005-07-06
- I intended to change the maxsupported message size to 32k to
  support IHE - but given the memory inefficiency in the usual use
  cases, I have not done this. I have, however, included very
  specific instructions on how to do this in the source code. I have
  also done some testing with 32k messages, so you can change the
  max size without taking too much risk.
- added a syslog/tcp receiver; we now can receive messages via
  plain tcp, but we can still send only via UDP. The syslog/tcp
  receiver is the primary enhancement of this release.
- slightly changed some error messages that contained a spurios \n at
  the end of the line (which gives empty lines in your log...)

---------------------------------------------------------------------------
Version 0.9.1 (RGer)
- fixed code so that it compiles without errors under FreeBSD
- removed now unused function "allocate_log()" from syslogd.c
- changed the make file so that it contains more defines for
  different environments (in the long term, we need a better
  system for disabling/enabling features...)
- changed some printf's printing off_t types to %lld and
  explicit (long long) casts. I tried to figure out the exact type,
  but did not succeed in this. In the worst case, ultra-large peta-
  byte files will now display funny informational messages on rollover,
  something I think we can live with for the neersion 3.11.2 (rgerhards), 2008-02-??
---------------------------------------------------------------------------
Version 3.11.1 (rgerhards), 2008-02-12
- SNMP trap sender added thanks to Andre Lorbach (omsnmp)
- added input-plugin interface specification in form of a (copy) template
  input module
- applied documentation fix by Michael Biebl -- many thanks!
- bugfix: immark did not have MARK flags set...
- added x-info field to rsyslogd startup/shutdown message. Hopefully
  points users to right location for further info (many don't even know
  they run rsyslog ;))
- bugfix: trailing ":" of tag was lost while parsing legacy syslog messages
  without timestamp - thanks to Anders Blomdell for providing a patch!
- fixed a bug in stringbuf.c related to STRINGBUF_TRIM_ALLOCSIZE, which
  wasn't supposed to be used with rsyslog. Put a warning message up that
  tells this feature is not tested and probably not worth the effort.
  Thanks to Anders Blomdell fro bringing this to our attention
- somewhat improved performance of string buffers
- fixed bug that caused invalid treatment of tabs (HT) in rsyslog.conf
- bugfix: setting for $EscapeCopntrolCharactersOnReceive was not 
  properly initialized
- clarified usage of space-cc property replacer option
- improved abort diagnostic handler
- some initial effort for malloc/free runtime debugging support
- bugfix: using dynafile actions caused rsyslogd abort
- fixed minor man errors thanks to Michael Biebl
---------------------------------------------------------------------------
Version 3.11.0 (rgerhards), 2008-01-31
- implemented queued actions
- implemented simple rate limiting for actions
- implemented deliberate discarding of lower priority messages over higher
  priority ones when a queue runs out of space
- implemented disk quotas for disk queues
- implemented the $ActionResumeRetryCount config directive
- added $ActionQueueFilename config directive
- added $ActionQueueSize config directive
- added $ActionQueueHighWaterMark config directive
- added $ActionQueueLowWaterMark config directive
- added $ActionQueueDiscardMark config directive
- added $ActionQueueDiscardSeverity config directive
- added $ActionQueueCheckpointInterval config directive
- added $ActionQueueType config directive
- added $ActionQueueWorkerThreads config directive
- added $ActionQueueTimeoutshutdown config directive
- added $ActionQueueTimeoutActionCompletion config directive
- added $ActionQueueTimeoutenQueue config directive
- added $ActionQueueTimeoutworkerThreadShutdown config directive
- added $ActionQueueWorkerThreadMinimumMessages config directive
- added $ActionQueueMaxFileSize config directive
- added $ActionQueueSaveonShutdown config directive
- addded $ActionQueueDequeueSlowdown config directive
- addded $MainMsgQueueDequeueSlowdown config directive
- bugfix: added forgotten docs to package
- improved debugging support
- fixed a bug that caused $MainMsgQueueCheckpointInterval to work incorrectly
- when a long-running action needs to be cancelled on shutdown, the message
  that was processed by it is now preserved. This finishes support for
  guaranteed delivery of messages (if the output supports it, of course)
- fixed bug in output module interface, see
  http://sourceforge.net/tracker/index.php?func=detail&aid=1881008&group_id=123448&atid=696552
- changed the ommysql output plugin so that the (lengthy) connection
  initialization now takes place in message processing. This works much
  better with the new queued action mode (fast startup)
- fixed a bug that caused a potential hang in file and fwd output module
  varmojfekoj provided the patch - many thanks!
- bugfixed stream class offset handling on 32bit platforms
---------------------------------------------------------------------------
Version 3.10.3 (rgerhards), 2008-01-28
- fixed a bug with standard template definitions (not a big deal) - thanks
  to varmojfekoj for spotting it
- run-time instrumentation added
- implemented disk-assisted queue mode, which enables on-demand disk
  spooling if the queue's in-memory queue is exhausted
- implemented a dynamic worker thread pool for processing incoming
  messages; workers are started and shut down as need arises
- implemented a run-time instrumentation debug package
- implemented the $MainMsgQueueSaveOnShutdown config directive
- implemented the $MainMsgQueueWorkerThreadMinimumMessages config directive
- implemented the $MainMsgQueueTimeoutWorkerThreadShutdown config directive
---------------------------------------------------------------------------
Version 3.10.2 (rgerhards), 2008-01-14
- added the ability to keep stop rsyslogd without the need to drain
  the main message queue. In disk queue mode, rsyslog continues to
  run from the point where it stopped. In case of a system failure, it
  continues to process messages from the last checkpoint.
- fixed a bug that caused a segfault on startup when no $WorkDir directive
  was specified in rsyslog.conf
- provided more fine-grain control over shutdown timeouts and added a
  way to specify the enqueue timeout when the main message queue is full
- implemented $MainMsgQueueCheckpointInterval config directive
- implemented $MainMsgQueueTimeoutActionCompletion config directive
- implemented $MainMsgQueueTimeoutEnqueue config directive
- implemented $MainMsgQueueTimeoutShutdown config directive
---------------------------------------------------------------------------
Version 3.10.1 (rgerhards), 2008-01-10
- implemented the "disk" queue mode. However, it currently is of very
  limited use, because it does not support persistence over rsyslogd
  runs. So when rsyslogd is stopped, the queue is drained just as with
  the in-memory queue modes. Persistent queues will be a feature of
  the next release.
- performance-optimized string class, should bring an overall improvement
- fixed a memory leak in imudp -- thanks to varmojfekoj for the patch
- fixed a race condition that could lead to a rsyslogd hang when during
  HUP or termination
- done some doc updates
- added $WorkDirectory config directive
- added $MainMsgQueueFileName config directive
- added $MainMsgQueueMaxFileSize config directive
---------------------------------------------------------------------------
Version 3.10.0 (rgerhards), 2008-01-07
- implemented input module interface and initial input modules
- enhanced threading for input modules (each on its own thread now)
- ability to bind UDP listeners to specific local interfaces/ports and
  ability to run multiple of them concurrently
- added ability to specify listen IP address for UDP syslog server
- license changed to GPLv3
- mark messages are now provided by loadble module immark
- rklogd is no longer provided. Its functionality has now been taken over
  by imklog, a loadable input module. This offers a much better integration
  into rsyslogd and makes sure that the kernel logger process is brought
  up and down at the appropriate times
- enhanced $IncludeConfig directive to support wildcard characters
  (thanks to Michael Biebl)
- all inputs are now implemented as loadable plugins
- enhanced threading model: each input module now runs on its own thread
- enhanced message queue which now supports different queueing methods
  (among others, this can be used for performance fine-tuning)
- added a large number of new configuration directives for the new
  input modules
- enhanced multi-threading utilizing a worker thread pool for the
  main message queue
- compilation without pthreads is no longer supported
- much cleaner code due to new objects and removal of single-threading
  mode
---------------------------------------------------------------------------
Version 2.0.1 STABLE (rgerhards), 2008-01-24
- fixed a bug in integer conversion - but this function was never called,
  so it is not really a useful bug fix ;)
- fixed a bug with standard template definitions (not a big deal) - thanks
  to varmojfekoj for spotting it
- fixed a bug that caused a potential hang in file and fwd output module
  varmojfekoj provided the patch - many thanks!
---------------------------------------------------------------------------
Version 2.0.0 STABLE (rgerhards), 2008-01-02
- re-release of 1.21.2 as STABLE with no modifications except some
  doc updates
---------------------------------------------------------------------------
Version 1.21.2 (rgerhards), 2007-12-28
- created a gss-api output module. This keeps GSS-API code and
  TCP/UDP code separated. It is also important for forward-
  compatibility with v3. Please note that this change breaks compatibility
  with config files created for 1.21.0 and 1.21.1 - this was considered
  acceptable.
- fixed an error in forwarding retry code (could lead to message corruption
  but surfaced very seldom)
- increased portability for older platforms (AI_NUMERICSERV moved)
- removed socket leak in omfwd.c
- cross-platform patch for GSS-API compile problem on some platforms
  thanks to darix for the patch!
---------------------------------------------------------------------------
Version 1.21.1 (rgerhards), 2007-12-23
- small doc fix for $IncludeConfig
- fixed a bug in llDestroy()
- bugfix: fixing memory leak when message queue is full and during
  parsing. Thanks to varmojfekoj for the patch.
- bugfix: when compiled without network support, unix sockets were
  not properply closed
- bugfix: memory leak in cfsysline.c/doGetWord() fixed
---------------------------------------------------------------------------
Version 1.21.0 (rgerhards), 2007-12-19
- GSS-API support for syslog/TCP connections was added. Thanks to
  varmojfekoj for providing the patch with this functionality
- code cleanup
- enhanced $IncludeConfig directive to support wildcard filenames
- changed some multithreading synchronization
---------------------------------------------------------------------------
Version 1.20.1 (rgerhards), 2007-12-12
- corrected a debug setting that survived release. Caused TCP connections
  to be retried unnecessarily often.
- When a hostname ACL was provided and DNS resolution for that name failed,
  ACL processing was stopped at that point. Thanks to mildew for the patch.
  Fedora Bugzilla: http://bugzilla.redhat.com/show_bug.cgi?id=395911
- fixed a potential race condition, see link for details:
  http://rgerhards.blogspot.com/2007/12/rsyslog-race-condition.html
  Note that the probability of problems from this bug was very remote
- fixed a memory leak that happend when PostgreSQL date formats were
  used
---------------------------------------------------------------------------
Version 1.20.0 (rgerhards), 2007-12-07
- an output module for postgres databases has been added. Thanks to
  sur5r for contributing this code
- unloading dynamic modules has been cleaned up, we now have a
  real implementation and not just a dummy "good enough for the time
  being".
- enhanced platform independence - thanks to Bartosz Kuzma and Michael
  Biebl for their very useful contributions
- some general code cleanup (including warnings on 64 platforms, only)
---------------------------------------------------------------------------
Version 1.19.12 (rgerhards), 2007-12-03
- cleaned up the build system (thanks to Michael Biebl for the patch)
- fixed a bug where ommysql was still not compiled with -pthread option
---------------------------------------------------------------------------
Version 1.19.11 (rgerhards), 2007-11-29
- applied -pthread option to build when building for multi-threading mode
  hopefully solves an issue with segfaulting
---------------------------------------------------------------------------
Version 1.19.10 (rgerhards), 2007-10-19
- introdcued the new ":modulename:" syntax for calling module actions
  in selector lines; modified ommysql to support it. This is primarily
  an aid for further modules and a prequisite to actually allow third
  party modules to be created.
- minor fix in slackware startup script, "-r 0" is now "-r0"
- updated rsyslogd doc set man page; now in html format
- undid creation of a separate thread for the main loop -- this did not
  turn out to be needed or useful, so reduce complexity once again.
- added doc fixes provided by Michael Biebl - thanks
---------------------------------------------------------------------------
Version 1.19.9 (rgerhards), 2007-10-12
- now packaging system which again contains all components in a single
  tarball
- modularized main() a bit more, resulting in less complex code
- experimentally added an additional thread - will see if that affects
  the segfault bug we experience on some platforms. Note that this change
  is scheduled to be removed again later.
---------------------------------------------------------------------------
Version 1.19.8 (rgerhards), 2007-09-27
- improved repeated message processing
- applied patch provided by varmojfekoj to support building ommysql
  in its own way (now also resides in a plugin subdirectory);
  ommysql is now a separate package
- fixed a bug in cvthname() that lead to message loss if part
  of the source hostname would have been dropped
- created some support for distributing ommysql together with the
  main rsyslog package. I need to re-think it in the future, but
  for the time being the current mode is best. I now simply include
  one additional tarball for ommysql inside the main distribution.
  I look forward to user feedback on how this should be done best. In the
  long term, a separate project should be spawend for ommysql, but I'd
  like to do that only after the plugin interface is fully stable (what
  it is not yet).
---------------------------------------------------------------------------
Version 1.19.7 (rgerhards), 2007-09-25
- added code to handle situations where senders send us messages ending with
  a NUL character. It is now simply removed. This also caused trailing LF
  reduction to fail, when it was followed by such a NUL. This is now also
  handled.
- replaced some non-thread-safe function calls by their thread-safe
  counterparts
- fixed a minor memory leak that occured when the %APPNAME% property was
  used (I think nobody used that in practice)
- fixed a bug that caused signal handlers in cvthname() not to be restored when
  a malicious pointer record was detected and processing of the message been
  stopped for that reason (this should be really rare and can not be related
  to the segfault bug we are hunting).
- fixed a bug in cvthname that lead to passing a wrong parameter - in
  practice, this had no impact.
- general code cleanup (e.g. compiler warnings, comments)
---------------------------------------------------------------------------
Version 1.19.6 (rgerhards), 2007-09-11
- applied patch by varmojfekoj to change signal handling to the new
  sigaction API set (replacing the depreciated signal() calls and its
  friends.
- fixed a bug that in --enable-debug mode caused an assertion when the
  discard action was used
- cleaned up compiler warnings
- applied patch by varmojfekoj to FIX a bug that could cause 
  segfaults if empty properties were processed using modifying
  options (e.g. space-cc, drop-cc)
- fixed man bug: rsyslogd supports -l option
---------------------------------------------------------------------------
Version 1.19.5 (rgerhards), 2007-09-07
- changed part of the CStr interface so that better error tracking
  is provided and the calling sequence is more intuitive (there were
  invalid calls based on a too-weired interface)
- (hopefully) fixed some remaining bugs rooted in wrong use of 
  the CStr class. These could lead to program abort.
- applied patch by varmojfekoj two fix two potential segfault situations
- added $ModDir config directive
- modified $ModLoad so that an absolute path may be specified as
  module name (e.g. /rsyslog/ommysql.so)
---------------------------------------------------------------------------
Version 1.19.4 (rgerhards/varmojfekoj), 2007-09-04
- fixed a number of small memory leaks - thanks varmojfekoj for patching
- fixed an issue with CString class that could lead to rsyslog abort
  in tplToString() - thanks varmojfekoj for patching
- added a man-version of the config file documenation - thanks to Michel
  Samia for providing the man file
- fixed bug: a template like this causes an infinite loop:
  $template opts,"%programname:::a,b%"
  thanks varmojfekoj for the patch
- fixed bug: case changing options crash freeing the string pointer
  because they modify it: $template opts2,"%programname::1:lowercase%"
  thanks varmojfekoj for the patch
---------------------------------------------------------------------------
Version 1.19.3 (mmeckelein/varmojfekoj), 2007-08-31
- small mem leak fixed (after calling parseSelectorAct) - Thx varmojkekoj
- documentation section "Regular File" und "Blocks" updated
- solved an issue with dynamic file generation - Once again many thanks
  to varmojfekoj
- the negative selector for program name filter (Blocks) does not work as
  expected - Thanks varmojfekoj for patching
- added forwarding information to sysklogd (requires special template)
  to config doc
---------------------------------------------------------------------------
Version 1.19.2 (mmeckelein/varmojfekoj), 2007-08-28
- a specifically formed message caused a segfault - Many thanks varmojfekoj
  for providing a patch
- a typo and a weird condition are fixed in msg.c - Thanks again
  varmojfekoj 
- on file creation the file was always owned by root:root. This is fixed
  now - Thanks ypsa for solving this issue
---------------------------------------------------------------------------
Version 1.19.1 (mmeckelein), 2007-08-22
- a bug that caused a high load when a TCP/UDP connection was closed is 
  fixed now - Thanks mildew for solving this issue
- fixed a bug which caused a segfault on reinit - Thx varmojfekoj for the
  patch
- changed the hardcoded module path "/lib/rsyslog" to $(pkglibdir) in order
  to avoid trouble e.g. on 64 bit platforms (/lib64) - many thanks Peter
  Vrabec and darix, both provided a patch for solving this issue
- enhanced the unloading of modules - thanks again varmojfekoj
- applied a patch from varmojfekoj which fixes various little things in
  MySQL output module
---------------------------------------------------------------------------
Version 1.19.0 (varmojfekoj/rgerhards), 2007-08-16
- integrated patch from varmojfekoj to make the mysql module a loadable one
  many thanks for the patch, MUCH appreciated
---------------------------------------------------------------------------
Version 1.18.2 (rgerhards), 2007-08-13
- fixed a bug in outchannel code that caused templates to be incorrectly
  parsed
- fixed a bug in ommysql that caused a wrong ";template" missing message
- added some code for unloading modules; not yet fully complete (and we do
  not yet have loadable modules, so this is no problem)
- removed debian subdirectory by request of a debian packager (this is a special
  subdir for debian and there is also no point in maintaining it when there
  is a debian package available - so I gladly did this) in some cases
- improved overall doc quality (some pages were quite old) and linked to
  more of the online resources.
- improved /contrib/delete_mysql script by adding a host option and some
  other minor modifications
---------------------------------------------------------------------------
Version 1.18.1 (rgerhards), 2007-08-08
- applied a patch from varmojfekoj which solved a potential segfault
  of rsyslogd on HUP
- applied patch from Michel Samia to fix compilation when the pthreads
  feature is disabled
- some code cleanup (moved action object to its own file set)
- add config directive $MainMsgQueueSize, which now allows to configure the
  queue size dynamically
- all compile-time settings are now shown in rsyslogd -v, not just the
  active ones
- enhanced performance a little bit more
- added config file directive $ActionResumeInterval
- fixed a bug that prevented compilation under debian sid
- added a contrib directory for user-contributed useful things
---------------------------------------------------------------------------
Version 1.18.0 (rgerhards), 2007-08-03
- rsyslog now supports fallback actions when an action did not work. This
  is a great feature e.g. for backup database servers or backup syslog
  servers
- modified rklogd to only change the console log level if -c is specified
- added feature to use multiple actions inside a single selector
- implemented $ActionExecOnlyWhenPreviousIsSuspended config directive
- error messages during startup are now spit out to the configured log
  destinations
---------------------------------------------------------------------------
Version 1.17.6 (rgerhards), 2007-08-01
- continued to work on output module modularization - basic stage of
  this work is now FINISHED
- fixed bug in OMSRcreate() - always returned SR_RET_OK
- fixed a bug that caused ommysql to always complain about missing
  templates
- fixed a mem leak in OMSRdestruct - freeing the object itself was
  forgotten - thanks to varmojfekoj for the patch
- fixed a memory leak in syslogd/init() that happend when the config
  file could not be read - thanks to varmojfekoj for the patch
- fixed insufficient memory allocation in addAction() and its helpers.
  The initial fix and idea was developed by mildew, I fine-tuned
  it a bit. Thanks a lot for the fix, I'd probably had pulled out my
  hair to find the bug...
- added output of config file line number when a parsing error occured
- fixed bug in objomsr.c that caused program to abort in debug mode with
  an invalid assertion (in some cases)
- fixed a typo that caused the default template for MySQL to be wrong.
  thanks to mildew for catching this.
- added configuration file command $DebugPrintModuleList and
  $DebugPrintCfSysLineHandlerList
- fixed an invalid value for the MARK timer - unfortunately, there was
  a testing aid left in place. This resulted in quite frequent MARK messages
- added $IncludeConfig config directive
- applied a patch from mildew to prevent rsyslogd from freezing under heavy
  load. This could happen when the queue was full. Now, we drop messages
  but rsyslogd remains active.
---------------------------------------------------------------------------
Version 1.17.5 (rgerhards), 2007-07-30
- continued to work on output module modularization
- fixed a missing file bug - thanks to Andrea Montanari for reporting
  this problem
- fixed a problem with shutting down the worker thread and freeing the
  selector_t list - this caused messages to be lost, because the
  message queue was not properly drained before the selectors got
  destroyed.
---------------------------------------------------------------------------
Version 1.17.4 (rgerhards), 2007-07-27
- continued to work on output module modularization
- fixed a situation where rsyslogd could create zombie processes
  thanks to mildew for the patch
- applied patch from Michel Samia to fix compilation when NOT
  compiled for pthreads
---------------------------------------------------------------------------
Version 1.17.3 (rgerhards), 2007-07-25
- continued working on output module modularization
- fixed a bug that caused rsyslogd to segfault on exit (and
  probably also on HUP), when there was an unsent message in a selector
  that required forwarding and the dns lookup failed for that selector
  (yes, it was pretty unlikely to happen;))
  thanks to varmojfekoj <varmojfekoj@gmail.com> for the patch
- fixed a memory leak in config file parsing and die()
  thanks to varmojfekoj <varmojfekoj@gmail.com> for the patch
- rsyslogd now checks on startup if it is capable to performa any work
  at all. If it cant, it complains and terminates
  thanks to Michel Samia for providing the patch!
- fixed a small memory leak when HUPing syslogd. The allowed sender
  list now gets freed. thanks to mildew for the patch.
- changed the way error messages in early startup are logged. They
  now do no longer use the syslogd code directly but are rather
  send to stderr.
---------------------------------------------------------------------------
Version 1.17.2 (rgerhards), 2007-07-23
- made the port part of the -r option optional. Needed for backward
  compatibility with sysklogd
- replaced system() calls with something more reasonable. Please note that
  this might break compatibility with some existing configuration files.
  We accept this in favour of the gained security.
- removed a memory leak that could occur if timegenerated was used in
  RFC 3164 format in templates
- did some preparation in msg.c for advanced multithreading - placed the
  hooks, but not yet any active code
- worked further on modularization
- added $ModLoad MySQL (dummy) config directive
- added DropTrailingLFOnReception config directive
---------------------------------------------------------------------------
Version 1.17.1 (rgerhards), 2007-07-20
- fixed a bug that caused make install to install rsyslogd and rklogd under
  the wrong names
- fixed bug that caused $AllowedSenders to handle IPv6 scopes incorrectly;
  also fixed but that could grabble $AllowedSender wildcards. Thanks to
  mildew@gmail.com for the patch
- minor code cleanup - thanks to Peter Vrabec for the patch
- fixed minimal memory leak on HUP (caused by templates)
  thanks to varmojfekoj <varmojfekoj@gmail.com> for the patch
- fixed another memory leak on HUPing and on exiting rsyslogd
  again thanks to varmojfekoj <varmojfekoj@gmail.com> for the patch
- code cleanup (removed compiler warnings)
- fixed portability bug in configure.ac - thanks to Bartosz Kuźma for patch
- moved msg object into its own file set
- added the capability to continue trying to write log files when the
  file system is full. Functionality based on patch by Martin Schulze
  to sysklogd package.
---------------------------------------------------------------------------
Version 1.17.0 (RGer), 2007-07-17
- added $RepeatedLineReduction config parameter
- added $EscapeControlCharactersOnReceive config parameter
- added $ControlCharacterEscapePrefix config parameter
- added $DirCreateMode config parameter
- added $CreateDirs config parameter
- added $DebugPrintTemplateList config parameter
- added $ResetConfigVariables config parameter
- added $FileOwner config parameter
- added $FileGroup config parameter
- added $DirOwner config parameter
- added $DirGroup config parameter
- added $FailOnChownFailure config parameter
- added regular expression support to the filter engine
  thanks to Michel Samia for providing the patch!
- enhanced $AllowedSender functionality. Credits to mildew@gmail.com for
  the patch doing that
  - added IPv6 support
  - allowed DNS hostnames
  - allowed DNS wildcard names
- added new option $DropMsgsWithMaliciousDnsPTRRecords
- added autoconf so that rfc3195d, rsyslogd and klogd are stored to /sbin
- added capability to auto-create directories with dynaFiles
---------------------------------------------------------------------------
Version 1.16.0 (RGer/Peter Vrabec), 2007-07-13 - The Friday, 13th Release ;)
- build system switched to autotools
- removed SYSV preprocessor macro use, replaced with autotools equivalents
- fixed a bug that caused rsyslogd to segfault when TCP listening was
  disabled and it terminated
- added new properties "syslogfacility-text" and "syslogseverity-text"
  thanks to varmojfekoj <varmojfekoj@gmail.com> for the patch
- added the -x option to disable hostname dns reslution
  thanks to varmojfekoj <varmojfekoj@gmail.com> for the patch
- begun to better modularize syslogd.c - this is an ongoing project; moved
  type definitions to a separate file
- removed some now-unused fields from struct filed
- move file size limit fields in struct field to the "right spot" (the file
  writing part of the union - f_un.f_file)
- subdirectories linux and solaris are no longer part of the distribution
  package. This is not because we cease support for them, but there are no
  longer any files in them after the move to autotools
---------------------------------------------------------------------------
Version 1.15.1 (RGer), 2007-07-10
- fixed a bug that caused a dynaFile selector to stall when there was
  an open error with one file 
- improved template processing for dynaFiles; templates are now only
  looked up during initialization - speeds up processing
- optimized memory layout in struct filed when compiled with MySQL
  support
- fixed a bug that caused compilation without SYSLOG_INET to fail
- re-enabled the "last message repeated n times" feature. This
  feature was not taken care of while rsyslogd evolved from sysklogd
  and it was more or less defunct. Now it is fully functional again.
- added system properties: $NOW, $YEAR, $MONTH, $DAY, $HOUR, $MINUTE
- fixed a bug in iovAsString() that caused a memory leak under stress
  conditions (most probably memory shortage). This was unlikely to
  ever happen, but it doesn't hurt doing it right
- cosmetic: defined type "uchar", change all unsigned chars to uchar
---------------------------------------------------------------------------
Version 1.15.0 (RGer), 2007-07-05
- added ability to dynamically generate file names based on templates
  and thus properties. This was a much-requested feature. It makes
  life easy when it e.g. comes to splitting files based on the sender
  address.
- added $umask and $FileCreateMode config file directives
- applied a patch from Bartosz Kuzma to compile cleanly under NetBSD
- checks for extra (unexpected) characters in system config file lines
  have been added
- added IPv6 documentation - was accidently missing from CVS
- begun to change char to unsigned char
---------------------------------------------------------------------------
Version 1.14.2 (RGer), 2007-07-03
** this release fixes all known nits with IPv6 **
- restored capability to do /etc/service lookup for "syslog"
  service when -r 0 was given
- documented IPv6 handling of syslog messages
- integrate patch from Bartosz Kuźma to make rsyslog compile under
  Solaris again (the patch replaced a strndup() call, which is not
  available under Solaris
- improved debug logging when waiting on select
- updated rsyslogd man page with new options (-46A)
---------------------------------------------------------------------------
Version 1.14.1 (RGer/Peter Vrabec), 2007-06-29
- added Peter Vrabec's patch for IPv6 TCP
- prefixed all messages send to stderr in rsyslogd with "rsyslogd: "
---------------------------------------------------------------------------
Version 1.14.0 (RGer/Peter Vrabec), 2007-06-28
- Peter Vrabec provided IPv6 for rsyslog, so we are now IPv6 enabled
  IPv6 Support is currently for UDP only, TCP is to come soon.
  AllowedSender configuration does not yet work for IPv6.
- fixed code in iovCreate() that broke C's strict aliasing rules 
- fixed some char/unsigned char differences that forced the compiler
  to spit out warning messages
- updated the Red Hat init script to fix a known issue (thanks to
  Peter Vrabec)
---------------------------------------------------------------------------
Version 1.13.5 (RGer), 2007-06-22
- made the TCP session limit configurable via command line switch
  now -t <port>,<max sessions>
- added man page for rklogd(8) (basically a copy from klogd, but now
  there is one...)
- fixed a bug that caused internal messages (e.g. rsyslogd startup) to
  appear without a tag.
- removed a minor memory leak that occurred when TAG processing requalified
  a HOSTNAME to be a TAG (and a TAG already was set).
- removed potential small memory leaks in MsgSet***() functions. There
  would be a leak if a property was re-set, something that happened
  extremely seldom.
---------------------------------------------------------------------------
Version 1.13.4 (RGer), 2007-06-18
- added a new property "PRI-text", which holds the PRI field in
  textual form (e.g. "syslog.info")
- added alias "syslogseverity" for "syslogpriority", which is a
  misleading property name that needs to stay for historical
  reasons (and backward-compatility)
- added doc on how to record PRI value in log file
- enhanced signal handling in klogd, including removal of an unsafe
  call to the logging system during signal handling
---------------------------------------------------------------------------
Version 1.13.3 (RGer), 2007-06-15
- create a version of syslog.c from scratch. This is now
  - highly optimized for rsyslog
  - removes an incompatible license problem as the original
    version had a BSD license with advertising clause
  - fixed in the regard that rklogd will continue to work when
    rsysogd has been restarted (the original version, as well
    as sysklogd, will remain silent then)
  - solved an issue with an extra NUL char at message end that the
    original version had
- applied some changes to klogd to care for the new interface
- fixed a bug in syslogd.c which prevented compiling under debian
---------------------------------------------------------------------------
Version 1.13.2 (RGer), 2007-06-13
- lib order in makefile patched to facilitate static linking - thanks
  to Bennett Todd for providing the patch
- Integrated a patch from Peter Vrabec (pvrabec@redheat.com):
  - added klogd under the name of rklogd (remove dependency on
    original sysklogd package
  - createDB.sql now in UTF
  - added additional config files for use on Red Hat
---------------------------------------------------------------------------
Version 1.13.1 (RGer), 2007-02-05
- changed the listen backlog limit to a more reasonable value based on
  the maximum number of TCP connections configurd (10% + 5) - thanks to Guy
  Standen for the hint (actually, the limit was 5 and that was a 
  left-over from early testing).
- fixed a bug in makefile which caused DB-support to be disabled when
  NETZIP support was enabled
- added the -e option to allow transmission of every message to remote
  hosts (effectively turns off duplicate message suppression)
- (somewhat) improved memory consumption when compiled with MySQL support
- looks like we fixed an incompatibility with MySQL 5.x and above software
  At least in one case, the remote server name was destroyed, leading to 
  a connection failure. The new, improved code does not have this issue and
  so we see this as solved (the new code is generally somewhat better, so
  there is a good chance we fixed this incompatibility).
---------------------------------------------------------------------------
Version 1.13.0 (RGer), 2006-12-19
- added '$' as ToPos proptery replacer specifier - means "up to the
  end of the string"
- property replacer option "escape-cc", "drop-cc" and "space-cc"  added
- changed the handling of \0 characters inside syslog messages. We now
  consistently escape them to "#000". This is somewhat recommended in
  the draft-ietf-syslog-protocol-19 draft. While the real recomendation
  is to not escape any characters at all, we can not do this without
  considerable modification of the code. So we escape it to "#000", which
  is consistent with a sample found in the Internet-draft.
- removed message glue logic (see printchopped() comment for details)
  Also caused removal of parts table and thus some improvements in
  memory usage.
- changed the default MAXLINE to 2048 to take care of recent syslog
  standardization efforts (can easily be changed in syslogd.c)
- added support for byte-counted TCP syslog messages (much like
  syslog-transport-tls-05 Internet Draft). This was necessary to
  support compression over TCP.
- added support for receiving compressed syslog messages
- added support for sending compressed syslog messages
- fixed a bug where the last message in a syslog/tcp stream was
  lost if it was not properly terminated by a LF character
---------------------------------------------------------------------------
Version 1.12.3 (RGer), 2006-10-04
- implemented some changes to support Solaris (but support is not
  yet complete)
- commented out (via #if 0) some methods that are currently not being use
  but should be kept for further us
- added (interim) -u 1 option to turn off hostname and tag parsing
- done some modifications to better support Fedora
- made the field delimiter inside property replace configurable via
  template
- fixed a bug in property replacer: if fields were used, the delimitor
  became part of the field. Up until now, this was barely noticable as 
  the delimiter as TAB only and thus invisible to a human. With other
  delimiters available now, it quickly showed up. This bug fix might cause
  some grief to existing installations if they used the extra TAB for
  whatever reasons - sorry folks... Anyhow, a solution is easy: just add
  a TAB character contstant into your template. Thus, there has no attempt
  been made to do this in a backwards-compatible way.
---------------------------------------------------------------------------
Version 1.12.2 (RGer), 2006-02-15
- fixed a bug in the RFC 3339 date formatter. An extra space was added
  after the actual timestamp
- added support for providing high-precision RFC3339 timestamps for
  (rsyslogd-)internally-generated messages
- very (!) experimental support for syslog-protocol internet draft
  added (the draft is experimental, the code is solid ;))
- added support for field-extracting in the property replacer
- enhanced the legacy-syslog parser so that it can interpret messages
  that do not contain a TIMESTAMP
- fixed a bug that caused the default socket (usually /dev/log) to be
  opened even when -o command line option was given
- fixed a bug in the Debian sample startup script - it caused rsyslogd
  to listen to remote requests, which it shouldn't by default
---------------------------------------------------------------------------
Version 1.12.1 (RGer), 2005-11-23
- made multithreading work with BSD. Some signal-handling needed to be
  restructured. Also, there might be a slight delay of up to 10 seconds
  when huping and terminating rsyslogd under BSD
- fixed a bug where a NULL-pointer was passed to printf() in logmsg().
- fixed a bug during "make install" where rc3195d was not installed
  Thanks to Bennett Todd for spotting this.
- fixed a bug where rsyslogd dumped core when no TAG was found in the
  received message
- enhanced message parser so that it can deal with missing hostnames
  in many cases (may not be totally fail-safe)
- fixed a bug where internally-generated messages did not have the correct
  TAG
---------------------------------------------------------------------------
Version 1.12.0 (RGer), 2005-10-26
- moved to a multi-threaded design. single-threading is still optionally
  available. Multi-threading is experimental!
- fixed a potential race condition. In the original code, marking was done
  by an alarm handler, which could lead to all sorts of bad things. This
  has been changed now. See comments in syslogd.c/domark() for details.
- improved debug output for property-based filters
- not a code change, but: I have checked all exit()s to make sure that
  none occurs once rsyslogd has started up. Even in unusual conditions
  (like low-memory conditions) rsyslogd somehow remains active. Of course,
  it might loose a message or two, but at least it does not abort and it
  can also recover when the condition no longer persists.
- fixed a bug that could cause loss of the last message received
  immediately before rsyslogd was terminated.
- added comments on thread-safety of global variables in syslogd.c
- fixed a small bug: spurios printf() when TCP syslog was used
- fixed a bug that causes rsyslogd to dump core on termination when one
  of the selector lines did not receive a message during the run (very
  unlikely)
- fixed an one-too-low memory allocation in the TCP sender. Could result
  in rsyslogd dumping core.
- fixed a bug with regular expression support (thanks to Andres Riancho)
- a little bit of code restructuring (especially main(), which was
  horribly large)
---------------------------------------------------------------------------
Version 1.11.1 (RGer), 2005-10-19
- support for BSD-style program name and host blocks
- added a new property "programname" that can be used in templates
- added ability to specify listen port for rfc3195d
- fixed a bug that rendered the "startswith" comparison operation
  unusable.
- changed more functions to "static" storage class to help compiler
  optimize (should have been static in the first place...)
- fixed a potential memory leak in the string buffer class destructor.
  As the destructur was previously never called, the leak did not actually
  appear.
- some internal restructuring in anticipation/preparation of minimal
  multi-threading support
- rsyslogd still shares some code with the sysklogd project. Some patches
  for this shared code have been brought over from the sysklogd CVS.
---------------------------------------------------------------------------
Version 1.11.0 (RGer), 2005-10-12
- support for receiving messages via RFC 3195; added rfc3195d for that
  purpose
- added an additional guard to prevent rsyslogd from aborting when the
  2gb file size limit is hit. While a user can configure rsyslogd to
  handle such situations, it would abort if that was not done AND large
  file support was not enabled (ok, this is hopefully an unlikely scenario)
- fixed a bug that caused additional Unix domain sockets to be incorrectly
  processed - could lead to message loss in extreme cases
---------------------------------------------------------------------------
Version 1.10.2 (RGer), 2005-09-27
- added comparison operations in property-based filters:
  * isequal
  * startswith
- added ability to negate all property-based filter comparison operations
  by adding a !-sign right in front of the operation name
- added the ability to specify remote senders for UDP and TCP
  received messages. Allows to block all but well-known hosts
- changed the $-config line directives to be case-INsensitive
- new command line option -w added: "do not display warnings if messages
  from disallowed senders are received"
- fixed a bug that caused rsyslogd to dump core when the compare value
  was not quoted in property-based filters
- fixed a bug in the new CStr compare function which lead to invalid
  results (fortunately, this function was not yet used widely)
- added better support for "debugging" rsyslog.conf property filters
  (only if -d switch is given)
- changed some function definitions to static, which eventually enables
  some compiler optimizations
- fixed a bug in MySQL code; when a SQL error occured, rsyslogd could
  run in a tight loop. This was due to invalid sequence of error reporting
  and is now fixed.
---------------------------------------------------------------------------
Version 1.10.1 (RGer), 2005-09-23
- added the ability to execute a shell script as an action.
  Thanks to Bjoern Kalkbrenner for providing the code!
- fixed a bug in the MySQL code; due to the bug the automatic one-time
  retry after an error did not happen - this lead to error message in
  cases where none should be seen (e.g. after a MySQL restart)
- fixed a security issue with SQL-escaping in conjunction with
  non-(SQL-)standard MySQL features.
---------------------------------------------------------------------------
Version 1.10.0 (RGer), 2005-09-20
  REMINDER: 1.10 is the first unstable version if the 1.x series!
- added the capability to filter on any property in selector lines
  (not just facility and priority)
- changed stringbuf into a new counted string class
- added support for a "discard" action. If a selector line with
  discard (~ character) is found, no selector lines *after* that
  line will be processed.
- thanks to Andres Riancho, regular expression support has been
  added to the template engine
- added the FROMHOST property in the template processor, which could
  previously not be obtained. Thanks to Cristian Testa for pointing
  this out and even providing a fix.
- added display of compile-time options to -v output
- performance improvement for production build - made some checks
  to happen only during debug mode
- fixed a problem with compiling on SUSE and - while doing so - removed
  the socket call to set SO_BSDCOMPAT in cases where it is obsolete.
---------------------------------------------------------------------------
Version 1.0.4 (RGer), 2006-02-01
- a small but important fix: the tcp receiver had two forgotten printf's
  in it that caused a lot of unnecessary output to stdout. This was
  important enough to justify a new release
---------------------------------------------------------------------------
Version 1.0.3 (RGer), 2005-11-14
- added an additional guard to prevent rsyslogd from aborting when the
  2gb file size limit is hit. While a user can configure rsyslogd to
  handle such situations, it would abort if that was not done AND large
  file support was not enabled (ok, this is hopefully an unlikely scenario)
- fixed a bug that caused additional Unix domain sockets to be incorrectly
  processed - could lead to message loss in extreme cases
- applied some patches available from the sysklogd project to code
  shared from there
- fixed a bug that causes rsyslogd to dump core on termination when one
  of the selector lines did not receive a message during the run (very
  unlikely)
- fixed an one-too-low memory allocation in the TCP sender. Could result
  in rsyslogd dumping core.
- fixed a bug in the TCP sender that caused the retry logic to fail
  after an error or receiver overrun
- fixed a bug in init() that could lead to dumping core
- fixed a bug that could lead to dumping core when no HOSTNAME or no TAG
  was present in the syslog message
---------------------------------------------------------------------------
Version 1.0.2 (RGer), 2005-10-05
- fixed an issue with MySQL error reporting. When an error occured,
  the MySQL driver went into an endless loop (at least in most cases).
---------------------------------------------------------------------------
Version 1.0.1 (RGer), 2005-09-23
- fixed a security issue with SQL-escaping in conjunction with
  non-(SQL-)standard MySQL features.
---------------------------------------------------------------------------
Version 1.0.0 (RGer), 2005-09-12
- changed install doc to cover daily cron scripts - a trouble source
- added rc script for slackware (provided by Chris Elvidge - thanks!) 
- fixed a really minor bug in usage() - the -r option was still
  reported as without the port parameter
---------------------------------------------------------------------------
Version 0.9.8 (RGer), 2005-09-05
- made startup and shutdown message more consistent and included the
  pid, so that they can be easier correlated. Used syslog-protocol
  structured data format for this purpose.
- improved config info in startup message, now tells not only
  if it is listening remote on udp, but also for tcp. Also includes
  the port numbers. The previous startup message was misleading, because
  it did not say "remote reception" if rsyslogd was only listening via
  tcp (but not via udp).
- added a "how can you help" document to the doc set
---------------------------------------------------------------------------
Version 0.9.7 (RGer), 2005-08-15
- some of the previous doc files (like INSTALL) did not properly
  reflect the changes to the build process and the new doc. Fixed
  that.
- changed syslogd.c so that when compiled without database support,
  an error message is displayed when a database action is detected
  in the config file (previously this was used as an user rule ;))
- fixed a bug in the os-specific Makefiles which caused MySQL
  support to not be compiled, even if selected
---------------------------------------------------------------------------
Version 0.9.6 (RGer), 2005-08-09
- greatly enhanced documentation. Now available in html format in
  the "doc" folder and FreeBSD. Finally includes an install howto.
- improved MySQL error messages a little - they now show up as log
  messages, too (formerly only in debug mode)
- added the ability to specify the listen port for udp syslog.
  WARNING: This introduces an incompatibility. Formerly, udp
  syslog was enabled by the -r command line option. Now, it is
  "-r [port]", which is consistent with the tcp listener. However,
  just -r will now return an error message.
- added sample startup scripts for Debian and FreeBSD
- added support for easy feature selection in the makefile. Un-
  fortunately, this also means I needed to spilt the make file
  for different OS and distros. There are some really bad syntax
  differences between FreeBSD and Linux make.
---------------------------------------------------------------------------
Version 0.9.5 (RGer), 2005-08-01
- the "semicolon bug" was actually not (fully) solved in 0.9.4. One
  part of the bug was solved, but another still existed. This one
  is fixed now, too.
- the "semicolon bug" actually turned out to be a more generic bug.
  It appeared whenever an invalid template name was given. With some
  selector actions, rsyslogd dumped core, with other it "just" had
  a small ressource leak with others all worked well. These anomalies
  are now fixed. Note that they only appeared during system initaliziation
  once the system was running, nothing bad happened.
- improved error reporting for template errors on startup. They are now
  shown on the console and the start-up tty. Formerly, they were only
  visible in debug mode.
- support for multiple instances of rsyslogd on a single machine added
- added new option "-o" --> omit local unix domain socket. This option
  enables rsyslogd NOT to listen to the local socket. This is most
  helpful when multiple instances of rsyslogd (or rsyslogd and another
  syslogd) shall run on a single system.
- added new option "-i <pidfile>" which allows to specify the pidfile.
  This is needed when multiple instances of rsyslogd are to be run.
- the new project home page is now online at www.rsyslog.com
---------------------------------------------------------------------------
Version 0.9.4 (RGer), 2005-07-25
- finally added the TCP sender. It now supports non-blocking mode, no
  longer disabling message reception during connect. As it is now, it
  is usable in production. The code could be more sophisticated, but
  I've kept it short in anticipation of the move to liblogging, which
  will lead to the removal of the code just written ;)
- the "exiting on signal..." message still had the "syslogd" name in 
  it. Changed this to "rsyslogd", as we do not have a large user base
  yet, this should pose no problem.
- fixed "the semiconlon" bug. rsyslogd dumped core if a write-db action
  was specified but no semicolon was given after the password (an empty
  template was ok, but the semicolon needed to be present).
- changed a default for traditional output format. During testing, it
  was seen that the timestamp written to file in default format was
  the time of message reception, not the time specified in the TIMESTAMP
  field of the message itself. Traditionally, the message TIMESTAMP is
  used and this has been changed now.
---------------------------------------------------------------------------
Version 0.9.3 (RGer), 2005-07-19
- fixed a bug in the message parser. In June, the RFC 3164 timestamp
  was not correctly parsed (yes, only in June and some other months,
  see the code comment to learn why...)
- added the ability to specify the destination port when forwarding
  syslog messages (both for TCP and UDP)
- added an very experimental TCP sender (activated by
  @@machine:port in config). This is not yet for production use. If
  the receiver is not alive, rsyslogd will wait quite some time until
  the connection request times out, which most probably leads to
  loss of incoming messages.

---------------------------------------------------------------------------
Version 0.9.2 (RGer), around 2005-07-06
- I intended to change the maxsupported message size to 32k to
  support IHE - but given the memory inefficiency in the usual use
  cases, I have not done this. I have, however, included very
  specific instructions on how to do this in the source code. I have
  also done some testing with 32k messages, so you can change the
  max size without taking too much risk.
- added a syslog/tcp receiver; we now can receive messages via
  plain tcp, but we can still send only via UDP. The syslog/tcp
  receiver is the primary enhancement of this release.
- slightly changed some error messages that contained a spurios \n at
  the end of the line (which gives empty lines in your log...)

---------------------------------------------------------------------------
Version 0.9.1 (RGer)
- fixed code so that it compiles without errors under FreeBSD
- removed now unused function "allocate_log()" from syslogd.c
- changed the make file so that it contains more defines for
  different environments (in the long term, we need a better
  system for disabling/enabling features...)
- changed some printf's printing off_t types to %lld and
  explicit (long long) casts. I tried to figure out the exact type,
  but did not succeed in this. In the worst case, ultra-large peta-
  byte files will now display funny informational messages on rollover,
  something I think we can live with for the neersion 3.11.2 (rgerhards), 2008-02-??
---------------------------------------------------------------------------
Version 3.11.1 (rgerhards), 2008-02-12
- SNMP trap sender added thanks to Andre Lorbach (omsnmp)
- added input-plugin interface specification in form of a (copy) template
  input module
- applied documentation fix by Michael Biebl -- many thanks!
- bugfix: immark did not have MARK flags set...
- added x-info field to rsyslogd startup/shutdown message. Hopefully
  points users to right location for further info (many don't even know
  they run rsyslog ;))
- bugfix: trailing ":" of tag was lost while parsing legacy syslog messages
  without timestamp - thanks to Anders Blomdell for providing a patch!
- fixed a bug in stringbuf.c related to STRINGBUF_TRIM_ALLOCSIZE, which
  wasn't supposed to be used with rsyslog. Put a warning message up that
  tells this feature is not tested and probably not worth the effort.
  Thanks to Anders Blomdell fro bringing this to our attention
- somewhat improved performance of string buffers
- fixed bug that caused invalid treatment of tabs (HT) in rsyslog.conf
- bugfix: setting for $EscapeCopntrolCharactersOnReceive was not 
  properly initialized
- clarified usage of space-cc property replacer option
- improved abort diagnostic handler
- some initial effort for malloc/free runtime debugging support
- bugfix: using dynafile actions caused rsyslogd abort
- fixed minor man errors thanks to Michael Biebl
---------------------------------------------------------------------------
Version 3.11.0 (rgerhards), 2008-01-31
- implemented queued actions
- implemented simple rate limiting for actions
- implemented deliberate discarding of lower priority messages over higher
  priority ones when a queue runs out of space
- implemented disk quotas for disk queues
- implemented the $ActionResumeRetryCount config directive
- added $ActionQueueFilename config directive
- added $ActionQueueSize config directive
- added $ActionQueueHighWaterMark config directive
- added $ActionQueueLowWaterMark config directive
- added $ActionQueueDiscardMark config directive
- added $ActionQueueDiscardSeverity config directive
- added $ActionQueueCheckpointInterval config directive
- added $ActionQueueType config directive
- added $ActionQueueWorkerThreads config directive
- added $ActionQueueTimeoutshutdown config directive
- added $ActionQueueTimeoutActionCompletion config directive
- added $ActionQueueTimeoutenQueue config directive
- added $ActionQueueTimeoutworkerThreadShutdown config directive
- added $ActionQueueWorkerThreadMinimumMessages config directive
- added $ActionQueueMaxFileSize config directive
- added $ActionQueueSaveonShutdown config directive
- addded $ActionQueueDequeueSlowdown config directive
- addded $MainMsgQueueDequeueSlowdown config directive
- bugfix: added forgotten docs to package
- improved debugging support
- fixed a bug that caused $MainMsgQueueCheckpointInterval to work incorrectly
- when a long-running action needs to be cancelled on shutdown, the message
  that was processed by it is now preserved. This finishes support for
  guaranteed delivery of messages (if the output supports it, of course)
- fixed bug in output module interface, see
  http://sourceforge.net/tracker/index.php?func=detail&aid=1881008&group_id=123448&atid=696552
- changed the ommysql output plugin so that the (lengthy) connection
  initialization now takes place in message processing. This works much
  better with the new queued action mode (fast startup)
- fixed a bug that caused a potential hang in file and fwd output module
  varmojfekoj provided the patch - many thanks!
- bugfixed stream class offset handling on 32bit platforms
---------------------------------------------------------------------------
Version 3.10.3 (rgerhards), 2008-01-28
- fixed a bug with standard template definitions (not a big deal) - thanks
  to varmojfekoj for spotting it
- run-time instrumentation added
- implemented disk-assisted queue mode, which enables on-demand disk
  spooling if the queue's in-memory queue is exhausted
- implemented a dynamic worker thread pool for processing incoming
  messages; workers are started and shut down as need arises
- implemented a run-time instrumentation debug package
- implemented the $MainMsgQueueSaveOnShutdown config directive
- implemented the $MainMsgQueueWorkerThreadMinimumMessages config directive
- implemented the $MainMsgQueueTimeoutWorkerThreadShutdown config directive
---------------------------------------------------------------------------
Version 3.10.2 (rgerhards), 2008-01-14
- added the ability to keep stop rsyslogd without the need to drain
  the main message queue. In disk queue mode, rsyslog continues to
  run from the point where it stopped. In case of a system failure, it
  continues to process messages from the last checkpoint.
- fixed a bug that caused a segfault on startup when no $WorkDir directive
  was specified in rsyslog.conf
- provided more fine-grain control over shutdown timeouts and added a
  way to specify the enqueue timeout when the main message queue is full
- implemented $MainMsgQueueCheckpointInterval config directive
- implemented $MainMsgQueueTimeoutActionCompletion config directive
- implemented $MainMsgQueueTimeoutEnqueue config directive
- implemented $MainMsgQueueTimeoutShutdown config directive
---------------------------------------------------------------------------
Version 3.10.1 (rgerhards), 2008-01-10
- implemented the "disk" queue mode. However, it currently is of very
  limited use, because it does not support persistence over rsyslogd
  runs. So when rsyslogd is stopped, the queue is drained just as with
  the in-memory queue modes. Persistent queues will be a feature of
  the next release.
- performance-optimized string class, should bring an overall improvement
- fixed a memory leak in imudp -- thanks to varmojfekoj for the patch
- fixed a race condition that could lead to a rsyslogd hang when during
  HUP or termination
- done some doc updates
- added $WorkDirectory config directive
- added $MainMsgQueueFileName config directive
- added $MainMsgQueueMaxFileSize config directive
---------------------------------------------------------------------------
Version 3.10.0 (rgerhards), 2008-01-07
- implemented input module interface and initial input modules
- enhanced threading for input modules (each on its own thread now)
- ability to bind UDP listeners to specific local interfaces/ports and
  ability to run multiple of them concurrently
- added ability to specify listen IP address for UDP syslog server
- license changed to GPLv3
- mark messages are now provided by loadble module immark
- rklogd is no longer provided. Its functionality has now been taken over
  by imklog, a loadable input module. This offers a much better integration
  into rsyslogd and makes sure that the kernel logger process is brought
  up and down at the appropriate times
- enhanced $IncludeConfig directive to support wildcard characters
  (thanks to Michael Biebl)
- all inputs are now implemented as loadable plugins
- enhanced threading model: each input module now runs on its own thread
- enhanced message queue which now supports different queueing methods
  (among others, this can be used for performance fine-tuning)
- added a large number of new configuration directives for the new
  input modules
- enhanced multi-threading utilizing a worker thread pool for the
  main message queue
- compilation without pthreads is no longer supported
- much cleaner code due to new objects and removal of single-threading
  mode
---------------------------------------------------------------------------
Version 2.0.1 STABLE (rgerhards), 2008-01-24
- fixed a bug in integer conversion - but this function was never called,
  so it is not really a useful bug fix ;)
- fixed a bug with standard template definitions (not a big deal) - thanks
  to varmojfekoj for spotting it
- fixed a bug that caused a potential hang in file and fwd output module
  varmojfekoj provided the patch - many thanks!
---------------------------------------------------------------------------
Version 2.0.0 STABLE (rgerhards), 2008-01-02
- re-release of 1.21.2 as STABLE with no modifications except some
  doc updates
---------------------------------------------------------------------------
Version 1.21.2 (rgerhards), 2007-12-28
- created a gss-api output module. This keeps GSS-API code and
  TCP/UDP code separated. It is also important for forward-
  compatibility with v3. Please note that this change breaks compatibility
  with config files created for 1.21.0 and 1.21.1 - this was considered
  acceptable.
- fixed an error in forwarding retry code (could lead to message corruption
  but surfaced very seldom)
- increased portability for older platforms (AI_NUMERICSERV moved)
- removed socket leak in omfwd.c
- cross-platform patch for GSS-API compile problem on some platforms
  thanks to darix for the patch!
---------------------------------------------------------------------------
Version 1.21.1 (rgerhards), 2007-12-23
- small doc fix for $IncludeConfig
- fixed a bug in llDestroy()
- bugfix: fixing memory leak when message queue is full and during
  parsing. Thanks to varmojfekoj for the patch.
- bugfix: when compiled without network support, unix sockets were
  not properply closed
- bugfix: memory leak in cfsysline.c/doGetWord() fixed
---------------------------------------------------------------------------
Version 1.21.0 (rgerhards), 2007-12-19
- GSS-API support for syslog/TCP connections was added. Thanks to
  varmojfekoj for providing the patch with this functionality
- code cleanup
- enhanced $IncludeConfig directive to support wildcard filenames
- changed some multithreading synchronization
---------------------------------------------------------------------------
Version 1.20.1 (rgerhards), 2007-12-12
- corrected a debug setting that survived release. Caused TCP connections
  to be retried unnecessarily often.
- When a hostname ACL was provided and DNS resolution for that name failed,
  ACL processing was stopped at that point. Thanks to mildew for the patch.
  Fedora Bugzilla: http://bugzilla.redhat.com/show_bug.cgi?id=395911
- fixed a potential race condition, see link for details:
  http://rgerhards.blogspot.com/2007/12/rsyslog-race-condition.html
  Note that the probability of problems from this bug was very remote
- fixed a memory leak that happend when PostgreSQL date formats were
  used
---------------------------------------------------------------------------
Version 1.20.0 (rgerhards), 2007-12-07
- an output module for postgres databases has been added. Thanks to
  sur5r for contributing this code
- unloading dynamic modules has been cleaned up, we now have a
  real implementation and not just a dummy "good enough for the time
  being".
- enhanced platform independence - thanks to Bartosz Kuzma and Michael
  Biebl for their very useful contributions
- some general code cleanup (including warnings on 64 platforms, only)
---------------------------------------------------------------------------
Version 1.19.12 (rgerhards), 2007-12-03
- cleaned up the build system (thanks to Michael Biebl for the patch)
- fixed a bug where ommysql was still not compiled with -pthread option
---------------------------------------------------------------------------
Version 1.19.11 (rgerhards), 2007-11-29
- applied -pthread option to build when building for multi-threading mode
  hopefully solves an issue with segfaulting
---------------------------------------------------------------------------
Version 1.19.10 (rgerhards), 2007-10-19
- introdcued the new ":modulename:" syntax for calling module actions
  in selector lines; modified ommysql to support it. This is primarily
  an aid for further modules and a prequisite to actually allow third
  party modules to be created.
- minor fix in slackware startup script, "-r 0" is now "-r0"
- updated rsyslogd doc set man page; now in html format
- undid creation of a separate thread for the main loop -- this did not
  turn out to be needed or useful, so reduce complexity once again.
- added doc fixes provided by Michael Biebl - thanks
---------------------------------------------------------------------------
Version 1.19.9 (rgerhards), 2007-10-12
- now packaging system which again contains all components in a single
  tarball
- modularized main() a bit more, resulting in less complex code
- experimentally added an additional thread - will see if that affects
  the segfault bug we experience on some platforms. Note that this change
  is scheduled to be removed again later.
---------------------------------------------------------------------------
Version 1.19.8 (rgerhards), 2007-09-27
- improved repeated message processing
- applied patch provided by varmojfekoj to support building ommysql
  in its own way (now also resides in a plugin subdirectory);
  ommysql is now a separate package
- fixed a bug in cvthname() that lead to message loss if part
  of the source hostname would have been dropped
- created some support for distributing ommysql together with the
  main rsyslog package. I need to re-think it in the future, but
  for the time being the current mode is best. I now simply include
  one additional tarball for ommysql inside the main distribution.
  I look forward to user feedback on how this should be done best. In the
  long term, a separate project should be spawend for ommysql, but I'd
  like to do that only after the plugin interface is fully stable (what
  it is not yet).
---------------------------------------------------------------------------
Version 1.19.7 (rgerhards), 2007-09-25
- added code to handle situations where senders send us messages ending with
  a NUL character. It is now simply removed. This also caused trailing LF
  reduction to fail, when it was followed by such a NUL. This is now also
  handled.
- replaced some non-thread-safe function calls by their thread-safe
  counterparts
- fixed a minor memory leak that occured when the %APPNAME% property was
  used (I think nobody used that in practice)
- fixed a bug that caused signal handlers in cvthname() not to be restored when
  a malicious pointer record was detected and processing of the message been
  stopped for that reason (this should be really rare and can not be related
  to the segfault bug we are hunting).
- fixed a bug in cvthname that lead to passing a wrong parameter - in
  practice, this had no impact.
- general code cleanup (e.g. compiler warnings, comments)
---------------------------------------------------------------------------
Version 1.19.6 (rgerhards), 2007-09-11
- applied patch by varmojfekoj to change signal handling to the new
  sigaction API set (replacing the depreciated signal() calls and its
  friends.
- fixed a bug that in --enable-debug mode caused an assertion when the
  discard action was used
- cleaned up compiler warnings
- applied patch by varmojfekoj to FIX a bug that could cause 
  segfaults if empty properties were processed using modifying
  options (e.g. space-cc, drop-cc)
- fixed man bug: rsyslogd supports -l option
---------------------------------------------------------------------------
Version 1.19.5 (rgerhards), 2007-09-07
- changed part of the CStr interface so that better error tracking
  is provided and the calling sequence is more intuitive (there were
  invalid calls based on a too-weired interface)
- (hopefully) fixed some remaining bugs rooted in wrong use of 
  the CStr class. These could lead to program abort.
- applied patch by varmojfekoj two fix two potential segfault situations
- added $ModDir config directive
- modified $ModLoad so that an absolute path may be specified as
  module name (e.g. /rsyslog/ommysql.so)
---------------------------------------------------------------------------
Version 1.19.4 (rgerhards/varmojfekoj), 2007-09-04
- fixed a number of small memory leaks - thanks varmojfekoj for patching
- fixed an issue with CString class that could lead to rsyslog abort
  in tplToString() - thanks varmojfekoj for patching
- added a man-version of the config file documenation - thanks to Michel
  Samia for providing the man file
- fixed bug: a template like this causes an infinite loop:
  $template opts,"%programname:::a,b%"
  thanks varmojfekoj for the patch
- fixed bug: case changing options crash freeing the string pointer
  because they modify it: $template opts2,"%programname::1:lowercase%"
  thanks varmojfekoj for the patch
---------------------------------------------------------------------------
Version 1.19.3 (mmeckelein/varmojfekoj), 2007-08-31
- small mem leak fixed (after calling parseSelectorAct) - Thx varmojkekoj
- documentation section "Regular File" und "Blocks" updated
- solved an issue with dynamic file generation - Once again many thanks
  to varmojfekoj
- the negative selector for program name filter (Blocks) does not work as
  expected - Thanks varmojfekoj for patching
- added forwarding information to sysklogd (requires special template)
  to config doc
---------------------------------------------------------------------------
Version 1.19.2 (mmeckelein/varmojfekoj), 2007-08-28
- a specifically formed message caused a segfault - Many thanks varmojfekoj
  for providing a patch
- a typo and a weird condition are fixed in msg.c - Thanks again
  varmojfekoj 
- on file creation the file was always owned by root:root. This is fixed
  now - Thanks ypsa for solving this issue
---------------------------------------------------------------------------
Version 1.19.1 (mmeckelein), 2007-08-22
- a bug that caused a high load when a TCP/UDP connection was closed is 
  fixed now - Thanks mildew for solving this issue
- fixed a bug which caused a segfault on reinit - Thx varmojfekoj for the
  patch
- changed the hardcoded module path "/lib/rsyslog" to $(pkglibdir) in order
  to avoid trouble e.g. on 64 bit platforms (/lib64) - many thanks Peter
  Vrabec and darix, both provided a patch for solving this issue
- enhanced the unloading of modules - thanks again varmojfekoj
- applied a patch from varmojfekoj which fixes various little things in
  MySQL output module
---------------------------------------------------------------------------
Version 1.19.0 (varmojfekoj/rgerhards), 2007-08-16
- integrated patch from varmojfekoj to make the mysql module a loadable one
  many thanks for the patch, MUCH appreciated
---------------------------------------------------------------------------
Version 1.18.2 (rgerhards), 2007-08-13
- fixed a bug in outchannel code that caused templates to be incorrectly
  parsed
- fixed a bug in ommysql that caused a wrong ";template" missing message
- added some code for unloading modules; not yet fully complete (and we do
  not yet have loadable modules, so this is no problem)
- removed debian subdirectory by request of a debian packager (this is a special
  subdir for debian and there is also no point in maintaining it when there
  is a debian package available - so I gladly did this) in some cases
- improved overall doc quality (some pages were quite old) and linked to
  more of the online resources.
- improved /contrib/delete_mysql script by adding a host option and some
  other minor modifications
---------------------------------------------------------------------------
Version 1.18.1 (rgerhards), 2007-08-08
- applied a patch from varmojfekoj which solved a potential segfault
  of rsyslogd on HUP
- applied patch from Michel Samia to fix compilation when the pthreads
  feature is disabled
- some code cleanup (moved action object to its own file set)
- add config directive $MainMsgQueueSize, which now allows to configure the
  queue size dynamically
- all compile-time settings are now shown in rsyslogd -v, not just the
  active ones
- enhanced performance a little bit more
- added config file directive $ActionResumeInterval
- fixed a bug that prevented compilation under debian sid
- added a contrib directory for user-contributed useful things
---------------------------------------------------------------------------
Version 1.18.0 (rgerhards), 2007-08-03
- rsyslog now supports fallback actions when an action did not work. This
  is a great feature e.g. for backup database servers or backup syslog
  servers
- modified rklogd to only change the console log level if -c is specified
- added feature to use multiple actions inside a single selector
- implemented $ActionExecOnlyWhenPreviousIsSuspended config directive
- error messages during startup are now spit out to the configured log
  destinations
---------------------------------------------------------------------------
Version 1.17.6 (rgerhards), 2007-08-01
- continued to work on output module modularization - basic stage of
  this work is now FINISHED
- fixed bug in OMSRcreate() - always returned SR_RET_OK
- fixed a bug that caused ommysql to always complain about missing
  templates
- fixed a mem leak in OMSRdestruct - freeing the object itself was
  forgotten - thanks to varmojfekoj for the patch
- fixed a memory leak in syslogd/init() that happend when the config
  file could not be read - thanks to varmojfekoj for the patch
- fixed insufficient memory allocation in addAction() and its helpers.
  The initial fix and idea was developed by mildew, I fine-tuned
  it a bit. Thanks a lot for the fix, I'd probably had pulled out my
  hair to find the bug...
- added output of config file line number when a parsing error occured
- fixed bug in objomsr.c that caused program to abort in debug mode with
  an invalid assertion (in some cases)
- fixed a typo that caused the default template for MySQL to be wrong.
  thanks to mildew for catching this.
- added configuration file command $DebugPrintModuleList and
  $DebugPrintCfSysLineHandlerList
- fixed an invalid value for the MARK timer - unfortunately, there was
  a testing aid left in place. This resulted in quite frequent MARK messages
- added $IncludeConfig config directive
- applied a patch from mildew to prevent rsyslogd from freezing under heavy
  load. This could happen when the queue was full. Now, we drop messages
  but rsyslogd remains active.
---------------------------------------------------------------------------
Version 1.17.5 (rgerhards), 2007-07-30
- continued to work on output module modularization
- fixed a missing file bug - thanks to Andrea Montanari for reporting
  this problem
- fixed a problem with shutting down the worker thread and freeing the
  selector_t list - this caused messages to be lost, because the
  message queue was not properly drained before the selectors got
  destroyed.
---------------------------------------------------------------------------
Version 1.17.4 (rgerhards), 2007-07-27
- continued to work on output module modularization
- fixed a situation where rsyslogd could create zombie processes
  thanks to mildew for the patch
- applied patch from Michel Samia to fix compilation when NOT
  compiled for pthreads
---------------------------------------------------------------------------
Version 1.17.3 (rgerhards), 2007-07-25
- continued working on output module modularization
- fixed a bug that caused rsyslogd to segfault on exit (and
  probably also on HUP), when there was an unsent message in a selector
  that required forwarding and the dns lookup failed for that selector
  (yes, it was pretty unlikely to happen;))
  thanks to varmojfekoj <varmojfekoj@gmail.com> for the patch
- fixed a memory leak in config file parsing and die()
  thanks to varmojfekoj <varmojfekoj@gmail.com> for the patch
- rsyslogd now checks on startup if it is capable to performa any work
  at all. If it cant, it complains and terminates
  thanks to Michel Samia for providing the patch!
- fixed a small memory leak when HUPing syslogd. The allowed sender
  list now gets freed. thanks to mildew for the patch.
- changed the way error messages in early startup are logged. They
  now do no longer use the syslogd code directly but are rather
  send to stderr.
---------------------------------------------------------------------------
Version 1.17.2 (rgerhards), 2007-07-23
- made the port part of the -r option optional. Needed for backward
  compatibility with sysklogd
- replaced system() calls with something more reasonable. Please note that
  this might break compatibility with some existing configuration files.
  We accept this in favour of the gained security.
- removed a memory leak that could occur if timegenerated was used in
  RFC 3164 format in templates
- did some preparation in msg.c for advanced multithreading - placed the
  hooks, but not yet any active code
- worked further on modularization
- added $ModLoad MySQL (dummy) config directive
- added DropTrailingLFOnReception config directive
---------------------------------------------------------------------------
Version 1.17.1 (rgerhards), 2007-07-20
- fixed a bug that caused make install to install rsyslogd and rklogd under
  the wrong names
- fixed bug that caused $AllowedSenders to handle IPv6 scopes incorrectly;
  also fixed but that could grabble $AllowedSender wildcards. Thanks to
  mildew@gmail.com for the patch
- minor code cleanup - thanks to Peter Vrabec for the patch
- fixed minimal memory leak on HUP (caused by templates)
  thanks to varmojfekoj <varmojfekoj@gmail.com> for the patch
- fixed another memory leak on HUPing and on exiting rsyslogd
  again thanks to varmojfekoj <varmojfekoj@gmail.com> for the patch
- code cleanup (removed compiler warnings)
- fixed portability bug in configure.ac - thanks to Bartosz Kuźma for patch
- moved msg object into its own file set
- added the capability to continue trying to write log files when the
  file system is full. Functionality based on patch by Martin Schulze
  to sysklogd package.
---------------------------------------------------------------------------
Version 1.17.0 (RGer), 2007-07-17
- added $RepeatedLineReduction config parameter
- added $EscapeControlCharactersOnReceive config parameter
- added $ControlCharacterEscapePrefix config parameter
- added $DirCreateMode config parameter
- added $CreateDirs config parameter
- added $DebugPrintTemplateList config parameter
- added $ResetConfigVariables config parameter
- added $FileOwner config parameter
- added $FileGroup config parameter
- added $DirOwner config parameter
- added $DirGroup config parameter
- added $FailOnChownFailure config parameter
- added regular expression support to the filter engine
  thanks to Michel Samia for providing the patch!
- enhanced $AllowedSender functionality. Credits to mildew@gmail.com for
  the patch doing that
  - added IPv6 support
  - allowed DNS hostnames
  - allowed DNS wildcard names
- added new option $DropMsgsWithMaliciousDnsPTRRecords
- added autoconf so that rfc3195d, rsyslogd and klogd are stored to /sbin
- added capability to auto-create directories with dynaFiles
---------------------------------------------------------------------------
Version 1.16.0 (RGer/Peter Vrabec), 2007-07-13 - The Friday, 13th Release ;)
- build system switched to autotools
- removed SYSV preprocessor macro use, replaced with autotools equivalents
- fixed a bug that caused rsyslogd to segfault when TCP listening was
  disabled and it terminated
- added new properties "syslogfacility-text" and "syslogseverity-text"
  thanks to varmojfekoj <varmojfekoj@gmail.com> for the patch
- added the -x option to disable hostname dns reslution
  thanks to varmojfekoj <varmojfekoj@gmail.com> for the patch
- begun to better modularize syslogd.c - this is an ongoing project; moved
  type definitions to a separate file
- removed some now-unused fields from struct filed
- move file size limit fields in struct field to the "right spot" (the file
  writing part of the union - f_un.f_file)
- subdirectories linux and solaris are no longer part of the distribution
  package. This is not because we cease support for them, but there are no
  longer any files in them after the move to autotools
---------------------------------------------------------------------------
Version 1.15.1 (RGer), 2007-07-10
- fixed a bug that caused a dynaFile selector to stall when there was
  an open error with one file 
- improved template processing for dynaFiles; templates are now only
  looked up during initialization - speeds up processing
- optimized memory layout in struct filed when compiled with MySQL
  support
- fixed a bug that caused compilation without SYSLOG_INET to fail
- re-enabled the "last message repeated n times" feature. This
  feature was not taken care of while rsyslogd evolved from sysklogd
  and it was more or less defunct. Now it is fully functional again.
- added system properties: $NOW, $YEAR, $MONTH, $DAY, $HOUR, $MINUTE
- fixed a bug in iovAsString() that caused a memory leak under stress
  conditions (most probably memory shortage). This was unlikely to
  ever happen, but it doesn't hurt doing it right
- cosmetic: defined type "uchar", change all unsigned chars to uchar
---------------------------------------------------------------------------
Version 1.15.0 (RGer), 2007-07-05
- added ability to dynamically generate file names based on templates
  and thus properties. This was a much-requested feature. It makes
  life easy when it e.g. comes to splitting files based on the sender
  address.
- added $umask and $FileCreateMode config file directives
- applied a patch from Bartosz Kuzma to compile cleanly under NetBSD
- checks for extra (unexpected) characters in system config file lines
  have been added
- added IPv6 documentation - was accidently missing from CVS
- begun to change char to unsigned char
---------------------------------------------------------------------------
Version 1.14.2 (RGer), 2007-07-03
** this release fixes all known nits with IPv6 **
- restored capability to do /etc/service lookup for "syslog"
  service when -r 0 was given
- documented IPv6 handling of syslog messages
- integrate patch from Bartosz Kuźma to make rsyslog compile under
  Solaris again (the patch replaced a strndup() call, which is not
  available under Solaris
- improved debug logging when waiting on select
- updated rsyslogd man page with new options (-46A)
---------------------------------------------------------------------------
Version 1.14.1 (RGer/Peter Vrabec), 2007-06-29
- added Peter Vrabec's patch for IPv6 TCP
- prefixed all messages send to stderr in rsyslogd with "rsyslogd: "
---------------------------------------------------------------------------
Version 1.14.0 (RGer/Peter Vrabec), 2007-06-28
- Peter Vrabec provided IPv6 for rsyslog, so we are now IPv6 enabled
  IPv6 Support is currently for UDP only, TCP is to come soon.
  AllowedSender configuration does not yet work for IPv6.
- fixed code in iovCreate() that broke C's strict aliasing rules 
- fixed some char/unsigned char differences that forced the compiler
  to spit out warning messages
- updated the Red Hat init script to fix a known issue (thanks to
  Peter Vrabec)
---------------------------------------------------------------------------
Version 1.13.5 (RGer), 2007-06-22
- made the TCP session limit configurable via command line switch
  now -t <port>,<max sessions>
- added man page for rklogd(8) (basically a copy from klogd, but now
  there is one...)
- fixed a bug that caused internal messages (e.g. rsyslogd startup) to
  appear without a tag.
- removed a minor memory leak that occurred when TAG processing requalified
  a HOSTNAME to be a TAG (and a TAG already was set).
- removed potential small memory leaks in MsgSet***() functions. There
  would be a leak if a property was re-set, something that happened
  extremely seldom.
---------------------------------------------------------------------------
Version 1.13.4 (RGer), 2007-06-18
- added a new property "PRI-text", which holds the PRI field in
  textual form (e.g. "syslog.info")
- added alias "syslogseverity" for "syslogpriority", which is a
  misleading property name that needs to stay for historical
  reasons (and backward-compatility)
- added doc on how to record PRI value in log file
- enhanced signal handling in klogd, including removal of an unsafe
  call to the logging system during signal handling
---------------------------------------------------------------------------
Version 1.13.3 (RGer), 2007-06-15
- create a version of syslog.c from scratch. This is now
  - highly optimized for rsyslog
  - removes an incompatible license problem as the original
    version had a BSD license with advertising clause
  - fixed in the regard that rklogd will continue to work when
    rsysogd has been restarted (the original version, as well
    as sysklogd, will remain silent then)
  - solved an issue with an extra NUL char at message end that the
    original version had
- applied some changes to klogd to care for the new interface
- fixed a bug in syslogd.c which prevented compiling under debian
---------------------------------------------------------------------------
Version 1.13.2 (RGer), 2007-06-13
- lib order in makefile patched to facilitate static linking - thanks
  to Bennett Todd for providing the patch
- Integrated a patch from Peter Vrabec (pvrabec@redheat.com):
  - added klogd under the name of rklogd (remove dependency on
    original sysklogd package
  - createDB.sql now in UTF
  - added additional config files for use on Red Hat
---------------------------------------------------------------------------
Version 1.13.1 (RGer), 2007-02-05
- changed the listen backlog limit to a more reasonable value based on
  the maximum number of TCP connections configurd (10% + 5) - thanks to Guy
  Standen for the hint (actually, the limit was 5 and that was a 
  left-over from early testing).
- fixed a bug in makefile which caused DB-support to be disabled when
  NETZIP support was enabled
- added the -e option to allow transmission of every message to remote
  hosts (effectively turns off duplicate message suppression)
- (somewhat) improved memory consumption when compiled with MySQL support
- looks like we fixed an incompatibility with MySQL 5.x and above software
  At least in one case, the remote server name was destroyed, leading to 
  a connection failure. The new, improved code does not have this issue and
  so we see this as solved (the new code is generally somewhat better, so
  there is a good chance we fixed this incompatibility).
---------------------------------------------------------------------------
Version 1.13.0 (RGer), 2006-12-19
- added '$' as ToPos proptery replacer specifier - means "up to the
  end of the string"
- property replacer option "escape-cc", "drop-cc" and "space-cc"  added
- changed the handling of \0 characters inside syslog messages. We now
  consistently escape them to "#000". This is somewhat recommended in
  the draft-ietf-syslog-protocol-19 draft. While the real recomendation
  is to not escape any characters at all, we can not do this without
  considerable modification of the code. So we escape it to "#000", which
  is consistent with a sample found in the Internet-draft.
- removed message glue logic (see printchopped() comment for details)
  Also caused removal of parts table and thus some improvements in
  memory usage.
- changed the default MAXLINE to 2048 to take care of recent syslog
  standardization efforts (can easily be changed in syslogd.c)
- added support for byte-counted TCP syslog messages (much like
  syslog-transport-tls-05 Internet Draft). This was necessary to
  support compression over TCP.
- added support for receiving compressed syslog messages
- added support for sending compressed syslog messages
- fixed a bug where the last message in a syslog/tcp stream was
  lost if it was not properly terminated by a LF character
---------------------------------------------------------------------------
Version 1.12.3 (RGer), 2006-10-04
- implemented some changes to support Solaris (but support is not
  yet complete)
- commented out (via #if 0) some methods that are currently not being use
  but should be kept for further us
- added (interim) -u 1 option to turn off hostname and tag parsing
- done some modifications to better support Fedora
- made the field delimiter inside property replace configurable via
  template
- fixed a bug in property replacer: if fields were used, the delimitor
  became part of the field. Up until now, this was barely noticable as 
  the delimiter as TAB only and thus invisible to a human. With other
  delimiters available now, it quickly showed up. This bug fix might cause
  some grief to existing installations if they used the extra TAB for
  whatever reasons - sorry folks... Anyhow, a solution is easy: just add
  a TAB character contstant into your template. Thus, there has no attempt
  been made to do this in a backwards-compatible way.
---------------------------------------------------------------------------
Version 1.12.2 (RGer), 2006-02-15
- fixed a bug in the RFC 3339 date formatter. An extra space was added
  after the actual timestamp
- added support for providing high-precision RFC3339 timestamps for
  (rsyslogd-)internally-generated messages
- very (!) experimental support for syslog-protocol internet draft
  added (the draft is experimental, the code is solid ;))
- added support for field-extracting in the property replacer
- enhanced the legacy-syslog parser so that it can interpret messages
  that do not contain a TIMESTAMP
- fixed a bug that caused the default socket (usually /dev/log) to be
  opened even when -o command line option was given
- fixed a bug in the Debian sample startup script - it caused rsyslogd
  to listen to remote requests, which it shouldn't by default
---------------------------------------------------------------------------
Version 1.12.1 (RGer), 2005-11-23
- made multithreading work with BSD. Some signal-handling needed to be
  restructured. Also, there might be a slight delay of up to 10 seconds
  when huping and terminating rsyslogd under BSD
- fixed a bug where a NULL-pointer was passed to printf() in logmsg().
- fixed a bug during "make install" where rc3195d was not installed
  Thanks to Bennett Todd for spotting this.
- fixed a bug where rsyslogd dumped core when no TAG was found in the
  received message
- enhanced message parser so that it can deal with missing hostnames
  in many cases (may not be totally fail-safe)
- fixed a bug where internally-generated messages did not have the correct
  TAG
---------------------------------------------------------------------------
Version 1.12.0 (RGer), 2005-10-26
- moved to a multi-threaded design. single-threading is still optionally
  available. Multi-threading is experimental!
- fixed a potential race condition. In the original code, marking was done
  by an alarm handler, which could lead to all sorts of bad things. This
  has been changed now. See comments in syslogd.c/domark() for details.
- improved debug output for property-based filters
- not a code change, but: I have checked all exit()s to make sure that
  none occurs once rsyslogd has started up. Even in unusual conditions
  (like low-memory conditions) rsyslogd somehow remains active. Of course,
  it might loose a message or two, but at least it does not abort and it
  can also recover when the condition no longer persists.
- fixed a bug that could cause loss of the last message received
  immediately before rsyslogd was terminated.
- added comments on thread-safety of global variables in syslogd.c
- fixed a small bug: spurios printf() when TCP syslog was used
- fixed a bug that causes rsyslogd to dump core on termination when one
  of the selector lines did not receive a message during the run (very
  unlikely)
- fixed an one-too-low memory allocation in the TCP sender. Could result
  in rsyslogd dumping core.
- fixed a bug with regular expression support (thanks to Andres Riancho)
- a little bit of code restructuring (especially main(), which was
  horribly large)
---------------------------------------------------------------------------
Version 1.11.1 (RGer), 2005-10-19
- support for BSD-style program name and host blocks
- added a new property "programname" that can be used in templates
- added ability to specify listen port for rfc3195d
- fixed a bug that rendered the "startswith" comparison operation
  unusable.
- changed more functions to "static" storage class to help compiler
  optimize (should have been static in the first place...)
- fixed a potential memory leak in the string buffer class destructor.
  As the destructur was previously never called, the leak did not actually
  appear.
- some internal restructuring in anticipation/preparation of minimal
  multi-threading support
- rsyslogd still shares some code with the sysklogd project. Some patches
  for this shared code have been brought over from the sysklogd CVS.
---------------------------------------------------------------------------
Version 1.11.0 (RGer), 2005-10-12
- support for receiving messages via RFC 3195; added rfc3195d for that
  purpose
- added an additional guard to prevent rsyslogd from aborting when the
  2gb file size limit is hit. While a user can configure rsyslogd to
  handle such situations, it would abort if that was not done AND large
  file support was not enabled (ok, this is hopefully an unlikely scenario)
- fixed a bug that caused additional Unix domain sockets to be incorrectly
  processed - could lead to message loss in extreme cases
---------------------------------------------------------------------------
Version 1.10.2 (RGer), 2005-09-27
- added comparison operations in property-based filters:
  * isequal
  * startswith
- added ability to negate all property-based filter comparison operations
  by adding a !-sign right in front of the operation name
- added the ability to specify remote senders for UDP and TCP
  received messages. Allows to block all but well-known hosts
- changed the $-config line directives to be case-INsensitive
- new command line option -w added: "do not display warnings if messages
  from disallowed senders are received"
- fixed a bug that caused rsyslogd to dump core when the compare value
  was not quoted in property-based filters
- fixed a bug in the new CStr compare function which lead to invalid
  results (fortunately, this function was not yet used widely)
- added better support for "debugging" rsyslog.conf property filters
  (only if -d switch is given)
- changed some function definitions to static, which eventually enables
  some compiler optimizations
- fixed a bug in MySQL code; when a SQL error occured, rsyslogd could
  run in a tight loop. This was due to invalid sequence of error reporting
  and is now fixed.
---------------------------------------------------------------------------
Version 1.10.1 (RGer), 2005-09-23
- added the ability to execute a shell script as an action.
  Thanks to Bjoern Kalkbrenner for providing the code!
- fixed a bug in the MySQL code; due to the bug the automatic one-time
  retry after an error did not happen - this lead to error message in
  cases where none should be seen (e.g. after a MySQL restart)
- fixed a security issue with SQL-escaping in conjunction with
  non-(SQL-)standard MySQL features.
---------------------------------------------------------------------------
Version 1.10.0 (RGer), 2005-09-20
  REMINDER: 1.10 is the first unstable version if the 1.x series!
- added the capability to filter on any property in selector lines
  (not just facility and priority)
- changed stringbuf into a new counted string class
- added support for a "discard" action. If a selector line with
  discard (~ character) is found, no selector lines *after* that
  line will be processed.
- thanks to Andres Riancho, regular expression support has been
  added to the template engine
- added the FROMHOST property in the template processor, which could
  previously not be obtained. Thanks to Cristian Testa for pointing
  this out and even providing a fix.
- added display of compile-time options to -v output
- performance improvement for production build - made some checks
  to happen only during debug mode
- fixed a problem with compiling on SUSE and - while doing so - removed
  the socket call to set SO_BSDCOMPAT in cases where it is obsolete.
---------------------------------------------------------------------------
Version 1.0.4 (RGer), 2006-02-01
- a small but important fix: the tcp receiver had two forgotten printf's
  in it that caused a lot of unnecessary output to stdout. This was
  important enough to justify a new release
---------------------------------------------------------------------------
Version 1.0.3 (RGer), 2005-11-14
- added an additional guard to prevent rsyslogd from aborting when the
  2gb file size limit is hit. While a user can configure rsyslogd to
  handle such situations, it would abort if that was not done AND large
  file support was not enabled (ok, this is hopefully an unlikely scenario)
- fixed a bug that caused additional Unix domain sockets to be incorrectly
  processed - could lead to message loss in extreme cases
- applied some patches available from the sysklogd project to code
  shared from there
- fixed a bug that causes rsyslogd to dump core on termination when one
  of the selector lines did not receive a message during the run (very
  unlikely)
- fixed an one-too-low memory allocation in the TCP sender. Could result
  in rsyslogd dumping core.
- fixed a bug in the TCP sender that caused the retry logic to fail
  after an error or receiver overrun
- fixed a bug in init() that could lead to dumping core
- fixed a bug that could lead to dumping core when no HOSTNAME or no TAG
  was present in the syslog message
---------------------------------------------------------------------------
Version 1.0.2 (RGer), 2005-10-05
- fixed an issue with MySQL error reporting. When an error occured,
  the MySQL driver went into an endless loop (at least in most cases).
---------------------------------------------------------------------------
Version 1.0.1 (RGer), 2005-09-23
- fixed a security issue with SQL-escaping in conjunction with
  non-(SQL-)standard MySQL features.
---------------------------------------------------------------------------
Version 1.0.0 (RGer), 2005-09-12
- changed install doc to cover daily cron scripts - a trouble source
- added rc script for slackware (provided by Chris Elvidge - thanks!) 
- fixed a really minor bug in usage() - the -r option was still
  reported as without the port parameter
---------------------------------------------------------------------------
Version 0.9.8 (RGer), 2005-09-05
- made startup and shutdown message more consistent and included the
  pid, so that they can be easier correlated. Used syslog-protocol
  structured data format for this purpose.
- improved config info in startup message, now tells not only
  if it is listening remote on udp, but also for tcp. Also includes
  the port numbers. The previous startup message was misleading, because
  it did not say "remote reception" if rsyslogd was only listening via
  tcp (but not via udp).
- added a "how can you help" document to the doc set
---------------------------------------------------------------------------
Version 0.9.7 (RGer), 2005-08-15
- some of the previous doc files (like INSTALL) did not properly
  reflect the changes to the build process and the new doc. Fixed
  that.
- changed syslogd.c so that when compiled without database support,
  an error message is displayed when a database action is detected
  in the config file (previously this was used as an user rule ;))
- fixed a bug in the os-specific Makefiles which caused MySQL
  support to not be compiled, even if selected
---------------------------------------------------------------------------
Version 0.9.6 (RGer), 2005-08-09
- greatly enhanced documentation. Now available in html format in
  the "doc" folder and FreeBSD. Finally includes an install howto.
- improved MySQL error messages a little - they now show up as log
  messages, too (formerly only in debug mode)
- added the ability to specify the listen port for udp syslog.
  WARNING: This introduces an incompatibility. Formerly, udp
  syslog was enabled by the -r command line option. Now, it is
  "-r [port]", which is consistent with the tcp listener. However,
  just -r will now return an error message.
- added sample startup scripts for Debian and FreeBSD
- added support for easy feature selection in the makefile. Un-
  fortunately, this also means I needed to spilt the make file
  for different OS and distros. There are some really bad syntax
  differences between FreeBSD and Linux make.
---------------------------------------------------------------------------
Version 0.9.5 (RGer), 2005-08-01
- the "semicolon bug" was actually not (fully) solved in 0.9.4. One
  part of the bug was solved, but another still existed. This one
  is fixed now, too.
- the "semicolon bug" actually turned out to be a more generic bug.
  It appeared whenever an invalid template name was given. With some
  selector actions, rsyslogd dumped core, with other it "just" had
  a small ressource leak with others all worked well. These anomalies
  are now fixed. Note that they only appeared during system initaliziation
  once the system was running, nothing bad happened.
- improved error reporting for template errors on startup. They are now
  shown on the console and the start-up tty. Formerly, they were only
  visible in debug mode.
- support for multiple instances of rsyslogd on a single machine added
- added new option "-o" --> omit local unix domain socket. This option
  enables rsyslogd NOT to listen to the local socket. This is most
  helpful when multiple instances of rsyslogd (or rsyslogd and another
  syslogd) shall run on a single system.
- added new option "-i <pidfile>" which allows to specify the pidfile.
  This is needed when multiple instances of rsyslogd are to be run.
- the new project home page is now online at www.rsyslog.com
---------------------------------------------------------------------------
Version 0.9.4 (RGer), 2005-07-25
- finally added the TCP sender. It now supports non-blocking mode, no
  longer disabling message reception during connect. As it is now, it
  is usable in production. The code could be more sophisticated, but
  I've kept it short in anticipation of the move to liblogging, which
  will lead to the removal of the code just written ;)
- the "exiting on signal..." message still had the "syslogd" name in 
  it. Changed this to "rsyslogd", as we do not have a large user base
  yet, this should pose no problem.
- fixed "the semiconlon" bug. rsyslogd dumped core if a write-db action
  was specified but no semicolon was given after the password (an empty
  template was ok, but the semicolon needed to be present).
- changed a default for traditional output format. During testing, it
  was seen that the timestamp written to file in default format was
  the time of message reception, not the time specified in the TIMESTAMP
  field of the message itself. Traditionally, the message TIMESTAMP is
  used and this has been changed now.
---------------------------------------------------------------------------
Version 0.9.3 (RGer), 2005-07-19
- fixed a bug in the message parser. In June, the RFC 3164 timestamp
  was not correctly parsed (yes, only in June and some other months,
  see the code comment to learn why...)
- added the ability to specify the destination port when forwarding
  syslog messages (both for TCP and UDP)
- added an very experimental TCP sender (activated by
  @@machine:port in config). This is not yet for production use. If
  the receiver is not alive, rsyslogd will wait quite some time until
  the connection request times out, which most probably leads to
  loss of incoming messages.

---------------------------------------------------------------------------
Version 0.9.2 (RGer), around 2005-07-06
- I intended to change the maxsupported message size to 32k to
  support IHE - but given the memory inefficiency in the usual use
  cases, I have not done this. I have, however, included very
  specific instructions on how to do this in the source code. I have
  also done some testing with 32k messages, so you can change the
  max size without taking too much risk.
- added a syslog/tcp receiver; we now can receive messages via
  plain tcp, but we can still send only via UDP. The syslog/tcp
  receiver is the primary enhancement of this release.
- slightly changed some error messages that contained a spurios \n at
  the end of the line (which gives empty lines in your log...)

---------------------------------------------------------------------------
Version 0.9.1 (RGer)
- fixed code so that it compiles without errors under FreeBSD
- removed now unused function "allocate_log()" from syslogd.c
- changed the make file so that it contains more defines for
  different environments (in the long term, we need a better
  system for disabling/enabling features...)
- changed some printf's printing off_t types to %lld and
  explicit (long long) casts. I tried to figure out the exact type,
  but did not succeed in this. In the worst case, ultra-large peta-
  byte files will now display funny informational messages on rollover,
  something I think we can live with for the next 10 years or so...

---------------------------------------------------------------------------
Version 0.9.0 (RGer)
- changed the filed structure to be a linked list. Previously, it
  was a table - well, for non-SYSV it was defined as linked list,
  but from what I see that code did no longer work after my
  modifications. I am now using a linked list in general because
  that is needed for other upcoming modifications.
- fixed a bug that caused rsyslogd not to listen to anything if
  the configuration file could not be read
- pervious versions disabled network logging (send/receive) if
  syslog/udp port was not in /etc/services. Now defaulting to
  port 514 in this case.
- internal error messages are now supported up to 256 bytes
- error message seen during config file read are now also displayed
  to the attached tty and not only the console
- changed some error messages during init to be sent to the console
  and/or emergency log. Previously, they were only seen if the
  -d (debug) option was present on the command line.
- fixed the "2gb file issue on 32bit systems". If a file grew to
  more than 2gb, the syslogd was aborted with "file size exceeded". 
  Now, defines have been added according to
  http://www.daimi.au.dk/~kasperd/comp.os.linux.development.faq.html#LARGEFILE
  Testing revealed that they work ;)
  HOWEVER, if your file system, glibc, kernel, whatever does not
  support files larger 2gb, you need to set a file size limit with
  the new output channel mechanism.
- updated man pages to reflect the changes

---------------------------------------------------------------------------
Version 0.8.4

- improved -d debug output (removed developer-only content)
- now compiles under FreeBSD and NetBSD (only quick testing done on NetBSD)
---------------------------------------------------------------------------
Version 0.8.3

- security model in "make install" changed
- minor doc updates
---------------------------------------------------------------------------
Version 0.8.2

- added man page for rsyslog.conf and rsyslogd
- gave up on the concept of rsyslog being a "drop in" replacement
  for syslogd. Now, the user installs rsyslogd and also needs to
  adjust his system settings to this specifically. This also lead
  to these changes:
  * changed Makefile so that install now installs rsyslogd instead
    of dealing with syslogd
  * changed the default config file name to rsyslog.conf
---------------------------------------------------------------------------
Version 0.8.1

- fixed a nasty memory leak (probably not the last one with this release)
- some enhancements to Makefile as suggested by Bennett Todd
- syslogd-internal messages (like restart) were missing the hostname
  this has been corrected
---------------------------------------------------------------------------
Version 0.8.0

Initial testing release. Based on the sysklogd package. Thanks to the
sysklogd maintainers for all their good work!
---------------------------------------------------------------------------

----------------------------------------------------------------------
The following comments were left in the syslogd source. While they provide
not too much detail, the help to date when Rainer started work on the
project (which was 2003, now even surprising for Rainer himself ;)).
 * \author Rainer Gerhards <rgerhards@adiscon.com>
 * \date 2003-10-17
 *       Some initial modifications on the sysklogd package to support
 *       liblogging. These have actually not yet been merged to the
 *       source you see currently (but they hopefully will)
 *
 * \date 2004-10-28
 *       Restarted the modifications of sysklogd. This time, we
 *       focus on a simpler approach first. The initial goal is to
 *       provide MySQL database support (so that syslogd can log
 *       to the database).
----------------------------------------------------------------------
The following comments are from the stock syslogd.c source. They provide
some insight into what happened to the source before we forked
rsyslogd. However, much of the code already has been replaced and more
is to be replaced. So over time, these comments become less valuable.
I have moved them out of the syslogd.c file to shrink it, especially
as a lot of them do no longer apply. For historical reasons and
understanding of how the daemon evolved, they are probably still
helpful.
 * Author: Eric Allman
 * extensive changes by Ralph Campbell
 * more extensive changes by Eric Allman (again)
 *
 * Steve Lord:	Fix UNIX domain socket code, added linux kernel logging
 *		change defines to
 *		SYSLOG_INET	- listen on a UDP socket
 *		SYSLOG_UNIXAF	- listen on unix domain socket
 *		SYSLOG_KERNEL	- listen to linux kernel
 *
 * Mon Feb 22 09:55:42 CST 1993:  Dr. Wettstein
 * 	Additional modifications to the source.  Changed priority scheme
 *	to increase the level of configurability.  In its stock configuration
 *	syslogd no longer logs all messages of a certain priority and above
 *	to a log file.  The * wildcard is supported to specify all priorities.
 *	Note that this is a departure from the BSD standard.
 *
 *	Syslogd will now listen to both the inetd and the unixd socket.  The
 *	strategy is to allow all local programs to direct their output to
 *	syslogd through the unixd socket while the program listens to the
 *	inetd socket to get messages forwarded from other hosts.
 *
 * Fri Mar 12 16:55:33 CST 1993:  Dr. Wettstein
 *	Thanks to Stephen Tweedie (dcs.ed.ac.uk!sct) for helpful bug-fixes
 *	and an enlightened commentary on the prioritization problem.
 *
 *	Changed the priority scheme so that the default behavior mimics the
 *	standard BSD.  In this scenario all messages of a specified priority
 *	and above are logged.
 *
 *	Add the ability to specify a wildcard (=) as the first character
 *	of the priority name.  Doing this specifies that ONLY messages with
 *	this level of priority are to be logged.  For example:
 *
 *		*.=debug			/usr/adm/debug
 *
 *	Would log only messages with a priority of debug to the /usr/adm/debug
 *	file.
 *
 *	Providing an * as the priority specifies that all messages are to be
 *	logged.  Note that this case is degenerate with specifying a priority
 *	level of debug.  The wildcard * was retained because I believe that
 *	this is more intuitive.
 *
 * Thu Jun 24 11:34:13 CDT 1993:  Dr. Wettstein
 *	Modified sources to incorporate changes in libc4.4.  Messages from
 *	syslog are now null-terminated, syslogd code now parses messages
 *	based on this termination scheme.  Linux as of libc4.4 supports the
 *	fsync system call.  Modified code to fsync after all writes to
 *	log files.
 *
 * Sat Dec 11 11:59:43 CST 1993:  Dr. Wettstein
 *	Extensive changes to the source code to allow compilation with no
 *	complaints with -Wall.
 *
 *	Reorganized the facility and priority name arrays so that they
 *	compatible with the syslog.h source found in /usr/include/syslog.h.
 *	NOTE that this should really be changed.  The reason I do not
 *	allow the use of the values defined in syslog.h is on account of
 *	the extensions made to allow the wildcard character in the
 *	priority field.  To fix this properly one should malloc an array,
 *	copy the contents of the array defined by syslog.h and then
 *	make whatever modifications that are desired.  Next round.
 *
 * Thu Jan  6 12:07:36 CST 1994:  Dr. Wettstein
 *	Added support for proper decomposition and re-assembly of
 *	fragment messages on UNIX domain sockets.  Lack of this capability
 *	was causing 'partial' messages to be output.  Since facility and
 *	priority information is encoded as a leader on the messages this
 *	was causing lines to be placed in erroneous files.
 *
 *	Also added a patch from Shane Alderton (shane@ion.apana.org.au) to
 *	correct a problem with syslogd dumping core when an attempt was made
 *	to write log messages to a logged-on user.  Thank you.
 *
 *	Many thanks to Juha Virtanen (jiivee@hut.fi) for a series of
 *	interchanges which lead to the fixing of problems with messages set
 *	to priorities of none and emerg.  Also thanks to Juha for a patch
 *	to exclude users with a class of LOGIN from receiving messages.
 *
 *	Shane Alderton provided an additional patch to fix zombies which
 *	were conceived when messages were written to multiple users.
 *
 * Mon Feb  6 09:57:10 CST 1995:  Dr. Wettstein
 *	Patch to properly reset the single priority message flag.  Thanks
 *	to Christopher Gori for spotting this bug and forwarding a patch.
 *
 * Wed Feb 22 15:38:31 CST 1995:  Dr. Wettstein
 *	Added version information to startup messages.
 *
 *	Added defines so that paths to important files are taken from
 *	the definitions in paths.h.  Hopefully this will insure that
 *	everything follows the FSSTND standards.  Thanks to Chris Metcalf
 *	for a set of patches to provide this functionality.  Also thanks
 *	Elias Levy for prompting me to get these into the sources.
 *
 * Wed Jul 26 18:57:23 MET DST 1995:  Martin Schulze
 *	Linux' gethostname only returns the hostname and not the fqdn as
 *	expected in the code. But if you call hostname with an fqdn then
 *	gethostname will return an fqdn, so we have to mention that. This
 *	has been changed.
 *
 *	The 'LocalDomain' and the hostname of a remote machine is
 *	converted to lower case, because the original caused some
 *	inconsistency, because the (at least my) nameserver did respond an
 *	fqdn containing of upper- _and_ lowercase letters while
 *	'LocalDomain' consisted only of lowercase letters and that didn't
 *	match.
 *
 * Sat Aug  5 18:59:15 MET DST 1995:  Martin Schulze
 *	Now no messages that were received from any remote host are sent
 *	out to another. At my domain this missing feature caused ugly
 *	syslog-loops, sometimes.
 *
 *	Remember that no message is sent out. I can't figure out any
 *	scenario where it might be useful to change this behavior and to
 *	send out messages to other hosts than the one from which we
 *	received the message, but I might be shortsighted. :-/
 *
 * Thu Aug 10 19:01:08 MET DST 1995:  Martin Schulze
 *	Added my pidfile.[ch] to it to perform a better handling with
 *	pidfiles. Now both, syslogd and klogd, can only be started
 *	once. They check the pidfile.
 *
 * Sun Aug 13 19:01:41 MET DST 1995:  Martin Schulze
 *	Add an addition to syslog.conf's interpretation. If a priority
 *	begins with an exclamation mark ('!') the normal interpretation
 *	of the priority is inverted: ".!*" is the same as ".none", ".!=info"
 *	don't logs the info priority, ".!crit" won't log any message with
 *	the priority crit or higher. For example:
 *
 *		mail.*;mail.!=info		/usr/adm/mail
 *
 *	Would log all messages of the facility mail except those with
 *	the priority info to /usr/adm/mail. This makes the syslogd
 *	much more flexible.
 *
 *	Defined TABLE_ALLPRI=255 and changed some occurrences.
 *
 * Sat Aug 19 21:40:13 MET DST 1995:  Martin Schulze
 *	Making the table of facilities and priorities while in debug
 *	mode more readable.
 *
 *	If debugging is turned on, printing the whole table of
 *	facilities and priorities every hexadecimal or 'X' entry is
 *	now 2 characters wide.
 *
 *	The number of the entry is prepended to each line of
 *	facilities and priorities, and F_UNUSED lines are not shown
 *	anymore.
 *
 *	Corrected some #ifdef SYSV's.
 *
 * Mon Aug 21 22:10:35 MET DST 1995:  Martin Schulze
 *	Corrected a strange behavior during parsing of configuration
 *	file. The original BSD syslogd doesn't understand spaces as
 *	separators between specifier and action. This syslogd now
 *	understands them. The old behavior caused some confusion over
 *	the Linux community.
 *
 * Thu Oct 19 00:02:07 MET 1995:  Martin Schulze
 *	The default behavior has changed for security reasons. The
 *	syslogd will not receive any remote message unless you turn
 *	reception on with the "-r" option.
 *
 *	Not defining SYSLOG_INET will result in not doing any network
 *	activity, i.e. not sending or receiving messages.  I changed
 *	this because the old idea is implemented with the "-r" option
 *	and the old thing didn't work anyway.
 *
 * Thu Oct 26 13:14:06 MET 1995:  Martin Schulze
 *	Added another logfile type F_FORW_UNKN.  The problem I ran into
 *	was a name server that runs on my machine and a forwarder of
 *	kern.crit to another host.  The hosts address can only be
 *	fetched using the nameserver.  But named is started after
 *	syslogd, so syslogd complained.
 *
 *	This logfile type will retry to get the address of the
 *	hostname ten times and then complain.  This should be enough to
 *	get the named up and running during boot sequence.
 *
 * Fri Oct 27 14:08:15 1995:  Dr. Wettstein
 *	Changed static array of logfiles to a dynamic array. This
 *	can grow during process.
 *
 * Fri Nov 10 23:08:18 1995:  Martin Schulze
 *	Inserted a new tabular sys_h_errlist that contains plain text
 *	for error codes that are returned from the net subsystem and
 *	stored in h_errno. I have also changed some wrong lookups to
 *	sys_errlist.
 *
 * Wed Nov 22 22:32:55 1995:  Martin Schulze
 *	Added the fabulous strip-domain feature that allows us to
 *	strip off (several) domain names from the fqdn and only log
 *	the simple hostname. This is useful if you're in a LAN that
 *	has a central log server and also different domains.
 *
 *	I have also also added the -l switch do define hosts as
 *	local. These will get logged with their simple hostname, too.
 *
 * Thu Nov 23 19:02:56 MET DST 1995:  Martin Schulze
 *	Added the possibility to omit fsyncing of logfiles after every
 *	write. This will give some performance back if you have
 *	programs that log in a very verbose manner (like innd or
 *	smartlist). Thanks to Stephen R. van den Berg <srb@cuci.nl>
 *	for the idea.
 *
 * Thu Jan 18 11:14:36 CST 1996:  Dr. Wettstein
 *	Added patche from beta-testers to stop compile error.  Also
 *	added removal of pid file as part of termination cleanup.
 *
 * Wed Feb 14 12:42:09 CST 1996:  Dr. Wettstein
 *	Allowed forwarding of messages received from remote hosts to
 *	be controlled by a command-line switch.  Specifying -h allows
 *	forwarding.  The default behavior is to disable forwarding of
 *	messages which were received from a remote host.
 *
 *	Parent process of syslogd does not exit until child process has
 *	finished initialization process.  This allows rc.* startup to
 *	pause until syslogd facility is up and operating.
 *
 *	Re-arranged the select code to move UNIX domain socket accepts
 *	to be processed later.  This was a contributed change which
 *	has been proposed to correct the delays sometimes encountered
 *	when syslogd starts up.
 *
 *	Minor code cleanups.
 *
 * Thu May  2 15:15:33 CDT 1996:  Dr. Wettstein
 *	Fixed bug in init function which resulted in file descripters
 *	being orphaned when syslogd process was re-initialized with SIGHUP
 *	signal.  Thanks to Edvard Tuinder
 *	(Edvard.Tuinder@praseodymium.cistron.nl) for putting me on the
 *	trail of this bug.  I am amazed that we didn't catch this one
 *	before now.
 *
 * Tue May 14 00:03:35 MET DST 1996:  Martin Schulze
 *	Corrected a mistake that causes the syslogd to stop logging at
 *	some virtual consoles under Linux. This was caused by checking
 *	the wrong error code. Thanks to Michael Nonweiler
 *	<mrn20@hermes.cam.ac.uk> for sending me a patch.
 *
 * Mon May 20 13:29:32 MET DST 1996:  Miquel van Smoorenburg <miquels@cistron.nl>
 *	Added continuation line supported and fixed a bug in
 *	the init() code.
 *
 * Tue May 28 00:58:45 MET DST 1996:  Martin Schulze
 *	Corrected behaviour of blocking pipes - i.e. the whole system
 *	hung.  Michael Nonweiler <mrn20@hermes.cam.ac.uk> has sent us
 *	a patch to correct this.  A new logfile type F_PIPE has been
 *	introduced.
 *
 * Mon Feb 3 10:12:15 MET DST 1997:  Martin Schulze
 *	Corrected behaviour of logfiles if the file can't be opened.
 *	There was a bug that causes syslogd to try to log into non
 *	existing files which ate cpu power.
 *
 * Sun Feb 9 03:22:12 MET DST 1997:  Martin Schulze
 *	Modified syslogd.c to not kill itself which confuses bash 2.0.
 *
 * Mon Feb 10 00:09:11 MET DST 1997:  Martin Schulze
 *	Improved debug code to decode the numeric facility/priority
 *	pair into textual information.
 *
 * Tue Jun 10 12:35:10 MET DST 1997:  Martin Schulze
 *	Corrected freeing of logfiles.  Thanks to Jos Vos <jos@xos.nl>
 *	for reporting the bug and sending an idea to fix the problem.
 *
 * Tue Jun 10 12:51:41 MET DST 1997:  Martin Schulze
 *	Removed sleep(10) from parent process.  This has caused a slow
 *	startup in former times - and I don't see any reason for this.
 *
 * Sun Jun 15 16:23:29 MET DST 1997: Michael Alan Dorman
 *	Some more glibc patches made by <mdorman@debian.org>.
 *
 * Thu Jan  1 16:04:52 CET 1998: Martin Schulze <joey@infodrom.north.de
 *	Applied patch from Herbert Thielen <Herbert.Thielen@lpr.e-technik.tu-muenchen.de>.
 *	This included some balance parentheses for emacs and a bug in
 *	the exclamation mark handling.
 *
 *	Fixed small bug which caused syslogd to write messages to the
 *	wrong logfile under some very rare conditions.  Thanks to
 *	Herbert Xu <herbert@gondor.apana.org.au> for fiddling this out.
 *
 * Thu Jan  8 22:46:35 CET 1998: Martin Schulze <joey@infodrom.north.de>
 *	Reworked one line of the above patch as it prevented syslogd
 *	from binding the socket with the result that no messages were
 *	forwarded to other hosts.
 *
 * Sat Jan 10 01:33:06 CET 1998: Martin Schulze <joey@infodrom.north.de>
 *	Fixed small bugs in F_FORW_UNKN meachanism.  Thanks to Torsten
 *	Neumann <torsten@londo.rhein-main.de> for pointing me to it.
 *
 * Mon Jan 12 19:50:58 CET 1998: Martin Schulze <joey@infodrom.north.de>
 *	Modified debug output concerning remote receiption.
 *
 * Mon Feb 23 23:32:35 CET 1998: Topi Miettinen <Topi.Miettinen@ml.tele.fi>
 *	Re-worked handling of Unix and UDP sockets to support closing /
 *	opening of them in order to have it open only if it is needed
 *	either for forwarding to a remote host or by receiption from
 *	the network.
 *
 * Wed Feb 25 10:54:09 CET 1998: Martin Schulze <joey@infodrom.north.de>
 *	Fixed little comparison mistake that prevented the MARK
 *	feature to work properly.
 *
 * Wed Feb 25 13:21:44 CET 1998: Martin Schulze <joey@infodrom.north.de>
 *	Corrected Topi's patch as it prevented forwarding during
 *	startup due to an unknown LogPort.
 *
 * Sat Oct 10 20:01:48 CEST 1998: Martin Schulze <joey@infodrom.north.de>
 *	Added support for TESTING define which will turn syslogd into
 *	stdio-mode used for debugging.
 *
 * Sun Oct 11 20:16:59 CEST 1998: Martin Schulze <joey@infodrom.north.de>
 *	Reworked the initialization/fork code.  Now the parent
 *	process activates a signal handler which the daughter process
 *	will raise if it is initialized.  Only after that one the
 *	parent process may exit.  Otherwise klogd might try to flush
 *	its log cache while syslogd can't receive the messages yet.
 *
 * Mon Oct 12 13:30:35 CEST 1998: Martin Schulze <joey@infodrom.north.de>
 *	Redirected some error output with regard to argument parsing to
 *	stderr.
 *
 * Mon Oct 12 14:02:51 CEST 1998: Martin Schulze <joey@infodrom.north.de>
 *	Applied patch provided vom Topi Miettinen with regard to the
 *	people from OpenBSD.  This provides the additional '-a'
 *	argument used for specifying additional UNIX domain sockets to
 *	listen to.  This is been used with chroot()'ed named's for
 *	example.  See for http://www.psionic.com/papers/dns.html
 *
 * Mon Oct 12 18:29:44 CEST 1998: Martin Schulze <joey@infodrom.north.de>
 *	Added `ftp' facility which was introduced in glibc version 2.
 *	It's #ifdef'ed so won't harm with older libraries.
 *
 * Mon Oct 12 19:59:21 MET DST 1998: Martin Schulze <joey@infodrom.north.de>
 *	Code cleanups with regard to bsd -> posix transition and
 *	stronger security (buffer length checking).  Thanks to Topi
 *	Miettinen <tom@medialab.sonera.net>
 *	. index() --> strchr()
 *	. sprintf() --> snprintf()
 *	. bcopy() --> memcpy()
 *	. bzero() --> memset()
 *	. UNAMESZ --> UT_NAMESIZE
 *	. sys_errlist --> strerror()
 *
 * Mon Oct 12 20:22:59 CEST 1998: Martin Schulze <joey@infodrom.north.de>
 *	Added support for setutent()/getutent()/endutend() instead of
 *	binary reading the UTMP file.  This is the the most portable
 *	way.  This allows /var/run/utmp format to change, even to a
 *	real database or utmp daemon. Also if utmp file locking is
 *	implemented in libc, syslog will use it immediately.  Thanks
 *	to Topi Miettinen <tom@medialab.sonera.net>.
 *
 * Mon Oct 12 20:49:18 MET DST 1998: Martin Schulze <joey@infodrom.north.de>
 *	Avoid logging of SIGCHLD when syslogd is in the process of
 *	exiting and closing its files.  Again thanks to Topi.
 *
 * Mon Oct 12 22:18:34 CEST 1998: Martin Schulze <joey@infodrom.north.de>
 *	Modified printline() to support 8bit characters - such as
 *	russion letters.  Thanks to Vladas Lapinskas <lapinskas@mail.iae.lt>.
 *
 * Sat Nov 14 02:29:37 CET 1998: Martin Schulze <joey@infodrom.north.de>
 *	``-m 0'' now turns of MARK logging entirely.
 *
 * Tue Jan 19 01:04:18 MET 1999: Martin Schulze <joey@infodrom.north.de>
 *	Finally fixed an error with `-a' processing, thanks to Topi
 *	Miettinen <tom@medialab.sonera.net>.
 *
 * Sun May 23 10:08:53 CEST 1999: Martin Schulze <joey@infodrom.north.de>
 *	Removed superflous call to utmpname().  The path to the utmp
 *	file is defined in the used libc and should not be hardcoded
 *	into the syslogd binary referring the system it was compiled on.
 *
 * Sun Sep 17 20:45:33 CEST 2000: Martin Schulze <joey@infodrom.ffis.de>
 *	Fixed some bugs in printline() code that did not escape
 *	control characters '\177' through '\237' and contained a
 *	single-byte buffer overflow.  Thanks to Solar Designer
 *	<solar@false.com>.
 *
 * Sun Sep 17 21:26:16 CEST 2000: Martin Schulze <joey@infodrom.ffis.de>
 *	Don't close open sockets upon reload.  Thanks to Bill
 *	Nottingham.
 *
 * Mon Sep 18 09:10:47 CEST 2000: Martin Schulze <joey@infodrom.ffis.de>
 *	Fixed bug in printchopped() that caused syslogd to emit
 *	kern.emerg messages when splitting long lines.  Thanks to
 *	Daniel Jacobowitz <dan@debian.org> for the fix.
 *
 * Mon Sep 18 15:33:26 CEST 2000: Martin Schulze <joey@infodrom.ffis.de>
 *	Removed unixm/unix domain sockets and switch to Datagram Unix
 *	Sockets.  This should remove one possibility to play DoS with
 *	syslogd.  Thanks to Olaf Kirch <okir@caldera.de> for the patch.
 *
 * Sun Mar 11 20:23:44 CET 2001: Martin Schulze <joey@infodrom.ffis.de>
 *	Don't return a closed fd if `-a' is called with a wrong path.
 *	Thanks to Bill Nottingham <notting@redhat.com> for providing
 *	a patch.<|MERGE_RESOLUTION|>--- conflicted
+++ resolved
@@ -1,5 +1,4 @@
 ---------------------------------------------------------------------------
-<<<<<<< HEAD
 Version 5.7.3  [V5-DEVEL] (rgerhards), 2010-12-??
 - bugfix: fixed build problems on some platforms
   namely those that have 32bit atomic operations but not 64 bit ones
@@ -49,8 +48,6 @@
     thanks to Lennart Poettering for this patch
   * sd-systemd API added as part of rsyslog runtime library
 ---------------------------------------------------------------------------
-Version 5.6.2  [V5-STABLE] (rgerhards), 2010-11-??
-=======
 Version 5.6.3  [V5-STABLE] (rgerhards), 2010-12-??
 - bugfix: action processor released mememory too early, resulting in
   potential issue in retry cases (but very unlikely due to another
@@ -66,7 +63,6 @@
   all cases
 ---------------------------------------------------------------------------
 Version 5.6.2  [V5-STABLE] (rgerhards), 2010-11-30
->>>>>>> 21815158
 - bugfix: compile failed on systems without epoll_create1()
   Thanks to David Hill for providing a fix.
 - bugfix: atomic increment for msg object may not work correct on all
