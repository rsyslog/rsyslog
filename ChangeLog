--- conflicted
+++ resolved
@@ -1,5 +1,4 @@
 ---------------------------------------------------------------------------
-<<<<<<< HEAD
 Version 6.5.1  [devel] 2012-08-??
 - added pure JSON output plugin parameter passing mode
 - ommongodb now supports templates
@@ -30,10 +29,7 @@
   Note: patches were released under ASL 2.0, see
   http://bugzilla.adiscon.com/show_bug.cgi?id=353
 ---------------------------------------------------------------------------
-Version 6.4.1  [V6-STABLE] 2012-08-??
-=======
 Version 6.4.1  [V6-STABLE] 2012-09-06
->>>>>>> 9aec3a6e
 - bugfix: multiple main queues with same queue file name were not detected
   This lead to queue file corruption. While the root cause is a config
   error, it is a bug that this important and hard to find config error
