---------------------------------------------------------------------------
Version 5.5.6  [DEVEL] (rgerhards), 2010-07-21
- added parser modules
  * pmlastmsg, which supports the notoriously malformed "last message
    repeated n times" messages from some syslogd's (namely sysklogd)
  * pmrfc3164sd (contributed), supports RFC5424 structured data in 
    RFC3164 messages [untested]
- added new module type "string generator", used to speed up output
  processing. Expected speedup for (typical) rsyslog processing is
  roughly 5 to 6 percent compared to using string-based templates.
  They may also be used to do more complex formatting with custom
  C code, what provided greater flexibility and probably far higher
  speed, for example if using multiple regular expressions within a 
  template.
- added 4 string generators for
  * RSYSLOG_FileFormat
  * RSYSLOG_TraditionalFileFormat
  * RSYSLOG_ForwardFormat
  * RSYSLOG_TraditionalForwardFormat
- bugfix: mutexes used to simulate atomic instructions were not destructed
- bugfix: regression caused more locking action in msg.c than necessary
- bugfix: "$ActionExecOnlyWhenPreviousIsSuspended on" was broken
- bugfix: segfault on HUP when "HUPIsRestart" was set to "on"
  thanks varmojfekoj for the patch
- bugfix: default for $OMFileFlushOnTXEnd was wrong ("off").
  This, in default mode, caused buffered writing to be used, what
  means that it looked like no output were written or partial
  lines. Thanks to Michael Biebl for pointing out this bug.
---------------------------------------------------------------------------
Version 5.5.5  [DEVEL] (rgerhards), 2010-05-20
- added new cancel-reduced action thread termination method
  We now manage to cancel threads that block inside a retry loop to
  terminate without the need to cancel the thread. Avoiding cancellation
  helps keep the system complexity minimal and thus provides for better
  stability. This also solves some issues with improper shutdown when
  inside an action retry loop.
---------------------------------------------------------------------------
Version 5.5.4  [DEVEL] (rgerhards), 2010-05-03
- This version offers full support for Solaris on Intel and Sparc
- bugfix: problems with atomic operations emulation
  replaced atomic operation emulation with new code. The previous code
  seemed to have some issue and also limited concurrency severely. The
  whole atomic operation emulation has been rewritten.
- bugfix: netstream ptcp support class was not correctly build on systems
  without epoll() support
- bugfix: segfault on Solaris/Sparc
---------------------------------------------------------------------------
Version 5.5.3  [DEVEL] (rgerhards), 2010-04-09
- added basic but functional support for Solaris
- imported many bugfixes from 3.6.2/4.6.1 (see ChangeLog below!)
- added new property replacer option "date-rfc3164-buggyday" primarily
  to ease migration from syslog-ng. See property replacer doc for
  details.
- added capability to turn off standard LF delimiter in TCP server
  via new directive "$InputTCPServerDisableLFDelimiter on"
- bugfix: failed to compile on systems without epoll support
- bugfix: comment char ('#') in literal terminated script parsing
  and thus could not be used.
  but tracker: http://bugzilla.adiscon.com/show_bug.cgi?id=119
  [merged in from v3.22.2]
- imported patches from 4.6.0:
  * improved testbench to contain samples for totally malformed messages
    which miss parts of the message content
  * bugfix: some malformed messages could lead to a missing LF inside files
    or some other missing parts of the template content.
  * bugfix: if a message ended immediately with a hostname, the hostname
    was mistakenly interpreted as TAG, and localhost be used as hostname
---------------------------------------------------------------------------
Version 5.5.2  [DEVEL] (rgerhards), 2010-02-05
- applied patches that make rsyslog compile under Apple OS X.
  Thanks to trey for providing these.
- replaced data type "bool" by "sbool" because this created some
  portability issues.
- added $Escape8BitCharactersOnReceive directive
  Thanks to David Lang for suggesting it.
- worked around an issue where omfile failed to compile on 32 bit platforms
  under some circumstances (this smells like a gcc problem, but a simple
  solution was available). Thanks to Kenneth Marshall for some advice.
- extended testbench
---------------------------------------------------------------------------
Version 5.5.1  [DEVEL] (rgerhards), 2009-11-27
- introduced the ablity for netstream drivers to utilize an epoll interface
  This offers increased performance and removes the select() FDSET size
  limit from imtcp. Note that we fall back to select() if there is no
  epoll netstream drivers. So far, an epoll driver has only been
  implemented for plain tcp syslog, the rest will follow once the code
  proves well in practice AND there is demand.
- re-implemented $EscapeControlCharacterTab config directive
  Based on Jonathan Bond-Caron's patch for v4. This now also includes some
  automatted tests.
- bugfix: enabling GSSServer crashes rsyslog startup
  Thanks to Tomas Kubina for the patch [imgssapi]
- bugfix (kind of): check if TCP connection is still alive if using TLS
  Thanks to Jonathan Bond-Caron for the patch.
---------------------------------------------------------------------------
Version 5.5.0  [DEVEL] (rgerhards), 2009-11-18
- moved DNS resolution code out of imudp and into the backend processing
  Most importantly, DNS resolution now never happens if the resolved name
  is not required. Note that this applies to imudp - for the other inputs,
  DNS resolution almost comes for free, so we do not do it there. However,
  the new method has been implemented in a generic way and as such may 
  also be used by other modules in the future.
- added option to use unlimited-size select() calls
  Thanks to varmjofekoj for the patch
  This is not done in imudp, as it natively supports epoll().
- doc: improved description of what loadable modules can do
---------------------------------------------------------------------------
Version 5.4.2  [v5-stable] (rgerhards), 2010-03-??
- bugfix(kind of): output plugin retry behaviour could cause engine to loop
  The rsyslog engine did not guard itself against output modules that do
  not properly convey back the tryResume() behaviour. This then leads to
  what looks like an endless loop. I consider this to be a bug of the 
  engine not only because it should be hardened against plugin misbehaviour,
  but also because plugins may not be totally able to avoid this situation
  (depending on the type of and processing done by the plugin).
- bugfix: testbench failed when not executed in UTC+1 timezone
  accidently, the time zone information was kept inside some
  to-be-checked-for responses
- temporary bugfix replaced by permanent one for
  message-induced off-by-one error (potential segfault) (see 4.6.2)
  The analysis has been completed and a better fix been crafted and 
  integrated.
- bugfix(minor): status variable was uninitialized
  However, this would have caused harm only if NO parser modules at
  all were loaded, which would lead to a defunctional configuration
  at all. And, even more important, this is impossible as two parser
  modules are built-in and thus can not be "not loaded", so we always
  have a minimum of two.
---------------------------------------------------------------------------
Version 5.4.1  [v5-stable] (rgerhards), 2010-03-??
- added new property replacer option "date-rfc3164-buggyday" primarily
  to ease migration from syslog-ng. See property replacer doc for
  details. [backport from 5.5.3 because urgently needed by some]
- imported all bugfixes vom 4.6.2 (see below)
---------------------------------------------------------------------------
Version 5.4.0  [v5-stable] (rgerhards), 2010-03-08
***************************************************************************
* This is a new stable v5 version. It contains all fixes and enhancements *
* made during the 5.3.x phase as well as those listed below.              *
* Note that the 5.2.x series was quite buggy and as such all users are    *
* strongly advised to upgrade to 5.4.0.                                   *
***************************************************************************
- bugfix: omruleset failed to work in many cases
  bug tracker: http://bugzilla.adiscon.com/show_bug.cgi?id=179
  Thanks to Ryan B. Lynch for reporting this issue.
- bugfix: comment char ('#') in literal terminated script parsing
  and thus could not be used.
  but tracker: http://bugzilla.adiscon.com/show_bug.cgi?id=119
  [merged in from v3.22.2]
---------------------------------------------------------------------------
Version 5.3.7  [BETA] (rgerhards), 2010-01-27
- bugfix: queues in direct mode could case a segfault, especially if an
  action failed for action queues. The issue was an invalid increment of
  a stack-based pointer which lead to destruction of the stack frame and
  thus a segfault on function return.
  Thanks to Michael Biebl for alerting us on this problem.
- bugfix: hostname accidently set to IP address for some message sources,
  for example imudp. Thanks to Anton for reporting this bug. [imported v4]
- bugfix: ompgsql had problems with transaction support, what actually 
  rendered it unsuable. Thanks to forum user "horhe" for alerting me
  on this bug and helping to debug/fix it! [imported from 5.3.6]
- bugfix: $CreateDirs variable not properly initialized, default thus
  was random (but most often "on") [imported from v3]
- bugfix: potential segfaults during queue shutdown
  (bugs require certain non-standard settings to appear)
  Thanks to varmojfekoj for the patch [imported from 4.5.8]
  [backport from 5.5.2]
- bugfix: wrong memory assignment for a config variable (probably
  without causing any harm) [backport from 5.2.2]
- bugfix: rsyslog hangs when writing to a named pipe which nobody was
  reading. Thanks to Michael Biebl for reporting this bug.
  Bugzilla entry: http://bugzilla.adiscon.com/show_bug.cgi?id=169
  [imported from 4.5.8]
---------------------------------------------------------------------------
Version 5.3.6  [BETA] (rgerhards), 2010-01-13
- bugfix: ompgsql did not properly check the server connection in
  tryResume(), which could lead to rsyslog running in a thight loop
- bugfix: suspension during beginTransaction() was not properly handled
  by rsyslog core
- bugfix: omfile output was only written when buffer was full, not at
  end of transaction
- bugfix: commit transaction was not properly conveyed to message layer,
  potentially resulting in non-message destruction and thus hangs
- bugfix: enabling GSSServer crashes rsyslog startup
  Thanks to Tomas Kubina for the patch [imgssapi]
- bugfix (kind of): check if TCP connection is still alive if using TLS
  Thanks to Jonathan Bond-Caron for the patch.
- bugfix: $CreateDirs variable not properly initialized, default thus
  was random (but most often "on") [imported from v3]
- bugfix: ompgsql had problems with transaction support, what actually 
  rendered it unsuable. Thanks to forum user "horhe" for alerting me
  on this bug and helping to debug/fix it!
- bugfix: memory leak when sending messages in zip-compressed format
  Thanks to Naoya Nakazawa for analyzing this issue and providing a patch.
- worked around an issue where omfile failed to compile on 32 bit platforms
  under some circumstances (this smells like a gcc problem, but a simple
  solution was available). Thanks to Kenneth Marshall for some advice.
  [backported from 5.5.x branch]
---------------------------------------------------------------------------
Version 5.3.5  [BETA] (rgerhards), 2009-11-13
- some light performance enhancement by replacing time() call with much
  faster (at least under linux) gettimeofday() calls.
- some improvement of omfile performance with dynafiles
  saved costly time() calls by employing a logical clock, which is 
  sufficient for the use case
- bugfix: omudpspoof miscalculated source and destination ports
  while this was probably not noticed for source ports, it resulted in
  almost all destination ports being wrong, except for the default port
  of 514, which by virtue of its binary representation was calculated 
  correct (and probably thus the bug not earlier detected).
- bugfixes imported from earlier releases
  * bugfix: named pipes did no longer work (they always got an open error)
    this was a regression from the omfile rewrite in 4.5.0
  * bugfix(testbench): sequence check was not always performed correctly,
    that could result in tests reporting success when they actually failed
- improved testbench: added tests for UDP forwarding and omudpspoof
- doc bugfix: omudpspoof had wrong config command names ("om" missing)
- bugfix [imported from 4.4.3]: $ActionExecOnlyOnceEveryInterval did
  not work.
- [inport v4] improved testbench, contains now tcp and gzip test cases
- [import v4] added a so-called "On Demand Debug" mode, in which debug
  output can be generated only after the process has started, but not right
  from the beginning. This is assumed to be useful for hard-to-find bugs.
  Also improved the doc on the debug system.
- bugfix: segfault on startup when -q or -Q option was given
  [imported from v3-stable]
---------------------------------------------------------------------------
Version 5.3.4  [DEVEL] (rgerhards), 2009-11-04
- added the ability to create custom message parsers
- added $RulesetParser config directive that permits to bind specific
  parsers to specific rulesets
- added omruleset output module, which provides great flexibility in 
  action processing. THIS IS A VERY IMPORTANT ADDITION, see its doc
  for why.
- added the capability to have ruleset-specific main message queues
  This offers considerable additional flexibility AND superior performance
  (in cases where multiple inputs now can avoid lock contention)
- bugfix: correct default for escape ('#') character restored
  This was accidently changed to '\\', thanks to David Lang for reporting
- bugfix(testbench): testcase did not properly wait for rsyslogd shutdown
  thus some unpredictable behavior and a false negative test result
  could occur.
---------------------------------------------------------------------------
Version 5.3.3  [DEVEL] (rgerhards), 2009-10-27
- simplified and thus speeded up the queue engine, also fixed some
  potential race conditions (in very unusual shutdown conditions)
  along the way. The threading model has seriously changes, so there may
  be some regressions.
- enhanced test environment (inlcuding testbench): support for enhancing
  probability of memory addressing failure by using non-NULL default
  value for malloced memory (optional, only if requested by configure
  option). This helps to track down some otherwise undetected issues
  within the testbench.
- bugfix: potential abort if inputname property was not set 
  primarily a problem of imdiag
- bugfix: message processing states were not set correctly in all cases
  however, this had no negative effect, as the message processing state
  was not evaluated when a batch was deleted, and that was the only case
  where the state could be wrong.
---------------------------------------------------------------------------
Version 5.3.2  [DEVEL] (rgerhards), 2009-10-21
- enhanced omfile to support transactional interface. This will increase
  performance in many cases.
- added multi-ruleset support to imudp
- re-enabled input thread termination handling that does avoid thread
  cancellation where possible. This provides a more reliable mode of
  rsyslogd termination (canceling threads my result in not properly
  freed resouces and potential later hangs, even though we perform
  proper cancel handling in our code). This is part of an effort to
  reduce thread cancellation as much as possible in rsyslog.
  NOTE: the code previously written code for this functionality had a
  subtle race condition. The new code solves that.
- enhanced immark to support non-cancel input module termination
- improved imudp so that epoll can be used in more environments,
  fixed potential compile time problem if EPOLL_CLOEXEC is not available.
- some cleanup/slight improvement:
  * changed imuxsock to no longer use deprecated submitAndParseMsg() IF
  * changed submitAndParseMsg() interface to be a wrapper around the new
    way of message creation/submission. This enables older plugins to be
    used together with the new interface. The removal also enables us to
    drop a lot of duplicate code, reducing complexity and increasing
    maintainability.
- bugfix: segfault when starting up with an invalid .qi file for a disk queue
  Failed for both pure disk as well as DA queues. Now, we emit an error
  message and disable disk queueing facility.
- bugfix: potential segfault on messages with empty MSG part. This was a
  recently introduced regression.
- bugfix: debug string larger than 1K were improperly displayed. Max size
  is now 32K, and if a string is even longer it is meaningfully truncated.
---------------------------------------------------------------------------
Version 5.3.1  [DEVEL] (rgerhards), 2009-10-05
- added $AbortOnUncleanConfig directive - permits to prevent startup when
  there are problems with the configuration file. See it's doc for
  details.
- included some important fixes from v4-stable:
  * bugfix: invalid handling of zero-sized messages
  * bugfix: zero-sized UDP messages are no longer processed
  * bugfix: random data could be appended to message
  * bugfix: reverse lookup reduction logic in imudp do DNS queries too often
- bugfixes imported from 4.5.4:
  * bugfix: potential segfault in stream writer on destruction
  * bugfix: potential race in object loader (obj.c) during use/release
  * bugfixes: potential problems in out file zip writer
---------------------------------------------------------------------------
Version 5.3.0  [DEVEL] (rgerhards), 2009-09-14
- begun to add simple GUI programs to gain insight into running rsyslogd
  instances and help setup and troubleshooting (active via the
  --enable-gui ./configure switch)
- changed imudp to utilize epoll(), where available. This shall provide
  slightly better performance (just slightly because we called select()
  rather infrequently on a busy system)
---------------------------------------------------------------------------
Version 5.2.2  [v5-stable] (rgerhards), 2009-11-??
- bugfix: enabling GSSServer crashes rsyslog startup
  Thanks to Tomas Kubina for the patch [imgssapi]
---------------------------------------------------------------------------
Version 5.2.1  [v5-stable] (rgerhards), 2009-11-02
- bugfix [imported from 4.4.3]: $ActionExecOnlyOnceEveryInterval did
  not work.
- bugfix: segfault on startup when -q or -Q option was given
  [imported from v3-stable]
---------------------------------------------------------------------------
Version 5.2.0  [v5-stable] (rgerhards), 2009-11-02
This is a re-release of version 5.1.6 as stable after we did not get any bug 
reports during the whole beta phase. Still, this first v5-stable may not be 
as stable as one hopes for, I am not sure if we did not get bug reports
just because nobody tried it. Anyhow, we need to go forward and so we
have the initial v5-stable.
---------------------------------------------------------------------------
Version 5.1.6  [v5-beta] (rgerhards), 2009-10-15
- feature imports from v4.5.6
- bugfix: potential race condition when queue worker threads were
  terminated
- bugfix: solved potential (temporary) stall of messages when the queue was
  almost empty and few new data added (caused testbench to sometimes hang!)
- fixed some race condition in testbench
- added more elaborate diagnostics to parts of the testbench
- bugfixes imported from 4.5.4:
  * bugfix: potential segfault in stream writer on destruction
  * bugfix: potential race in object loader (obj.c) during use/release
  * bugfixes: potential problems in out file zip writer
- included some important fixes from 4.4.2:
  * bugfix: invalid handling of zero-sized messages
  * bugfix: zero-sized UDP messages are no longer processed
  * bugfix: random data could be appended to message
  * bugfix: reverse lookup reduction logic in imudp do DNS queries too often
---------------------------------------------------------------------------
Version 5.1.5  [v5-beta] (rgerhards), 2009-09-11
- added new config option $ActionWriteAllMarkMessages
  this option permites to process mark messages under all circumstances,
  even if an action was recently called. This can be useful to use mark
  messages as a kind of heartbeat.
- added new config option $InputUnixListenSocketCreatePath
  to permit the auto-creation of pathes to additional log sockets. This
  turns out to be useful if they reside on temporary file systems and
  rsyslogd starts up before the daemons that create these sockets
  (rsyslogd always creates the socket itself if it does not exist).
- added $LogRSyslogStatusMessages configuration directive
  permitting to turn off rsyslog start/stop/HUP messages. See Debian
  ticket http://bugs.debian.org/cgi-bin/bugreport.cgi?bug=463793
- bugfix: hostnames with dashes in them were incorrectly treated as
  malformed, thus causing them to be treated as TAG (this was a regression
  introduced from the "rfc3164 strict" change in 4.5.0). Testbench has been
  updated to include a smaple message with a hostname containing a dash.
- bugfix: strings improperly reused, resulting in some message properties
  be populated with strings from previous messages. This was caused by
  an improper predicate check.
- added new config directive $omfileForceChown [import from 4.7.0]
---------------------------------------------------------------------------
Version 5.1.4  [DEVEL] (rgerhards), 2009-08-20
- legacy syslog parser changed so that it now accepts date stamps in
  wrong case. Some devices seem to create them and I do not see any harm
  in supporting that.
- added $InputTCPMaxListeners directive - permits to specify how many 
  TCP servers shall be possible (default is 20).
- bugfix: memory leak with some input modules. Those inputs that
  use parseAndSubmitMsg() leak two small memory blocks with every message.
  Typically, those process only relatively few messages, so the issue 
  does most probably not have any effect in practice.
- bugfix: if tcp listen port could not be created, no error message was
  emitted
- bugfix: discard action did not work (did not discard messages)
- bugfix: discard action caused segfault
- bugfix: potential segfault in output file writer (omfile)
  In async write mode, we use modular arithmetic to index the output
  buffer array. However, the counter variables accidently were signed,
  thus resulting in negative indizes after integer overflow. That in turn
  could lead to segfaults, but was depending on the memory layout of 
  the instance in question (which in turn depended on a number of
  variables, like compile settings but also configuration). The counters
  are now unsigned (as they always should have been) and so the dangling
  mis-indexing does no longer happen. This bug potentially affected all
  installations, even if only some may actually have seen a segfault.
---------------------------------------------------------------------------
Version 5.1.3  [DEVEL] (rgerhards), 2009-07-28
- architecture change: queue now always has at least one worker thread
  if not running in direct mode. Previous versions could run without 
  any active workers. This simplifies the code at a very small expense.
  See v5 compatibility note document for more in-depth discussion.
- enhance: UDP spoofing supported via new output module omudpspoof
  See the omudpspoof documentation for details and samples
- bugfix: message could be truncated after TAG, often when forwarding
  This was a result of an internal processing error if maximum field
  sizes had been specified in the property replacer.
- bugfix: minor static memory leak while reading configuration
  did NOT leak based on message volume
- internal: added ability to terminate input modules not via pthread_cancel
  but an alternate approach via pthread_kill. This is somewhat safer as we
  do not need to think about the cancel-safeness of all libraries we use.
  However, not all inputs can easily supported, so this now is a feature
  that can be requested by the input module (the most important ones
  request it).
---------------------------------------------------------------------------
Version 5.1.2  [DEVEL] (rgerhards), 2009-07-08
- bugfix: properties inputname, fromhost, fromhost-ip, msg were lost when
  working with disk queues
- some performance enhancements
- bugfix: abort condition when RecvFrom was not set and message reduction
  was on. Happend e.g. with imuxsock.
- added $klogConsoleLogLevel directive which permits to set a new
  console log level while rsyslog is active
- some internal code cleanup
---------------------------------------------------------------------------
Version 5.1.1  [DEVEL] (rgerhards), 2009-07-03
- bugfix: huge memory leak in queue engine (made rsyslogd unusable in
  production). Occured if at least one queue was in direct mode 
  (the default for action queues)
- imported many performance optimizations from v4-devel (4.5.0)
- bugfix: subtle (and usually irrelevant) issue in timout processing
  timeout could be one second too early if nanoseconds wrapped
- set a more sensible timeout for shutdow, now 1.5 seconds to complete
  processing (this also removes those cases where the shutdown message
  was not written because the termination happened before it)
---------------------------------------------------------------------------
Version 5.1.0  [DEVEL] (rgerhards), 2009-05-29

*********************************** NOTE **********************************
The v5 versions of rsyslog feature a greatly redesigned queue engine. The
major theme for the v5 release is twofold:

a) greatly improved performance
b) enable audit-grade processing

Here, audit-grade processing means that rsyslog, if used together with
audit-grade transports and configured correctly, will never lose messages
that already have been acknowledged, not even in fatal failure cases like
sudden loss of power.

Note that large parts of rsyslog's important core components have been
restructured to support these design goals. As such, early versions of
the engine will probably be less stable than the v3/v4 engine.

Also note that the initial versions do not cover all and everything. As
usual, the code will evolve toward the final goal as version numbers
increase.
*********************************** NOTE **********************************

- redesigned queue engine so that it supports ultra-reliable operations
  This resulted in a rewrite of large parts. The new capability can be
  used to build audit-grade systems on the basis of rsyslog.
- added $MainMsgQueueDequeueBatchSize and $ActionQueueDequeueBatchSize 
  configuration directives
- implemented a new transactional output module interface which provides
  superior performance (for databases potentially far superior performance)
- increased ompgsql performance by adapting to new transactional
  output module interface
---------------------------------------------------------------------------
Version 4.7.2  [v4-devel] (rgerhards), 2010-05-03
- bugfix: problems with atomic operations emulaton
  replaced atomic operation emulation with new code. The previous code
  seemed to have some issue and also limited concurrency severely. The
  whole atomic operation emulation has been rewritten.
- added new $Sleep directive to hold processing for a couple of seconds
  during startup
- bugfix: programname filter in ! configuration can not be reset
  Thanks to Kiss Gabor for the patch.
---------------------------------------------------------------------------
Version 4.7.1  [v4-devel] (rgerhards), 2010-04-22
- Solaris support much improved -- was not truely usable in 4.7.0
  Solaris is no longer supported in imklog, but rather there is a new
  plugin imsolaris, which is used to pull local log sources on a Solaris
  machine.
- testbench improvement: Java is no longer needed for testing tool creation
---------------------------------------------------------------------------
Version 4.7.0  [v4-devel] (rgerhards), 2010-04-14
- new: support for Solaris added (but not yet the Solaris door API)
- added function getenv() to RainerScript
- added new config option $InputUnixListenSocketCreatePath
  to permit the auto-creation of pathes to additional log sockets. This
  turns out to be useful if they reside on temporary file systems and
  rsyslogd starts up before the daemons that create these sockets
  (rsyslogd always creates the socket itself if it does not exist).
- added $LogRSyslogStatusMessages configuration directive
  permitting to turn off rsyslog start/stop/HUP messages. See Debian
  ticket http://bugs.debian.org/cgi-bin/bugreport.cgi?bug=463793
- added new config directive $omfileForceChown to (try to) fix some broken
  system configs.
  See ticket for details: http://bugzilla.adiscon.com/show_bug.cgi?id=150
- added $EscapeControlCharacterTab config directive
  Thanks to Jonathan Bond-Caron for the patch.
- added option to use unlimited-size select() calls
  Thanks to varmjofekoj for the patch
- debugondemand mode caused backgrounding to fail - close to a bug, but I'd
  consider the ability to background in this mode a new feature...
- bugfix (kind of): check if TCP connection is still alive if using TLS
  Thanks to Jonathan Bond-Caron for the patch.
- imported changes from 4.5.7 and below
- bugfix: potential segfault when -p command line option was used
  Thanks for varmojfekoj for pointing me at this bug.
- imported changes from 4.5.6 and below
---------------------------------------------------------------------------
Version 4.6.3  [v4-stable] (rgerhards), 2010-03-??
- bugfix: potential segfaults during queue shutdown
  (bugs require certain non-standard settings to appear)
  Thanks to varmojfekoj for the patch [imported from 4.5.8]
<<<<<<< HEAD
=======
---------------------------------------------------------------------------
Version 4.6.4  [v4-stable] (rgerhards), 2010-??-??
- bugfix: zero-sized (empty) messages were processed by imtcp
  they are now dropped as they always should have been
- bugfix: programname filter in ! configuration can not be reset
  Thanks to Kiss Gabor for the patch.
---------------------------------------------------------------------------
Version 4.6.3  [v4-stable] (rgerhards), 2010-07-07
>>>>>>> ae2d1c6f
- improvded testbench
  - added test with truly random data received via syslog to test
    robustness
  - added new configure option that permits to disable and enable an
    extended testbench
- bugfix: segfault on HUP when "HUPIsRestart" was set to "on"
  thanks varmojfekoj for the patch
- bugfix: default for $OMFileFlushOnTXEnd was wrong ("off").
  This, in default mode, caused buffered writing to be used, what
  means that it looked like no output were written or partial
  lines. Thanks to Michael Biebl for pointing out this bug.
- bugfix: testbench failed when not executed in UTC+1 timezone
  accidently, the time zone information was kept inside some
  to-be-checked-for responses
- temporary bugfix replaced by permanent one for
  message-induced off-by-one error (potential segfault) (see 4.6.2)
  The analysis has been completed and a better fix been crafted and 
  integrated.
- bugfix: the T/P/E config size specifiers did not work properly under
  all 32-bit platforms
- bugfix: local unix system log socket was deleted even when it was
  not configured
- some doc fixes; incorrect config samples could cause confusion
  thanks to Anthony Edwards for pointing the problems out
---------------------------------------------------------------------------
Version 4.6.2  [v4-stable] (rgerhards), 2010-03-26
- new feature: "." action type added to support writing files to relative
  pathes (this is primarily meant as a debug aid)
- added replacements for atomic instructions on systems that do not
  support them. [backport of Stefen Sledz' patch for v5)
- new feature: $OMFileAsyncWriting directive added
  it permits to specifiy if asynchronous writing should be done or not
- bugfix(temporary): message-induced off-by-one error (potential segfault)
  Some types of malformed messages could trigger an off-by-one error
  (for example, \0 or \n as the last character, and generally control
  character escaption is questionable). This is due to not strictly
  following a the \0 or string counted string paradigm (during the last
  optimization on the cstring class). As a temporary fix, we have 
  introduced a proper recalculation of the size. However, a final
  patch is expected in the future. See bug tracker for further details
  and when the final patch will be available:
  http://bugzilla.adiscon.com/show_bug.cgi?id=184
  Note that the current patch is considered sufficient to solve the
  situation, but it requires a bit more runtime than desirable.
- bugfix: potential segfault in dynafile cache
  This bug was triggered by an open failure. The the cache was full and
  a new entry needed to be placed inside it, a victim for eviction was
  selected. That victim was freed, then the open of the new file tried. If
  the open failed, the victim entry was still freed, and the function
  exited. However, on next invocation and cache search, the victim entry
  was used as if it were populated, most probably resulting in a segfault.
- bugfix: race condition during directory creation
  If multiple files try to create a directory at (almost) the same time,
  some of them may fail. This is a data race and also exists with other
  processes that may create the same directory. We do now check for this
  condition and gracefully handle it.
- bugfix: potential re-use of free()ed file stream object in omfile
  when dynaCache is enabled, the cache is full, a new entry needs to
  be allocated, thus the LRU discarded, then a new entry is opend and that
  fails. In that case, it looks like the discarded stream may be reused
  improperly (based on code analysis, test case and confirmation pending)
- added new property replacer option "date-rfc3164-buggyday" primarily
  to ease migration from syslog-ng. See property replacer doc for
  details. [backport from 5.5.3 because urgently needed by some]
- improved testbench
- bugfix: invalid buffer write in (file) stream class
  currently being accessed buffer could be overwritten with new data.
  While this probably did not cause access violations, it could case loss
  and/or duplication of some data (definitely a race with no deterministic
  outcome)
- bugfix: potential hang condition during filestream close
  predicate was not properly checked when waiting for the background file
  writer
- bugfix: improper synchronization when "$OMFileFlushOnTXEnd on" was used
  Internal data structures were not properly protected due to missing
  mutex calls.
- bugfix: potential data loss during file stream shutdown
- bugfix: potential problems during file stream shutdown
  The shutdown/close sequence was not clean, what potentially (but
  unlikely) could lead to some issues. We have not been able to describe
  any fatal cases, but there was some bug potential. Sequence has now
  been straighted out.
- bugfix: potential problem (loop, abort) when file write error occured
  When a write error occured in stream.c, variable iWritten had the error
  code but this was handled as if it were the actual number of bytes
  written. That was used in pointer arithmetic later on, and thus could
  lead to all sorts of problems. However, this could only happen if the
  error was EINTR or the file in question was a tty. All other cases were
  handled properly. Now, iWritten is reset to zero in such cases, resulting
  in proper retries.
- bugfix: $omfileFlushOnTXEnd was turned on when set to off and vice
  versa due to an invalid check
- bugfix: recent patch to fix small memory leak could cause invalid free.
  This could only happen during config file parsing.
- bugfix(minor): handling of extremely large strings in dbgprintf() fixed
  Previously, it could lead to garbagge output and, in extreme cases, also
  to segfaults. Note: this was a problem only when debug output was 
  actually enabled, so it caused no problem in production use.
- bugfix(minor): BSD_SO_COMPAT query function had some global vars not
  properly initialized. However, in practice the loader initializes them 
  with zero, the desired value, so there were no actual issue in almost 
  all cases.
---------------------------------------------------------------------------
Version 4.6.1  [v4-stable] (rgerhards), 2010-03-04
- re-enabled old pipe output (using new module ompipe, built-in) after
  some problems with pipes (and especially in regard to xconsole) were
  discovered. Thanks to Michael Biebl for reporting the issues.
- bugfix: potential problems with large file support could cause segfault
  ... and other weird problems. This seemed to affect 32bit-platforms
  only, but I can not totally outrule there were issues on other
  platforms as well. The previous code could cause system data types
  to be defined inconsistently, and that could lead to various 
  troubles. Special thanks go to the Mandriva team for identifying
  an initial problem, help discussing it and ultimately a fix they
  contributed.
- bugfix: fixed problem that caused compilation on FreeBSD 9.0 to fail.
  bugtracker: http://bugzilla.adiscon.com/show_bug.cgi?id=181
  Thanks to Christiano for reporting.
- bugfix: potential segfault in omfile when a dynafile open failed
  In that case, a partial cache entry was written, and some internal
  pointers (iCurrElt) not correctly updated. In the next iteration, that
  could lead to a segfault, especially if iCurrElt then points to the
  then-partial record. Not very likely, but could happen in practice.
- bugfix (theoretical): potential segfault in omfile under low memory
  condition. This is only a theoretical bug, because it would only 
  happen when strdup() fails to allocate memory - which is highly 
  unlikely and will probably lead to all other sorts of errors.
- bugfix: comment char ('#') in literal terminated script parsing
  and thus could not be used.
  but tracker: http://bugzilla.adiscon.com/show_bug.cgi?id=119
  [merged in from v3.22.2]
---------------------------------------------------------------------------
Version 4.6.0  [v4-stable] (rgerhards), 2010-02-24
***************************************************************************
* This is a new stable v4 version. It contains all fixes and enhancements *
* made during the 4.5.x phase as well as those listed below.              *
* Note: this version is scheduled to conclude the v4 development process. *
*       Do not expect any more new developments in v4. The focus is now   *
*       on v5 (what also means we have a single devel branch again).      *
*       ("development" means new feature development, bug fixes are of    *
*       course provided for v4-stable)                                    *
***************************************************************************
- improved testbench to contain samples for totally malformed messages
  which miss parts of the message content
- bugfix: some malformed messages could lead to a missing LF inside files
  or some other missing parts of the template content.
- bugfix: if a message ended immediately with a hostname, the hostname
  was mistakenly interpreted as TAG, and localhost be used as hostname
- bugfix: message without MSG part could case a segfault
  [backported from v5 commit 98d1ed504ec001728955a5bcd7916f64cd85f39f]
  This actually was a "recent" regression, but I did not realize that it
  was introduced by the performance optimization in v4-devel. Shame on
  me for having two devel versions at the same time...
---------------------------------------------------------------------------
Version 4.5.8  [v4-beta] (rgerhards), 2010-02-10
- enhanced doc for using PostgreSQL
  Thanks to Marc Schiffbauer for the new/updated doc
- bugfix: property replacer returned invalid parameters under some (unusual)
  conditions. In extreme cases, this could lead to garbled logs and/or
  a system failure.
- bugfix: invalid length returned (often) when using regular expressions
  inside the property replacer
- bugfix: submatch regex in property replacer did not honor "return 0 on
  no match" config case
- bugfix: imuxsock incorrectly stated inputname "imudp"
  Thanks to Ryan Lynch for reporting this.
- (slightly) enhanced support for FreeBSD by setting _PATH_MODDIR to
  the correct value on FreeBSD.
  Thanks to Cristiano for the patch.
- bugfix: -d did not enable display of debug messages
  regression from introduction of "debug on demand" mode
  Thanks to Michael Biebl for reporting this bug
- bugfix: blanks inside file names did not terminate file name parsing.
  This could reslult in the whole rest of a line (including comments)
  to be treated as file name in "write to file" actions.
  Thanks to Jack for reporting this issue.
- bugfix: rsyslog hang when writing to a named pipe which nobody was
  reading. Thanks to Michael Biebl for reporting this bug.
  Bugzilla entry: http://bugzilla.adiscon.com/show_bug.cgi?id=169
- bugfix: potential segfaults during queue shutdown
  (bugs require certain non-standard settings to appear)
  Thanks to varmojfekoj for the patch
---------------------------------------------------------------------------
Version 4.5.7  [v4-beta] (rgerhards), 2009-11-18
- added a so-called "On Demand Debug" mode, in which debug output can
  be generated only after the process has started, but not right from
  the beginning. This is assumed to be useful for hard-to-find bugs.
  Also improved the doc on the debug system.
- bugfix (kind of): check if TCP connection is still alive if using TLS
  Thanks to Jonathan Bond-Caron for the patch.
- bugfix: hostname accidently set to IP address for some message sources,
  for example imudp. Thanks to Anton for reporting this bug.
- bugfix [imported from 4.4.3]: $ActionExecOnlyOnceEveryInterval did
  not work.
---------------------------------------------------------------------------
Version 4.5.6  [v4-beta] (rgerhards), 2009-11-05
- bugfix: named pipes did no longer work (they always got an open error)
  this was a regression from the omfile rewrite in 4.5.0
- bugfix(minor): diag function returned wrong queue memeber count
  for the main queue if an active DA queue existed. This had no relevance
  to real deployments (assuming they are not running the debug/diagnostic
  module...), but sometimes caused grief and false alerts in the 
  testbench.
- included some important fixes from v4-stable:
  * bugfix: invalid handling of zero-sized messages
  * bugfix: zero-sized UDP messages are no longer processed
  * bugfix: random data could be appended to message
  * bugfix: reverse lookup reduction logic in imudp do DNS queries too often
- bugfix(testbench): testcase did not properly wait for rsyslod shutdown
  thus some unpredictable behavior and a false negative test result
  could occur. [BACKPORTED from v5]
- bugfix(testbench): sequence check was not always performed correctly,
  that could result in tests reporting success when they actually failed
---------------------------------------------------------------------------
Version 4.5.5  [v4-beta] (rgerhards), 2009-10-21
- added $InputTCPServerNotifyOnConnectionClose config directive
  see doc for details
- bugfix: debug string larger than 1K were improperly displayed. Max size
  is now 32K
- bugfix: invalid storage class selected for some size config parameters.
  This resulted in wrong values. The most prominent victim was the
  directory creation mode, which was set to zero in some cases. For 
  details, see related blog post:
  http://blog.gerhards.net/2009/10/another-note-on-hard-to-find-bugs.html
---------------------------------------------------------------------------
Version 4.5.4  [v4-beta] (rgerhards), 2009-09-29
- bugfix: potential segfault in stream writer on destruction
  Most severely affected omfile. The problem was that some buffers were
  freed before the asynchronous writer thread was shut down. So the
  writer thread accessed invalid data, which may even already be
  overwritten. Symptoms (with omfile) were segfaults, grabled data
  and files with random names placed around the file system (most
  prominently into the root directory). Special thanks to Aaron for
  helping to track this down.
- bugfix: potential race in object loader (obj.c) during use/release
  of object interface
- bugfixes: potential problems in out file zip writer. Problems could
  lead to abort and/or memory leak. The module is now hardened in a very
  conservative way, which is sub-optimal from a performance point of view.
  This should be improved if it has proven reliable in practice.
---------------------------------------------------------------------------
Version 4.5.3  [v4-beta] (rgerhards), 2009-09-17
- bugfix: repeated messages were incorrectly processed
  this could lead to loss of the repeated message content. As a side-
  effect, it could probably also be possible that some segfault occurs
  (quite unlikely). The root cause was that some counters introduced
  during the malloc optimizations were not properly duplicated in
  MsgDup(). Note that repeated message processing is not enabled
  by default.
- bugfix: message sanitation had some issues:
  - control character DEL was not properly escaped
  - NUL and LF characters were not properly stripped if no control
    character replacement was to be done
  - NUL characters in the message body were silently dropped (this was
    a regeression introduced by some of the recent optimizations)
- bugfix: strings improperly reused, resulting in some message properties
  be populated with strings from previous messages. This was caused by
  an improper predicate check. [backported from v5]
- fixed some minor portability issues
- bugfix: reverse lookup reduction logic in imudp do DNS queries too often
  [imported from 4.4.2]
---------------------------------------------------------------------------
Version 4.5.2  [v4-beta] (rgerhards), 2009-08-21
- legacy syslog parser changed so that it now accepts date stamps in
  wrong case. Some devices seem to create them and I do not see any harm
  in supporting that.
- added $InputTCPMaxListeners directive - permits to specify how many 
  TCP servers shall be possible (default is 20).
- bugfix: memory leak with some input modules. Those inputs that
  use parseAndSubmitMsg() leak two small memory blocks with every message.
  Typically, those process only relatively few messages, so the issue 
  does most probably not have any effect in practice.
- bugfix: if tcp listen port could not be created, no error message was
  emitted
- bugfix: potential segfault in output file writer (omfile)
  In async write mode, we use modular arithmetic to index the output
  buffer array. However, the counter variables accidently were signed,
  thus resulting in negative indizes after integer overflow. That in turn
  could lead to segfaults, but was depending on the memory layout of 
  the instance in question (which in turn depended on a number of
  variables, like compile settings but also configuration). The counters
  are now unsigned (as they always should have been) and so the dangling
  mis-indexing does no longer happen. This bug potentially affected all
  installations, even if only some may actually have seen a segfault.
- bugfix: hostnames with dashes in them were incorrectly treated as
  malformed, thus causing them to be treated as TAG (this was a regression
  introduced from the "rfc3164 strict" change in 4.5.0).
---------------------------------------------------------------------------
Version 4.5.1  [DEVEL] (rgerhards), 2009-07-15
- CONFIG CHANGE: $HUPisRestart default is now "off". We are doing this
  to support removal of restart-type HUP in v5.
- bugfix: fromhost-ip was sometimes truncated
- bugfix: potential segfault when zip-compressed syslog records were
  received (double free)
- bugfix: properties inputname, fromhost, fromhost-ip, msg were lost when
  working with disk queues
- performance enhancement: much faster, up to twice as fast (depending
  on configuration)
- bugfix: abort condition when RecvFrom was not set and message reduction
  was on. Happend e.g. with imuxsock.
- added $klogConsoleLogLevel directive which permits to set a new
  console log level while rsyslog is active
- bugfix: message could be truncated after TAG, often when forwarding
  This was a result of an internal processing error if maximum field
  sizes had been specified in the property replacer.
- added ability for the TCP output action to "rebind" its send socket after
  sending n messages (actually, it re-opens the connection, the name is 
  used because this is a concept very similiar to $ActionUDPRebindInterval).
  New config directive $ActionSendTCPRebindInterval added for the purpose.
  By default, rebinding is disabled. This is considered useful for load
  balancers.
- testbench improvements
---------------------------------------------------------------------------
Version 4.5.0  [DEVEL] (rgerhards), 2009-07-02
- activation order of inputs changed, they are now activated only after
  privileges are dropped. Thanks to Michael Terry for the patch.
- greatly improved performance
- greatly reduced memory requirements of msg object
  to around half of the previous demand. This means that more messages can
  be stored in core! Due to fewer cache misses, this also means some
  performance improvement.
- improved config error messages: now contain a copy of the config line
  that (most likely) caused the error
- reduced max value for $DynaFileCacheSize to 1,000 (the former maximum
  of 10,000 really made no sense, even 1,000 is very high, but we like
  to keep the user in control ;)).
- added capability to fsync() queue disk files for enhanced reliability
  (also add's speed, because you do no longer need to run the whole file
  system in sync mode)
- more strict parsing of the hostname in rfc3164 mode, hopefully
  removes false positives (but may cause some trouble with hostname
  parsing). For details, see this bug tracker:
  http://bugzilla.adiscon.com/show_bug.cgi?id=126
- omfile rewrite to natively support zip files (includes large extension
  of the stream class)
- added configuration commands (see doc for explanations)
  * $OMFileZipLevel
  * $OMFileIOBufferSize
  * $OMFileFlushOnTXEnd
  * $MainMsgQueueSyncQueueFiles
  * $ActionQueueSyncQueueFiles
- done some memory accesses explicitely atomic
- bugfix: subtle (and usually irrelevant) issue in timout processing
  timeout could be one second too early if nanoseconds wrapped
- set a more sensible timeout for shutdow, now 1.5 seconds to complete
  processing (this also removes those cases where the shutdown message
  was not written because the termination happened before it)
- internal bugfix: object pointer was only reset to NULL when an object
  was actually destructed. This most likely had no effect to existing code,
  but it may also have caused trouble in remote cases. Similarly, the fix
  may also cause trouble...
- bugfix: missing initialization during timestamp creation
  This could lead to timestamps written in the wrong format, but not to
  an abort
---------------------------------------------------------------------------
Version 4.4.3  [v4-stable] (rgerhards), 2009-10-??
- bugfix: several smaller bugs resolved after flexelint review
  Thanks to varmojfekoj for the patch.
- bugfix: $ActionExecOnlyOnceEveryInterval did not work.
  This was a regression from the time() optimizations done in v4.
  Bug tracker: http://bugzilla.adiscon.com/show_bug.cgi?id=143
  Thanks to Klaus Tachtler for reporting this bug.
- bugfix: potential segfault on queue shutdown
  Thanks to varmojfekoj for the patch.
- bugfix: potential hang condition on queue shutdown
  [imported from v3-stable]
- bugfix: segfault on startup when -q or -Q option was given
  [imported from v3-stable]
---------------------------------------------------------------------------
Version 4.4.2  [v4-stable] (rgerhards), 2009-10-09
- bugfix: invalid handling of zero-sized messages, could lead to mis-
  addressing and potential memory corruption/segfault
- bugfix: zero-sized UDP messages are no longer processed
  until now, they were forwarded to processing, but this makes no sense
  Also, it looks like the system seems to provide a zero return code
  on a UDP recvfrom() from time to time for some internal reasons. These
  "receives" are now silently ignored.
- bugfix: random data could be appended to message, possibly causing
  segfaults
- bugfix: reverse lookup reduction logic in imudp do DNS queries too often
  A comparison was done between the current and the former source address.
  However, this was done on the full sockaddr_storage structure and not
  on the host address only. This has now been changed for IPv4 and IPv6.
  The end result of this bug could be a higher UDP message loss rate than
  necessary (note that UDP message loss can not totally be avoided due
  to the UDP spec)
---------------------------------------------------------------------------
Version 4.4.1  [v4-stable] (rgerhards), 2009-09-02
- features requiring Java are automatically disabled if Java is not
  present (thanks to Michael Biebl for his help!)
- bugfix: invalid double-quoted PRI, among others in outgoing messages
  This causes grief with all receivers.
  Bug tracker: http://bugzilla.adiscon.com/show_bug.cgi?id=147
- bugfix: Java testing tools were required, even if testbench was disabled
  This resulted in build errors if no Java was present on the build system,
  even though none of the selected option actually required Java.
  (I forgot to backport a similar fix to newer releases).
- bugfix (backport): omfwd segfault
  Note that the orginal (higher version) patch states this happens only
  when debugging mode is turned on. That statement is wrong: if debug
  mode is turned off, the message is not being emitted, but the division
  by zero in the actual parameters still happens.
---------------------------------------------------------------------------
Version 4.4.0  [v4-stable] (rgerhards), 2009-08-21
- bugfix: stderr/stdout were not closed to be able to emit error messages,
  but this caused ssh sessions to hang. Now we close them after the 
  initial initialization. See forum thread:
  http://kb.monitorware.com/controlling-terminal-issues-t9875.html
- bugfix: sending syslog messages with zip compression did not work
---------------------------------------------------------------------------
Version 4.3.2  [v4-beta] (rgerhards), 2009-06-24
- removed long-obsoleted property UxTradMsg
- added a generic network stream server (in addition to rather specific
  syslog tcp server)
- added ability for the UDP output action to rebind its send socket after
  sending n messages. New config directive $ActionSendUDPRebindInterval
  added for the purpose. By default, rebinding is disabled. This is 
  considered useful for load balancers.
- bugfix: imdiag/imtcp had a race condition
- improved testbench (now much better code design and reuse)
- added config switch --enable-testbench=no to turn off testbench
---------------------------------------------------------------------------
Version 4.3.1  [DEVEL] (rgerhards), 2009-05-25
- added capability to run multiple tcp listeners (on different ports)
- performance enhancement: imtcp calls parser no longer on input thread
  but rather inside on of the potentially many main msg queue worker
  threads (an enhancement scheduled for all input plugins where this is
  possible)
- added $GenerateConfigGraph configuration command which can be used
  to generate nice-looking (and very informative) rsyslog configuration
  graphs.
- added $ActionName configuration directive (currently only used for
  graph generation, but may find other uses)
- improved doc
  * added (hopefully) easier to grasp queue explanation
- improved testbench
  * added tests for queue disk-only mode (checks disk queue logic)
- bugfix: light and full delay watermarks had invalid values, badly
  affecting performance for delayable inputs
- build system improvements - thanks to Michael Biebl
- added new testing module imdiag, which enables to talk to the 
  rsyslog core at runtime. The current implementation is only a 
  beginning, but can be expanded over time
---------------------------------------------------------------------------
Version 4.3.0  [DEVEL] (rgerhards), 2009-04-17
- new feature: new output plugin omprog, which permits to start program
  and feed it (via its stdin) with syslog messages. If the program
  terminates, it is restarted.
- improved internal handling of RainerScript functions, building the
  necessary plumbing to support more functions with decent runtime
  performance. This is also necessary towards the long-term goal
  of loadable library modules.
- added new RainerScript function "tolower"
- improved testbench
  * added tests for tcp-based reception
  * added tcp-load test (1000 connections, 20,000 messages)
- added $MaxOpenFiles configuration directive
- bugfix: solved potential memory leak in msg processing, could manifest
  itself in imtcp
- bugfix: ompgsql did not detect problems in sql command execution
  this could cause loss of messages. The handling was correct if the
  connection broke, but not if there was a problem with statement
  execution. The most probable case for such a case would be invalid
  sql inside the template, and this is now much easier to diagnose.
---------------------------------------------------------------------------
Version 4.2.0  [v4-stable] (rgerhards), 2009-06-23
- bugfix: light and full delay watermarks had invalid values, badly
  affecting performance for delayable inputs
- imported all patches from 3.22.1 as of today (see below)
- bugfix: compile problems in im3195
---------------------------------------------------------------------------
Version 4.1.7  [BETA] (rgerhards), 2009-04-22
- bugfix: $InputTCPMaxSessions config directive was accepted, but not
  honored. This resulted in a fixed upper limit of 200 connections.
- bugfix: the default for $DirCreateMode was 0644, and as such wrong.
  It has now been changed to 0700. For some background, please see
  http://lists.adiscon.net/pipermail/rsyslog/2009-April/001986.html
- bugfix: ompgsql did not detect problems in sql command execution
  this could cause loss of messages. The handling was correct if the
  connection broke, but not if there was a problem with statement
  execution. The most probable case for such a case would be invalid
  sql inside the template, and this is now much easier to diagnose.
---------------------------------------------------------------------------
Version 4.1.6  [DEVEL] (rgerhards), 2009-04-07
- added new "csv" property replacer options to enable simple creation
  of CSV-formatted outputs (format from RFC4180 is used)
- implemented function support in RainerScript. That means the engine
  parses and compile functions, as well as executes a few build-in
  ones. Dynamic loading and registration of functions is not yet
  supported - but we now have a good foundation to do that later on.
- implemented the strlen() RainerScript function
- added a template output module
- added -T rsyslogd command line option, enables to specify a directory
  where to chroot() into on startup. This is NOT a security feature but
  introduced to support testing. Thus, -T does not make sure chroot()
  is used in a secure way. (may be removed later)
- added omstdout module for testing purposes. Spits out all messages to
  stdout - no config option, no other features
- added a parser testing suite (still needs to be extended, but a good
  start)
- modified $ModLoad statement so that for modules whom's name starts with
  a dot, no path is prepended (this enables relative-pathes and should
  not break any valid current config)
- fixed a bug that caused action retries not to work correctly
  situation was only cleared by a restart
- bugfix: closed dynafile was potentially never written until another
  dynafile name was generated - potential loss of messages
- improved omfile so that it properly suspends itself if there is an
  i/o or file name generation error. This enables it to be used with
  the full high availability features of rsyslog's engine
- bugfix: fixed some segaults on Solaris, where vsprintf() does not
  check for NULL pointers
- improved performance of regexp-based filters
  Thanks to Arnaud Cornet for providing the idea and initial patch.
- added a new way how output plugins may be passed parameters. This is
  more effcient for some outputs. They new can receive fields not only
  as a single string but rather in an array where each string is seperated.
- added (some) developer documentation for output plugin interface
- bugfix: potential abort with DA queue after high watermark is reached
  There exists a race condition that can lead to a segfault. Thanks
  go to vbernetr, who performed the analysis and provided patch, which
  I only tweaked a very little bit.
- bugfix: imtcp did incorrectly parse hostname/tag
  Thanks to Luis Fernando Muñoz Mejías for the patch.
---------------------------------------------------------------------------
Version 4.1.5  [DEVEL] (rgerhards), 2009-03-11
- bugfix: parser did not correctly parse fields in UDP-received messages
- added ERE support in filter conditions
  new comparison operation "ereregex"
- added new config directive $RepeatedMsgContainsOriginalMsg so that the
  "last message repeated n times" messages, if generated, may
  have an alternate format that contains the message that is being repeated
---------------------------------------------------------------------------
Version 4.1.4  [DEVEL] (rgerhards), 2009-01-29
- bugfix: inconsistent use of mutex/atomic operations could cause segfault
  details are too many, for full analysis see blog post at:
  http://blog.gerhards.net/2009/01/rsyslog-data-race-analysis.html
- bugfix: unitialized mutex was used in msg.c:getPRI
  This was subtle, because getPRI is called as part of the debugging code
  (always executed) in syslogd.c:logmsg.
- bufgix: $PreserveFQDN was not properly handled for locally emitted
  messages
---------------------------------------------------------------------------
Version 4.1.3  [DEVEL] (rgerhards), 2008-12-17
- added $InputTCPServerAddtlFrameDelimiter config directive, which
  enables to specify an additional, non-standard message delimiter
  for processing plain tcp syslog. This is primarily a fix for the invalid
  framing used in Juniper's NetScreen products. Credit to forum user
  Arv for suggesting this solution.
- added $InputTCPServerInputName property, which enables a name to be
  specified that will be available during message processing in the
  inputname property. This is considered useful for logic that treats
  messages differently depending on which input received them.
- added $PreserveFQDN config file directive
  Enables to use FQDNs in sender names where the legacy default
  would have stripped the domain part.
  Thanks to BlinkMind, Inc. http://www.blinkmind.com for sponsoring this
  development.
- bugfix: imudp went into an endless loop under some circumstances
  (but could also leave it under some other circumstances...)
  Thanks to David Lang and speedfox for reporting this issue.
---------------------------------------------------------------------------
Version 4.1.2  [DEVEL] (rgerhards), 2008-12-04
- bugfix: code did not compile without zlib
- security bugfix: $AllowedSender was not honored, all senders were
  permitted instead (see http://www.rsyslog.com/Article322.phtml)
- security fix: imudp emitted a message when a non-permitted sender
  tried to send a message to it. This behaviour is operator-configurable.
  If enabled, a message was emitted each time. That way an attacker could
  effectively fill the disk via this facility. The message is now
  emitted only once in a minute (this currently is a hard-coded limit,
  if someone comes up with a good reason to make it configurable, we
  will probably do that).
- doc bugfix: typo in v3 compatibility document directive syntax
  thanks to Andrej for reporting
- imported other changes from 3.21.8 and 3.20.1 (see there)
---------------------------------------------------------------------------
Version 4.1.1  [DEVEL] (rgerhards), 2008-11-26
- added $PrivDropToGroup, $PrivDropToUser, $PrivDropToGroupID,
  $PrivDropToUserID config directives to enable dropping privileges.
  This is an effort to provide a security enhancement. For the limits of this
  approach, see http://wiki.rsyslog.com/index.php/Security
- re-enabled imklog to compile on FreeBSD (brought in from beta)
---------------------------------------------------------------------------
Version 4.1.0  [DEVEL] (rgerhards), 2008-11-18

********************************* WARNING *********************************
This version has a slightly different on-disk format for message entries.
As a consequence, old queue files being read by this version may have
an invalid output timestamp, which could result to some malfunction inside
the output driver. It is recommended to drain queues with the previous
version before switching to this one.
********************************* WARNING *********************************

- greatly enhanced performance when compared to v3.
- added configuration directive "HUPisRestart" which enables to configure
  HUP to be either a full restart or "just" a leightweight way to
  close open files.
- enhanced legacy syslog parser to detect year if part of the timestamp
  the format is based on what Cisco devices seem to emit.
- added a setting "$OptimizeForUniprocessor" to enable users to turn off
  pthread_yield calls which are counter-productive on multiprocessor 
  machines (but have been shown to be useful on uniprocessors)
- reordered imudp processing. Message parsing is now done as part of main
  message queue worker processing (was part of the input thread)
  This should also improve performance, as potentially more work is
  done in parallel.
- bugfix: compressed syslog messages could be slightly mis-uncompressed
  if the last byte of the compressed record was a NUL
- added $UDPServerTimeRequery option which enables to work with
  less acurate timestamps in favor of performance. This enables querying
  of the time only every n-th time if imudp is running in the tight
  receive loop (aka receiving messsages at a high rate)
- doc bugfix: queue doc had wrong parameter name for setting controlling
  worker thread shutdown period
- restructured rsyslog.conf documentation
- bugfix: memory leak in ompgsql
  Thanks to Ken for providing the patch
---------------------------------------------------------------------------
Version 3.22.2 [v3-stable] (rgerhards), 2009-07-??
- bugfix: comment char ('#') in literal terminated script parsing
  and thus could not be used.
  but tracker: http://bugzilla.adiscon.com/show_bug.cgi?id=119
- enhance: imrelp now also provides remote peer's IP address 
  [if librelp != 1.0.0 is used]
- bugfix: sending syslog messages with zip compression did not work
- bugfix: potential hang condition on queue shutdown
- bugfix: segfault on startup when -q or -Q option was given
  bug tracker: http://bugzilla.adiscon.com/show_bug.cgi?id=157
  Thanks to Jonas Nogueira for reporting this bug.
- clarified use of $ActionsSendStreamDriver[AuthMode/PermittedPeers]
  in doc set (require TLS drivers)
- bugfix: $CreateDirs variable not properly initialized, default thus
  was random (but most often "on")
- bugfix: potential segfault when -p command line option was used
  thanks to varmojfekoj for pointing me at this bug
- bugfix: programname filter in ! configuration can not be reset
  Thanks to Kiss Gabor for the patch.
---------------------------------------------------------------------------
Version 3.22.1 [v3-stable] (rgerhards), 2009-07-02
- bugfix: invalid error message issued if $inlcudeConfig was on an empty
  set of files (e.g. *.conf, where none such files existed)
  thanks to Michael Biebl for reporting this bug
- bugfix: when run in foreground (but not in debug mode), a 
  debug message ("DoDie called") was emitted at shutdown. Removed.
  thanks to Michael Biebl for reporting this bug
- bugfix: some garbagge was emitted to stderr on shutdown. This
  garbage consisted of file names, which were written during 
  startup (key point: not a pointer error)
  thanks to Michael Biebl for reporting this bug
- bugfix: startup and shutdown message were emitted to stdout
  thanks to Michael Biebl for reporting this bug
- bugfix: error messages were not emitted to stderr in forked mode
  (stderr and stdo are now kept open across forks)
- bugfix: internal messages were emitted to whatever file had fd2 when
  rsyslogd ran in forked mode (as usual!)
  Thanks to varmojfekoj for the patch
- small enhancement: config validation run now exits with code 1 if an
  error is detected. This change is considered important but small enough
  to apply it directly to the stable version. [But it is a border case,
  the change requires more code than I had hoped. Thus I have NOT tried
  to actually catch all cases, this is left for the current devel
  releases, if necessary]
- bugfix: light and full delay watermarks had invalid values, badly
  affecting performance for delayable inputs
- bugfix: potential segfault issue when multiple $UDPServerRun directives
  are specified. Thanks to Michael Biebl for helping to debug this one.
- relaxed GnuTLS version requirement to 1.4.0 after confirmation from the
  field that this version is sufficient
- bugfix: parser did not properly handle empty structured data
- bugfix: invalid mutex release in msg.c (detected under thread debugger,
  seems not to have any impact on actual deployments)
---------------------------------------------------------------------------
Version 3.22.0 [v3-stable] (rgerhards), 2009-04-21
This is the first stable release that includes the full functionality
of the 3.21.x version tree.
- bugfix: $InputTCPMaxSessions config directive was accepted, but not
  honored. This resulted in a fixed upper limit of 200 connections.
- bugfix: the default for $DirCreateMode was 0644, and as such wrong.
  It has now been changed to 0700. For some background, please see
  http://lists.adiscon.net/pipermail/rsyslog/2009-April/001986.html
- bugfix: ompgsql did not detect problems in sql command execution
  this could cause loss of messages. The handling was correct if the
  connection broke, but not if there was a problem with statement
  execution. The most probable case for such a case would be invalid
  sql inside the template, and this is now much easier to diagnose.
---------------------------------------------------------------------------
Version 3.21.11 [BETA] (rgerhards), 2009-04-03
- build system improvements contributed by Michael Biebl - thx!
- all patches from 3.20.5 incorporated (see it's ChangeLog entry)
---------------------------------------------------------------------------
Version 3.21.10 [BETA] (rgerhards), 2009-02-02
- bugfix: inconsistent use of mutex/atomic operations could cause segfault
  details are too many, for full analysis see blog post at:
  http://blog.gerhards.net/2009/01/rsyslog-data-race-analysis.html
- the string "Do Die" was accidently emited upon exit in non-debug mode
  This has now been corrected. Thanks to varmojfekoj for the patch.
- some legacy options were not correctly processed.
  Thanks to varmojfekoj for the patch.
- doc bugfix: v3-compatiblity document had typo in config directive
  thanks to Andrej for reporting this
---------------------------------------------------------------------------
Version 3.21.9 [BETA] (rgerhards), 2008-12-04
- re-release of 3.21.8 with an additional fix, that could also lead
  to DoS; 3.21.8 has been removed from the official download archives
- security fix: imudp emitted a message when a non-permitted sender
  tried to send a message to it. This behaviour is operator-configurable.
  If enabled, a message was emitted each time. That way an attacker could
  effectively fill the disk via this facility. The message is now
  emitted only once in a minute (this currently is a hard-coded limit,
  if someone comes up with a good reason to make it configurable, we
  will probably do that).
---------------------------------------------------------------------------
Version 3.21.8  [BETA] (rgerhards), 2008-12-04
- bugfix: imklog did not compile on FreeBSD
- security bugfix: $AllowedSender was not honored, all senders were
  permitted instead (see http://www.rsyslog.com/Article322.phtml)
- merged in all other changes from 3.20.1 (see there)
---------------------------------------------------------------------------
Version 3.21.7  [BETA] (rgerhards), 2008-11-11
- this is the new beta branch, based on the former 3.21.6 devel
- new functionality: ZERO property replacer nomatch option (from v3-stable)
---------------------------------------------------------------------------
Version 3.21.6  [DEVEL] (rgerhards), 2008-10-22
- consolidated time calls during msg object creation, improves performance
  and consistency
- bugfix: solved a segfault condition
- bugfix: subsecond time properties generated by imfile, imklog and
  internal messages could be slightly inconsistent
- bugfix: (potentially big) memory leak on HUP if queues could not be
  drained before timeout - thanks to David Lang for pointing this out
- added capability to support multiple module search pathes. Thank
  to Marius Tomaschewski for providing the patch.
- bugfix: im3195 did no longer compile
- improved "make distcheck" by ensuring everything relevant is recompiled
---------------------------------------------------------------------------
Version 3.21.5  [DEVEL] (rgerhards), 2008-09-30
- performance optimization: unnecessary time() calls during message
  parsing removed - thanks to David Lang for his excellent performance
  analysis
- added new capability to property replacer: multiple immediately
  successive field delimiters are treated as a single one.
  Thanks to Zhuang Yuyao for the patch.
- added message property "inputname", which contains the name of the
  input (module) that generated it. Presence is depending on suport in
  each input module (else it is blank).
- added system property "$myhostname", which contains the name of the
  local host as it knows itself.
- imported a number of fixes and enhancements from the stable and
  devel branches, including a fix to a potential segfault on HUP
  when using UDP listners
- re-enabled gcc builtin atomic operations and added a proper
  ./configure check
- bugfix: potential race condition when adding messages to queue
  There was a wrong order of mutex lock operations. It is hard to
  believe that really caused problems, but in theory it could and with
  threading we often see that theory becomes practice if something is only
  used long enough on a fast enough machine with enough CPUs ;)
- cleaned up internal debug system code and made it behave better
  in regard to multi-threading
---------------------------------------------------------------------------
Version 3.21.4  [DEVEL] (rgerhards), 2008-09-04
- removed compile time fixed message size limit (was 2K), limit can now
  be set via $MaxMessageSize global config directive (finally gotten rid
  of MAXLINE ;))
- enhanced doc for $ActionExecOnlyEveryNthTimeTimeout
- integrated a number of patches from 3.18.4, namely
  - bugfix: order-of magnitude issue with base-10 size definitions
    in config file parser. Could lead to invalid sizes, constraints
    etc for e.g. queue files and any other object whose size was specified
    in base-10 entities. Did not apply to binary entities. Thanks to
    RB for finding this bug and providing a patch.
  - bugfix: action was not called when system time was set backwards
    (until the previous time was reached again). There are still some
    side-effects when time is rolled back (A time rollback is really a bad
    thing to do, ideally the OS should issue pseudo time (like NetWare did)
    when the user tries to roll back time). Thanks to varmojfekoj for this
    patch.
  - doc bugfix: rsyslog.conf man page improved and minor nit fixed
    thanks to Lukas Kuklinek for the patch.
---------------------------------------------------------------------------
Version 3.21.3  [DEVEL] (rgerhards), 2008-08-13
- added ability to specify flow control mode for imuxsock
- added ability to execute actions only after the n-th call of the action
  This also lead to the addition of two new config directives:
  $ActionExecOnlyEveryNthTime and $ActionExecOnlyEveryNthTimeTimeout
  This feature is useful, for example, for alerting: it permits you to
  send an alert only after at least n occurences of a specific message
  have been seen by rsyslogd. This protectes against false positives
  due to waiting for additional confirmation.
- bugfix: IPv6 addresses could not be specified in forwarding actions
  New syntax @[addr]:port introduced to enable that. Root problem was IPv6
  addresses contain colons.
- somewhat enhanced debugging messages
- imported from 3.18.3:
  - enhanced ommysql to support custom port to connect to server
    Port can be set via new $ActionOmmysqlServerPort config directive
    Note: this was a very minor change and thus deemed appropriate to be
    done in the stable release.
  - bugfix: misspelled config directive, previously was
    $MainMsgQueueWorkeTimeoutrThreadShutdown, is now
    $MainMsgQueueWorkerTimeoutThreadShutdown. Note that the misspelled
    directive is not preserved - if the misspelled directive was used
    (which I consider highly unlikely), the config file must be changed.
    Thanks to lperr for reporting the bug.
---------------------------------------------------------------------------
Version 3.21.2  [DEVEL] (rgerhards), 2008-08-04
- added $InputUnixListenSocketHostName config directive, which permits to
  override the hostname being used on a local unix socket. This is useful
  for differentiating "hosts" running in several jails. Feature was
  suggested by David Darville, thanks for the suggestion.
- enhanced ommail to support multiple email recipients. This is done by
  specifying $ActionMailTo multiple times. Note that this introduces a
  small incompatibility to previous config file syntax: the recipient
  list is now reset for each action (we honestly believe that will
  not cause any problem - apologies if it does).
- enhanced troubleshooting documentation
---------------------------------------------------------------------------
Version 3.21.1  [DEVEL] (rgerhards), 2008-07-30
- bugfix: no error was reported if the target of a $IncludeConfig
  could not be accessed.
- added testbed for common config errors
- added doc for -u option to rsyslogd man page
- enhanced config file checking - no active actions are detected
- added -N rsyslogd command line option for a config validation run
  (which does not execute actual syslogd code and does not interfere
  with a running instance)
- somewhat improved emergency configuration. It is now also selected
  if the config contains no active actions
- rsyslogd error messages are now reported to stderr by default. can be
  turned off by the new "$ErrorMessagesToStderr off" directive
 Thanks to HKS for suggesting the new features.
---------------------------------------------------------------------------
Version 3.21.0  [DEVEL] (rgerhards), 2008-07-18
- starts a new devel branch
- added a generic test driver for RainerScript plus some test cases
  to the testbench
- added a small diagnostic tool to obtain result of gethostname() API
- imported all changes from 3.18.1 until today (some quite important,
  see below)
---------------------------------------------------------------------------
Version 3.20.6 [v3-stable] (rgerhards), 2009-04-16
- this is the last v3-stable for the 3.20.x series
- bugfix: $InputTCPMaxSessions config directive was accepted, but not
  honored. This resulted in a fixed upper limit of 200 connections.
- bugfix: the default for $DirCreateMode was 0644, and as such wrong.
  It has now been changed to 0700. For some background, please see
  http://lists.adiscon.net/pipermail/rsyslog/2009-April/001986.html
---------------------------------------------------------------------------
Version 3.20.5 [v3-stable] (rgerhards), 2009-04-02
- bugfix: potential abort with DA queue after high watermark is reached
  There exists a race condition that can lead to a segfault. Thanks
  go to vbernetr, who performed the analysis and provided patch, which
  I only tweaked a very little bit.
- fixed bugs in RainerScript:
  o when converting a number and a string to a common type, both were 
    actually converted to the other variable's type.
  o the value of rsCStrConvertToNumber() was miscalculated.
  Thanks to varmojfekoj for the patch
- fixed a bug in configure.ac which resulted in problems with
  environment detection - thanks to Michael Biebl for the patch
- fixed a potential segfault problem in gssapi code
  thanks to varmojfekoj for the patch
- doc enhance: provide standard template for MySQL module and instructions
  on how to modify schema
---------------------------------------------------------------------------
Version 3.20.4 [v3-stable] (rgerhards), 2009-02-09
- bugfix: inconsistent use of mutex/atomic operations could cause segfault
  details are too many, for full analysis see blog post at:
  http://blog.gerhards.net/2009/01/rsyslog-data-race-analysis.html
- bugfix: invalid ./configure settings for RFC3195
  thanks to Michael Biebl for the patch
- bugfix: invalid mutex access in msg.c
- doc bugfix: dist tarball missed 2 files, had one extra file that no
  longer belongs into it. Thanks to Michael Biebl for pointing this out.
---------------------------------------------------------------------------
Version 3.20.3 [v3-stable] (rgerhards), 2009-01-19
- doc bugfix: v3-compatiblity document had typo in config directive
  thanks to Andrej for reporting this
- fixed a potential segfault condition with $AllowedSender directive
  On HUP, the root pointers were not properly cleaned up. Thanks to
  Michael Biebel, olgoat, and Juha Koho for reporting and analyzing
  the bug.
---------------------------------------------------------------------------
Version 3.20.2 [v3-stable] (rgerhards), 2008-12-04
- re-release of 3.20.1 with an additional fix, that could also lead
  to DoS; 3.20.1 has been removed from the official download archives
- security fix: imudp emitted a message when a non-permitted sender
  tried to send a message to it. This behaviour is operator-configurable.
  If enabled, a message was emitted each time. That way an attacker could
  effectively fill the disk via this facility. The message is now
  emitted only once in a minute (this currently is a hard-coded limit,
  if someone comes up with a good reason to make it configurable, we
  will probably do that).
---------------------------------------------------------------------------
Version 3.20.1 [v3-stable] (rgerhards), 2008-12-04
- security bugfix: $AllowedSender was not honored, all senders were
  permitted instead
- enhance: regex nomatch option "ZERO" has been added
  This allows to return the string 0 if a regular expression is
  not found. This is probably useful for storing numerical values into
  database columns.
- bugfix: memory leak in gtls netstream driver fixed
  memory was lost each time a TLS session was torn down. This could 
  result in a considerable memory leak if it happened quite frequently
  (potential system crash condition)
- doc update: documented how to specify multiple property replacer
  options + link to new online regex generator tool added
- minor bufgfix: very small memory leak in gtls netstream driver
  around a handful of bytes (< 20) for each HUP
- improved debug output for regular expressions inside property replacer
  RE's seem to be a big trouble spot and I would like to have more
  information inside the debug log. So I decided to add some additional
  debug strings permanently.
---------------------------------------------------------------------------
Version 3.20.0 [v3-stable] (rgerhards), 2008-11-05
- this is the inital release of the 3.19.x branch as a stable release
- bugfix: double-free in pctp netstream driver. Thank to varmojfeko
  for the patch
---------------------------------------------------------------------------
Version 3.19.12 [BETA] (rgerhards), 2008-10-16
- bugfix: subseconds where not correctly extracted from a timestamp
  if that timestamp did not contain any subsecond information (the
  resulting string was garbagge but should have been "0", what it
  now is).
- increased maximum size of a configuration statement to 4K (was 1K)
- imported all fixes from the stable branch (quite a lot)
- bugfix: (potentially big) memory leak on HUP if queues could not be
  drained before timeout - thanks to David Lang for pointing this out
---------------------------------------------------------------------------
Version 3.19.11 [BETA] (rgerhards), 2008-08-25
This is a refresh of the beta. No beta-specific fixes have been added.
- included fixes from v3-stable (most importantly 3.18.3)
---------------------------------------------------------------------------
Version 3.19.10 [BETA] (rgerhards), 2008-07-15
- start of a new beta branch based on former 3.19 devel branch
- bugfix: bad memory leak in disk-based queue modes
- bugfix: UDP syslog forwarding did not work on all platforms
  the ai_socktype was incorrectly set to 1. On some platforms, this
  lead to failing name resolution (e.g. FreeBSD 7). Thanks to HKS for
  reporting the bug.
- bugfix: priority was incorrectly calculated on FreeBSD 7,
  because the LOG_MAKEPRI() C macro has a different meaning there (it
  is just a simple addition of faciltity and severity). I have changed
  this to use own, consistent, code for PRI calculation. Thank to HKS
  for reporting this bug.
- bugfix (cosmetical): authorization was not checked when gtls handshake
  completed immediately. While this sounds scary, the situation can not
  happen in practice. We use non-blocking IO only for server-based gtls
  session setup. As TLS requires the exchange of multiple frames before
  the handshake completes, it simply is impossible to do this in one
  step. However, it is useful to have the code path correct even for 
  this case - otherwise, we may run into problems if the code is changed
  some time later (e.g. to use blocking sockets). Thanks to varmojfekoj
  for providing the patch.
- important queue bugfix from 3.18.1 imported (see below)
- cleanup of some debug messages
---------------------------------------------------------------------------
Version 3.19.9 (rgerhards), 2008-07-07
- added tutorial for creating a TLS-secured syslog infrastructure
- rewritten omusrmsg to no longer fork() a new process for sending messages
  this caused some problems with the threading model, e.g. zombies. Also,
  it was far less optimal than it is now.
- bugfix: machine certificate was required for client even in TLS anon mode
  Reference: http://bugzilla.adiscon.com/show_bug.cgi?id=85
  The fix also slightly improves performance by not storing certificates in
  client sessions when there is no need to do so.
- bugfix: RainerScript syntax error was not always detected
---------------------------------------------------------------------------
Version 3.19.8 (rgerhards), 2008-07-01
- bugfix: gtls module did not correctly handle EGAIN (and similar) recv()
  states. This has been fixed by introducing a new abstraction layer inside
  gtls.
- added (internal) error codes to error messages; added redirector to
  web description of error codes
  closes bug http://bugzilla.adiscon.com/show_bug.cgi?id=20
- disabled compile warnings caused by third-party libraries
- reduced number of compile warnings in gcc's -pedantic mode
- some minor documentation improvements
- included all fixes from beta 3.17.5
---------------------------------------------------------------------------
Version 3.19.7 (rgerhards), 2008-06-11
- added new property replacer option "date-subseconds" that enables
  to query just the subsecond part of a high-precision timestamp
- somewhat improved plain tcp syslog reliability by doing a connection
  check before sending. Credits to Martin Schuette for providing the
  idea. Details are available at
  http://blog.gerhards.net/2008/06/reliable-plain-tcp-syslog-once-again.html
- made rsyslog tickless in the (usual and default) case that repeated
  message reduction is turned off. More info:
  http://blog.gerhards.net/2008/06/coding-to-save-environment.html
- some build system cleanup, thanks to Michael Biebl
- bugfix: compile under (Free)BSD failed due to some invalid library
  definitions - this is fixed now. Thanks to Michael Biebl for the patch.
---------------------------------------------------------------------------
Version 3.19.6 (rgerhards), 2008-06-06
- enhanced property replacer to support multiple regex matches
- bugfix: part of permittedPeer structure was not correctly initialized
  thanks to varmojfekoj for spotting this
- bugfix: off-by-one bug during certificate check
- bugfix: removed some memory leaks in TLS code
---------------------------------------------------------------------------
Version 3.19.5 (rgerhards), 2008-05-30
- enabled Posix ERE expressions inside the property replacer
  (previously BRE was permitted only)
- provided ability to specify that a regular expression submatch shall
  be used inside the property replacer
- implemented in property replacer: if a regular expression does not match,
  it can now either return "**NO MATCH** (default, as before), a blank
  property or the full original property text
- enhanced property replacer to support multiple regex matches
---------------------------------------------------------------------------
Version 3.19.4 (rgerhards), 2008-05-27
- implemented x509/certvalid gtls auth mode
- implemented x509/name gtls auth mode (including wildcards)
- changed fingerprint gtls auth mode to new format fingerprint
- protected gtls error string function by a mutex. Without it, we
  could have a race condition in extreme cases. This was very remote,
  but now can no longer happen.
- changed config directive name to reflect different use
  $ActionSendStreamDriverCertFingerprint is now
  $ActionSendStreamDriverPermittedPeer and can be used both for
  fingerprint and name authentication (similar to the input side)
- bugfix: sender information (fromhost et al) was missing in imudp
  thanks to sandiso for reporting this bug
- this release fully inplements IETF's syslog-transport-tls-12 plus
  the latest text changes Joe Salowey provided via email. Not included
  is ipAddress subjectAltName authentication, which I think will be
  dropped from the draft. I don't think there is any real need for it.
This release also includes all bug fix up to today from the beta
and stable branches. Most importantly, this means the bugfix for
100% CPU utilization by imklog.
---------------------------------------------------------------------------
Version 3.19.3 (rgerhards), 2008-05-21
- added ability to authenticate the server against its certificate
  fingerprint
- added ability for client to provide its fingerprint
- added ability for server to obtain client cert's fingerprint
- bugfix: small mem leak in omfwd on exit (strmdriver name was not freed)
- bugfix: $ActionSendStreamDriver had no effect
- bugfix: default syslog port was no longer used if none was
  configured. Thanks to varmojfekoj for the patch
- bugfix: missing linker options caused build to fail on some
  systems. Thanks to Tiziano Mueller for the patch.
---------------------------------------------------------------------------
Version 3.19.2 (rgerhards), 2008-05-16
- bugfix: TCP input modules did incorrectly set fromhost property
  (always blank)
- bugfix: imklog did not set fromhost property
- added "fromhost-ip" property
  Note that adding this property changes the on-disk format for messages.
  However, that should not have any bad effect on existing spool files.
  But you will run into trouble if you create a spool file with this
  version and then try to process it with an older one (after a downgrade).
  Don't do that ;)
- added "RSYSLOG_DebugFormat" canned template
- bugfix: hostname and fromhost were swapped when a persisted message
  (in queued mode) was read in
- bugfix: lmtcpclt, lmtcpsrv and lmgssutil did all link to the static
  runtime library, resulting in a large size increase (and potential
  "interesting" effects). Thanks to Michael Biebel for reporting the size
  issue.
- bugfix: TLS server went into an endless loop in some situations.
  Thanks to Michael Biebl for reporting the problem.
- fixed potential segfault due to invalid call to cfsysline
  thanks to varmojfekoj for the patch
---------------------------------------------------------------------------
Version 3.19.1 (rgerhards), 2008-05-07
- configure help for --enable-gnutls wrong - said default is "yes" but
  default actually is "no" - thanks to darix for pointing this out
- file dirty.h was missing - thanks to darix for pointing this out
- bugfix: man files were not properly distributed - thanks to
  darix for reporting and to Michael Biebl for help with the fix
- some minor cleanup
---------------------------------------------------------------------------
Version 3.19.0 (rgerhards), 2008-05-06
- begins new devel branch version
- implemented TLS for plain tcp syslog (this is also the world's first
  implementation of IETF's upcoming syslog-transport-tls draft)
- partly rewritten and improved omfwd among others, now loads TCP
  code only if this is actually necessary
- split of a "runtime library" for rsyslog - this is not yet a clean
  model, because some modularization is still outstanding. In theory,
  this shall enable other utilities but rsyslogd to use the same
  runtime
- implemented im3195, the RFC3195 input as a plugin
- changed directory structure, files are now better organized
- a lot of cleanup in regard to modularization
- -c option no longer must be the first option - thanks to varmjofekoj
  for the patch
---------------------------------------------------------------------------
Version 3.18.7 (rgerhards), 2008-12-??
- bugfix: the default for $DirCreateMode was 0644, and as such wrong.
  It has now been changed to 0700. For some background, please see
  http://lists.adiscon.net/pipermail/rsyslog/2009-April/001986.html
- fixed a potential segfault condition with $AllowedSender directive
  On HUP, the root pointers were not properly cleaned up. Thanks to
  Michael Biebel, olgoat, and Juha Koho for reporting and analyzing
  the bug.
- some legacy options were not correctly processed.
  Thanks to varmojfekoj for the patch.
- doc bugfix: some spelling errors in man pages corrected. Thanks to
  Geoff Simmons for the patch.
---------------------------------------------------------------------------
Version 3.18.6 (rgerhards), 2008-12-08
- security bugfix: $AllowedSender was not honored, all senders were
  permitted instead (see http://www.rsyslog.com/Article322.phtml)
  (backport from v3-stable, v3.20.9)
- minor bugfix: dual close() call on tcp session closure
---------------------------------------------------------------------------
Version 3.18.5 (rgerhards), 2008-10-09
- bugfix: imudp input module could cause segfault on HUP
  It did not properly de-init a variable acting as a linked list head.
  That resulted in trying to access freed memory blocks after the HUP.
- bugfix:  rsyslogd could hang on HUP
  because getnameinfo() is not cancel-safe, but was not guarded against
  being cancelled. pthread_cancel() is routinely being called during
  HUP processing.
- bugfix[minor]: if queue size reached light_delay mark, enqueuing
  could potentially be blocked for a longer period of time, which
  was not the behaviour desired.
- doc bugfix: $ActionExecOnlyWhenPreviousIsSuspended was still misspelled
  as $...OnlyIfPrev... in some parts of the documentation. Thanks to 
  Lorenzo M. Catucci for reporting this bug.
- added doc on malformed messages, cause and how to work-around, to the
  doc set
- added doc on how to build from source repository
---------------------------------------------------------------------------
Version 3.18.4 (rgerhards), 2008-09-18
- bugfix: order-of magnitude issue with base-10 size definitions
  in config file parser. Could lead to invalid sizes, constraints
  etc for e.g. queue files and any other object whose size was specified
  in base-10 entities. Did not apply to binary entities. Thanks to
  RB for finding this bug and providing a patch.
- bugfix: action was not called when system time was set backwards
  (until the previous time was reached again). There are still some
  side-effects when time is rolled back (A time rollback is really a bad
  thing to do, ideally the OS should issue pseudo time (like NetWare did)
  when the user tries to roll back time). Thanks to varmojfekoj for this
  patch.
- doc bugfix: rsyslog.conf man page improved and minor nit fixed
  thanks to Lukas Kuklinek for the patch.
- bugfix: error code -2025 was used for two different errors. queue full
  is now -2074 and -2025 is unique again. (did cause no real problem
  except for troubleshooting)
- bugfix: default discard severity was incorrectly set to 4, which lead
  to discard-on-queue-full to be enabled by default. That could cause
  message loss where non was expected.  The default has now been changed
  to the correct value of 8, which disables the functionality. This
  problem applied both to the main message queue and the action queues.
  Thanks to Raoul Bhatia for pointing out this problem.
- bugfix: option value for legacy -a option could not be specified,
  resulting in strange operations. Thanks to Marius Tomaschewski
  for the patch.
- bugfix: colon after date should be ignored, but was not. This has
  now been corrected. Required change to the internal ParseTIMESTAMP3164()
  interface.
---------------------------------------------------------------------------
Version 3.18.3 (rgerhards), 2008-08-18
- bugfix: imfile could cause a segfault upon rsyslogd HUP and termination
  Thanks to lperr for an excellent bug report that helped detect this
  problem.
- enhanced ommysql to support custom port to connect to server
  Port can be set via new $ActionOmmysqlServerPort config directive
  Note: this was a very minor change and thus deemed appropriate to be
  done in the stable release.
- bugfix: misspelled config directive, previously was
  $MainMsgQueueWorkeTimeoutrThreadShutdown, is now
  $MainMsgQueueWorkerTimeoutThreadShutdown. Note that the misspelled
  directive is not preserved - if the misspelled directive was used
  (which I consider highly unlikely), the config file must be changed.
  Thanks to lperr for reporting the bug.
- disabled flow control for imuxsock, as it could cause system hangs
  under some circumstances. The devel (3.21.3 and above) will
  re-enable it and provide enhanced configurability to overcome the
  problems if they occur.
---------------------------------------------------------------------------
Version 3.18.2 (rgerhards), 2008-08-08
- merged in IPv6 forwarding address bugfix from v2-stable
---------------------------------------------------------------------------
Version 3.18.1 (rgerhards), 2008-07-21
- bugfix: potential segfault in creating message mutex in non-direct queue
  mode. rsyslogd segfaults on freeeBSD 7.0 (an potentially other platforms)
  if an action queue is running in any other mode than non-direct. The
  same problem can potentially be triggered by some main message queue
  settings. In any case, it will manifest during rsylog's startup. It is
  unlikely to happen after a successful startup (the only window of
  exposure may be a relatively seldom executed action running in queued
  mode). This has been corrected. Thank to HKS for point out the problem.
- bugfix: priority was incorrectly calculated on FreeBSD 7,
  because the LOG_MAKEPRI() C macro has a different meaning there (it
  is just a simple addition of faciltity and severity). I have changed
  this to use own, consistent, code for PRI calculation. [Backport from
  3.19.10]
- bugfix: remove PRI part from kernel message if it is present
  Thanks to Michael Biebl for reporting this bug
- bugfix: mark messages were not correctly written to text log files
  the markmessageinterval was not correctly propagated to all places
  where it was needed. This resulted in rsyslog using the default
  (20 minutes) in some code pathes, what looked to the user like mark
  messages were never written.
- added a new property replacer option "sp-if-no-1st-sp" to cover
  a problem with RFC 3164 based interpreation of tag separation. While
  it is a generic approach, it fixes a format problem introduced in
  3.18.0, where kernel messages no longer had a space after the tag.
  This is done by a modifcation of the default templates.
  Please note that this may affect some messages where there intentionally
  is no space between the tag and the first character of the message
  content. If so, this needs to be worked around via a specific
  template. However, we consider this scenario to be quite remote and,
  even if it exists, it is not expected that it will actually cause
  problems with log parsers (instead, we assume the new default template
  behaviour may fix previous problems with log parsers due to the 
  missing space).
- bugfix: imklog module was not correctly compiled for GNU/kFreeBSD.
  Thanks to Petr Salinger for the patch
- doc bugfix: property replacer options secpath-replace and
  secpath-drop were not documented
- doc bugfix: fixed some typos in rsyslog.conf man page
- fixed typo in source comment  - thanks to Rio Fujita
- some general cleanup (thanks to Michael Biebl)
---------------------------------------------------------------------------
Version 3.18.0 (rgerhards), 2008-07-11
- begun a new v3-stable based on former 3.17.4 beta plus patches to
  previous v3-stable
- bugfix in RainerScript: syntax error was not always detected
---------------------------------------------------------------------------
Version 3.17.5 (rgerhards), 2008-06-27
- added doc: howto set up a reliable connection to remote server via
  queued mode (and plain tcp protocol)
- bugfix: comments after actions were not properly treated. For some
  actions (e.g. forwarding), this could also lead to invalid configuration
---------------------------------------------------------------------------
Version 3.17.4 (rgerhards), 2008-06-16
- changed default for $KlogSymbolLookup to "off". The directive is
  also scheduled for removal in a later version. This was necessary
  because on kernels >= 2.6, the kernel does the symbol lookup itself. The
  imklog lookup logic then breaks the log message and makes it unusable.
---------------------------------------------------------------------------
Version 3.17.3 (rgerhards), 2008-05-28
- bugfix: imklog went into an endless loop if a PRI value was inside
  a kernel log message (unusual case under Linux, frequent under BSD)
---------------------------------------------------------------------------
Version 3.17.2 (rgerhards), 2008-05-04
- this version is the new beta, based on 3.17.1 devel feature set
- merged in imklog bug fix from v3-stable (3.16.1)
---------------------------------------------------------------------------
Version 3.17.1 (rgerhards), 2008-04-15
- removed dependency on MAXHOSTNAMELEN as much as it made sense.
  GNU/Hurd does not define it (because it has no limit), and we have taken
  care for cases where it is undefined now. However, some very few places
  remain where IMHO it currently is not worth fixing the code. If it is
  not defined, we have used a generous value of 1K, which is above IETF
  RFC's on hostname length at all. The memory consumption is no issue, as
  there are only a handful of this buffers allocated *per run* -- that's
  also the main reason why we consider it not worth to be fixed any further.
- enhanced legacy syslog parser to handle slightly malformed messages
  (with a space in front of the timestamp) - at least HP procurve is
  known to do that and I won't outrule that others also do it. The 
  change looks quite unintrusive and so we added it to the parser.
- implemented klogd functionality for BSD
- implemented high precision timestamps for the kernel log. Thanks to
  Michael Biebl for pointing out that the kernel log did not have them.
- provided ability to discard non-kernel messages if they are present
  in the kernel log (seems to happen on BSD)
- implemented $KLogInternalMsgFacility config directive
- implemented $KLogPermitNonKernelFacility config directive
Plus a number of bugfixes that were applied to v3-stable and beta
branches (not mentioned here in detail).
---------------------------------------------------------------------------
Version 3.17.0 (rgerhards), 2008-04-08
- added native ability to send mail messages
- removed no longer needed file relptuil.c/.h
- added $ActionExecOnlyOnceEveryInterval config directive
- bugfix: memory leaks in script engine
- bugfix: zero-length strings were not supported in object
  deserializer
- properties are now case-insensitive everywhere (script, filters,
  templates)
- added the capability to specify a processing (actually dequeue)
  timeframe with queues - so things can be configured to be done
  at off-peak hours
- We have removed the 32 character size limit (from RFC3164) on the
  tag. This had bad effects on existing envrionments, as sysklogd didn't
  obey it either (probably another bug in RFC3164...). We now receive
  the full size, but will modify the outputs so that only 32 characters
  max are used by default. If you need large tags in the output, you need
  to provide custom templates.
- changed command line processing. -v, -M, -c options are now parsed
  and processed before all other options. Inter-option dependencies
  have been relieved. Among others, permits to specify intial module
  load path via -M only (not the environment) which makes it much
  easier to work with non-standard module library locations. Thanks
  to varmojfekoj for suggesting this change. Matches bugzilla bug 55.
- bugfix: some messages were emited without hostname
Plus a number of bugfixes that were applied to v3-stable and beta
branches (not mentioned here in detail).
---------------------------------------------------------------------------
Version 3.16.3 (rgerhards), 2008-07-11
- updated information on rsyslog packages
- bugfix: memory leak in disk-based queue modes
---------------------------------------------------------------------------
Version 3.16.2 (rgerhards), 2008-06-25
- fixed potential segfault due to invalid call to cfsysline
  thanks to varmojfekoj for the patch
- bugfix: some whitespaces where incorrectly not ignored when parsing
  the config file. This is now corrected. Thanks to Michael Biebl for
  pointing out the problem.
---------------------------------------------------------------------------
Version 3.16.1 (rgerhards), 2008-05-02
- fixed a bug in imklog which lead to startup problems (including
  segfault) on some platforms under some circumsances. Thanks to
  Vieri for reporting this bug and helping to troubleshoot it.
---------------------------------------------------------------------------
Version 3.16.0 (rgerhards), 2008-04-24
- new v3-stable (3.16.x) based on beta 3.15.x (RELP support)
- bugfix: omsnmp had a too-small sized buffer for hostname+port. This
  could not lead to a segfault, as snprintf() was used, but could cause
  some trouble with extensively long hostnames.
- applied patch from Tiziano Müller to remove some compiler warnings
- added gssapi overview/howto thanks to Peter Vrabec
- changed some files to grant LGPLv3 extended persmissions on top of GPLv3
  this also is the first sign of something that will evolve into a
  well-defined "rsyslog runtime library"
---------------------------------------------------------------------------
Version 3.15.1 (rgerhards), 2008-04-11
- bugfix: some messages were emited without hostname
- disabled atomic operations for the time being because they introduce some
  cross-platform trouble - need to see how to fix this in the best 
  possible way
- bugfix: zero-length strings were not supported in object
  deserializer
- added librelp check via PKG_CHECK thanks to Michael Biebl's patch
- file relputil.c deleted, is not actually needed
- added more meaningful error messages to rsyslogd (when some errors
  happens during startup)
- bugfix: memory leaks in script engine
- bugfix: $hostname and $fromhost in RainerScript did not work
This release also includes all changes applied to the stable versions
up to today.
---------------------------------------------------------------------------
Version 3.15.0 (rgerhards), 2008-04-01
- major new feature: imrelp/omrelp support reliable delivery of syslog
  messages via the RELP protocol and librelp (http://www.librelp.com).
  Plain tcp syslog, so far the best reliability solution, can lose
  messages when something goes wrong or a peer goes down. With RELP,
  this can no longer happen. See imrelp.html for more details.
- bugfix: rsyslogd was no longer build by default; man pages are 
  only installed if corresponding option is selected. Thanks to
  Michael Biebl for pointing these problems out.
---------------------------------------------------------------------------
Version 3.14.2 (rgerhards), 2008-04-09
- bugfix: segfault with expression-based filters
- bugfix: omsnmp did not deref errmsg object on exit (no bad effects caused)
- some cleanup
- bugfix: imklog did not work well with kernel 2.6+. Thanks to Peter
  Vrabec for patching it based on the development in sysklogd - and thanks
  to the sysklogd project for upgrading klogd to support the new
  functionality
- some cleanup in imklog
- bugfix: potential segfault in imklog when kernel is compiled without
  /proc/kallsyms and the file System.map is missing. Thanks to
  Andrea Morandi for pointing it out and suggesting a fix.
- bugfixes, credits to varmojfekoj:
  * reset errno before printing a warning message
  * misspelled directive name in code processing legacy options
- bugfix: some legacy options not correctly interpreted - thanks to
  varmojfekoj for the patch
- improved detection of modules being loaded more than once
  thanks to varmojfekoj for the patch
---------------------------------------------------------------------------
Version 3.14.1 (rgerhards), 2008-04-04
- bugfix: some messages were emited without hostname
- bugfix: rsyslogd was no longer build by default; man pages are 
  only installed if corresponding option is selected. Thanks to
  Michael Biebl for pointing these problems out.
- bugfix: zero-length strings were not supported in object
  deserializer
- disabled atomic operations for this stable build as it caused
  platform problems
- bugfix: memory leaks in script engine
- bugfix: $hostname and $fromhost in RainerScript did not work
- bugfix: some memory leak when queue is runing in disk mode
- man pages improved thanks to varmofekoj and Peter Vrabec
- We have removed the 32 character size limit (from RFC3164) on the
  tag. This had bad effects on existing envrionments, as sysklogd didn't
  obey it either (probably another bug in RFC3164...). We now receive
  the full size, but will modify the outputs so that only 32 characters
  max are used by default. If you need large tags in the output, you need
  to provide custom templates.
- bugfix: some memory leak when queue is runing in disk mode
---------------------------------------------------------------------------
Version 3.14.0 (rgerhards), 2008-04-02
An interim version was accidently released to the web. It was named 3.14.0.
To avoid confusion, we have not assigned this version number to any
official release. If you happen to use 3.14.0, please update to 3.14.1.
---------------------------------------------------------------------------
Version 3.13.0-dev0 (rgerhards), 2008-03-31
- bugfix: accidently set debug option in 3.12.5 reset to production
  This option prevented dlclose() to be called. It had no real bad effects,
  as the modules were otherwise correctly deinitialized and dlopen()
  supports multiple opens of the same module without any memory footprint.
- removed --enable-mudflap, added --enable-valgrind ./configure setting
- bugfix: tcp receiver could segfault due to uninitialized variable
- docfix: queue doc had a wrong directive name that prevented max worker
  threads to be correctly set
- worked a bit on atomic memory operations to support problem-free
  threading (only at non-intrusive places)
- added a --enable/disable-rsyslogd configure option so that
  source-based packaging systems can build plugins without the need
  to compile rsyslogd
- some cleanup
- test of potential new version number scheme
---------------------------------------------------------------------------
Version 3.12.5 (rgerhards), 2008-03-28
- changed default for "last message repeated n times", which is now
  off by default
- implemented backward compatibility commandline option parsing
- automatically generated compatibility config lines are now also
  logged so that a user can diagnose problems with them
- added compatibility mode for -a, -o and -p options
- compatibility mode processing finished
- changed default file output format to include high-precision timestamps
- added a buid-in template for previous syslogd file format
- added new $ActionFileDefaultTemplate directive
- added support for high-precision timestamps when receiving legacy
  syslog messages
- added new $ActionForwardDefaultTemplate directive
- added new $ActionGSSForwardDefaultTemplate directive
- added build-in templates for easier configuration
- bugfix: fixed small memory leak in tcpclt.c
- bugfix: fixed small memory leak in template regular expressions
- bugfix: regular expressions inside property replacer did not work
  properly
- bugfix: QHOUR and HHOUR properties were wrongly calculated
- bugfix: fixed memory leaks in stream class and imfile
- bugfix: $ModDir did invalid bounds checking, potential overlow in
  dbgprintf() - thanks to varmojfekoj for the patch
- bugfix: -t and -g legacy options max number of sessions had a wrong
  and much too high value
---------------------------------------------------------------------------
Version 3.12.4 (rgerhards), 2008-03-25
- Greatly enhanced rsyslogd's file write performance by disabling
  file syncing capability of output modules by default. This
  feature is usually not required, not useful and an extreme performance
  hit (both to rsyslogd as well as the system at large). Unfortunately,
  most users enable it by default, because it was most intuitive to enable
  it in plain old sysklogd syslog.conf format. There is now the
  $ActionFileEnableSync config setting which must be enabled in order to
  support syncing. By default it is off. So even if the old-format config
  lines request syncing, it is not done unless explicitely enabled. I am
  sure this is a very useful change and not a risk at all. I need to think
  if I undo it under compatibility mode, but currently this does not
  happen (I fear a lot of lazy users will run rsyslogd in compatibility
  mode, again bringing up this performance problem...).
- added flow control options to other input sources
- added $HHOUR and $QHOUR system properties - can be used for half- and
  quarter-hour logfile rotation
- changed queue's discard severities default value to 8 (do not discard)
  to prevent unintentional message loss
- removed a no-longer needed callback from the output module 
  interface. Results in reduced code complexity.
- bugfix/doc: removed no longer supported -h option from man page
- bugfix: imklog leaked several hundered KB on each HUP. Thanks to
  varmojfekoj for the patch
- bugfix: potential segfault on module unload. Thanks to varmojfekoj for
  the patch
- bugfix: fixed some minor memory leaks
- bugfix: fixed some slightly invalid memory accesses
- bugfix: internally generated messages had "FROMHOST" property not set
---------------------------------------------------------------------------
Version 3.12.3 (rgerhards), 2008-03-18
- added advanced flow control for congestion cases (mode depending on message
  source and its capablity to be delayed without bad side effects)
- bugfix: $ModDir should not be reset on $ResetConfig - this can cause a lot
  of confusion and there is no real good reason to do so. Also conflicts with
  the new -M option and environment setting.
- bugfix: TCP and GSSAPI framing mode variable was uninitialized, leading to
  wrong framing (caused, among others, interop problems)
- bugfix: TCP (and GSSAPI) octet-counted frame did not work correctly in all
  situations. If the header was split across two packet reads, it was invalidly
  processed, causing loss or modification of messages.
- bugfix: memory leak in imfile
- bugfix: duplicate public symbol in omfwd and omgssapi could lead to
  segfault. thanks to varmojfekoj for the patch.
- bugfix: rsyslogd aborted on sigup - thanks to varmojfekoj for the patch
- some more internal cleanup ;)
- begun relp modules, but these are not functional yet
- Greatly enhanced rsyslogd's file write performance by disabling
  file syncing capability of output modules by default. This
  feature is usually not required, not useful and an extreme performance
  hit (both to rsyslogd as well as the system at large). Unfortunately,
  most users enable it by default, because it was most intuitive to enable
  it in plain old sysklogd syslog.conf format. There is now a new config
  setting which must be enabled in order to support syncing. By default it
  is off. So even if the old-format config lines request syncing, it is
  not done unless explicitely enabled. I am sure this is a very useful
  change and not a risk at all. I need to think if I undo it under
  compatibility mode, but currently this does not happen (I fear a lot of
  lazy users will run rsyslogd in compatibility mode, again bringing up
  this performance problem...).
---------------------------------------------------------------------------
Version 3.12.2 (rgerhards), 2008-03-13
- added RSYSLOGD_MODDIR environment variable
- added -M rsyslogd option (allows to specify module directory location)
- converted net.c into a loadable library plugin
- bugfix: debug module now survives unload of loadable module when
  printing out function call data
- bugfix: not properly initialized data could cause several segfaults if
  there were errors in the config file - thanks to varmojfekoj for the patch
- bugfix: rsyslogd segfaulted when imfile read an empty line - thanks
  to Johnny Tan for an excellent bug report
- implemented dynamic module unload capability (not visible to end user)
- some more internal cleanup
- bugfix: imgssapi segfaulted under some conditions; this fix is actually
  not just a fix but a change in the object model. Thanks to varmojfekoj
  for providing the bug report, an initial fix and lots of good discussion
  that lead to where we finally ended up.
- improved session recovery when outbound tcp connection breaks, reduces
  probability of message loss at the price of a highly unlikely potential
  (single) message duplication
---------------------------------------------------------------------------
Version 3.12.1 (rgerhards), 2008-03-06
- added library plugins, which can be automatically loaded
- bugfix: actions were not correctly retried; caused message loss
- changed module loader to automatically add ".so" suffix if not
  specified (over time, this shall also ease portability of config
  files)
- improved debugging support; debug runtime options can now be set via
  an environment variable
- bugfix: removed debugging code that I forgot to remove before releasing
  3.12.0 (does not cause harm and happened only during startup)
- added support for the MonitorWare syslog MIB to omsnmp
- internal code improvements (more code converted into classes)
- internal code reworking of the imtcp/imgssapi module
- added capability to ignore client-provided timestamp on unix sockets and
  made this mode the default; this was needed, as some programs (e.g. sshd)
  log with inconsistent timezone information, what messes up the local
  logs (which by default don't even contain time zone information). This
  seems to be consistent with what sysklogd did for the past four years.
  Alternate behaviour may be desirable if gateway-like processes send
  messages via the local log slot - in this case, it can be enabled
  via the $InputUnixListenSocketIgnoreMsgTimestamp and
  $SystemLogSocketIgnoreMsgTimestamp config directives
- added ability to compile on HP UX; verified that imudp worked on HP UX;
  however, we are still in need of people trying out rsyslogd on HP UX,
  so it can not yet be assumed it runs there
- improved session recovery when outbound tcp connection breaks, reduces
  probability of message loss at the price of a highly unlikely potential
  (single) message duplication
---------------------------------------------------------------------------
Version 3.12.0 (rgerhards), 2008-02-28
- added full expression support for filters; filters can now contain
  arbitrary complex boolean, string and arithmetic expressions
---------------------------------------------------------------------------
Version 3.11.6 (rgerhards), 2008-02-27
- bugfix: gssapi libraries were still linked to rsyslog core, what should
  no longer be necessary. Applied fix by Michael Biebl to solve this.
- enabled imgssapi to be loaded side-by-side with imtcp
- added InputGSSServerPermitPlainTCP config directive
- split imgssapi source code somewhat from imtcp
- bugfix: queue cancel cleanup handler could be called with
  invalid pointer if dequeue failed
- bugfix: rsyslogd segfaulted on second SIGHUP
  tracker: http://bugzilla.adiscon.com/show_bug.cgi?id=38
- improved stability of queue engine
- bugfix: queue disk file were not properly persisted when 
  immediately after closing an output file rsyslog was stopped
  or huped (the new output file open must NOT have happend at
  that point) - this lead to a sparse and invalid queue file
  which could cause several problems to the engine (unpredictable
  results). This situation should have happened only in very
  rare cases. tracker: http://bugzilla.adiscon.com/show_bug.cgi?id=40
- bugfix: during queue shutdown, an assert invalidly triggered when
  the primary queue's DA worker was terminated while the DA queue's
  regular worker was still executing. This could result in a segfault
  during shutdown.
  tracker: http://bugzilla.adiscon.com/show_bug.cgi?id=41
- bugfix: queue properties sizeOnDisk, bytesRead were persisted to 
  disk with wrong data type (long instead of int64) - could cause
  problems on 32 bit machines
- bugfix: queue aborted when it was shut down, DA-enabled, DA mode
  was just initiated but not fully initialized (a race condition)
- bugfix: imfile could abort under extreme stress conditions
  (when it was terminated before it could open all of its
  to be monitored files)
- applied patch from varmojfekoj to fix an issue with compatibility 
  mode and default module directories (many thanks!):
  I've also noticed a bug in the compatibility code; the problem is that 
  options are parsed before configuration file so options which need a 
  module to be loaded will currently ignore any $moddir directive. This 
  can be fixed by moving legacyOptsHook() after config file parsing. 
  (see the attached patch) This goes against the logical order of 
  processing, but the legacy options are only few and it doesn't seem to 
  be a problem.
- bugfix: object property deserializer did not handle negative numbers
---------------------------------------------------------------------------
Version 3.11.5 (rgerhards), 2008-02-25
- new imgssapi module, changed imtcp module - this enables to load/package
  GSSAPI support separately - thanks to varmojfekoj for the patch
- compatibility mode (the -c option series) is now at least partly
  completed - thanks to varmojfekoj for the patch
- documentation for imgssapi and imtcp added
- duplicate $ModLoad's for the same module are now detected and
  rejected -- thanks to varmojfekoj for the patch
---------------------------------------------------------------------------
Version 3.11.4 (rgerhards), 2008-02-21
- bugfix: debug.html was missing from release tarball - thanks to Michael
  Biebl for bringing this to my attention
- some internal cleanup on the stringbuf object calling interface
- general code cleanup and further modularization
- $MainMessageQueueDiscardSeverity can now also handle textual severities
  (previously only integers)
- bugfix: message object was not properly synchronized when the 
  main queue had a single thread and non-direct action queues were used
- some documentation improvements
---------------------------------------------------------------------------
Version 3.11.3 (rgerhards), 2008-02-18
- fixed a bug in imklog which lead to duplicate message content in
  kernel logs
- added support for better plugin handling in libdbi (we contributed
  a patch to do that, we just now need to wait for the next libdbi
  version)
- bugfix: fixed abort when invalid template was provided to an action
  bug http://bugzilla.adiscon.com/show_bug.cgi?id=4
- re-instantiated SIGUSR1 function; added SIGUSR2 to generate debug
  status output
- added some documentation on runtime-debug settings
- slightly improved man pages for novice users
---------------------------------------------------------------------------
Version 3.11.2 (rgerhards), 2008-02-15
- added the capability to monitor text files and process their content
  as syslog messages (including forwarding)
- added support for libdbi, a database abstraction layer. rsyslog now
  also supports the following databases via dbi drivers:
  * Firebird/Interbase
  * FreeTDS (access to MS SQL Server and Sybase)
  * SQLite/SQLite3
  * Ingres (experimental)
  * mSQL (experimental)
  * Oracle (experimental)
  Additional drivers may be provided by the libdbi-drivers project, which
  can be used by rsyslog as soon as they become available.
- removed some left-over unnecessary dbgprintf's (cluttered screen,
  cosmetic)
- doc bugfix: html documentation for omsnmp was missing
---------------------------------------------------------------------------
Version 3.11.1 (rgerhards), 2008-02-12
- SNMP trap sender added thanks to Andre Lorbach (omsnmp)
- added input-plugin interface specification in form of a (copy) template
  input module
- applied documentation fix by Michael Biebl -- many thanks!
- bugfix: immark did not have MARK flags set...
- added x-info field to rsyslogd startup/shutdown message. Hopefully
  points users to right location for further info (many don't even know
  they run rsyslog ;))
- bugfix: trailing ":" of tag was lost while parsing legacy syslog messages
  without timestamp - thanks to Anders Blomdell for providing a patch!
- fixed a bug in stringbuf.c related to STRINGBUF_TRIM_ALLOCSIZE, which
  wasn't supposed to be used with rsyslog. Put a warning message up that
  tells this feature is not tested and probably not worth the effort.
  Thanks to Anders Blomdell fro bringing this to our attention
- somewhat improved performance of string buffers
- fixed bug that caused invalid treatment of tabs (HT) in rsyslog.conf
- bugfix: setting for $EscapeCopntrolCharactersOnReceive was not 
  properly initialized
- clarified usage of space-cc property replacer option
- improved abort diagnostic handler
- some initial effort for malloc/free runtime debugging support
- bugfix: using dynafile actions caused rsyslogd abort
- fixed minor man errors thanks to Michael Biebl
---------------------------------------------------------------------------
Version 3.11.0 (rgerhards), 2008-01-31
- implemented queued actions
- implemented simple rate limiting for actions
- implemented deliberate discarding of lower priority messages over higher
  priority ones when a queue runs out of space
- implemented disk quotas for disk queues
- implemented the $ActionResumeRetryCount config directive
- added $ActionQueueFilename config directive
- added $ActionQueueSize config directive
- added $ActionQueueHighWaterMark config directive
- added $ActionQueueLowWaterMark config directive
- added $ActionQueueDiscardMark config directive
- added $ActionQueueDiscardSeverity config directive
- added $ActionQueueCheckpointInterval config directive
- added $ActionQueueType config directive
- added $ActionQueueWorkerThreads config directive
- added $ActionQueueTimeoutshutdown config directive
- added $ActionQueueTimeoutActionCompletion config directive
- added $ActionQueueTimeoutenQueue config directive
- added $ActionQueueTimeoutworkerThreadShutdown config directive
- added $ActionQueueWorkerThreadMinimumMessages config directive
- added $ActionQueueMaxFileSize config directive
- added $ActionQueueSaveonShutdown config directive
- addded $ActionQueueDequeueSlowdown config directive
- addded $MainMsgQueueDequeueSlowdown config directive
- bugfix: added forgotten docs to package
- improved debugging support
- fixed a bug that caused $MainMsgQueueCheckpointInterval to work incorrectly
- when a long-running action needs to be cancelled on shutdown, the message
  that was processed by it is now preserved. This finishes support for
  guaranteed delivery of messages (if the output supports it, of course)
- fixed bug in output module interface, see
  http://sourceforge.net/tracker/index.php?func=detail&aid=1881008&group_id=123448&atid=696552
- changed the ommysql output plugin so that the (lengthy) connection
  initialization now takes place in message processing. This works much
  better with the new queued action mode (fast startup)
- fixed a bug that caused a potential hang in file and fwd output module
  varmojfekoj provided the patch - many thanks!
- bugfixed stream class offset handling on 32bit platforms
---------------------------------------------------------------------------
Version 3.10.3 (rgerhards), 2008-01-28
- fixed a bug with standard template definitions (not a big deal) - thanks
  to varmojfekoj for spotting it
- run-time instrumentation added
- implemented disk-assisted queue mode, which enables on-demand disk
  spooling if the queue's in-memory queue is exhausted
- implemented a dynamic worker thread pool for processing incoming
  messages; workers are started and shut down as need arises
- implemented a run-time instrumentation debug package
- implemented the $MainMsgQueueSaveOnShutdown config directive
- implemented the $MainMsgQueueWorkerThreadMinimumMessages config directive
- implemented the $MainMsgQueueTimeoutWorkerThreadShutdown config directive
---------------------------------------------------------------------------
Version 3.10.2 (rgerhards), 2008-01-14
- added the ability to keep stop rsyslogd without the need to drain
  the main message queue. In disk queue mode, rsyslog continues to
  run from the point where it stopped. In case of a system failure, it
  continues to process messages from the last checkpoint.
- fixed a bug that caused a segfault on startup when no $WorkDir directive
  was specified in rsyslog.conf
- provided more fine-grain control over shutdown timeouts and added a
  way to specify the enqueue timeout when the main message queue is full
- implemented $MainMsgQueueCheckpointInterval config directive
- implemented $MainMsgQueueTimeoutActionCompletion config directive
- implemented $MainMsgQueueTimeoutEnqueue config directive
- implemented $MainMsgQueueTimeoutShutdown config directive
---------------------------------------------------------------------------
Version 3.10.1 (rgerhards), 2008-01-10
- implemented the "disk" queue mode. However, it currently is of very
  limited use, because it does not support persistence over rsyslogd
  runs. So when rsyslogd is stopped, the queue is drained just as with
  the in-memory queue modes. Persistent queues will be a feature of
  the next release.
- performance-optimized string class, should bring an overall improvement
- fixed a memory leak in imudp -- thanks to varmojfekoj for the patch
- fixed a race condition that could lead to a rsyslogd hang when during
  HUP or termination
- done some doc updates
- added $WorkDirectory config directive
- added $MainMsgQueueFileName config directive
- added $MainMsgQueueMaxFileSize config directive
---------------------------------------------------------------------------
Version 3.10.0 (rgerhards), 2008-01-07
- implemented input module interface and initial input modules
- enhanced threading for input modules (each on its own thread now)
- ability to bind UDP listeners to specific local interfaces/ports and
  ability to run multiple of them concurrently
- added ability to specify listen IP address for UDP syslog server
- license changed to GPLv3
- mark messages are now provided by loadble module immark
- rklogd is no longer provided. Its functionality has now been taken over
  by imklog, a loadable input module. This offers a much better integration
  into rsyslogd and makes sure that the kernel logger process is brought
  up and down at the appropriate times
- enhanced $IncludeConfig directive to support wildcard characters
  (thanks to Michael Biebl)
- all inputs are now implemented as loadable plugins
- enhanced threading model: each input module now runs on its own thread
- enhanced message queue which now supports different queueing methods
  (among others, this can be used for performance fine-tuning)
- added a large number of new configuration directives for the new
  input modules
- enhanced multi-threading utilizing a worker thread pool for the
  main message queue
- compilation without pthreads is no longer supported
- much cleaner code due to new objects and removal of single-threading
  mode
---------------------------------------------------------------------------
Version 2.0.8 V2-STABLE (rgerhards), 2008-??-??
- bugfix: ompgsql did not detect problems in sql command execution
  this could cause loss of messages. The handling was correct if the
  connection broke, but not if there was a problem with statement
  execution. The most probable case for such a case would be invalid
  sql inside the template, and this is now much easier to diagnose.
- doc bugfix: default for $DirCreateMode incorrectly stated
---------------------------------------------------------------------------
Version 2.0.7 V2-STABLE (rgerhards), 2008-04-14
- bugfix: the default for $DirCreateMode was 0644, and as such wrong.
  It has now been changed to 0700. For some background, please see
  http://lists.adiscon.net/pipermail/rsyslog/2009-April/001986.html
- bugfix: "$CreateDirs off" also disabled file creation
  Thanks to William Tisater for analyzing this bug and providing a patch.
  The actual code change is heavily based on William's patch.
- bugfix: memory leak in ompgsql
  Thanks to Ken for providing the patch
- bugfix: potential memory leak in msg.c
  This one did not surface yet and the issue was actually found due to
  a problem in v4 - but better fix it here, too
---------------------------------------------------------------------------
Version 2.0.6 V2-STABLE (rgerhards), 2008-08-07
- bugfix: memory leaks in rsyslogd, primarily in singlethread mode
  Thanks to Frederico Nunez for providing the fix
- bugfix: copy&paste error lead to dangling if - this caused a very minor
  issue with re-formatting a RFC3164 date when the message was invalidly
  formatted and had a colon immediately after the date. This was in the
  code for some years (even v1 had it) and I think it never had any
  effect at all in practice. Though, it should be fixed - but definitely
  nothing to worry about.
---------------------------------------------------------------------------
Version 2.0.6 V2-STABLE (rgerhards), 2008-08-07
- bugfix: IPv6 addresses could not be specified in forwarding actions
  New syntax @[addr]:port introduced to enable that. Root problem was IPv6
  addresses contain colons. (backport from 3.21.3)
---------------------------------------------------------------------------
Version 2.0.5 STABLE (rgerhards), 2008-05-15
- bugfix: regular expressions inside property replacer did not work
  properly
- adapted to liblogging 0.7.1+
---------------------------------------------------------------------------
Version 2.0.4 STABLE (rgerhards), 2008-03-27
- bugfix: internally generated messages had "FROMHOST" property not set
- bugfix: continue parsing if tag is oversize (discard oversize part) - thanks
  to mclaughlin77@gmail.com for the patch
- added $HHOUR and $QHOUR system properties - can be used for half- and
  quarter-hour logfile rotation
---------------------------------------------------------------------------
Version 2.0.3 STABLE (rgerhards), 2008-03-12
- bugfix: setting for $EscapeCopntrolCharactersOnReceive was not 
  properly initialized
- bugfix: resolved potential segfault condition on HUP (extremely
  unlikely to happen in practice), for details see tracker:
  http://bugzilla.adiscon.com/show_bug.cgi?id=38
- improved the man pages a bit - thanks to Michael Biebl for the patch
- bugfix: not properly initialized data could cause several segfaults if
  there were errors in the config file - thanks to varmojfekoj for the patch
---------------------------------------------------------------------------
Version 2.0.2 STABLE (rgerhards), 2008-02-12
- fixed a bug that could cause invalid string handling via strerror_r
  varmojfekoj provided the patch - many thanks!
- added x-info field to rsyslogd startup/shutdown message. Hopefully
  points users to right location for further info (many don't even know
  they run rsyslog ;))
- bugfix: suspended actions were not always properly resumed
  varmojfekoj provided the patch - many thanks!
- bugfix: errno could be changed during mark processing, leading to
  invalid error messages when processing inputs. Thank to varmojfekoj for
  pointing out this problem.
- bugfix: trailing ":" of tag was lost while parsing legacy syslog messages
  without timestamp - thanks to Anders Blomdell for providing a patch!
- bugfix (doc): misspelled config directive, invalid signal info
- applied some doc fixes from Michel Biebl and cleaned up some no longer
  needed files suggested by him
- cleaned up stringbuf.c to fix an annoyance reported by Anders Blomdell
- fixed bug that caused invalid treatment of tabs (HT) in rsyslog.conf
---------------------------------------------------------------------------
Version 2.0.1 STABLE (rgerhards), 2008-01-24
- fixed a bug in integer conversion - but this function was never called,
  so it is not really a useful bug fix ;)
- fixed a bug with standard template definitions (not a big deal) - thanks
  to varmojfekoj for spotting it
- fixed a bug that caused a potential hang in file and fwd output module
  varmojfekoj provided the patch - many thanks!
---------------------------------------------------------------------------
Version 2.0.0 STABLE (rgerhards), 2008-01-02
- re-release of 1.21.2 as STABLE with no modifications except some
  doc updates
---------------------------------------------------------------------------
Version 1.21.2 (rgerhards), 2007-12-28
- created a gss-api output module. This keeps GSS-API code and
  TCP/UDP code separated. It is also important for forward-
  compatibility with v3. Please note that this change breaks compatibility
  with config files created for 1.21.0 and 1.21.1 - this was considered
  acceptable.
- fixed an error in forwarding retry code (could lead to message corruption
  but surfaced very seldom)
- increased portability for older platforms (AI_NUMERICSERV moved)
- removed socket leak in omfwd.c
- cross-platform patch for GSS-API compile problem on some platforms
  thanks to darix for the patch!
---------------------------------------------------------------------------
Version 1.21.1 (rgerhards), 2007-12-23
- small doc fix for $IncludeConfig
- fixed a bug in llDestroy()
- bugfix: fixing memory leak when message queue is full and during
  parsing. Thanks to varmojfekoj for the patch.
- bugfix: when compiled without network support, unix sockets were
  not properply closed
- bugfix: memory leak in cfsysline.c/doGetWord() fixed
---------------------------------------------------------------------------
Version 1.21.0 (rgerhards), 2007-12-19
- GSS-API support for syslog/TCP connections was added. Thanks to
  varmojfekoj for providing the patch with this functionality
- code cleanup
- enhanced $IncludeConfig directive to support wildcard filenames
- changed some multithreading synchronization
---------------------------------------------------------------------------
Version 1.20.1 (rgerhards), 2007-12-12
- corrected a debug setting that survived release. Caused TCP connections
  to be retried unnecessarily often.
- When a hostname ACL was provided and DNS resolution for that name failed,
  ACL processing was stopped at that point. Thanks to mildew for the patch.
  Fedora Bugzilla: http://bugzilla.redhat.com/show_bug.cgi?id=395911
- fixed a potential race condition, see link for details:
  http://rgerhards.blogspot.com/2007/12/rsyslog-race-condition.html
  Note that the probability of problems from this bug was very remote
- fixed a memory leak that happend when PostgreSQL date formats were
  used
---------------------------------------------------------------------------
Version 1.20.0 (rgerhards), 2007-12-07
- an output module for postgres databases has been added. Thanks to
  sur5r for contributing this code
- unloading dynamic modules has been cleaned up, we now have a
  real implementation and not just a dummy "good enough for the time
  being".
- enhanced platform independence - thanks to Bartosz Kuzma and Michael
  Biebl for their very useful contributions
- some general code cleanup (including warnings on 64 platforms, only)
---------------------------------------------------------------------------
Version 1.19.12 (rgerhards), 2007-12-03
- cleaned up the build system (thanks to Michael Biebl for the patch)
- fixed a bug where ommysql was still not compiled with -pthread option
---------------------------------------------------------------------------
Version 1.19.11 (rgerhards), 2007-11-29
- applied -pthread option to build when building for multi-threading mode
  hopefully solves an issue with segfaulting
---------------------------------------------------------------------------
Version 1.19.10 (rgerhards), 2007-10-19
- introdcued the new ":modulename:" syntax for calling module actions
  in selector lines; modified ommysql to support it. This is primarily
  an aid for further modules and a prequisite to actually allow third
  party modules to be created.
- minor fix in slackware startup script, "-r 0" is now "-r0"
- updated rsyslogd doc set man page; now in html format
- undid creation of a separate thread for the main loop -- this did not
  turn out to be needed or useful, so reduce complexity once again.
- added doc fixes provided by Michael Biebl - thanks
---------------------------------------------------------------------------
Version 1.19.9 (rgerhards), 2007-10-12
- now packaging system which again contains all components in a single
  tarball
- modularized main() a bit more, resulting in less complex code
- experimentally added an additional thread - will see if that affects
  the segfault bug we experience on some platforms. Note that this change
  is scheduled to be removed again later.
---------------------------------------------------------------------------
Version 1.19.8 (rgerhards), 2007-09-27
- improved repeated message processing
- applied patch provided by varmojfekoj to support building ommysql
  in its own way (now also resides in a plugin subdirectory);
  ommysql is now a separate package
- fixed a bug in cvthname() that lead to message loss if part
  of the source hostname would have been dropped
- created some support for distributing ommysql together with the
  main rsyslog package. I need to re-think it in the future, but
  for the time being the current mode is best. I now simply include
  one additional tarball for ommysql inside the main distribution.
  I look forward to user feedback on how this should be done best. In the
  long term, a separate project should be spawend for ommysql, but I'd
  like to do that only after the plugin interface is fully stable (what
  it is not yet).
---------------------------------------------------------------------------
Version 1.19.7 (rgerhards), 2007-09-25
- added code to handle situations where senders send us messages ending with
  a NUL character. It is now simply removed. This also caused trailing LF
  reduction to fail, when it was followed by such a NUL. This is now also
  handled.
- replaced some non-thread-safe function calls by their thread-safe
  counterparts
- fixed a minor memory leak that occured when the %APPNAME% property was
  used (I think nobody used that in practice)
- fixed a bug that caused signal handlers in cvthname() not to be restored when
  a malicious pointer record was detected and processing of the message been
  stopped for that reason (this should be really rare and can not be related
  to the segfault bug we are hunting).
- fixed a bug in cvthname that lead to passing a wrong parameter - in
  practice, this had no impact.
- general code cleanup (e.g. compiler warnings, comments)
---------------------------------------------------------------------------
Version 1.19.6 (rgerhards), 2007-09-11
- applied patch by varmojfekoj to change signal handling to the new
  sigaction API set (replacing the depreciated signal() calls and its
  friends.
- fixed a bug that in --enable-debug mode caused an assertion when the
  discard action was used
- cleaned up compiler warnings
- applied patch by varmojfekoj to FIX a bug that could cause 
  segfaults if empty properties were processed using modifying
  options (e.g. space-cc, drop-cc)
- fixed man bug: rsyslogd supports -l option
---------------------------------------------------------------------------
Version 1.19.5 (rgerhards), 2007-09-07
- changed part of the CStr interface so that better error tracking
  is provided and the calling sequence is more intuitive (there were
  invalid calls based on a too-weired interface)
- (hopefully) fixed some remaining bugs rooted in wrong use of 
  the CStr class. These could lead to program abort.
- applied patch by varmojfekoj two fix two potential segfault situations
- added $ModDir config directive
- modified $ModLoad so that an absolute path may be specified as
  module name (e.g. /rsyslog/ommysql.so)
---------------------------------------------------------------------------
Version 1.19.4 (rgerhards/varmojfekoj), 2007-09-04
- fixed a number of small memory leaks - thanks varmojfekoj for patching
- fixed an issue with CString class that could lead to rsyslog abort
  in tplToString() - thanks varmojfekoj for patching
- added a man-version of the config file documenation - thanks to Michel
  Samia for providing the man file
- fixed bug: a template like this causes an infinite loop:
  $template opts,"%programname:::a,b%"
  thanks varmojfekoj for the patch
- fixed bug: case changing options crash freeing the string pointer
  because they modify it: $template opts2,"%programname::1:lowercase%"
  thanks varmojfekoj for the patch
---------------------------------------------------------------------------
Version 1.19.3 (mmeckelein/varmojfekoj), 2007-08-31
- small mem leak fixed (after calling parseSelectorAct) - Thx varmojkekoj
- documentation section "Regular File" und "Blocks" updated
- solved an issue with dynamic file generation - Once again many thanks
  to varmojfekoj
- the negative selector for program name filter (Blocks) does not work as
  expected - Thanks varmojfekoj for patching
- added forwarding information to sysklogd (requires special template)
  to config doc
---------------------------------------------------------------------------
Version 1.19.2 (mmeckelein/varmojfekoj), 2007-08-28
- a specifically formed message caused a segfault - Many thanks varmojfekoj
  for providing a patch
- a typo and a weird condition are fixed in msg.c - Thanks again
  varmojfekoj 
- on file creation the file was always owned by root:root. This is fixed
  now - Thanks ypsa for solving this issue
---------------------------------------------------------------------------
Version 1.19.1 (mmeckelein), 2007-08-22
- a bug that caused a high load when a TCP/UDP connection was closed is 
  fixed now - Thanks mildew for solving this issue
- fixed a bug which caused a segfault on reinit - Thx varmojfekoj for the
  patch
- changed the hardcoded module path "/lib/rsyslog" to $(pkglibdir) in order
  to avoid trouble e.g. on 64 bit platforms (/lib64) - many thanks Peter
  Vrabec and darix, both provided a patch for solving this issue
- enhanced the unloading of modules - thanks again varmojfekoj
- applied a patch from varmojfekoj which fixes various little things in
  MySQL output module
---------------------------------------------------------------------------
Version 1.19.0 (varmojfekoj/rgerhards), 2007-08-16
- integrated patch from varmojfekoj to make the mysql module a loadable one
  many thanks for the patch, MUCH appreciated
---------------------------------------------------------------------------
Version 1.18.2 (rgerhards), 2007-08-13
- fixed a bug in outchannel code that caused templates to be incorrectly
  parsed
- fixed a bug in ommysql that caused a wrong ";template" missing message
- added some code for unloading modules; not yet fully complete (and we do
  not yet have loadable modules, so this is no problem)
- removed debian subdirectory by request of a debian packager (this is a special
  subdir for debian and there is also no point in maintaining it when there
  is a debian package available - so I gladly did this) in some cases
- improved overall doc quality (some pages were quite old) and linked to
  more of the online resources.
- improved /contrib/delete_mysql script by adding a host option and some
  other minor modifications
---------------------------------------------------------------------------
Version 1.18.1 (rgerhards), 2007-08-08
- applied a patch from varmojfekoj which solved a potential segfault
  of rsyslogd on HUP
- applied patch from Michel Samia to fix compilation when the pthreads
  feature is disabled
- some code cleanup (moved action object to its own file set)
- add config directive $MainMsgQueueSize, which now allows to configure the
  queue size dynamically
- all compile-time settings are now shown in rsyslogd -v, not just the
  active ones
- enhanced performance a little bit more
- added config file directive $ActionResumeInterval
- fixed a bug that prevented compilation under debian sid
- added a contrib directory for user-contributed useful things
---------------------------------------------------------------------------
Version 1.18.0 (rgerhards), 2007-08-03
- rsyslog now supports fallback actions when an action did not work. This
  is a great feature e.g. for backup database servers or backup syslog
  servers
- modified rklogd to only change the console log level if -c is specified
- added feature to use multiple actions inside a single selector
- implemented $ActionExecOnlyWhenPreviousIsSuspended config directive
- error messages during startup are now spit out to the configured log
  destinations
---------------------------------------------------------------------------
Version 1.17.6 (rgerhards), 2007-08-01
- continued to work on output module modularization - basic stage of
  this work is now FINISHED
- fixed bug in OMSRcreate() - always returned SR_RET_OK
- fixed a bug that caused ommysql to always complain about missing
  templates
- fixed a mem leak in OMSRdestruct - freeing the object itself was
  forgotten - thanks to varmojfekoj for the patch
- fixed a memory leak in syslogd/init() that happend when the config
  file could not be read - thanks to varmojfekoj for the patch
- fixed insufficient memory allocation in addAction() and its helpers.
  The initial fix and idea was developed by mildew, I fine-tuned
  it a bit. Thanks a lot for the fix, I'd probably had pulled out my
  hair to find the bug...
- added output of config file line number when a parsing error occured
- fixed bug in objomsr.c that caused program to abort in debug mode with
  an invalid assertion (in some cases)
- fixed a typo that caused the default template for MySQL to be wrong.
  thanks to mildew for catching this.
- added configuration file command $DebugPrintModuleList and
  $DebugPrintCfSysLineHandlerList
- fixed an invalid value for the MARK timer - unfortunately, there was
  a testing aid left in place. This resulted in quite frequent MARK messages
- added $IncludeConfig config directive
- applied a patch from mildew to prevent rsyslogd from freezing under heavy
  load. This could happen when the queue was full. Now, we drop messages
  but rsyslogd remains active.
---------------------------------------------------------------------------
Version 1.17.5 (rgerhards), 2007-07-30
- continued to work on output module modularization
- fixed a missing file bug - thanks to Andrea Montanari for reporting
  this problem
- fixed a problem with shutting down the worker thread and freeing the
  selector_t list - this caused messages to be lost, because the
  message queue was not properly drained before the selectors got
  destroyed.
---------------------------------------------------------------------------
Version 1.17.4 (rgerhards), 2007-07-27
- continued to work on output module modularization
- fixed a situation where rsyslogd could create zombie processes
  thanks to mildew for the patch
- applied patch from Michel Samia to fix compilation when NOT
  compiled for pthreads
---------------------------------------------------------------------------
Version 1.17.3 (rgerhards), 2007-07-25
- continued working on output module modularization
- fixed a bug that caused rsyslogd to segfault on exit (and
  probably also on HUP), when there was an unsent message in a selector
  that required forwarding and the dns lookup failed for that selector
  (yes, it was pretty unlikely to happen;))
  thanks to varmojfekoj <varmojfekoj@gmail.com> for the patch
- fixed a memory leak in config file parsing and die()
  thanks to varmojfekoj <varmojfekoj@gmail.com> for the patch
- rsyslogd now checks on startup if it is capable to performa any work
  at all. If it cant, it complains and terminates
  thanks to Michel Samia for providing the patch!
- fixed a small memory leak when HUPing syslogd. The allowed sender
  list now gets freed. thanks to mildew for the patch.
- changed the way error messages in early startup are logged. They
  now do no longer use the syslogd code directly but are rather
  send to stderr.
---------------------------------------------------------------------------
Version 1.17.2 (rgerhards), 2007-07-23
- made the port part of the -r option optional. Needed for backward
  compatibility with sysklogd
- replaced system() calls with something more reasonable. Please note that
  this might break compatibility with some existing configuration files.
  We accept this in favour of the gained security.
- removed a memory leak that could occur if timegenerated was used in
  RFC 3164 format in templates
- did some preparation in msg.c for advanced multithreading - placed the
  hooks, but not yet any active code
- worked further on modularization
- added $ModLoad MySQL (dummy) config directive
- added DropTrailingLFOnReception config directive
---------------------------------------------------------------------------
Version 1.17.1 (rgerhards), 2007-07-20
- fixed a bug that caused make install to install rsyslogd and rklogd under
  the wrong names
- fixed bug that caused $AllowedSenders to handle IPv6 scopes incorrectly;
  also fixed but that could grabble $AllowedSender wildcards. Thanks to
  mildew@gmail.com for the patch
- minor code cleanup - thanks to Peter Vrabec for the patch
- fixed minimal memory leak on HUP (caused by templates)
  thanks to varmojfekoj <varmojfekoj@gmail.com> for the patch
- fixed another memory leak on HUPing and on exiting rsyslogd
  again thanks to varmojfekoj <varmojfekoj@gmail.com> for the patch
- code cleanup (removed compiler warnings)
- fixed portability bug in configure.ac - thanks to Bartosz Kuźma for patch
- moved msg object into its own file set
- added the capability to continue trying to write log files when the
  file system is full. Functionality based on patch by Martin Schulze
  to sysklogd package.
---------------------------------------------------------------------------
Version 1.17.0 (RGer), 2007-07-17
- added $RepeatedLineReduction config parameter
- added $EscapeControlCharactersOnReceive config parameter
- added $ControlCharacterEscapePrefix config parameter
- added $DirCreateMode config parameter
- added $CreateDirs config parameter
- added $DebugPrintTemplateList config parameter
- added $ResetConfigVariables config parameter
- added $FileOwner config parameter
- added $FileGroup config parameter
- added $DirOwner config parameter
- added $DirGroup config parameter
- added $FailOnChownFailure config parameter
- added regular expression support to the filter engine
  thanks to Michel Samia for providing the patch!
- enhanced $AllowedSender functionality. Credits to mildew@gmail.com for
  the patch doing that
  - added IPv6 support
  - allowed DNS hostnames
  - allowed DNS wildcard names
- added new option $DropMsgsWithMaliciousDnsPTRRecords
- added autoconf so that rfc3195d, rsyslogd and klogd are stored to /sbin
- added capability to auto-create directories with dynaFiles
---------------------------------------------------------------------------
Version 1.16.0 (RGer/Peter Vrabec), 2007-07-13 - The Friday, 13th Release ;)
- build system switched to autotools
- removed SYSV preprocessor macro use, replaced with autotools equivalents
- fixed a bug that caused rsyslogd to segfault when TCP listening was
  disabled and it terminated
- added new properties "syslogfacility-text" and "syslogseverity-text"
  thanks to varmojfekoj <varmojfekoj@gmail.com> for the patch
- added the -x option to disable hostname dns reslution
  thanks to varmojfekoj <varmojfekoj@gmail.com> for the patch
- begun to better modularize syslogd.c - this is an ongoing project; moved
  type definitions to a separate file
- removed some now-unused fields from struct filed
- move file size limit fields in struct field to the "right spot" (the file
  writing part of the union - f_un.f_file)
- subdirectories linux and solaris are no longer part of the distribution
  package. This is not because we cease support for them, but there are no
  longer any files in them after the move to autotools
---------------------------------------------------------------------------
Version 1.15.1 (RGer), 2007-07-10
- fixed a bug that caused a dynaFile selector to stall when there was
  an open error with one file 
- improved template processing for dynaFiles; templates are now only
  looked up during initialization - speeds up processing
- optimized memory layout in struct filed when compiled with MySQL
  support
- fixed a bug that caused compilation without SYSLOG_INET to fail
- re-enabled the "last message repeated n times" feature. This
  feature was not taken care of while rsyslogd evolved from sysklogd
  and it was more or less defunct. Now it is fully functional again.
- added system properties: $NOW, $YEAR, $MONTH, $DAY, $HOUR, $MINUTE
- fixed a bug in iovAsString() that caused a memory leak under stress
  conditions (most probably memory shortage). This was unlikely to
  ever happen, but it doesn't hurt doing it right
- cosmetic: defined type "uchar", change all unsigned chars to uchar
---------------------------------------------------------------------------
Version 1.15.0 (RGer), 2007-07-05
- added ability to dynamically generate file names based on templates
  and thus properties. This was a much-requested feature. It makes
  life easy when it e.g. comes to splitting files based on the sender
  address.
- added $umask and $FileCreateMode config file directives
- applied a patch from Bartosz Kuzma to compile cleanly under NetBSD
- checks for extra (unexpected) characters in system config file lines
  have been added
- added IPv6 documentation - was accidently missing from CVS
- begun to change char to unsigned char
---------------------------------------------------------------------------
Version 1.14.2 (RGer), 2007-07-03
** this release fixes all known nits with IPv6 **
- restored capability to do /etc/service lookup for "syslog"
  service when -r 0 was given
- documented IPv6 handling of syslog messages
- integrate patch from Bartosz Kuźma to make rsyslog compile under
  Solaris again (the patch replaced a strndup() call, which is not
  available under Solaris
- improved debug logging when waiting on select
- updated rsyslogd man page with new options (-46A)
---------------------------------------------------------------------------
Version 1.14.1 (RGer/Peter Vrabec), 2007-06-29
- added Peter Vrabec's patch for IPv6 TCP
- prefixed all messages send to stderr in rsyslogd with "rsyslogd: "
---------------------------------------------------------------------------
Version 1.14.0 (RGer/Peter Vrabec), 2007-06-28
- Peter Vrabec provided IPv6 for rsyslog, so we are now IPv6 enabled
  IPv6 Support is currently for UDP only, TCP is to come soon.
  AllowedSender configuration does not yet work for IPv6.
- fixed code in iovCreate() that broke C's strict aliasing rules 
- fixed some char/unsigned char differences that forced the compiler
  to spit out warning messages
- updated the Red Hat init script to fix a known issue (thanks to
  Peter Vrabec)
---------------------------------------------------------------------------
Version 1.13.5 (RGer), 2007-06-22
- made the TCP session limit configurable via command line switch
  now -t <port>,<max sessions>
- added man page for rklogd(8) (basically a copy from klogd, but now
  there is one...)
- fixed a bug that caused internal messages (e.g. rsyslogd startup) to
  appear without a tag.
- removed a minor memory leak that occurred when TAG processing requalified
  a HOSTNAME to be a TAG (and a TAG already was set).
- removed potential small memory leaks in MsgSet***() functions. There
  would be a leak if a property was re-set, something that happened
  extremely seldom.
---------------------------------------------------------------------------
Version 1.13.4 (RGer), 2007-06-18
- added a new property "PRI-text", which holds the PRI field in
  textual form (e.g. "syslog.info")
- added alias "syslogseverity" for "syslogpriority", which is a
  misleading property name that needs to stay for historical
  reasons (and backward-compatility)
- added doc on how to record PRI value in log file
- enhanced signal handling in klogd, including removal of an unsafe
  call to the logging system during signal handling
---------------------------------------------------------------------------
Version 1.13.3 (RGer), 2007-06-15
- create a version of syslog.c from scratch. This is now
  - highly optimized for rsyslog
  - removes an incompatible license problem as the original
    version had a BSD license with advertising clause
  - fixed in the regard that rklogd will continue to work when
    rsysogd has been restarted (the original version, as well
    as sysklogd, will remain silent then)
  - solved an issue with an extra NUL char at message end that the
    original version had
- applied some changes to klogd to care for the new interface
- fixed a bug in syslogd.c which prevented compiling under debian
---------------------------------------------------------------------------
Version 1.13.2 (RGer), 2007-06-13
- lib order in makefile patched to facilitate static linking - thanks
  to Bennett Todd for providing the patch
- Integrated a patch from Peter Vrabec (pvrabec@redheat.com):
  - added klogd under the name of rklogd (remove dependency on
    original sysklogd package
  - createDB.sql now in UTF
  - added additional config files for use on Red Hat
---------------------------------------------------------------------------
Version 1.13.1 (RGer), 2007-02-05
- changed the listen backlog limit to a more reasonable value based on
  the maximum number of TCP connections configurd (10% + 5) - thanks to Guy
  Standen for the hint (actually, the limit was 5 and that was a 
  left-over from early testing).
- fixed a bug in makefile which caused DB-support to be disabled when
  NETZIP support was enabled
- added the -e option to allow transmission of every message to remote
  hosts (effectively turns off duplicate message suppression)
- (somewhat) improved memory consumption when compiled with MySQL support
- looks like we fixed an incompatibility with MySQL 5.x and above software
  At least in one case, the remote server name was destroyed, leading to 
  a connection failure. The new, improved code does not have this issue and
  so we see this as solved (the new code is generally somewhat better, so
  there is a good chance we fixed this incompatibility).
---------------------------------------------------------------------------
Version 1.13.0 (RGer), 2006-12-19
- added '$' as ToPos proptery replacer specifier - means "up to the
  end of the string"
- property replacer option "escape-cc", "drop-cc" and "space-cc"  added
- changed the handling of \0 characters inside syslog messages. We now
  consistently escape them to "#000". This is somewhat recommended in
  the draft-ietf-syslog-protocol-19 draft. While the real recomendation
  is to not escape any characters at all, we can not do this without
  considerable modification of the code. So we escape it to "#000", which
  is consistent with a sample found in the Internet-draft.
- removed message glue logic (see printchopped() comment for details)
  Also caused removal of parts table and thus some improvements in
  memory usage.
- changed the default MAXLINE to 2048 to take care of recent syslog
  standardization efforts (can easily be changed in syslogd.c)
- added support for byte-counted TCP syslog messages (much like
  syslog-transport-tls-05 Internet Draft). This was necessary to
  support compression over TCP.
- added support for receiving compressed syslog messages
- added support for sending compressed syslog messages
- fixed a bug where the last message in a syslog/tcp stream was
  lost if it was not properly terminated by a LF character
---------------------------------------------------------------------------
Version 1.12.3 (RGer), 2006-10-04
- implemented some changes to support Solaris (but support is not
  yet complete)
- commented out (via #if 0) some methods that are currently not being use
  but should be kept for further us
- added (interim) -u 1 option to turn off hostname and tag parsing
- done some modifications to better support Fedora
- made the field delimiter inside property replace configurable via
  template
- fixed a bug in property replacer: if fields were used, the delimitor
  became part of the field. Up until now, this was barely noticable as 
  the delimiter as TAB only and thus invisible to a human. With other
  delimiters available now, it quickly showed up. This bug fix might cause
  some grief to existing installations if they used the extra TAB for
  whatever reasons - sorry folks... Anyhow, a solution is easy: just add
  a TAB character contstant into your template. Thus, there has no attempt
  been made to do this in a backwards-compatible way.
---------------------------------------------------------------------------
Version 1.12.2 (RGer), 2006-02-15
- fixed a bug in the RFC 3339 date formatter. An extra space was added
  after the actual timestamp
- added support for providing high-precision RFC3339 timestamps for
  (rsyslogd-)internally-generated messages
- very (!) experimental support for syslog-protocol internet draft
  added (the draft is experimental, the code is solid ;))
- added support for field-extracting in the property replacer
- enhanced the legacy-syslog parser so that it can interpret messages
  that do not contain a TIMESTAMP
- fixed a bug that caused the default socket (usually /dev/log) to be
  opened even when -o command line option was given
- fixed a bug in the Debian sample startup script - it caused rsyslogd
  to listen to remote requests, which it shouldn't by default
---------------------------------------------------------------------------
Version 1.12.1 (RGer), 2005-11-23
- made multithreading work with BSD. Some signal-handling needed to be
  restructured. Also, there might be a slight delay of up to 10 seconds
  when huping and terminating rsyslogd under BSD
- fixed a bug where a NULL-pointer was passed to printf() in logmsg().
- fixed a bug during "make install" where rc3195d was not installed
  Thanks to Bennett Todd for spotting this.
- fixed a bug where rsyslogd dumped core when no TAG was found in the
  received message
- enhanced message parser so that it can deal with missing hostnames
  in many cases (may not be totally fail-safe)
- fixed a bug where internally-generated messages did not have the correct
  TAG
---------------------------------------------------------------------------
Version 1.12.0 (RGer), 2005-10-26
- moved to a multi-threaded design. single-threading is still optionally
  available. Multi-threading is experimental!
- fixed a potential race condition. In the original code, marking was done
  by an alarm handler, which could lead to all sorts of bad things. This
  has been changed now. See comments in syslogd.c/domark() for details.
- improved debug output for property-based filters
- not a code change, but: I have checked all exit()s to make sure that
  none occurs once rsyslogd has started up. Even in unusual conditions
  (like low-memory conditions) rsyslogd somehow remains active. Of course,
  it might loose a message or two, but at least it does not abort and it
  can also recover when the condition no longer persists.
- fixed a bug that could cause loss of the last message received
  immediately before rsyslogd was terminated.
- added comments on thread-safety of global variables in syslogd.c
- fixed a small bug: spurios printf() when TCP syslog was used
- fixed a bug that causes rsyslogd to dump core on termination when one
  of the selector lines did not receive a message during the run (very
  unlikely)
- fixed an one-too-low memory allocation in the TCP sender. Could result
  in rsyslogd dumping core.
- fixed a bug with regular expression support (thanks to Andres Riancho)
- a little bit of code restructuring (especially main(), which was
  horribly large)
---------------------------------------------------------------------------
Version 1.11.1 (RGer), 2005-10-19
- support for BSD-style program name and host blocks
- added a new property "programname" that can be used in templates
- added ability to specify listen port for rfc3195d
- fixed a bug that rendered the "startswith" comparison operation
  unusable.
- changed more functions to "static" storage class to help compiler
  optimize (should have been static in the first place...)
- fixed a potential memory leak in the string buffer class destructor.
  As the destructur was previously never called, the leak did not actually
  appear.
- some internal restructuring in anticipation/preparation of minimal
  multi-threading support
- rsyslogd still shares some code with the sysklogd project. Some patches
  for this shared code have been brought over from the sysklogd CVS.
---------------------------------------------------------------------------
Version 1.11.0 (RGer), 2005-10-12
- support for receiving messages via RFC 3195; added rfc3195d for that
  purpose
- added an additional guard to prevent rsyslogd from aborting when the
  2gb file size limit is hit. While a user can configure rsyslogd to
  handle such situations, it would abort if that was not done AND large
  file support was not enabled (ok, this is hopefully an unlikely scenario)
- fixed a bug that caused additional Unix domain sockets to be incorrectly
  processed - could lead to message loss in extreme cases
---------------------------------------------------------------------------
Version 1.10.2 (RGer), 2005-09-27
- added comparison operations in property-based filters:
  * isequal
  * startswith
- added ability to negate all property-based filter comparison operations
  by adding a !-sign right in front of the operation name
- added the ability to specify remote senders for UDP and TCP
  received messages. Allows to block all but well-known hosts
- changed the $-config line directives to be case-INsensitive
- new command line option -w added: "do not display warnings if messages
  from disallowed senders are received"
- fixed a bug that caused rsyslogd to dump core when the compare value
  was not quoted in property-based filters
- fixed a bug in the new CStr compare function which lead to invalid
  results (fortunately, this function was not yet used widely)
- added better support for "debugging" rsyslog.conf property filters
  (only if -d switch is given)
- changed some function definitions to static, which eventually enables
  some compiler optimizations
- fixed a bug in MySQL code; when a SQL error occured, rsyslogd could
  run in a tight loop. This was due to invalid sequence of error reporting
  and is now fixed.
---------------------------------------------------------------------------
Version 1.10.1 (RGer), 2005-09-23
- added the ability to execute a shell script as an action.
  Thanks to Bjoern Kalkbrenner for providing the code!
- fixed a bug in the MySQL code; due to the bug the automatic one-time
  retry after an error did not happen - this lead to error message in
  cases where none should be seen (e.g. after a MySQL restart)
- fixed a security issue with SQL-escaping in conjunction with
  non-(SQL-)standard MySQL features.
---------------------------------------------------------------------------
Version 1.10.0 (RGer), 2005-09-20
  REMINDER: 1.10 is the first unstable version if the 1.x series!
- added the capability to filter on any property in selector lines
  (not just facility and priority)
- changed stringbuf into a new counted string class
- added support for a "discard" action. If a selector line with
  discard (~ character) is found, no selector lines *after* that
  line will be processed.
- thanks to Andres Riancho, regular expression support has been
  added to the template engine
- added the FROMHOST property in the template processor, which could
  previously not be obtained. Thanks to Cristian Testa for pointing
  this out and even providing a fix.
- added display of compile-time options to -v output
- performance improvement for production build - made some checks
  to happen only during debug mode
- fixed a problem with compiling on SUSE and - while doing so - removed
  the socket call to set SO_BSDCOMPAT in cases where it is obsolete.
---------------------------------------------------------------------------
Version 1.0.4 (RGer), 2006-02-01
- a small but important fix: the tcp receiver had two forgotten printf's
  in it that caused a lot of unnecessary output to stdout. This was
  important enough to justify a new release
---------------------------------------------------------------------------
Version 1.0.3 (RGer), 2005-11-14
- added an additional guard to prevent rsyslogd from aborting when the
  2gb file size limit is hit. While a user can configure rsyslogd to
  handle such situations, it would abort if that was not done AND large
  file support was not enabled (ok, this is hopefully an unlikely scenario)
- fixed a bug that caused additional Unix domain sockets to be incorrectly
  processed - could lead to message loss in extreme cases
- applied some patches available from the sysklogd project to code
  shared from there
- fixed a bug that causes rsyslogd to dump core on termination when one
  of the selector lines did not receive a message during the run (very
  unlikely)
- fixed an one-too-low memory allocation in the TCP sender. Could result
  in rsyslogd dumping core.
- fixed a bug in the TCP sender that caused the retry logic to fail
  after an error or receiver overrun
- fixed a bug in init() that could lead to dumping core
- fixed a bug that could lead to dumping core when no HOSTNAME or no TAG
  was present in the syslog message
---------------------------------------------------------------------------
Version 1.0.2 (RGer), 2005-10-05
- fixed an issue with MySQL error reporting. When an error occured,
  the MySQL driver went into an endless loop (at least in most cases).
---------------------------------------------------------------------------
Version 1.0.1 (RGer), 2005-09-23
- fixed a security issue with SQL-escaping in conjunction with
  non-(SQL-)standard MySQL features.
---------------------------------------------------------------------------
Version 1.0.0 (RGer), 2005-09-12
- changed install doc to cover daily cron scripts - a trouble source
- added rc script for slackware (provided by Chris Elvidge - thanks!) 
- fixed a really minor bug in usage() - the -r option was still
  reported as without the port parameter
---------------------------------------------------------------------------
Version 0.9.8 (RGer), 2005-09-05
- made startup and shutdown message more consistent and included the
  pid, so that they can be easier correlated. Used syslog-protocol
  structured data format for this purpose.
- improved config info in startup message, now tells not only
  if it is listening remote on udp, but also for tcp. Also includes
  the port numbers. The previous startup message was misleading, because
  it did not say "remote reception" if rsyslogd was only listening via
  tcp (but not via udp).
- added a "how can you help" document to the doc set
---------------------------------------------------------------------------
Version 0.9.7 (RGer), 2005-08-15
- some of the previous doc files (like INSTALL) did not properly
  reflect the changes to the build process and the new doc. Fixed
  that.
- changed syslogd.c so that when compiled without database support,
  an error message is displayed when a database action is detected
  in the config file (previously this was used as an user rule ;))
- fixed a bug in the os-specific Makefiles which caused MySQL
  support to not be compiled, even if selected
---------------------------------------------------------------------------
Version 0.9.6 (RGer), 2005-08-09
- greatly enhanced documentation. Now available in html format in
  the "doc" folder and FreeBSD. Finally includes an install howto.
- improved MySQL error messages a little - they now show up as log
  messages, too (formerly only in debug mode)
- added the ability to specify the listen port for udp syslog.
  WARNING: This introduces an incompatibility. Formerly, udp
  syslog was enabled by the -r command line option. Now, it is
  "-r [port]", which is consistent with the tcp listener. However,
  just -r will now return an error message.
- added sample startup scripts for Debian and FreeBSD
- added support for easy feature selection in the makefile. Un-
  fortunately, this also means I needed to spilt the make file
  for different OS and distros. There are some really bad syntax
  differences between FreeBSD and Linux make.
---------------------------------------------------------------------------
Version 0.9.5 (RGer), 2005-08-01
- the "semicolon bug" was actually not (fully) solved in 0.9.4. One
  part of the bug was solved, but another still existed. This one
  is fixed now, too.
- the "semicolon bug" actually turned out to be a more generic bug.
  It appeared whenever an invalid template name was given. With some
  selector actions, rsyslogd dumped core, with other it "just" had
  a small ressource leak with others all worked well. These anomalies
  are now fixed. Note that they only appeared during system initaliziation
  once the system was running, nothing bad happened.
- improved error reporting for template errors on startup. They are now
  shown on the console and the start-up tty. Formerly, they were only
  visible in debug mode.
- support for multiple instances of rsyslogd on a single machine added
- added new option "-o" --> omit local unix domain socket. This option
  enables rsyslogd NOT to listen to the local socket. This is most
  helpful when multiple instances of rsyslogd (or rsyslogd and another
  syslogd) shall run on a single system.
- added new option "-i <pidfile>" which allows to specify the pidfile.
  This is needed when multiple instances of rsyslogd are to be run.
- the new project home page is now online at www.rsyslog.com
---------------------------------------------------------------------------
Version 0.9.4 (RGer), 2005-07-25
- finally added the TCP sender. It now supports non-blocking mode, no
  longer disabling message reception during connect. As it is now, it
  is usable in production. The code could be more sophisticated, but
  I've kept it short in anticipation of the move to liblogging, which
  will lead to the removal of the code just written ;)
- the "exiting on signal..." message still had the "syslogd" name in 
  it. Changed this to "rsyslogd", as we do not have a large user base
  yet, this should pose no problem.
- fixed "the semiconlon" bug. rsyslogd dumped core if a write-db action
  was specified but no semicolon was given after the password (an empty
  template was ok, but the semicolon needed to be present).
- changed a default for traditional output format. During testing, it
  was seen that the timestamp written to file in default format was
  the time of message reception, not the time specified in the TIMESTAMP
  field of the message itself. Traditionally, the message TIMESTAMP is
  used and this has been changed now.
---------------------------------------------------------------------------
Version 0.9.3 (RGer), 2005-07-19
- fixed a bug in the message parser. In June, the RFC 3164 timestamp
  was not correctly parsed (yes, only in June and some other months,
  see the code comment to learn why...)
- added the ability to specify the destination port when forwarding
  syslog messages (both for TCP and UDP)
- added an very experimental TCP sender (activated by
  @@machine:port in config). This is not yet for production use. If
  the receiver is not alive, rsyslogd will wait quite some time until
  the connection request times out, which most probably leads to
  loss of incoming messages.

---------------------------------------------------------------------------
Version 0.9.2 (RGer), around 2005-07-06
- I intended to change the maxsupported message size to 32k to
  support IHE - but given the memory inefficiency in the usual use
  cases, I have not done this. I have, however, included very
  specific instructions on how to do this in the source code. I have
  also done some testing with 32k messages, so you can change the
  max size without taking too much risk.
- added a syslog/tcp receiver; we now can receive messages via
  plain tcp, but we can still send only via UDP. The syslog/tcp
  receiver is the primary enhancement of this release.
- slightly changed some error messages that contained a spurios \n at
  the end of the line (which gives empty lines in your log...)

---------------------------------------------------------------------------
Version 0.9.1 (RGer)
- fixed code so that it compiles without errors under FreeBSD
- removed now unused function "allocate_log()" from syslogd.c
- changed the make file so that it contains more defines for
  different environments (in the long term, we need a better
  system for disabling/enabling features...)
- changed some printf's printing off_t types to %lld and
  explicit (long long) casts. I tried to figure out the exact type,
  but did not succeed in this. In the worst case, ultra-large peta-
  byte files will now display funny informational messages on rollover,
  something I think we can live with for the neersion 3.11.2 (rgerhards), 2008-02-??
---------------------------------------------------------------------------
Version 3.11.1 (rgerhards), 2008-02-12
- SNMP trap sender added thanks to Andre Lorbach (omsnmp)
- added input-plugin interface specification in form of a (copy) template
  input module
- applied documentation fix by Michael Biebl -- many thanks!
- bugfix: immark did not have MARK flags set...
- added x-info field to rsyslogd startup/shutdown message. Hopefully
  points users to right location for further info (many don't even know
  they run rsyslog ;))
- bugfix: trailing ":" of tag was lost while parsing legacy syslog messages
  without timestamp - thanks to Anders Blomdell for providing a patch!
- fixed a bug in stringbuf.c related to STRINGBUF_TRIM_ALLOCSIZE, which
  wasn't supposed to be used with rsyslog. Put a warning message up that
  tells this feature is not tested and probably not worth the effort.
  Thanks to Anders Blomdell fro bringing this to our attention
- somewhat improved performance of string buffers
- fixed bug that caused invalid treatment of tabs (HT) in rsyslog.conf
- bugfix: setting for $EscapeCopntrolCharactersOnReceive was not 
  properly initialized
- clarified usage of space-cc property replacer option
- improved abort diagnostic handler
- some initial effort for malloc/free runtime debugging support
- bugfix: using dynafile actions caused rsyslogd abort
- fixed minor man errors thanks to Michael Biebl
---------------------------------------------------------------------------
Version 3.11.0 (rgerhards), 2008-01-31
- implemented queued actions
- implemented simple rate limiting for actions
- implemented deliberate discarding of lower priority messages over higher
  priority ones when a queue runs out of space
- implemented disk quotas for disk queues
- implemented the $ActionResumeRetryCount config directive
- added $ActionQueueFilename config directive
- added $ActionQueueSize config directive
- added $ActionQueueHighWaterMark config directive
- added $ActionQueueLowWaterMark config directive
- added $ActionQueueDiscardMark config directive
- added $ActionQueueDiscardSeverity config directive
- added $ActionQueueCheckpointInterval config directive
- added $ActionQueueType config directive
- added $ActionQueueWorkerThreads config directive
- added $ActionQueueTimeoutshutdown config directive
- added $ActionQueueTimeoutActionCompletion config directive
- added $ActionQueueTimeoutenQueue config directive
- added $ActionQueueTimeoutworkerThreadShutdown config directive
- added $ActionQueueWorkerThreadMinimumMessages config directive
- added $ActionQueueMaxFileSize config directive
- added $ActionQueueSaveonShutdown config directive
- addded $ActionQueueDequeueSlowdown config directive
- addded $MainMsgQueueDequeueSlowdown config directive
- bugfix: added forgotten docs to package
- improved debugging support
- fixed a bug that caused $MainMsgQueueCheckpointInterval to work incorrectly
- when a long-running action needs to be cancelled on shutdown, the message
  that was processed by it is now preserved. This finishes support for
  guaranteed delivery of messages (if the output supports it, of course)
- fixed bug in output module interface, see
  http://sourceforge.net/tracker/index.php?func=detail&aid=1881008&group_id=123448&atid=696552
- changed the ommysql output plugin so that the (lengthy) connection
  initialization now takes place in message processing. This works much
  better with the new queued action mode (fast startup)
- fixed a bug that caused a potential hang in file and fwd output module
  varmojfekoj provided the patch - many thanks!
- bugfixed stream class offset handling on 32bit platforms
---------------------------------------------------------------------------
Version 3.10.3 (rgerhards), 2008-01-28
- fixed a bug with standard template definitions (not a big deal) - thanks
  to varmojfekoj for spotting it
- run-time instrumentation added
- implemented disk-assisted queue mode, which enables on-demand disk
  spooling if the queue's in-memory queue is exhausted
- implemented a dynamic worker thread pool for processing incoming
  messages; workers are started and shut down as need arises
- implemented a run-time instrumentation debug package
- implemented the $MainMsgQueueSaveOnShutdown config directive
- implemented the $MainMsgQueueWorkerThreadMinimumMessages config directive
- implemented the $MainMsgQueueTimeoutWorkerThreadShutdown config directive
---------------------------------------------------------------------------
Version 3.10.2 (rgerhards), 2008-01-14
- added the ability to keep stop rsyslogd without the need to drain
  the main message queue. In disk queue mode, rsyslog continues to
  run from the point where it stopped. In case of a system failure, it
  continues to process messages from the last checkpoint.
- fixed a bug that caused a segfault on startup when no $WorkDir directive
  was specified in rsyslog.conf
- provided more fine-grain control over shutdown timeouts and added a
  way to specify the enqueue timeout when the main message queue is full
- implemented $MainMsgQueueCheckpointInterval config directive
- implemented $MainMsgQueueTimeoutActionCompletion config directive
- implemented $MainMsgQueueTimeoutEnqueue config directive
- implemented $MainMsgQueueTimeoutShutdown config directive
---------------------------------------------------------------------------
Version 3.10.1 (rgerhards), 2008-01-10
- implemented the "disk" queue mode. However, it currently is of very
  limited use, because it does not support persistence over rsyslogd
  runs. So when rsyslogd is stopped, the queue is drained just as with
  the in-memory queue modes. Persistent queues will be a feature of
  the next release.
- performance-optimized string class, should bring an overall improvement
- fixed a memory leak in imudp -- thanks to varmojfekoj for the patch
- fixed a race condition that could lead to a rsyslogd hang when during
  HUP or termination
- done some doc updates
- added $WorkDirectory config directive
- added $MainMsgQueueFileName config directive
- added $MainMsgQueueMaxFileSize config directive
---------------------------------------------------------------------------
Version 3.10.0 (rgerhards), 2008-01-07
- implemented input module interface and initial input modules
- enhanced threading for input modules (each on its own thread now)
- ability to bind UDP listeners to specific local interfaces/ports and
  ability to run multiple of them concurrently
- added ability to specify listen IP address for UDP syslog server
- license changed to GPLv3
- mark messages are now provided by loadble module immark
- rklogd is no longer provided. Its functionality has now been taken over
  by imklog, a loadable input module. This offers a much better integration
  into rsyslogd and makes sure that the kernel logger process is brought
  up and down at the appropriate times
- enhanced $IncludeConfig directive to support wildcard characters
  (thanks to Michael Biebl)
- all inputs are now implemented as loadable plugins
- enhanced threading model: each input module now runs on its own thread
- enhanced message queue which now supports different queueing methods
  (among others, this can be used for performance fine-tuning)
- added a large number of new configuration directives for the new
  input modules
- enhanced multi-threading utilizing a worker thread pool for the
  main message queue
- compilation without pthreads is no longer supported
- much cleaner code due to new objects and removal of single-threading
  mode
---------------------------------------------------------------------------
Version 2.0.1 STABLE (rgerhards), 2008-01-24
- fixed a bug in integer conversion - but this function was never called,
  so it is not really a useful bug fix ;)
- fixed a bug with standard template definitions (not a big deal) - thanks
  to varmojfekoj for spotting it
- fixed a bug that caused a potential hang in file and fwd output module
  varmojfekoj provided the patch - many thanks!
---------------------------------------------------------------------------
Version 2.0.0 STABLE (rgerhards), 2008-01-02
- re-release of 1.21.2 as STABLE with no modifications except some
  doc updates
---------------------------------------------------------------------------
Version 1.21.2 (rgerhards), 2007-12-28
- created a gss-api output module. This keeps GSS-API code and
  TCP/UDP code separated. It is also important for forward-
  compatibility with v3. Please note that this change breaks compatibility
  with config files created for 1.21.0 and 1.21.1 - this was considered
  acceptable.
- fixed an error in forwarding retry code (could lead to message corruption
  but surfaced very seldom)
- increased portability for older platforms (AI_NUMERICSERV moved)
- removed socket leak in omfwd.c
- cross-platform patch for GSS-API compile problem on some platforms
  thanks to darix for the patch!
---------------------------------------------------------------------------
Version 1.21.1 (rgerhards), 2007-12-23
- small doc fix for $IncludeConfig
- fixed a bug in llDestroy()
- bugfix: fixing memory leak when message queue is full and during
  parsing. Thanks to varmojfekoj for the patch.
- bugfix: when compiled without network support, unix sockets were
  not properply closed
- bugfix: memory leak in cfsysline.c/doGetWord() fixed
---------------------------------------------------------------------------
Version 1.21.0 (rgerhards), 2007-12-19
- GSS-API support for syslog/TCP connections was added. Thanks to
  varmojfekoj for providing the patch with this functionality
- code cleanup
- enhanced $IncludeConfig directive to support wildcard filenames
- changed some multithreading synchronization
---------------------------------------------------------------------------
Version 1.20.1 (rgerhards), 2007-12-12
- corrected a debug setting that survived release. Caused TCP connections
  to be retried unnecessarily often.
- When a hostname ACL was provided and DNS resolution for that name failed,
  ACL processing was stopped at that point. Thanks to mildew for the patch.
  Fedora Bugzilla: http://bugzilla.redhat.com/show_bug.cgi?id=395911
- fixed a potential race condition, see link for details:
  http://rgerhards.blogspot.com/2007/12/rsyslog-race-condition.html
  Note that the probability of problems from this bug was very remote
- fixed a memory leak that happend when PostgreSQL date formats were
  used
---------------------------------------------------------------------------
Version 1.20.0 (rgerhards), 2007-12-07
- an output module for postgres databases has been added. Thanks to
  sur5r for contributing this code
- unloading dynamic modules has been cleaned up, we now have a
  real implementation and not just a dummy "good enough for the time
  being".
- enhanced platform independence - thanks to Bartosz Kuzma and Michael
  Biebl for their very useful contributions
- some general code cleanup (including warnings on 64 platforms, only)
---------------------------------------------------------------------------
Version 1.19.12 (rgerhards), 2007-12-03
- cleaned up the build system (thanks to Michael Biebl for the patch)
- fixed a bug where ommysql was still not compiled with -pthread option
---------------------------------------------------------------------------
Version 1.19.11 (rgerhards), 2007-11-29
- applied -pthread option to build when building for multi-threading mode
  hopefully solves an issue with segfaulting
---------------------------------------------------------------------------
Version 1.19.10 (rgerhards), 2007-10-19
- introdcued the new ":modulename:" syntax for calling module actions
  in selector lines; modified ommysql to support it. This is primarily
  an aid for further modules and a prequisite to actually allow third
  party modules to be created.
- minor fix in slackware startup script, "-r 0" is now "-r0"
- updated rsyslogd doc set man page; now in html format
- undid creation of a separate thread for the main loop -- this did not
  turn out to be needed or useful, so reduce complexity once again.
- added doc fixes provided by Michael Biebl - thanks
---------------------------------------------------------------------------
Version 1.19.9 (rgerhards), 2007-10-12
- now packaging system which again contains all components in a single
  tarball
- modularized main() a bit more, resulting in less complex code
- experimentally added an additional thread - will see if that affects
  the segfault bug we experience on some platforms. Note that this change
  is scheduled to be removed again later.
---------------------------------------------------------------------------
Version 1.19.8 (rgerhards), 2007-09-27
- improved repeated message processing
- applied patch provided by varmojfekoj to support building ommysql
  in its own way (now also resides in a plugin subdirectory);
  ommysql is now a separate package
- fixed a bug in cvthname() that lead to message loss if part
  of the source hostname would have been dropped
- created some support for distributing ommysql together with the
  main rsyslog package. I need to re-think it in the future, but
  for the time being the current mode is best. I now simply include
  one additional tarball for ommysql inside the main distribution.
  I look forward to user feedback on how this should be done best. In the
  long term, a separate project should be spawend for ommysql, but I'd
  like to do that only after the plugin interface is fully stable (what
  it is not yet).
---------------------------------------------------------------------------
Version 1.19.7 (rgerhards), 2007-09-25
- added code to handle situations where senders send us messages ending with
  a NUL character. It is now simply removed. This also caused trailing LF
  reduction to fail, when it was followed by such a NUL. This is now also
  handled.
- replaced some non-thread-safe function calls by their thread-safe
  counterparts
- fixed a minor memory leak that occured when the %APPNAME% property was
  used (I think nobody used that in practice)
- fixed a bug that caused signal handlers in cvthname() not to be restored when
  a malicious pointer record was detected and processing of the message been
  stopped for that reason (this should be really rare and can not be related
  to the segfault bug we are hunting).
- fixed a bug in cvthname that lead to passing a wrong parameter - in
  practice, this had no impact.
- general code cleanup (e.g. compiler warnings, comments)
---------------------------------------------------------------------------
Version 1.19.6 (rgerhards), 2007-09-11
- applied patch by varmojfekoj to change signal handling to the new
  sigaction API set (replacing the depreciated signal() calls and its
  friends.
- fixed a bug that in --enable-debug mode caused an assertion when the
  discard action was used
- cleaned up compiler warnings
- applied patch by varmojfekoj to FIX a bug that could cause 
  segfaults if empty properties were processed using modifying
  options (e.g. space-cc, drop-cc)
- fixed man bug: rsyslogd supports -l option
---------------------------------------------------------------------------
Version 1.19.5 (rgerhards), 2007-09-07
- changed part of the CStr interface so that better error tracking
  is provided and the calling sequence is more intuitive (there were
  invalid calls based on a too-weired interface)
- (hopefully) fixed some remaining bugs rooted in wrong use of 
  the CStr class. These could lead to program abort.
- applied patch by varmojfekoj two fix two potential segfault situations
- added $ModDir config directive
- modified $ModLoad so that an absolute path may be specified as
  module name (e.g. /rsyslog/ommysql.so)
---------------------------------------------------------------------------
Version 1.19.4 (rgerhards/varmojfekoj), 2007-09-04
- fixed a number of small memory leaks - thanks varmojfekoj for patching
- fixed an issue with CString class that could lead to rsyslog abort
  in tplToString() - thanks varmojfekoj for patching
- added a man-version of the config file documenation - thanks to Michel
  Samia for providing the man file
- fixed bug: a template like this causes an infinite loop:
  $template opts,"%programname:::a,b%"
  thanks varmojfekoj for the patch
- fixed bug: case changing options crash freeing the string pointer
  because they modify it: $template opts2,"%programname::1:lowercase%"
  thanks varmojfekoj for the patch
---------------------------------------------------------------------------
Version 1.19.3 (mmeckelein/varmojfekoj), 2007-08-31
- small mem leak fixed (after calling parseSelectorAct) - Thx varmojkekoj
- documentation section "Regular File" und "Blocks" updated
- solved an issue with dynamic file generation - Once again many thanks
  to varmojfekoj
- the negative selector for program name filter (Blocks) does not work as
  expected - Thanks varmojfekoj for patching
- added forwarding information to sysklogd (requires special template)
  to config doc
---------------------------------------------------------------------------
Version 1.19.2 (mmeckelein/varmojfekoj), 2007-08-28
- a specifically formed message caused a segfault - Many thanks varmojfekoj
  for providing a patch
- a typo and a weird condition are fixed in msg.c - Thanks again
  varmojfekoj 
- on file creation the file was always owned by root:root. This is fixed
  now - Thanks ypsa for solving this issue
---------------------------------------------------------------------------
Version 1.19.1 (mmeckelein), 2007-08-22
- a bug that caused a high load when a TCP/UDP connection was closed is 
  fixed now - Thanks mildew for solving this issue
- fixed a bug which caused a segfault on reinit - Thx varmojfekoj for the
  patch
- changed the hardcoded module path "/lib/rsyslog" to $(pkglibdir) in order
  to avoid trouble e.g. on 64 bit platforms (/lib64) - many thanks Peter
  Vrabec and darix, both provided a patch for solving this issue
- enhanced the unloading of modules - thanks again varmojfekoj
- applied a patch from varmojfekoj which fixes various little things in
  MySQL output module
---------------------------------------------------------------------------
Version 1.19.0 (varmojfekoj/rgerhards), 2007-08-16
- integrated patch from varmojfekoj to make the mysql module a loadable one
  many thanks for the patch, MUCH appreciated
---------------------------------------------------------------------------
Version 1.18.2 (rgerhards), 2007-08-13
- fixed a bug in outchannel code that caused templates to be incorrectly
  parsed
- fixed a bug in ommysql that caused a wrong ";template" missing message
- added some code for unloading modules; not yet fully complete (and we do
  not yet have loadable modules, so this is no problem)
- removed debian subdirectory by request of a debian packager (this is a special
  subdir for debian and there is also no point in maintaining it when there
  is a debian package available - so I gladly did this) in some cases
- improved overall doc quality (some pages were quite old) and linked to
  more of the online resources.
- improved /contrib/delete_mysql script by adding a host option and some
  other minor modifications
---------------------------------------------------------------------------
Version 1.18.1 (rgerhards), 2007-08-08
- applied a patch from varmojfekoj which solved a potential segfault
  of rsyslogd on HUP
- applied patch from Michel Samia to fix compilation when the pthreads
  feature is disabled
- some code cleanup (moved action object to its own file set)
- add config directive $MainMsgQueueSize, which now allows to configure the
  queue size dynamically
- all compile-time settings are now shown in rsyslogd -v, not just the
  active ones
- enhanced performance a little bit more
- added config file directive $ActionResumeInterval
- fixed a bug that prevented compilation under debian sid
- added a contrib directory for user-contributed useful things
---------------------------------------------------------------------------
Version 1.18.0 (rgerhards), 2007-08-03
- rsyslog now supports fallback actions when an action did not work. This
  is a great feature e.g. for backup database servers or backup syslog
  servers
- modified rklogd to only change the console log level if -c is specified
- added feature to use multiple actions inside a single selector
- implemented $ActionExecOnlyWhenPreviousIsSuspended config directive
- error messages during startup are now spit out to the configured log
  destinations
---------------------------------------------------------------------------
Version 1.17.6 (rgerhards), 2007-08-01
- continued to work on output module modularization - basic stage of
  this work is now FINISHED
- fixed bug in OMSRcreate() - always returned SR_RET_OK
- fixed a bug that caused ommysql to always complain about missing
  templates
- fixed a mem leak in OMSRdestruct - freeing the object itself was
  forgotten - thanks to varmojfekoj for the patch
- fixed a memory leak in syslogd/init() that happend when the config
  file could not be read - thanks to varmojfekoj for the patch
- fixed insufficient memory allocation in addAction() and its helpers.
  The initial fix and idea was developed by mildew, I fine-tuned
  it a bit. Thanks a lot for the fix, I'd probably had pulled out my
  hair to find the bug...
- added output of config file line number when a parsing error occured
- fixed bug in objomsr.c that caused program to abort in debug mode with
  an invalid assertion (in some cases)
- fixed a typo that caused the default template for MySQL to be wrong.
  thanks to mildew for catching this.
- added configuration file command $DebugPrintModuleList and
  $DebugPrintCfSysLineHandlerList
- fixed an invalid value for the MARK timer - unfortunately, there was
  a testing aid left in place. This resulted in quite frequent MARK messages
- added $IncludeConfig config directive
- applied a patch from mildew to prevent rsyslogd from freezing under heavy
  load. This could happen when the queue was full. Now, we drop messages
  but rsyslogd remains active.
---------------------------------------------------------------------------
Version 1.17.5 (rgerhards), 2007-07-30
- continued to work on output module modularization
- fixed a missing file bug - thanks to Andrea Montanari for reporting
  this problem
- fixed a problem with shutting down the worker thread and freeing the
  selector_t list - this caused messages to be lost, because the
  message queue was not properly drained before the selectors got
  destroyed.
---------------------------------------------------------------------------
Version 1.17.4 (rgerhards), 2007-07-27
- continued to work on output module modularization
- fixed a situation where rsyslogd could create zombie processes
  thanks to mildew for the patch
- applied patch from Michel Samia to fix compilation when NOT
  compiled for pthreads
---------------------------------------------------------------------------
Version 1.17.3 (rgerhards), 2007-07-25
- continued working on output module modularization
- fixed a bug that caused rsyslogd to segfault on exit (and
  probably also on HUP), when there was an unsent message in a selector
  that required forwarding and the dns lookup failed for that selector
  (yes, it was pretty unlikely to happen;))
  thanks to varmojfekoj <varmojfekoj@gmail.com> for the patch
- fixed a memory leak in config file parsing and die()
  thanks to varmojfekoj <varmojfekoj@gmail.com> for the patch
- rsyslogd now checks on startup if it is capable to performa any work
  at all. If it cant, it complains and terminates
  thanks to Michel Samia for providing the patch!
- fixed a small memory leak when HUPing syslogd. The allowed sender
  list now gets freed. thanks to mildew for the patch.
- changed the way error messages in early startup are logged. They
  now do no longer use the syslogd code directly but are rather
  send to stderr.
---------------------------------------------------------------------------
Version 1.17.2 (rgerhards), 2007-07-23
- made the port part of the -r option optional. Needed for backward
  compatibility with sysklogd
- replaced system() calls with something more reasonable. Please note that
  this might break compatibility with some existing configuration files.
  We accept this in favour of the gained security.
- removed a memory leak that could occur if timegenerated was used in
  RFC 3164 format in templates
- did some preparation in msg.c for advanced multithreading - placed the
  hooks, but not yet any active code
- worked further on modularization
- added $ModLoad MySQL (dummy) config directive
- added DropTrailingLFOnReception config directive
---------------------------------------------------------------------------
Version 1.17.1 (rgerhards), 2007-07-20
- fixed a bug that caused make install to install rsyslogd and rklogd under
  the wrong names
- fixed bug that caused $AllowedSenders to handle IPv6 scopes incorrectly;
  also fixed but that could grabble $AllowedSender wildcards. Thanks to
  mildew@gmail.com for the patch
- minor code cleanup - thanks to Peter Vrabec for the patch
- fixed minimal memory leak on HUP (caused by templates)
  thanks to varmojfekoj <varmojfekoj@gmail.com> for the patch
- fixed another memory leak on HUPing and on exiting rsyslogd
  again thanks to varmojfekoj <varmojfekoj@gmail.com> for the patch
- code cleanup (removed compiler warnings)
- fixed portability bug in configure.ac - thanks to Bartosz Kuźma for patch
- moved msg object into its own file set
- added the capability to continue trying to write log files when the
  file system is full. Functionality based on patch by Martin Schulze
  to sysklogd package.
---------------------------------------------------------------------------
Version 1.17.0 (RGer), 2007-07-17
- added $RepeatedLineReduction config parameter
- added $EscapeControlCharactersOnReceive config parameter
- added $ControlCharacterEscapePrefix config parameter
- added $DirCreateMode config parameter
- added $CreateDirs config parameter
- added $DebugPrintTemplateList config parameter
- added $ResetConfigVariables config parameter
- added $FileOwner config parameter
- added $FileGroup config parameter
- added $DirOwner config parameter
- added $DirGroup config parameter
- added $FailOnChownFailure config parameter
- added regular expression support to the filter engine
  thanks to Michel Samia for providing the patch!
- enhanced $AllowedSender functionality. Credits to mildew@gmail.com for
  the patch doing that
  - added IPv6 support
  - allowed DNS hostnames
  - allowed DNS wildcard names
- added new option $DropMsgsWithMaliciousDnsPTRRecords
- added autoconf so that rfc3195d, rsyslogd and klogd are stored to /sbin
- added capability to auto-create directories with dynaFiles
---------------------------------------------------------------------------
Version 1.16.0 (RGer/Peter Vrabec), 2007-07-13 - The Friday, 13th Release ;)
- build system switched to autotools
- removed SYSV preprocessor macro use, replaced with autotools equivalents
- fixed a bug that caused rsyslogd to segfault when TCP listening was
  disabled and it terminated
- added new properties "syslogfacility-text" and "syslogseverity-text"
  thanks to varmojfekoj <varmojfekoj@gmail.com> for the patch
- added the -x option to disable hostname dns reslution
  thanks to varmojfekoj <varmojfekoj@gmail.com> for the patch
- begun to better modularize syslogd.c - this is an ongoing project; moved
  type definitions to a separate file
- removed some now-unused fields from struct filed
- move file size limit fields in struct field to the "right spot" (the file
  writing part of the union - f_un.f_file)
- subdirectories linux and solaris are no longer part of the distribution
  package. This is not because we cease support for them, but there are no
  longer any files in them after the move to autotools
---------------------------------------------------------------------------
Version 1.15.1 (RGer), 2007-07-10
- fixed a bug that caused a dynaFile selector to stall when there was
  an open error with one file 
- improved template processing for dynaFiles; templates are now only
  looked up during initialization - speeds up processing
- optimized memory layout in struct filed when compiled with MySQL
  support
- fixed a bug that caused compilation without SYSLOG_INET to fail
- re-enabled the "last message repeated n times" feature. This
  feature was not taken care of while rsyslogd evolved from sysklogd
  and it was more or less defunct. Now it is fully functional again.
- added system properties: $NOW, $YEAR, $MONTH, $DAY, $HOUR, $MINUTE
- fixed a bug in iovAsString() that caused a memory leak under stress
  conditions (most probably memory shortage). This was unlikely to
  ever happen, but it doesn't hurt doing it right
- cosmetic: defined type "uchar", change all unsigned chars to uchar
---------------------------------------------------------------------------
Version 1.15.0 (RGer), 2007-07-05
- added ability to dynamically generate file names based on templates
  and thus properties. This was a much-requested feature. It makes
  life easy when it e.g. comes to splitting files based on the sender
  address.
- added $umask and $FileCreateMode config file directives
- applied a patch from Bartosz Kuzma to compile cleanly under NetBSD
- checks for extra (unexpected) characters in system config file lines
  have been added
- added IPv6 documentation - was accidently missing from CVS
- begun to change char to unsigned char
---------------------------------------------------------------------------
Version 1.14.2 (RGer), 2007-07-03
** this release fixes all known nits with IPv6 **
- restored capability to do /etc/service lookup for "syslog"
  service when -r 0 was given
- documented IPv6 handling of syslog messages
- integrate patch from Bartosz Kuźma to make rsyslog compile under
  Solaris again (the patch replaced a strndup() call, which is not
  available under Solaris
- improved debug logging when waiting on select
- updated rsyslogd man page with new options (-46A)
---------------------------------------------------------------------------
Version 1.14.1 (RGer/Peter Vrabec), 2007-06-29
- added Peter Vrabec's patch for IPv6 TCP
- prefixed all messages send to stderr in rsyslogd with "rsyslogd: "
---------------------------------------------------------------------------
Version 1.14.0 (RGer/Peter Vrabec), 2007-06-28
- Peter Vrabec provided IPv6 for rsyslog, so we are now IPv6 enabled
  IPv6 Support is currently for UDP only, TCP is to come soon.
  AllowedSender configuration does not yet work for IPv6.
- fixed code in iovCreate() that broke C's strict aliasing rules 
- fixed some char/unsigned char differences that forced the compiler
  to spit out warning messages
- updated the Red Hat init script to fix a known issue (thanks to
  Peter Vrabec)
---------------------------------------------------------------------------
Version 1.13.5 (RGer), 2007-06-22
- made the TCP session limit configurable via command line switch
  now -t <port>,<max sessions>
- added man page for rklogd(8) (basically a copy from klogd, but now
  there is one...)
- fixed a bug that caused internal messages (e.g. rsyslogd startup) to
  appear without a tag.
- removed a minor memory leak that occurred when TAG processing requalified
  a HOSTNAME to be a TAG (and a TAG already was set).
- removed potential small memory leaks in MsgSet***() functions. There
  would be a leak if a property was re-set, something that happened
  extremely seldom.
---------------------------------------------------------------------------
Version 1.13.4 (RGer), 2007-06-18
- added a new property "PRI-text", which holds the PRI field in
  textual form (e.g. "syslog.info")
- added alias "syslogseverity" for "syslogpriority", which is a
  misleading property name that needs to stay for historical
  reasons (and backward-compatility)
- added doc on how to record PRI value in log file
- enhanced signal handling in klogd, including removal of an unsafe
  call to the logging system during signal handling
---------------------------------------------------------------------------
Version 1.13.3 (RGer), 2007-06-15
- create a version of syslog.c from scratch. This is now
  - highly optimized for rsyslog
  - removes an incompatible license problem as the original
    version had a BSD license with advertising clause
  - fixed in the regard that rklogd will continue to work when
    rsysogd has been restarted (the original version, as well
    as sysklogd, will remain silent then)
  - solved an issue with an extra NUL char at message end that the
    original version had
- applied some changes to klogd to care for the new interface
- fixed a bug in syslogd.c which prevented compiling under debian
---------------------------------------------------------------------------
Version 1.13.2 (RGer), 2007-06-13
- lib order in makefile patched to facilitate static linking - thanks
  to Bennett Todd for providing the patch
- Integrated a patch from Peter Vrabec (pvrabec@redheat.com):
  - added klogd under the name of rklogd (remove dependency on
    original sysklogd package
  - createDB.sql now in UTF
  - added additional config files for use on Red Hat
---------------------------------------------------------------------------
Version 1.13.1 (RGer), 2007-02-05
- changed the listen backlog limit to a more reasonable value based on
  the maximum number of TCP connections configurd (10% + 5) - thanks to Guy
  Standen for the hint (actually, the limit was 5 and that was a 
  left-over from early testing).
- fixed a bug in makefile which caused DB-support to be disabled when
  NETZIP support was enabled
- added the -e option to allow transmission of every message to remote
  hosts (effectively turns off duplicate message suppression)
- (somewhat) improved memory consumption when compiled with MySQL support
- looks like we fixed an incompatibility with MySQL 5.x and above software
  At least in one case, the remote server name was destroyed, leading to 
  a connection failure. The new, improved code does not have this issue and
  so we see this as solved (the new code is generally somewhat better, so
  there is a good chance we fixed this incompatibility).
---------------------------------------------------------------------------
Version 1.13.0 (RGer), 2006-12-19
- added '$' as ToPos proptery replacer specifier - means "up to the
  end of the string"
- property replacer option "escape-cc", "drop-cc" and "space-cc"  added
- changed the handling of \0 characters inside syslog messages. We now
  consistently escape them to "#000". This is somewhat recommended in
  the draft-ietf-syslog-protocol-19 draft. While the real recomendation
  is to not escape any characters at all, we can not do this without
  considerable modification of the code. So we escape it to "#000", which
  is consistent with a sample found in the Internet-draft.
- removed message glue logic (see printchopped() comment for details)
  Also caused removal of parts table and thus some improvements in
  memory usage.
- changed the default MAXLINE to 2048 to take care of recent syslog
  standardization efforts (can easily be changed in syslogd.c)
- added support for byte-counted TCP syslog messages (much like
  syslog-transport-tls-05 Internet Draft). This was necessary to
  support compression over TCP.
- added support for receiving compressed syslog messages
- added support for sending compressed syslog messages
- fixed a bug where the last message in a syslog/tcp stream was
  lost if it was not properly terminated by a LF character
---------------------------------------------------------------------------
Version 1.12.3 (RGer), 2006-10-04
- implemented some changes to support Solaris (but support is not
  yet complete)
- commented out (via #if 0) some methods that are currently not being use
  but should be kept for further us
- added (interim) -u 1 option to turn off hostname and tag parsing
- done some modifications to better support Fedora
- made the field delimiter inside property replace configurable via
  template
- fixed a bug in property replacer: if fields were used, the delimitor
  became part of the field. Up until now, this was barely noticable as 
  the delimiter as TAB only and thus invisible to a human. With other
  delimiters available now, it quickly showed up. This bug fix might cause
  some grief to existing installations if they used the extra TAB for
  whatever reasons - sorry folks... Anyhow, a solution is easy: just add
  a TAB character contstant into your template. Thus, there has no attempt
  been made to do this in a backwards-compatible way.
---------------------------------------------------------------------------
Version 1.12.2 (RGer), 2006-02-15
- fixed a bug in the RFC 3339 date formatter. An extra space was added
  after the actual timestamp
- added support for providing high-precision RFC3339 timestamps for
  (rsyslogd-)internally-generated messages
- very (!) experimental support for syslog-protocol internet draft
  added (the draft is experimental, the code is solid ;))
- added support for field-extracting in the property replacer
- enhanced the legacy-syslog parser so that it can interpret messages
  that do not contain a TIMESTAMP
- fixed a bug that caused the default socket (usually /dev/log) to be
  opened even when -o command line option was given
- fixed a bug in the Debian sample startup script - it caused rsyslogd
  to listen to remote requests, which it shouldn't by default
---------------------------------------------------------------------------
Version 1.12.1 (RGer), 2005-11-23
- made multithreading work with BSD. Some signal-handling needed to be
  restructured. Also, there might be a slight delay of up to 10 seconds
  when huping and terminating rsyslogd under BSD
- fixed a bug where a NULL-pointer was passed to printf() in logmsg().
- fixed a bug during "make install" where rc3195d was not installed
  Thanks to Bennett Todd for spotting this.
- fixed a bug where rsyslogd dumped core when no TAG was found in the
  received message
- enhanced message parser so that it can deal with missing hostnames
  in many cases (may not be totally fail-safe)
- fixed a bug where internally-generated messages did not have the correct
  TAG
---------------------------------------------------------------------------
Version 1.12.0 (RGer), 2005-10-26
- moved to a multi-threaded design. single-threading is still optionally
  available. Multi-threading is experimental!
- fixed a potential race condition. In the original code, marking was done
  by an alarm handler, which could lead to all sorts of bad things. This
  has been changed now. See comments in syslogd.c/domark() for details.
- improved debug output for property-based filters
- not a code change, but: I have checked all exit()s to make sure that
  none occurs once rsyslogd has started up. Even in unusual conditions
  (like low-memory conditions) rsyslogd somehow remains active. Of course,
  it might loose a message or two, but at least it does not abort and it
  can also recover when the condition no longer persists.
- fixed a bug that could cause loss of the last message received
  immediately before rsyslogd was terminated.
- added comments on thread-safety of global variables in syslogd.c
- fixed a small bug: spurios printf() when TCP syslog was used
- fixed a bug that causes rsyslogd to dump core on termination when one
  of the selector lines did not receive a message during the run (very
  unlikely)
- fixed an one-too-low memory allocation in the TCP sender. Could result
  in rsyslogd dumping core.
- fixed a bug with regular expression support (thanks to Andres Riancho)
- a little bit of code restructuring (especially main(), which was
  horribly large)
---------------------------------------------------------------------------
Version 1.11.1 (RGer), 2005-10-19
- support for BSD-style program name and host blocks
- added a new property "programname" that can be used in templates
- added ability to specify listen port for rfc3195d
- fixed a bug that rendered the "startswith" comparison operation
  unusable.
- changed more functions to "static" storage class to help compiler
  optimize (should have been static in the first place...)
- fixed a potential memory leak in the string buffer class destructor.
  As the destructur was previously never called, the leak did not actually
  appear.
- some internal restructuring in anticipation/preparation of minimal
  multi-threading support
- rsyslogd still shares some code with the sysklogd project. Some patches
  for this shared code have been brought over from the sysklogd CVS.
---------------------------------------------------------------------------
Version 1.11.0 (RGer), 2005-10-12
- support for receiving messages via RFC 3195; added rfc3195d for that
  purpose
- added an additional guard to prevent rsyslogd from aborting when the
  2gb file size limit is hit. While a user can configure rsyslogd to
  handle such situations, it would abort if that was not done AND large
  file support was not enabled (ok, this is hopefully an unlikely scenario)
- fixed a bug that caused additional Unix domain sockets to be incorrectly
  processed - could lead to message loss in extreme cases
---------------------------------------------------------------------------
Version 1.10.2 (RGer), 2005-09-27
- added comparison operations in property-based filters:
  * isequal
  * startswith
- added ability to negate all property-based filter comparison operations
  by adding a !-sign right in front of the operation name
- added the ability to specify remote senders for UDP and TCP
  received messages. Allows to block all but well-known hosts
- changed the $-config line directives to be case-INsensitive
- new command line option -w added: "do not display warnings if messages
  from disallowed senders are received"
- fixed a bug that caused rsyslogd to dump core when the compare value
  was not quoted in property-based filters
- fixed a bug in the new CStr compare function which lead to invalid
  results (fortunately, this function was not yet used widely)
- added better support for "debugging" rsyslog.conf property filters
  (only if -d switch is given)
- changed some function definitions to static, which eventually enables
  some compiler optimizations
- fixed a bug in MySQL code; when a SQL error occured, rsyslogd could
  run in a tight loop. This was due to invalid sequence of error reporting
  and is now fixed.
---------------------------------------------------------------------------
Version 1.10.1 (RGer), 2005-09-23
- added the ability to execute a shell script as an action.
  Thanks to Bjoern Kalkbrenner for providing the code!
- fixed a bug in the MySQL code; due to the bug the automatic one-time
  retry after an error did not happen - this lead to error message in
  cases where none should be seen (e.g. after a MySQL restart)
- fixed a security issue with SQL-escaping in conjunction with
  non-(SQL-)standard MySQL features.
---------------------------------------------------------------------------
Version 1.10.0 (RGer), 2005-09-20
  REMINDER: 1.10 is the first unstable version if the 1.x series!
- added the capability to filter on any property in selector lines
  (not just facility and priority)
- changed stringbuf into a new counted string class
- added support for a "discard" action. If a selector line with
  discard (~ character) is found, no selector lines *after* that
  line will be processed.
- thanks to Andres Riancho, regular expression support has been
  added to the template engine
- added the FROMHOST property in the template processor, which could
  previously not be obtained. Thanks to Cristian Testa for pointing
  this out and even providing a fix.
- added display of compile-time options to -v output
- performance improvement for production build - made some checks
  to happen only during debug mode
- fixed a problem with compiling on SUSE and - while doing so - removed
  the socket call to set SO_BSDCOMPAT in cases where it is obsolete.
---------------------------------------------------------------------------
Version 1.0.4 (RGer), 2006-02-01
- a small but important fix: the tcp receiver had two forgotten printf's
  in it that caused a lot of unnecessary output to stdout. This was
  important enough to justify a new release
---------------------------------------------------------------------------
Version 1.0.3 (RGer), 2005-11-14
- added an additional guard to prevent rsyslogd from aborting when the
  2gb file size limit is hit. While a user can configure rsyslogd to
  handle such situations, it would abort if that was not done AND large
  file support was not enabled (ok, this is hopefully an unlikely scenario)
- fixed a bug that caused additional Unix domain sockets to be incorrectly
  processed - could lead to message loss in extreme cases
- applied some patches available from the sysklogd project to code
  shared from there
- fixed a bug that causes rsyslogd to dump core on termination when one
  of the selector lines did not receive a message during the run (very
  unlikely)
- fixed an one-too-low memory allocation in the TCP sender. Could result
  in rsyslogd dumping core.
- fixed a bug in the TCP sender that caused the retry logic to fail
  after an error or receiver overrun
- fixed a bug in init() that could lead to dumping core
- fixed a bug that could lead to dumping core when no HOSTNAME or no TAG
  was present in the syslog message
---------------------------------------------------------------------------
Version 1.0.2 (RGer), 2005-10-05
- fixed an issue with MySQL error reporting. When an error occured,
  the MySQL driver went into an endless loop (at least in most cases).
---------------------------------------------------------------------------
Version 1.0.1 (RGer), 2005-09-23
- fixed a security issue with SQL-escaping in conjunction with
  non-(SQL-)standard MySQL features.
---------------------------------------------------------------------------
Version 1.0.0 (RGer), 2005-09-12
- changed install doc to cover daily cron scripts - a trouble source
- added rc script for slackware (provided by Chris Elvidge - thanks!) 
- fixed a really minor bug in usage() - the -r option was still
  reported as without the port parameter
---------------------------------------------------------------------------
Version 0.9.8 (RGer), 2005-09-05
- made startup and shutdown message more consistent and included the
  pid, so that they can be easier correlated. Used syslog-protocol
  structured data format for this purpose.
- improved config info in startup message, now tells not only
  if it is listening remote on udp, but also for tcp. Also includes
  the port numbers. The previous startup message was misleading, because
  it did not say "remote reception" if rsyslogd was only listening via
  tcp (but not via udp).
- added a "how can you help" document to the doc set
---------------------------------------------------------------------------
Version 0.9.7 (RGer), 2005-08-15
- some of the previous doc files (like INSTALL) did not properly
  reflect the changes to the build process and the new doc. Fixed
  that.
- changed syslogd.c so that when compiled without database support,
  an error message is displayed when a database action is detected
  in the config file (previously this was used as an user rule ;))
- fixed a bug in the os-specific Makefiles which caused MySQL
  support to not be compiled, even if selected
---------------------------------------------------------------------------
Version 0.9.6 (RGer), 2005-08-09
- greatly enhanced documentation. Now available in html format in
  the "doc" folder and FreeBSD. Finally includes an install howto.
- improved MySQL error messages a little - they now show up as log
  messages, too (formerly only in debug mode)
- added the ability to specify the listen port for udp syslog.
  WARNING: This introduces an incompatibility. Formerly, udp
  syslog was enabled by the -r command line option. Now, it is
  "-r [port]", which is consistent with the tcp listener. However,
  just -r will now return an error message.
- added sample startup scripts for Debian and FreeBSD
- added support for easy feature selection in the makefile. Un-
  fortunately, this also means I needed to spilt the make file
  for different OS and distros. There are some really bad syntax
  differences between FreeBSD and Linux make.
---------------------------------------------------------------------------
Version 0.9.5 (RGer), 2005-08-01
- the "semicolon bug" was actually not (fully) solved in 0.9.4. One
  part of the bug was solved, but another still existed. This one
  is fixed now, too.
- the "semicolon bug" actually turned out to be a more generic bug.
  It appeared whenever an invalid template name was given. With some
  selector actions, rsyslogd dumped core, with other it "just" had
  a small ressource leak with others all worked well. These anomalies
  are now fixed. Note that they only appeared during system initaliziation
  once the system was running, nothing bad happened.
- improved error reporting for template errors on startup. They are now
  shown on the console and the start-up tty. Formerly, they were only
  visible in debug mode.
- support for multiple instances of rsyslogd on a single machine added
- added new option "-o" --> omit local unix domain socket. This option
  enables rsyslogd NOT to listen to the local socket. This is most
  helpful when multiple instances of rsyslogd (or rsyslogd and another
  syslogd) shall run on a single system.
- added new option "-i <pidfile>" which allows to specify the pidfile.
  This is needed when multiple instances of rsyslogd are to be run.
- the new project home page is now online at www.rsyslog.com
---------------------------------------------------------------------------
Version 0.9.4 (RGer), 2005-07-25
- finally added the TCP sender. It now supports non-blocking mode, no
  longer disabling message reception during connect. As it is now, it
  is usable in production. The code could be more sophisticated, but
  I've kept it short in anticipation of the move to liblogging, which
  will lead to the removal of the code just written ;)
- the "exiting on signal..." message still had the "syslogd" name in 
  it. Changed this to "rsyslogd", as we do not have a large user base
  yet, this should pose no problem.
- fixed "the semiconlon" bug. rsyslogd dumped core if a write-db action
  was specified but no semicolon was given after the password (an empty
  template was ok, but the semicolon needed to be present).
- changed a default for traditional output format. During testing, it
  was seen that the timestamp written to file in default format was
  the time of message reception, not the time specified in the TIMESTAMP
  field of the message itself. Traditionally, the message TIMESTAMP is
  used and this has been changed now.
---------------------------------------------------------------------------
Version 0.9.3 (RGer), 2005-07-19
- fixed a bug in the message parser. In June, the RFC 3164 timestamp
  was not correctly parsed (yes, only in June and some other months,
  see the code comment to learn why...)
- added the ability to specify the destination port when forwarding
  syslog messages (both for TCP and UDP)
- added an very experimental TCP sender (activated by
  @@machine:port in config). This is not yet for production use. If
  the receiver is not alive, rsyslogd will wait quite some time until
  the connection request times out, which most probably leads to
  loss of incoming messages.

---------------------------------------------------------------------------
Version 0.9.2 (RGer), around 2005-07-06
- I intended to change the maxsupported message size to 32k to
  support IHE - but given the memory inefficiency in the usual use
  cases, I have not done this. I have, however, included very
  specific instructions on how to do this in the source code. I have
  also done some testing with 32k messages, so you can change the
  max size without taking too much risk.
- added a syslog/tcp receiver; we now can receive messages via
  plain tcp, but we can still send only via UDP. The syslog/tcp
  receiver is the primary enhancement of this release.
- slightly changed some error messages that contained a spurios \n at
  the end of the line (which gives empty lines in your log...)

---------------------------------------------------------------------------
Version 0.9.1 (RGer)
- fixed code so that it compiles without errors under FreeBSD
- removed now unused function "allocate_log()" from syslogd.c
- changed the make file so that it contains more defines for
  different environments (in the long term, we need a better
  system for disabling/enabling features...)
- changed some printf's printing off_t types to %lld and
  explicit (long long) casts. I tried to figure out the exact type,
  but did not succeed in this. In the worst case, ultra-large peta-
  byte files will now display funny informational messages on rollover,
  something I think we can live with for the neersion 3.11.2 (rgerhards), 2008-02-??
---------------------------------------------------------------------------
Version 3.11.1 (rgerhards), 2008-02-12
- SNMP trap sender added thanks to Andre Lorbach (omsnmp)
- added input-plugin interface specification in form of a (copy) template
  input module
- applied documentation fix by Michael Biebl -- many thanks!
- bugfix: immark did not have MARK flags set...
- added x-info field to rsyslogd startup/shutdown message. Hopefully
  points users to right location for further info (many don't even know
  they run rsyslog ;))
- bugfix: trailing ":" of tag was lost while parsing legacy syslog messages
  without timestamp - thanks to Anders Blomdell for providing a patch!
- fixed a bug in stringbuf.c related to STRINGBUF_TRIM_ALLOCSIZE, which
  wasn't supposed to be used with rsyslog. Put a warning message up that
  tells this feature is not tested and probably not worth the effort.
  Thanks to Anders Blomdell fro bringing this to our attention
- somewhat improved performance of string buffers
- fixed bug that caused invalid treatment of tabs (HT) in rsyslog.conf
- bugfix: setting for $EscapeCopntrolCharactersOnReceive was not 
  properly initialized
- clarified usage of space-cc property replacer option
- improved abort diagnostic handler
- some initial effort for malloc/free runtime debugging support
- bugfix: using dynafile actions caused rsyslogd abort
- fixed minor man errors thanks to Michael Biebl
---------------------------------------------------------------------------
Version 3.11.0 (rgerhards), 2008-01-31
- implemented queued actions
- implemented simple rate limiting for actions
- implemented deliberate discarding of lower priority messages over higher
  priority ones when a queue runs out of space
- implemented disk quotas for disk queues
- implemented the $ActionResumeRetryCount config directive
- added $ActionQueueFilename config directive
- added $ActionQueueSize config directive
- added $ActionQueueHighWaterMark config directive
- added $ActionQueueLowWaterMark config directive
- added $ActionQueueDiscardMark config directive
- added $ActionQueueDiscardSeverity config directive
- added $ActionQueueCheckpointInterval config directive
- added $ActionQueueType config directive
- added $ActionQueueWorkerThreads config directive
- added $ActionQueueTimeoutshutdown config directive
- added $ActionQueueTimeoutActionCompletion config directive
- added $ActionQueueTimeoutenQueue config directive
- added $ActionQueueTimeoutworkerThreadShutdown config directive
- added $ActionQueueWorkerThreadMinimumMessages config directive
- added $ActionQueueMaxFileSize config directive
- added $ActionQueueSaveonShutdown config directive
- addded $ActionQueueDequeueSlowdown config directive
- addded $MainMsgQueueDequeueSlowdown config directive
- bugfix: added forgotten docs to package
- improved debugging support
- fixed a bug that caused $MainMsgQueueCheckpointInterval to work incorrectly
- when a long-running action needs to be cancelled on shutdown, the message
  that was processed by it is now preserved. This finishes support for
  guaranteed delivery of messages (if the output supports it, of course)
- fixed bug in output module interface, see
  http://sourceforge.net/tracker/index.php?func=detail&aid=1881008&group_id=123448&atid=696552
- changed the ommysql output plugin so that the (lengthy) connection
  initialization now takes place in message processing. This works much
  better with the new queued action mode (fast startup)
- fixed a bug that caused a potential hang in file and fwd output module
  varmojfekoj provided the patch - many thanks!
- bugfixed stream class offset handling on 32bit platforms
---------------------------------------------------------------------------
Version 3.10.3 (rgerhards), 2008-01-28
- fixed a bug with standard template definitions (not a big deal) - thanks
  to varmojfekoj for spotting it
- run-time instrumentation added
- implemented disk-assisted queue mode, which enables on-demand disk
  spooling if the queue's in-memory queue is exhausted
- implemented a dynamic worker thread pool for processing incoming
  messages; workers are started and shut down as need arises
- implemented a run-time instrumentation debug package
- implemented the $MainMsgQueueSaveOnShutdown config directive
- implemented the $MainMsgQueueWorkerThreadMinimumMessages config directive
- implemented the $MainMsgQueueTimeoutWorkerThreadShutdown config directive
---------------------------------------------------------------------------
Version 3.10.2 (rgerhards), 2008-01-14
- added the ability to keep stop rsyslogd without the need to drain
  the main message queue. In disk queue mode, rsyslog continues to
  run from the point where it stopped. In case of a system failure, it
  continues to process messages from the last checkpoint.
- fixed a bug that caused a segfault on startup when no $WorkDir directive
  was specified in rsyslog.conf
- provided more fine-grain control over shutdown timeouts and added a
  way to specify the enqueue timeout when the main message queue is full
- implemented $MainMsgQueueCheckpointInterval config directive
- implemented $MainMsgQueueTimeoutActionCompletion config directive
- implemented $MainMsgQueueTimeoutEnqueue config directive
- implemented $MainMsgQueueTimeoutShutdown config directive
---------------------------------------------------------------------------
Version 3.10.1 (rgerhards), 2008-01-10
- implemented the "disk" queue mode. However, it currently is of very
  limited use, because it does not support persistence over rsyslogd
  runs. So when rsyslogd is stopped, the queue is drained just as with
  the in-memory queue modes. Persistent queues will be a feature of
  the next release.
- performance-optimized string class, should bring an overall improvement
- fixed a memory leak in imudp -- thanks to varmojfekoj for the patch
- fixed a race condition that could lead to a rsyslogd hang when during
  HUP or termination
- done some doc updates
- added $WorkDirectory config directive
- added $MainMsgQueueFileName config directive
- added $MainMsgQueueMaxFileSize config directive
---------------------------------------------------------------------------
Version 3.10.0 (rgerhards), 2008-01-07
- implemented input module interface and initial input modules
- enhanced threading for input modules (each on its own thread now)
- ability to bind UDP listeners to specific local interfaces/ports and
  ability to run multiple of them concurrently
- added ability to specify listen IP address for UDP syslog server
- license changed to GPLv3
- mark messages are now provided by loadble module immark
- rklogd is no longer provided. Its functionality has now been taken over
  by imklog, a loadable input module. This offers a much better integration
  into rsyslogd and makes sure that the kernel logger process is brought
  up and down at the appropriate times
- enhanced $IncludeConfig directive to support wildcard characters
  (thanks to Michael Biebl)
- all inputs are now implemented as loadable plugins
- enhanced threading model: each input module now runs on its own thread
- enhanced message queue which now supports different queueing methods
  (among others, this can be used for performance fine-tuning)
- added a large number of new configuration directives for the new
  input modules
- enhanced multi-threading utilizing a worker thread pool for the
  main message queue
- compilation without pthreads is no longer supported
- much cleaner code due to new objects and removal of single-threading
  mode
---------------------------------------------------------------------------
Version 2.0.1 STABLE (rgerhards), 2008-01-24
- fixed a bug in integer conversion - but this function was never called,
  so it is not really a useful bug fix ;)
- fixed a bug with standard template definitions (not a big deal) - thanks
  to varmojfekoj for spotting it
- fixed a bug that caused a potential hang in file and fwd output module
  varmojfekoj provided the patch - many thanks!
---------------------------------------------------------------------------
Version 2.0.0 STABLE (rgerhards), 2008-01-02
- re-release of 1.21.2 as STABLE with no modifications except some
  doc updates
---------------------------------------------------------------------------
Version 1.21.2 (rgerhards), 2007-12-28
- created a gss-api output module. This keeps GSS-API code and
  TCP/UDP code separated. It is also important for forward-
  compatibility with v3. Please note that this change breaks compatibility
  with config files created for 1.21.0 and 1.21.1 - this was considered
  acceptable.
- fixed an error in forwarding retry code (could lead to message corruption
  but surfaced very seldom)
- increased portability for older platforms (AI_NUMERICSERV moved)
- removed socket leak in omfwd.c
- cross-platform patch for GSS-API compile problem on some platforms
  thanks to darix for the patch!
---------------------------------------------------------------------------
Version 1.21.1 (rgerhards), 2007-12-23
- small doc fix for $IncludeConfig
- fixed a bug in llDestroy()
- bugfix: fixing memory leak when message queue is full and during
  parsing. Thanks to varmojfekoj for the patch.
- bugfix: when compiled without network support, unix sockets were
  not properply closed
- bugfix: memory leak in cfsysline.c/doGetWord() fixed
---------------------------------------------------------------------------
Version 1.21.0 (rgerhards), 2007-12-19
- GSS-API support for syslog/TCP connections was added. Thanks to
  varmojfekoj for providing the patch with this functionality
- code cleanup
- enhanced $IncludeConfig directive to support wildcard filenames
- changed some multithreading synchronization
---------------------------------------------------------------------------
Version 1.20.1 (rgerhards), 2007-12-12
- corrected a debug setting that survived release. Caused TCP connections
  to be retried unnecessarily often.
- When a hostname ACL was provided and DNS resolution for that name failed,
  ACL processing was stopped at that point. Thanks to mildew for the patch.
  Fedora Bugzilla: http://bugzilla.redhat.com/show_bug.cgi?id=395911
- fixed a potential race condition, see link for details:
  http://rgerhards.blogspot.com/2007/12/rsyslog-race-condition.html
  Note that the probability of problems from this bug was very remote
- fixed a memory leak that happend when PostgreSQL date formats were
  used
---------------------------------------------------------------------------
Version 1.20.0 (rgerhards), 2007-12-07
- an output module for postgres databases has been added. Thanks to
  sur5r for contributing this code
- unloading dynamic modules has been cleaned up, we now have a
  real implementation and not just a dummy "good enough for the time
  being".
- enhanced platform independence - thanks to Bartosz Kuzma and Michael
  Biebl for their very useful contributions
- some general code cleanup (including warnings on 64 platforms, only)
---------------------------------------------------------------------------
Version 1.19.12 (rgerhards), 2007-12-03
- cleaned up the build system (thanks to Michael Biebl for the patch)
- fixed a bug where ommysql was still not compiled with -pthread option
---------------------------------------------------------------------------
Version 1.19.11 (rgerhards), 2007-11-29
- applied -pthread option to build when building for multi-threading mode
  hopefully solves an issue with segfaulting
---------------------------------------------------------------------------
Version 1.19.10 (rgerhards), 2007-10-19
- introdcued the new ":modulename:" syntax for calling module actions
  in selector lines; modified ommysql to support it. This is primarily
  an aid for further modules and a prequisite to actually allow third
  party modules to be created.
- minor fix in slackware startup script, "-r 0" is now "-r0"
- updated rsyslogd doc set man page; now in html format
- undid creation of a separate thread for the main loop -- this did not
  turn out to be needed or useful, so reduce complexity once again.
- added doc fixes provided by Michael Biebl - thanks
---------------------------------------------------------------------------
Version 1.19.9 (rgerhards), 2007-10-12
- now packaging system which again contains all components in a single
  tarball
- modularized main() a bit more, resulting in less complex code
- experimentally added an additional thread - will see if that affects
  the segfault bug we experience on some platforms. Note that this change
  is scheduled to be removed again later.
---------------------------------------------------------------------------
Version 1.19.8 (rgerhards), 2007-09-27
- improved repeated message processing
- applied patch provided by varmojfekoj to support building ommysql
  in its own way (now also resides in a plugin subdirectory);
  ommysql is now a separate package
- fixed a bug in cvthname() that lead to message loss if part
  of the source hostname would have been dropped
- created some support for distributing ommysql together with the
  main rsyslog package. I need to re-think it in the future, but
  for the time being the current mode is best. I now simply include
  one additional tarball for ommysql inside the main distribution.
  I look forward to user feedback on how this should be done best. In the
  long term, a separate project should be spawend for ommysql, but I'd
  like to do that only after the plugin interface is fully stable (what
  it is not yet).
---------------------------------------------------------------------------
Version 1.19.7 (rgerhards), 2007-09-25
- added code to handle situations where senders send us messages ending with
  a NUL character. It is now simply removed. This also caused trailing LF
  reduction to fail, when it was followed by such a NUL. This is now also
  handled.
- replaced some non-thread-safe function calls by their thread-safe
  counterparts
- fixed a minor memory leak that occured when the %APPNAME% property was
  used (I think nobody used that in practice)
- fixed a bug that caused signal handlers in cvthname() not to be restored when
  a malicious pointer record was detected and processing of the message been
  stopped for that reason (this should be really rare and can not be related
  to the segfault bug we are hunting).
- fixed a bug in cvthname that lead to passing a wrong parameter - in
  practice, this had no impact.
- general code cleanup (e.g. compiler warnings, comments)
---------------------------------------------------------------------------
Version 1.19.6 (rgerhards), 2007-09-11
- applied patch by varmojfekoj to change signal handling to the new
  sigaction API set (replacing the depreciated signal() calls and its
  friends.
- fixed a bug that in --enable-debug mode caused an assertion when the
  discard action was used
- cleaned up compiler warnings
- applied patch by varmojfekoj to FIX a bug that could cause 
  segfaults if empty properties were processed using modifying
  options (e.g. space-cc, drop-cc)
- fixed man bug: rsyslogd supports -l option
---------------------------------------------------------------------------
Version 1.19.5 (rgerhards), 2007-09-07
- changed part of the CStr interface so that better error tracking
  is provided and the calling sequence is more intuitive (there were
  invalid calls based on a too-weired interface)
- (hopefully) fixed some remaining bugs rooted in wrong use of 
  the CStr class. These could lead to program abort.
- applied patch by varmojfekoj two fix two potential segfault situations
- added $ModDir config directive
- modified $ModLoad so that an absolute path may be specified as
  module name (e.g. /rsyslog/ommysql.so)
---------------------------------------------------------------------------
Version 1.19.4 (rgerhards/varmojfekoj), 2007-09-04
- fixed a number of small memory leaks - thanks varmojfekoj for patching
- fixed an issue with CString class that could lead to rsyslog abort
  in tplToString() - thanks varmojfekoj for patching
- added a man-version of the config file documenation - thanks to Michel
  Samia for providing the man file
- fixed bug: a template like this causes an infinite loop:
  $template opts,"%programname:::a,b%"
  thanks varmojfekoj for the patch
- fixed bug: case changing options crash freeing the string pointer
  because they modify it: $template opts2,"%programname::1:lowercase%"
  thanks varmojfekoj for the patch
---------------------------------------------------------------------------
Version 1.19.3 (mmeckelein/varmojfekoj), 2007-08-31
- small mem leak fixed (after calling parseSelectorAct) - Thx varmojkekoj
- documentation section "Regular File" und "Blocks" updated
- solved an issue with dynamic file generation - Once again many thanks
  to varmojfekoj
- the negative selector for program name filter (Blocks) does not work as
  expected - Thanks varmojfekoj for patching
- added forwarding information to sysklogd (requires special template)
  to config doc
---------------------------------------------------------------------------
Version 1.19.2 (mmeckelein/varmojfekoj), 2007-08-28
- a specifically formed message caused a segfault - Many thanks varmojfekoj
  for providing a patch
- a typo and a weird condition are fixed in msg.c - Thanks again
  varmojfekoj 
- on file creation the file was always owned by root:root. This is fixed
  now - Thanks ypsa for solving this issue
---------------------------------------------------------------------------
Version 1.19.1 (mmeckelein), 2007-08-22
- a bug that caused a high load when a TCP/UDP connection was closed is 
  fixed now - Thanks mildew for solving this issue
- fixed a bug which caused a segfault on reinit - Thx varmojfekoj for the
  patch
- changed the hardcoded module path "/lib/rsyslog" to $(pkglibdir) in order
  to avoid trouble e.g. on 64 bit platforms (/lib64) - many thanks Peter
  Vrabec and darix, both provided a patch for solving this issue
- enhanced the unloading of modules - thanks again varmojfekoj
- applied a patch from varmojfekoj which fixes various little things in
  MySQL output module
---------------------------------------------------------------------------
Version 1.19.0 (varmojfekoj/rgerhards), 2007-08-16
- integrated patch from varmojfekoj to make the mysql module a loadable one
  many thanks for the patch, MUCH appreciated
---------------------------------------------------------------------------
Version 1.18.2 (rgerhards), 2007-08-13
- fixed a bug in outchannel code that caused templates to be incorrectly
  parsed
- fixed a bug in ommysql that caused a wrong ";template" missing message
- added some code for unloading modules; not yet fully complete (and we do
  not yet have loadable modules, so this is no problem)
- removed debian subdirectory by request of a debian packager (this is a special
  subdir for debian and there is also no point in maintaining it when there
  is a debian package available - so I gladly did this) in some cases
- improved overall doc quality (some pages were quite old) and linked to
  more of the online resources.
- improved /contrib/delete_mysql script by adding a host option and some
  other minor modifications
---------------------------------------------------------------------------
Version 1.18.1 (rgerhards), 2007-08-08
- applied a patch from varmojfekoj which solved a potential segfault
  of rsyslogd on HUP
- applied patch from Michel Samia to fix compilation when the pthreads
  feature is disabled
- some code cleanup (moved action object to its own file set)
- add config directive $MainMsgQueueSize, which now allows to configure the
  queue size dynamically
- all compile-time settings are now shown in rsyslogd -v, not just the
  active ones
- enhanced performance a little bit more
- added config file directive $ActionResumeInterval
- fixed a bug that prevented compilation under debian sid
- added a contrib directory for user-contributed useful things
---------------------------------------------------------------------------
Version 1.18.0 (rgerhards), 2007-08-03
- rsyslog now supports fallback actions when an action did not work. This
  is a great feature e.g. for backup database servers or backup syslog
  servers
- modified rklogd to only change the console log level if -c is specified
- added feature to use multiple actions inside a single selector
- implemented $ActionExecOnlyWhenPreviousIsSuspended config directive
- error messages during startup are now spit out to the configured log
  destinations
---------------------------------------------------------------------------
Version 1.17.6 (rgerhards), 2007-08-01
- continued to work on output module modularization - basic stage of
  this work is now FINISHED
- fixed bug in OMSRcreate() - always returned SR_RET_OK
- fixed a bug that caused ommysql to always complain about missing
  templates
- fixed a mem leak in OMSRdestruct - freeing the object itself was
  forgotten - thanks to varmojfekoj for the patch
- fixed a memory leak in syslogd/init() that happend when the config
  file could not be read - thanks to varmojfekoj for the patch
- fixed insufficient memory allocation in addAction() and its helpers.
  The initial fix and idea was developed by mildew, I fine-tuned
  it a bit. Thanks a lot for the fix, I'd probably had pulled out my
  hair to find the bug...
- added output of config file line number when a parsing error occured
- fixed bug in objomsr.c that caused program to abort in debug mode with
  an invalid assertion (in some cases)
- fixed a typo that caused the default template for MySQL to be wrong.
  thanks to mildew for catching this.
- added configuration file command $DebugPrintModuleList and
  $DebugPrintCfSysLineHandlerList
- fixed an invalid value for the MARK timer - unfortunately, there was
  a testing aid left in place. This resulted in quite frequent MARK messages
- added $IncludeConfig config directive
- applied a patch from mildew to prevent rsyslogd from freezing under heavy
  load. This could happen when the queue was full. Now, we drop messages
  but rsyslogd remains active.
---------------------------------------------------------------------------
Version 1.17.5 (rgerhards), 2007-07-30
- continued to work on output module modularization
- fixed a missing file bug - thanks to Andrea Montanari for reporting
  this problem
- fixed a problem with shutting down the worker thread and freeing the
  selector_t list - this caused messages to be lost, because the
  message queue was not properly drained before the selectors got
  destroyed.
---------------------------------------------------------------------------
Version 1.17.4 (rgerhards), 2007-07-27
- continued to work on output module modularization
- fixed a situation where rsyslogd could create zombie processes
  thanks to mildew for the patch
- applied patch from Michel Samia to fix compilation when NOT
  compiled for pthreads
---------------------------------------------------------------------------
Version 1.17.3 (rgerhards), 2007-07-25
- continued working on output module modularization
- fixed a bug that caused rsyslogd to segfault on exit (and
  probably also on HUP), when there was an unsent message in a selector
  that required forwarding and the dns lookup failed for that selector
  (yes, it was pretty unlikely to happen;))
  thanks to varmojfekoj <varmojfekoj@gmail.com> for the patch
- fixed a memory leak in config file parsing and die()
  thanks to varmojfekoj <varmojfekoj@gmail.com> for the patch
- rsyslogd now checks on startup if it is capable to performa any work
  at all. If it cant, it complains and terminates
  thanks to Michel Samia for providing the patch!
- fixed a small memory leak when HUPing syslogd. The allowed sender
  list now gets freed. thanks to mildew for the patch.
- changed the way error messages in early startup are logged. They
  now do no longer use the syslogd code directly but are rather
  send to stderr.
---------------------------------------------------------------------------
Version 1.17.2 (rgerhards), 2007-07-23
- made the port part of the -r option optional. Needed for backward
  compatibility with sysklogd
- replaced system() calls with something more reasonable. Please note that
  this might break compatibility with some existing configuration files.
  We accept this in favour of the gained security.
- removed a memory leak that could occur if timegenerated was used in
  RFC 3164 format in templates
- did some preparation in msg.c for advanced multithreading - placed the
  hooks, but not yet any active code
- worked further on modularization
- added $ModLoad MySQL (dummy) config directive
- added DropTrailingLFOnReception config directive
---------------------------------------------------------------------------
Version 1.17.1 (rgerhards), 2007-07-20
- fixed a bug that caused make install to install rsyslogd and rklogd under
  the wrong names
- fixed bug that caused $AllowedSenders to handle IPv6 scopes incorrectly;
  also fixed but that could grabble $AllowedSender wildcards. Thanks to
  mildew@gmail.com for the patch
- minor code cleanup - thanks to Peter Vrabec for the patch
- fixed minimal memory leak on HUP (caused by templates)
  thanks to varmojfekoj <varmojfekoj@gmail.com> for the patch
- fixed another memory leak on HUPing and on exiting rsyslogd
  again thanks to varmojfekoj <varmojfekoj@gmail.com> for the patch
- code cleanup (removed compiler warnings)
- fixed portability bug in configure.ac - thanks to Bartosz Kuźma for patch
- moved msg object into its own file set
- added the capability to continue trying to write log files when the
  file system is full. Functionality based on patch by Martin Schulze
  to sysklogd package.
---------------------------------------------------------------------------
Version 1.17.0 (RGer), 2007-07-17
- added $RepeatedLineReduction config parameter
- added $EscapeControlCharactersOnReceive config parameter
- added $ControlCharacterEscapePrefix config parameter
- added $DirCreateMode config parameter
- added $CreateDirs config parameter
- added $DebugPrintTemplateList config parameter
- added $ResetConfigVariables config parameter
- added $FileOwner config parameter
- added $FileGroup config parameter
- added $DirOwner config parameter
- added $DirGroup config parameter
- added $FailOnChownFailure config parameter
- added regular expression support to the filter engine
  thanks to Michel Samia for providing the patch!
- enhanced $AllowedSender functionality. Credits to mildew@gmail.com for
  the patch doing that
  - added IPv6 support
  - allowed DNS hostnames
  - allowed DNS wildcard names
- added new option $DropMsgsWithMaliciousDnsPTRRecords
- added autoconf so that rfc3195d, rsyslogd and klogd are stored to /sbin
- added capability to auto-create directories with dynaFiles
---------------------------------------------------------------------------
Version 1.16.0 (RGer/Peter Vrabec), 2007-07-13 - The Friday, 13th Release ;)
- build system switched to autotools
- removed SYSV preprocessor macro use, replaced with autotools equivalents
- fixed a bug that caused rsyslogd to segfault when TCP listening was
  disabled and it terminated
- added new properties "syslogfacility-text" and "syslogseverity-text"
  thanks to varmojfekoj <varmojfekoj@gmail.com> for the patch
- added the -x option to disable hostname dns reslution
  thanks to varmojfekoj <varmojfekoj@gmail.com> for the patch
- begun to better modularize syslogd.c - this is an ongoing project; moved
  type definitions to a separate file
- removed some now-unused fields from struct filed
- move file size limit fields in struct field to the "right spot" (the file
  writing part of the union - f_un.f_file)
- subdirectories linux and solaris are no longer part of the distribution
  package. This is not because we cease support for them, but there are no
  longer any files in them after the move to autotools
---------------------------------------------------------------------------
Version 1.15.1 (RGer), 2007-07-10
- fixed a bug that caused a dynaFile selector to stall when there was
  an open error with one file 
- improved template processing for dynaFiles; templates are now only
  looked up during initialization - speeds up processing
- optimized memory layout in struct filed when compiled with MySQL
  support
- fixed a bug that caused compilation without SYSLOG_INET to fail
- re-enabled the "last message repeated n times" feature. This
  feature was not taken care of while rsyslogd evolved from sysklogd
  and it was more or less defunct. Now it is fully functional again.
- added system properties: $NOW, $YEAR, $MONTH, $DAY, $HOUR, $MINUTE
- fixed a bug in iovAsString() that caused a memory leak under stress
  conditions (most probably memory shortage). This was unlikely to
  ever happen, but it doesn't hurt doing it right
- cosmetic: defined type "uchar", change all unsigned chars to uchar
---------------------------------------------------------------------------
Version 1.15.0 (RGer), 2007-07-05
- added ability to dynamically generate file names based on templates
  and thus properties. This was a much-requested feature. It makes
  life easy when it e.g. comes to splitting files based on the sender
  address.
- added $umask and $FileCreateMode config file directives
- applied a patch from Bartosz Kuzma to compile cleanly under NetBSD
- checks for extra (unexpected) characters in system config file lines
  have been added
- added IPv6 documentation - was accidently missing from CVS
- begun to change char to unsigned char
---------------------------------------------------------------------------
Version 1.14.2 (RGer), 2007-07-03
** this release fixes all known nits with IPv6 **
- restored capability to do /etc/service lookup for "syslog"
  service when -r 0 was given
- documented IPv6 handling of syslog messages
- integrate patch from Bartosz Kuźma to make rsyslog compile under
  Solaris again (the patch replaced a strndup() call, which is not
  available under Solaris
- improved debug logging when waiting on select
- updated rsyslogd man page with new options (-46A)
---------------------------------------------------------------------------
Version 1.14.1 (RGer/Peter Vrabec), 2007-06-29
- added Peter Vrabec's patch for IPv6 TCP
- prefixed all messages send to stderr in rsyslogd with "rsyslogd: "
---------------------------------------------------------------------------
Version 1.14.0 (RGer/Peter Vrabec), 2007-06-28
- Peter Vrabec provided IPv6 for rsyslog, so we are now IPv6 enabled
  IPv6 Support is currently for UDP only, TCP is to come soon.
  AllowedSender configuration does not yet work for IPv6.
- fixed code in iovCreate() that broke C's strict aliasing rules 
- fixed some char/unsigned char differences that forced the compiler
  to spit out warning messages
- updated the Red Hat init script to fix a known issue (thanks to
  Peter Vrabec)
---------------------------------------------------------------------------
Version 1.13.5 (RGer), 2007-06-22
- made the TCP session limit configurable via command line switch
  now -t <port>,<max sessions>
- added man page for rklogd(8) (basically a copy from klogd, but now
  there is one...)
- fixed a bug that caused internal messages (e.g. rsyslogd startup) to
  appear without a tag.
- removed a minor memory leak that occurred when TAG processing requalified
  a HOSTNAME to be a TAG (and a TAG already was set).
- removed potential small memory leaks in MsgSet***() functions. There
  would be a leak if a property was re-set, something that happened
  extremely seldom.
---------------------------------------------------------------------------
Version 1.13.4 (RGer), 2007-06-18
- added a new property "PRI-text", which holds the PRI field in
  textual form (e.g. "syslog.info")
- added alias "syslogseverity" for "syslogpriority", which is a
  misleading property name that needs to stay for historical
  reasons (and backward-compatility)
- added doc on how to record PRI value in log file
- enhanced signal handling in klogd, including removal of an unsafe
  call to the logging system during signal handling
---------------------------------------------------------------------------
Version 1.13.3 (RGer), 2007-06-15
- create a version of syslog.c from scratch. This is now
  - highly optimized for rsyslog
  - removes an incompatible license problem as the original
    version had a BSD license with advertising clause
  - fixed in the regard that rklogd will continue to work when
    rsysogd has been restarted (the original version, as well
    as sysklogd, will remain silent then)
  - solved an issue with an extra NUL char at message end that the
    original version had
- applied some changes to klogd to care for the new interface
- fixed a bug in syslogd.c which prevented compiling under debian
---------------------------------------------------------------------------
Version 1.13.2 (RGer), 2007-06-13
- lib order in makefile patched to facilitate static linking - thanks
  to Bennett Todd for providing the patch
- Integrated a patch from Peter Vrabec (pvrabec@redheat.com):
  - added klogd under the name of rklogd (remove dependency on
    original sysklogd package
  - createDB.sql now in UTF
  - added additional config files for use on Red Hat
---------------------------------------------------------------------------
Version 1.13.1 (RGer), 2007-02-05
- changed the listen backlog limit to a more reasonable value based on
  the maximum number of TCP connections configurd (10% + 5) - thanks to Guy
  Standen for the hint (actually, the limit was 5 and that was a 
  left-over from early testing).
- fixed a bug in makefile which caused DB-support to be disabled when
  NETZIP support was enabled
- added the -e option to allow transmission of every message to remote
  hosts (effectively turns off duplicate message suppression)
- (somewhat) improved memory consumption when compiled with MySQL support
- looks like we fixed an incompatibility with MySQL 5.x and above software
  At least in one case, the remote server name was destroyed, leading to 
  a connection failure. The new, improved code does not have this issue and
  so we see this as solved (the new code is generally somewhat better, so
  there is a good chance we fixed this incompatibility).
---------------------------------------------------------------------------
Version 1.13.0 (RGer), 2006-12-19
- added '$' as ToPos proptery replacer specifier - means "up to the
  end of the string"
- property replacer option "escape-cc", "drop-cc" and "space-cc"  added
- changed the handling of \0 characters inside syslog messages. We now
  consistently escape them to "#000". This is somewhat recommended in
  the draft-ietf-syslog-protocol-19 draft. While the real recomendation
  is to not escape any characters at all, we can not do this without
  considerable modification of the code. So we escape it to "#000", which
  is consistent with a sample found in the Internet-draft.
- removed message glue logic (see printchopped() comment for details)
  Also caused removal of parts table and thus some improvements in
  memory usage.
- changed the default MAXLINE to 2048 to take care of recent syslog
  standardization efforts (can easily be changed in syslogd.c)
- added support for byte-counted TCP syslog messages (much like
  syslog-transport-tls-05 Internet Draft). This was necessary to
  support compression over TCP.
- added support for receiving compressed syslog messages
- added support for sending compressed syslog messages
- fixed a bug where the last message in a syslog/tcp stream was
  lost if it was not properly terminated by a LF character
---------------------------------------------------------------------------
Version 1.12.3 (RGer), 2006-10-04
- implemented some changes to support Solaris (but support is not
  yet complete)
- commented out (via #if 0) some methods that are currently not being use
  but should be kept for further us
- added (interim) -u 1 option to turn off hostname and tag parsing
- done some modifications to better support Fedora
- made the field delimiter inside property replace configurable via
  template
- fixed a bug in property replacer: if fields were used, the delimitor
  became part of the field. Up until now, this was barely noticable as 
  the delimiter as TAB only and thus invisible to a human. With other
  delimiters available now, it quickly showed up. This bug fix might cause
  some grief to existing installations if they used the extra TAB for
  whatever reasons - sorry folks... Anyhow, a solution is easy: just add
  a TAB character contstant into your template. Thus, there has no attempt
  been made to do this in a backwards-compatible way.
---------------------------------------------------------------------------
Version 1.12.2 (RGer), 2006-02-15
- fixed a bug in the RFC 3339 date formatter. An extra space was added
  after the actual timestamp
- added support for providing high-precision RFC3339 timestamps for
  (rsyslogd-)internally-generated messages
- very (!) experimental support for syslog-protocol internet draft
  added (the draft is experimental, the code is solid ;))
- added support for field-extracting in the property replacer
- enhanced the legacy-syslog parser so that it can interpret messages
  that do not contain a TIMESTAMP
- fixed a bug that caused the default socket (usually /dev/log) to be
  opened even when -o command line option was given
- fixed a bug in the Debian sample startup script - it caused rsyslogd
  to listen to remote requests, which it shouldn't by default
---------------------------------------------------------------------------
Version 1.12.1 (RGer), 2005-11-23
- made multithreading work with BSD. Some signal-handling needed to be
  restructured. Also, there might be a slight delay of up to 10 seconds
  when huping and terminating rsyslogd under BSD
- fixed a bug where a NULL-pointer was passed to printf() in logmsg().
- fixed a bug during "make install" where rc3195d was not installed
  Thanks to Bennett Todd for spotting this.
- fixed a bug where rsyslogd dumped core when no TAG was found in the
  received message
- enhanced message parser so that it can deal with missing hostnames
  in many cases (may not be totally fail-safe)
- fixed a bug where internally-generated messages did not have the correct
  TAG
---------------------------------------------------------------------------
Version 1.12.0 (RGer), 2005-10-26
- moved to a multi-threaded design. single-threading is still optionally
  available. Multi-threading is experimental!
- fixed a potential race condition. In the original code, marking was done
  by an alarm handler, which could lead to all sorts of bad things. This
  has been changed now. See comments in syslogd.c/domark() for details.
- improved debug output for property-based filters
- not a code change, but: I have checked all exit()s to make sure that
  none occurs once rsyslogd has started up. Even in unusual conditions
  (like low-memory conditions) rsyslogd somehow remains active. Of course,
  it might loose a message or two, but at least it does not abort and it
  can also recover when the condition no longer persists.
- fixed a bug that could cause loss of the last message received
  immediately before rsyslogd was terminated.
- added comments on thread-safety of global variables in syslogd.c
- fixed a small bug: spurios printf() when TCP syslog was used
- fixed a bug that causes rsyslogd to dump core on termination when one
  of the selector lines did not receive a message during the run (very
  unlikely)
- fixed an one-too-low memory allocation in the TCP sender. Could result
  in rsyslogd dumping core.
- fixed a bug with regular expression support (thanks to Andres Riancho)
- a little bit of code restructuring (especially main(), which was
  horribly large)
---------------------------------------------------------------------------
Version 1.11.1 (RGer), 2005-10-19
- support for BSD-style program name and host blocks
- added a new property "programname" that can be used in templates
- added ability to specify listen port for rfc3195d
- fixed a bug that rendered the "startswith" comparison operation
  unusable.
- changed more functions to "static" storage class to help compiler
  optimize (should have been static in the first place...)
- fixed a potential memory leak in the string buffer class destructor.
  As the destructur was previously never called, the leak did not actually
  appear.
- some internal restructuring in anticipation/preparation of minimal
  multi-threading support
- rsyslogd still shares some code with the sysklogd project. Some patches
  for this shared code have been brought over from the sysklogd CVS.
---------------------------------------------------------------------------
Version 1.11.0 (RGer), 2005-10-12
- support for receiving messages via RFC 3195; added rfc3195d for that
  purpose
- added an additional guard to prevent rsyslogd from aborting when the
  2gb file size limit is hit. While a user can configure rsyslogd to
  handle such situations, it would abort if that was not done AND large
  file support was not enabled (ok, this is hopefully an unlikely scenario)
- fixed a bug that caused additional Unix domain sockets to be incorrectly
  processed - could lead to message loss in extreme cases
---------------------------------------------------------------------------
Version 1.10.2 (RGer), 2005-09-27
- added comparison operations in property-based filters:
  * isequal
  * startswith
- added ability to negate all property-based filter comparison operations
  by adding a !-sign right in front of the operation name
- added the ability to specify remote senders for UDP and TCP
  received messages. Allows to block all but well-known hosts
- changed the $-config line directives to be case-INsensitive
- new command line option -w added: "do not display warnings if messages
  from disallowed senders are received"
- fixed a bug that caused rsyslogd to dump core when the compare value
  was not quoted in property-based filters
- fixed a bug in the new CStr compare function which lead to invalid
  results (fortunately, this function was not yet used widely)
- added better support for "debugging" rsyslog.conf property filters
  (only if -d switch is given)
- changed some function definitions to static, which eventually enables
  some compiler optimizations
- fixed a bug in MySQL code; when a SQL error occured, rsyslogd could
  run in a tight loop. This was due to invalid sequence of error reporting
  and is now fixed.
---------------------------------------------------------------------------
Version 1.10.1 (RGer), 2005-09-23
- added the ability to execute a shell script as an action.
  Thanks to Bjoern Kalkbrenner for providing the code!
- fixed a bug in the MySQL code; due to the bug the automatic one-time
  retry after an error did not happen - this lead to error message in
  cases where none should be seen (e.g. after a MySQL restart)
- fixed a security issue with SQL-escaping in conjunction with
  non-(SQL-)standard MySQL features.
---------------------------------------------------------------------------
Version 1.10.0 (RGer), 2005-09-20
  REMINDER: 1.10 is the first unstable version if the 1.x series!
- added the capability to filter on any property in selector lines
  (not just facility and priority)
- changed stringbuf into a new counted string class
- added support for a "discard" action. If a selector line with
  discard (~ character) is found, no selector lines *after* that
  line will be processed.
- thanks to Andres Riancho, regular expression support has been
  added to the template engine
- added the FROMHOST property in the template processor, which could
  previously not be obtained. Thanks to Cristian Testa for pointing
  this out and even providing a fix.
- added display of compile-time options to -v output
- performance improvement for production build - made some checks
  to happen only during debug mode
- fixed a problem with compiling on SUSE and - while doing so - removed
  the socket call to set SO_BSDCOMPAT in cases where it is obsolete.
---------------------------------------------------------------------------
Version 1.0.4 (RGer), 2006-02-01
- a small but important fix: the tcp receiver had two forgotten printf's
  in it that caused a lot of unnecessary output to stdout. This was
  important enough to justify a new release
---------------------------------------------------------------------------
Version 1.0.3 (RGer), 2005-11-14
- added an additional guard to prevent rsyslogd from aborting when the
  2gb file size limit is hit. While a user can configure rsyslogd to
  handle such situations, it would abort if that was not done AND large
  file support was not enabled (ok, this is hopefully an unlikely scenario)
- fixed a bug that caused additional Unix domain sockets to be incorrectly
  processed - could lead to message loss in extreme cases
- applied some patches available from the sysklogd project to code
  shared from there
- fixed a bug that causes rsyslogd to dump core on termination when one
  of the selector lines did not receive a message during the run (very
  unlikely)
- fixed an one-too-low memory allocation in the TCP sender. Could result
  in rsyslogd dumping core.
- fixed a bug in the TCP sender that caused the retry logic to fail
  after an error or receiver overrun
- fixed a bug in init() that could lead to dumping core
- fixed a bug that could lead to dumping core when no HOSTNAME or no TAG
  was present in the syslog message
---------------------------------------------------------------------------
Version 1.0.2 (RGer), 2005-10-05
- fixed an issue with MySQL error reporting. When an error occured,
  the MySQL driver went into an endless loop (at least in most cases).
---------------------------------------------------------------------------
Version 1.0.1 (RGer), 2005-09-23
- fixed a security issue with SQL-escaping in conjunction with
  non-(SQL-)standard MySQL features.
---------------------------------------------------------------------------
Version 1.0.0 (RGer), 2005-09-12
- changed install doc to cover daily cron scripts - a trouble source
- added rc script for slackware (provided by Chris Elvidge - thanks!) 
- fixed a really minor bug in usage() - the -r option was still
  reported as without the port parameter
---------------------------------------------------------------------------
Version 0.9.8 (RGer), 2005-09-05
- made startup and shutdown message more consistent and included the
  pid, so that they can be easier correlated. Used syslog-protocol
  structured data format for this purpose.
- improved config info in startup message, now tells not only
  if it is listening remote on udp, but also for tcp. Also includes
  the port numbers. The previous startup message was misleading, because
  it did not say "remote reception" if rsyslogd was only listening via
  tcp (but not via udp).
- added a "how can you help" document to the doc set
---------------------------------------------------------------------------
Version 0.9.7 (RGer), 2005-08-15
- some of the previous doc files (like INSTALL) did not properly
  reflect the changes to the build process and the new doc. Fixed
  that.
- changed syslogd.c so that when compiled without database support,
  an error message is displayed when a database action is detected
  in the config file (previously this was used as an user rule ;))
- fixed a bug in the os-specific Makefiles which caused MySQL
  support to not be compiled, even if selected
---------------------------------------------------------------------------
Version 0.9.6 (RGer), 2005-08-09
- greatly enhanced documentation. Now available in html format in
  the "doc" folder and FreeBSD. Finally includes an install howto.
- improved MySQL error messages a little - they now show up as log
  messages, too (formerly only in debug mode)
- added the ability to specify the listen port for udp syslog.
  WARNING: This introduces an incompatibility. Formerly, udp
  syslog was enabled by the -r command line option. Now, it is
  "-r [port]", which is consistent with the tcp listener. However,
  just -r will now return an error message.
- added sample startup scripts for Debian and FreeBSD
- added support for easy feature selection in the makefile. Un-
  fortunately, this also means I needed to spilt the make file
  for different OS and distros. There are some really bad syntax
  differences between FreeBSD and Linux make.
---------------------------------------------------------------------------
Version 0.9.5 (RGer), 2005-08-01
- the "semicolon bug" was actually not (fully) solved in 0.9.4. One
  part of the bug was solved, but another still existed. This one
  is fixed now, too.
- the "semicolon bug" actually turned out to be a more generic bug.
  It appeared whenever an invalid template name was given. With some
  selector actions, rsyslogd dumped core, with other it "just" had
  a small ressource leak with others all worked well. These anomalies
  are now fixed. Note that they only appeared during system initaliziation
  once the system was running, nothing bad happened.
- improved error reporting for template errors on startup. They are now
  shown on the console and the start-up tty. Formerly, they were only
  visible in debug mode.
- support for multiple instances of rsyslogd on a single machine added
- added new option "-o" --> omit local unix domain socket. This option
  enables rsyslogd NOT to listen to the local socket. This is most
  helpful when multiple instances of rsyslogd (or rsyslogd and another
  syslogd) shall run on a single system.
- added new option "-i <pidfile>" which allows to specify the pidfile.
  This is needed when multiple instances of rsyslogd are to be run.
- the new project home page is now online at www.rsyslog.com
---------------------------------------------------------------------------
Version 0.9.4 (RGer), 2005-07-25
- finally added the TCP sender. It now supports non-blocking mode, no
  longer disabling message reception during connect. As it is now, it
  is usable in production. The code could be more sophisticated, but
  I've kept it short in anticipation of the move to liblogging, which
  will lead to the removal of the code just written ;)
- the "exiting on signal..." message still had the "syslogd" name in 
  it. Changed this to "rsyslogd", as we do not have a large user base
  yet, this should pose no problem.
- fixed "the semiconlon" bug. rsyslogd dumped core if a write-db action
  was specified but no semicolon was given after the password (an empty
  template was ok, but the semicolon needed to be present).
- changed a default for traditional output format. During testing, it
  was seen that the timestamp written to file in default format was
  the time of message reception, not the time specified in the TIMESTAMP
  field of the message itself. Traditionally, the message TIMESTAMP is
  used and this has been changed now.
---------------------------------------------------------------------------
Version 0.9.3 (RGer), 2005-07-19
- fixed a bug in the message parser. In June, the RFC 3164 timestamp
  was not correctly parsed (yes, only in June and some other months,
  see the code comment to learn why...)
- added the ability to specify the destination port when forwarding
  syslog messages (both for TCP and UDP)
- added an very experimental TCP sender (activated by
  @@machine:port in config). This is not yet for production use. If
  the receiver is not alive, rsyslogd will wait quite some time until
  the connection request times out, which most probably leads to
  loss of incoming messages.

---------------------------------------------------------------------------
Version 0.9.2 (RGer), around 2005-07-06
- I intended to change the maxsupported message size to 32k to
  support IHE - but given the memory inefficiency in the usual use
  cases, I have not done this. I have, however, included very
  specific instructions on how to do this in the source code. I have
  also done some testing with 32k messages, so you can change the
  max size without taking too much risk.
- added a syslog/tcp receiver; we now can receive messages via
  plain tcp, but we can still send only via UDP. The syslog/tcp
  receiver is the primary enhancement of this release.
- slightly changed some error messages that contained a spurios \n at
  the end of the line (which gives empty lines in your log...)

---------------------------------------------------------------------------
Version 0.9.1 (RGer)
- fixed code so that it compiles without errors under FreeBSD
- removed now unused function "allocate_log()" from syslogd.c
- changed the make file so that it contains more defines for
  different environments (in the long term, we need a better
  system for disabling/enabling features...)
- changed some printf's printing off_t types to %lld and
  explicit (long long) casts. I tried to figure out the exact type,
  but did not succeed in this. In the worst case, ultra-large peta-
  byte files will now display funny informational messages on rollover,
  something I think we can live with for the next 10 years or so...

---------------------------------------------------------------------------
Version 0.9.0 (RGer)
- changed the filed structure to be a linked list. Previously, it
  was a table - well, for non-SYSV it was defined as linked list,
  but from what I see that code did no longer work after my
  modifications. I am now using a linked list in general because
  that is needed for other upcoming modifications.
- fixed a bug that caused rsyslogd not to listen to anything if
  the configuration file could not be read
- pervious versions disabled network logging (send/receive) if
  syslog/udp port was not in /etc/services. Now defaulting to
  port 514 in this case.
- internal error messages are now supported up to 256 bytes
- error message seen during config file read are now also displayed
  to the attached tty and not only the console
- changed some error messages during init to be sent to the console
  and/or emergency log. Previously, they were only seen if the
  -d (debug) option was present on the command line.
- fixed the "2gb file issue on 32bit systems". If a file grew to
  more than 2gb, the syslogd was aborted with "file size exceeded". 
  Now, defines have been added according to
  http://www.daimi.au.dk/~kasperd/comp.os.linux.development.faq.html#LARGEFILE
  Testing revealed that they work ;)
  HOWEVER, if your file system, glibc, kernel, whatever does not
  support files larger 2gb, you need to set a file size limit with
  the new output channel mechanism.
- updated man pages to reflect the changes

---------------------------------------------------------------------------
Version 0.8.4

- improved -d debug output (removed developer-only content)
- now compiles under FreeBSD and NetBSD (only quick testing done on NetBSD)
---------------------------------------------------------------------------
Version 0.8.3

- security model in "make install" changed
- minor doc updates
---------------------------------------------------------------------------
Version 0.8.2

- added man page for rsyslog.conf and rsyslogd
- gave up on the concept of rsyslog being a "drop in" replacement
  for syslogd. Now, the user installs rsyslogd and also needs to
  adjust his system settings to this specifically. This also lead
  to these changes:
  * changed Makefile so that install now installs rsyslogd instead
    of dealing with syslogd
  * changed the default config file name to rsyslog.conf
---------------------------------------------------------------------------
Version 0.8.1

- fixed a nasty memory leak (probably not the last one with this release)
- some enhancements to Makefile as suggested by Bennett Todd
- syslogd-internal messages (like restart) were missing the hostname
  this has been corrected
---------------------------------------------------------------------------
Version 0.8.0

Initial testing release. Based on the sysklogd package. Thanks to the
sysklogd maintainers for all their good work!
---------------------------------------------------------------------------

----------------------------------------------------------------------
The following comments were left in the syslogd source. While they provide
not too much detail, the help to date when Rainer started work on the
project (which was 2003, now even surprising for Rainer himself ;)).
 * \author Rainer Gerhards <rgerhards@adiscon.com>
 * \date 2003-10-17
 *       Some initial modifications on the sysklogd package to support
 *       liblogging. These have actually not yet been merged to the
 *       source you see currently (but they hopefully will)
 *
 * \date 2004-10-28
 *       Restarted the modifications of sysklogd. This time, we
 *       focus on a simpler approach first. The initial goal is to
 *       provide MySQL database support (so that syslogd can log
 *       to the database).
----------------------------------------------------------------------
The following comments are from the stock syslogd.c source. They provide
some insight into what happened to the source before we forked
rsyslogd. However, much of the code already has been replaced and more
is to be replaced. So over time, these comments become less valuable.
I have moved them out of the syslogd.c file to shrink it, especially
as a lot of them do no longer apply. For historical reasons and
understanding of how the daemon evolved, they are probably still
helpful.
 * Author: Eric Allman
 * extensive changes by Ralph Campbell
 * more extensive changes by Eric Allman (again)
 *
 * Steve Lord:	Fix UNIX domain socket code, added linux kernel logging
 *		change defines to
 *		SYSLOG_INET	- listen on a UDP socket
 *		SYSLOG_UNIXAF	- listen on unix domain socket
 *		SYSLOG_KERNEL	- listen to linux kernel
 *
 * Mon Feb 22 09:55:42 CST 1993:  Dr. Wettstein
 * 	Additional modifications to the source.  Changed priority scheme
 *	to increase the level of configurability.  In its stock configuration
 *	syslogd no longer logs all messages of a certain priority and above
 *	to a log file.  The * wildcard is supported to specify all priorities.
 *	Note that this is a departure from the BSD standard.
 *
 *	Syslogd will now listen to both the inetd and the unixd socket.  The
 *	strategy is to allow all local programs to direct their output to
 *	syslogd through the unixd socket while the program listens to the
 *	inetd socket to get messages forwarded from other hosts.
 *
 * Fri Mar 12 16:55:33 CST 1993:  Dr. Wettstein
 *	Thanks to Stephen Tweedie (dcs.ed.ac.uk!sct) for helpful bug-fixes
 *	and an enlightened commentary on the prioritization problem.
 *
 *	Changed the priority scheme so that the default behavior mimics the
 *	standard BSD.  In this scenario all messages of a specified priority
 *	and above are logged.
 *
 *	Add the ability to specify a wildcard (=) as the first character
 *	of the priority name.  Doing this specifies that ONLY messages with
 *	this level of priority are to be logged.  For example:
 *
 *		*.=debug			/usr/adm/debug
 *
 *	Would log only messages with a priority of debug to the /usr/adm/debug
 *	file.
 *
 *	Providing an * as the priority specifies that all messages are to be
 *	logged.  Note that this case is degenerate with specifying a priority
 *	level of debug.  The wildcard * was retained because I believe that
 *	this is more intuitive.
 *
 * Thu Jun 24 11:34:13 CDT 1993:  Dr. Wettstein
 *	Modified sources to incorporate changes in libc4.4.  Messages from
 *	syslog are now null-terminated, syslogd code now parses messages
 *	based on this termination scheme.  Linux as of libc4.4 supports the
 *	fsync system call.  Modified code to fsync after all writes to
 *	log files.
 *
 * Sat Dec 11 11:59:43 CST 1993:  Dr. Wettstein
 *	Extensive changes to the source code to allow compilation with no
 *	complaints with -Wall.
 *
 *	Reorganized the facility and priority name arrays so that they
 *	compatible with the syslog.h source found in /usr/include/syslog.h.
 *	NOTE that this should really be changed.  The reason I do not
 *	allow the use of the values defined in syslog.h is on account of
 *	the extensions made to allow the wildcard character in the
 *	priority field.  To fix this properly one should malloc an array,
 *	copy the contents of the array defined by syslog.h and then
 *	make whatever modifications that are desired.  Next round.
 *
 * Thu Jan  6 12:07:36 CST 1994:  Dr. Wettstein
 *	Added support for proper decomposition and re-assembly of
 *	fragment messages on UNIX domain sockets.  Lack of this capability
 *	was causing 'partial' messages to be output.  Since facility and
 *	priority information is encoded as a leader on the messages this
 *	was causing lines to be placed in erroneous files.
 *
 *	Also added a patch from Shane Alderton (shane@ion.apana.org.au) to
 *	correct a problem with syslogd dumping core when an attempt was made
 *	to write log messages to a logged-on user.  Thank you.
 *
 *	Many thanks to Juha Virtanen (jiivee@hut.fi) for a series of
 *	interchanges which lead to the fixing of problems with messages set
 *	to priorities of none and emerg.  Also thanks to Juha for a patch
 *	to exclude users with a class of LOGIN from receiving messages.
 *
 *	Shane Alderton provided an additional patch to fix zombies which
 *	were conceived when messages were written to multiple users.
 *
 * Mon Feb  6 09:57:10 CST 1995:  Dr. Wettstein
 *	Patch to properly reset the single priority message flag.  Thanks
 *	to Christopher Gori for spotting this bug and forwarding a patch.
 *
 * Wed Feb 22 15:38:31 CST 1995:  Dr. Wettstein
 *	Added version information to startup messages.
 *
 *	Added defines so that paths to important files are taken from
 *	the definitions in paths.h.  Hopefully this will insure that
 *	everything follows the FSSTND standards.  Thanks to Chris Metcalf
 *	for a set of patches to provide this functionality.  Also thanks
 *	Elias Levy for prompting me to get these into the sources.
 *
 * Wed Jul 26 18:57:23 MET DST 1995:  Martin Schulze
 *	Linux' gethostname only returns the hostname and not the fqdn as
 *	expected in the code. But if you call hostname with an fqdn then
 *	gethostname will return an fqdn, so we have to mention that. This
 *	has been changed.
 *
 *	The 'LocalDomain' and the hostname of a remote machine is
 *	converted to lower case, because the original caused some
 *	inconsistency, because the (at least my) nameserver did respond an
 *	fqdn containing of upper- _and_ lowercase letters while
 *	'LocalDomain' consisted only of lowercase letters and that didn't
 *	match.
 *
 * Sat Aug  5 18:59:15 MET DST 1995:  Martin Schulze
 *	Now no messages that were received from any remote host are sent
 *	out to another. At my domain this missing feature caused ugly
 *	syslog-loops, sometimes.
 *
 *	Remember that no message is sent out. I can't figure out any
 *	scenario where it might be useful to change this behavior and to
 *	send out messages to other hosts than the one from which we
 *	received the message, but I might be shortsighted. :-/
 *
 * Thu Aug 10 19:01:08 MET DST 1995:  Martin Schulze
 *	Added my pidfile.[ch] to it to perform a better handling with
 *	pidfiles. Now both, syslogd and klogd, can only be started
 *	once. They check the pidfile.
 *
 * Sun Aug 13 19:01:41 MET DST 1995:  Martin Schulze
 *	Add an addition to syslog.conf's interpretation. If a priority
 *	begins with an exclamation mark ('!') the normal interpretation
 *	of the priority is inverted: ".!*" is the same as ".none", ".!=info"
 *	don't logs the info priority, ".!crit" won't log any message with
 *	the priority crit or higher. For example:
 *
 *		mail.*;mail.!=info		/usr/adm/mail
 *
 *	Would log all messages of the facility mail except those with
 *	the priority info to /usr/adm/mail. This makes the syslogd
 *	much more flexible.
 *
 *	Defined TABLE_ALLPRI=255 and changed some occurrences.
 *
 * Sat Aug 19 21:40:13 MET DST 1995:  Martin Schulze
 *	Making the table of facilities and priorities while in debug
 *	mode more readable.
 *
 *	If debugging is turned on, printing the whole table of
 *	facilities and priorities every hexadecimal or 'X' entry is
 *	now 2 characters wide.
 *
 *	The number of the entry is prepended to each line of
 *	facilities and priorities, and F_UNUSED lines are not shown
 *	anymore.
 *
 *	Corrected some #ifdef SYSV's.
 *
 * Mon Aug 21 22:10:35 MET DST 1995:  Martin Schulze
 *	Corrected a strange behavior during parsing of configuration
 *	file. The original BSD syslogd doesn't understand spaces as
 *	separators between specifier and action. This syslogd now
 *	understands them. The old behavior caused some confusion over
 *	the Linux community.
 *
 * Thu Oct 19 00:02:07 MET 1995:  Martin Schulze
 *	The default behavior has changed for security reasons. The
 *	syslogd will not receive any remote message unless you turn
 *	reception on with the "-r" option.
 *
 *	Not defining SYSLOG_INET will result in not doing any network
 *	activity, i.e. not sending or receiving messages.  I changed
 *	this because the old idea is implemented with the "-r" option
 *	and the old thing didn't work anyway.
 *
 * Thu Oct 26 13:14:06 MET 1995:  Martin Schulze
 *	Added another logfile type F_FORW_UNKN.  The problem I ran into
 *	was a name server that runs on my machine and a forwarder of
 *	kern.crit to another host.  The hosts address can only be
 *	fetched using the nameserver.  But named is started after
 *	syslogd, so syslogd complained.
 *
 *	This logfile type will retry to get the address of the
 *	hostname ten times and then complain.  This should be enough to
 *	get the named up and running during boot sequence.
 *
 * Fri Oct 27 14:08:15 1995:  Dr. Wettstein
 *	Changed static array of logfiles to a dynamic array. This
 *	can grow during process.
 *
 * Fri Nov 10 23:08:18 1995:  Martin Schulze
 *	Inserted a new tabular sys_h_errlist that contains plain text
 *	for error codes that are returned from the net subsystem and
 *	stored in h_errno. I have also changed some wrong lookups to
 *	sys_errlist.
 *
 * Wed Nov 22 22:32:55 1995:  Martin Schulze
 *	Added the fabulous strip-domain feature that allows us to
 *	strip off (several) domain names from the fqdn and only log
 *	the simple hostname. This is useful if you're in a LAN that
 *	has a central log server and also different domains.
 *
 *	I have also also added the -l switch do define hosts as
 *	local. These will get logged with their simple hostname, too.
 *
 * Thu Nov 23 19:02:56 MET DST 1995:  Martin Schulze
 *	Added the possibility to omit fsyncing of logfiles after every
 *	write. This will give some performance back if you have
 *	programs that log in a very verbose manner (like innd or
 *	smartlist). Thanks to Stephen R. van den Berg <srb@cuci.nl>
 *	for the idea.
 *
 * Thu Jan 18 11:14:36 CST 1996:  Dr. Wettstein
 *	Added patche from beta-testers to stop compile error.  Also
 *	added removal of pid file as part of termination cleanup.
 *
 * Wed Feb 14 12:42:09 CST 1996:  Dr. Wettstein
 *	Allowed forwarding of messages received from remote hosts to
 *	be controlled by a command-line switch.  Specifying -h allows
 *	forwarding.  The default behavior is to disable forwarding of
 *	messages which were received from a remote host.
 *
 *	Parent process of syslogd does not exit until child process has
 *	finished initialization process.  This allows rc.* startup to
 *	pause until syslogd facility is up and operating.
 *
 *	Re-arranged the select code to move UNIX domain socket accepts
 *	to be processed later.  This was a contributed change which
 *	has been proposed to correct the delays sometimes encountered
 *	when syslogd starts up.
 *
 *	Minor code cleanups.
 *
 * Thu May  2 15:15:33 CDT 1996:  Dr. Wettstein
 *	Fixed bug in init function which resulted in file descripters
 *	being orphaned when syslogd process was re-initialized with SIGHUP
 *	signal.  Thanks to Edvard Tuinder
 *	(Edvard.Tuinder@praseodymium.cistron.nl) for putting me on the
 *	trail of this bug.  I am amazed that we didn't catch this one
 *	before now.
 *
 * Tue May 14 00:03:35 MET DST 1996:  Martin Schulze
 *	Corrected a mistake that causes the syslogd to stop logging at
 *	some virtual consoles under Linux. This was caused by checking
 *	the wrong error code. Thanks to Michael Nonweiler
 *	<mrn20@hermes.cam.ac.uk> for sending me a patch.
 *
 * Mon May 20 13:29:32 MET DST 1996:  Miquel van Smoorenburg <miquels@cistron.nl>
 *	Added continuation line supported and fixed a bug in
 *	the init() code.
 *
 * Tue May 28 00:58:45 MET DST 1996:  Martin Schulze
 *	Corrected behaviour of blocking pipes - i.e. the whole system
 *	hung.  Michael Nonweiler <mrn20@hermes.cam.ac.uk> has sent us
 *	a patch to correct this.  A new logfile type F_PIPE has been
 *	introduced.
 *
 * Mon Feb 3 10:12:15 MET DST 1997:  Martin Schulze
 *	Corrected behaviour of logfiles if the file can't be opened.
 *	There was a bug that causes syslogd to try to log into non
 *	existing files which ate cpu power.
 *
 * Sun Feb 9 03:22:12 MET DST 1997:  Martin Schulze
 *	Modified syslogd.c to not kill itself which confuses bash 2.0.
 *
 * Mon Feb 10 00:09:11 MET DST 1997:  Martin Schulze
 *	Improved debug code to decode the numeric facility/priority
 *	pair into textual information.
 *
 * Tue Jun 10 12:35:10 MET DST 1997:  Martin Schulze
 *	Corrected freeing of logfiles.  Thanks to Jos Vos <jos@xos.nl>
 *	for reporting the bug and sending an idea to fix the problem.
 *
 * Tue Jun 10 12:51:41 MET DST 1997:  Martin Schulze
 *	Removed sleep(10) from parent process.  This has caused a slow
 *	startup in former times - and I don't see any reason for this.
 *
 * Sun Jun 15 16:23:29 MET DST 1997: Michael Alan Dorman
 *	Some more glibc patches made by <mdorman@debian.org>.
 *
 * Thu Jan  1 16:04:52 CET 1998: Martin Schulze <joey@infodrom.north.de
 *	Applied patch from Herbert Thielen <Herbert.Thielen@lpr.e-technik.tu-muenchen.de>.
 *	This included some balance parentheses for emacs and a bug in
 *	the exclamation mark handling.
 *
 *	Fixed small bug which caused syslogd to write messages to the
 *	wrong logfile under some very rare conditions.  Thanks to
 *	Herbert Xu <herbert@gondor.apana.org.au> for fiddling this out.
 *
 * Thu Jan  8 22:46:35 CET 1998: Martin Schulze <joey@infodrom.north.de>
 *	Reworked one line of the above patch as it prevented syslogd
 *	from binding the socket with the result that no messages were
 *	forwarded to other hosts.
 *
 * Sat Jan 10 01:33:06 CET 1998: Martin Schulze <joey@infodrom.north.de>
 *	Fixed small bugs in F_FORW_UNKN meachanism.  Thanks to Torsten
 *	Neumann <torsten@londo.rhein-main.de> for pointing me to it.
 *
 * Mon Jan 12 19:50:58 CET 1998: Martin Schulze <joey@infodrom.north.de>
 *	Modified debug output concerning remote receiption.
 *
 * Mon Feb 23 23:32:35 CET 1998: Topi Miettinen <Topi.Miettinen@ml.tele.fi>
 *	Re-worked handling of Unix and UDP sockets to support closing /
 *	opening of them in order to have it open only if it is needed
 *	either for forwarding to a remote host or by receiption from
 *	the network.
 *
 * Wed Feb 25 10:54:09 CET 1998: Martin Schulze <joey@infodrom.north.de>
 *	Fixed little comparison mistake that prevented the MARK
 *	feature to work properly.
 *
 * Wed Feb 25 13:21:44 CET 1998: Martin Schulze <joey@infodrom.north.de>
 *	Corrected Topi's patch as it prevented forwarding during
 *	startup due to an unknown LogPort.
 *
 * Sat Oct 10 20:01:48 CEST 1998: Martin Schulze <joey@infodrom.north.de>
 *	Added support for TESTING define which will turn syslogd into
 *	stdio-mode used for debugging.
 *
 * Sun Oct 11 20:16:59 CEST 1998: Martin Schulze <joey@infodrom.north.de>
 *	Reworked the initialization/fork code.  Now the parent
 *	process activates a signal handler which the daughter process
 *	will raise if it is initialized.  Only after that one the
 *	parent process may exit.  Otherwise klogd might try to flush
 *	its log cache while syslogd can't receive the messages yet.
 *
 * Mon Oct 12 13:30:35 CEST 1998: Martin Schulze <joey@infodrom.north.de>
 *	Redirected some error output with regard to argument parsing to
 *	stderr.
 *
 * Mon Oct 12 14:02:51 CEST 1998: Martin Schulze <joey@infodrom.north.de>
 *	Applied patch provided vom Topi Miettinen with regard to the
 *	people from OpenBSD.  This provides the additional '-a'
 *	argument used for specifying additional UNIX domain sockets to
 *	listen to.  This is been used with chroot()'ed named's for
 *	example.  See for http://www.psionic.com/papers/dns.html
 *
 * Mon Oct 12 18:29:44 CEST 1998: Martin Schulze <joey@infodrom.north.de>
 *	Added `ftp' facility which was introduced in glibc version 2.
 *	It's #ifdef'ed so won't harm with older libraries.
 *
 * Mon Oct 12 19:59:21 MET DST 1998: Martin Schulze <joey@infodrom.north.de>
 *	Code cleanups with regard to bsd -> posix transition and
 *	stronger security (buffer length checking).  Thanks to Topi
 *	Miettinen <tom@medialab.sonera.net>
 *	. index() --> strchr()
 *	. sprintf() --> snprintf()
 *	. bcopy() --> memcpy()
 *	. bzero() --> memset()
 *	. UNAMESZ --> UT_NAMESIZE
 *	. sys_errlist --> strerror()
 *
 * Mon Oct 12 20:22:59 CEST 1998: Martin Schulze <joey@infodrom.north.de>
 *	Added support for setutent()/getutent()/endutend() instead of
 *	binary reading the UTMP file.  This is the the most portable
 *	way.  This allows /var/run/utmp format to change, even to a
 *	real database or utmp daemon. Also if utmp file locking is
 *	implemented in libc, syslog will use it immediately.  Thanks
 *	to Topi Miettinen <tom@medialab.sonera.net>.
 *
 * Mon Oct 12 20:49:18 MET DST 1998: Martin Schulze <joey@infodrom.north.de>
 *	Avoid logging of SIGCHLD when syslogd is in the process of
 *	exiting and closing its files.  Again thanks to Topi.
 *
 * Mon Oct 12 22:18:34 CEST 1998: Martin Schulze <joey@infodrom.north.de>
 *	Modified printline() to support 8bit characters - such as
 *	russion letters.  Thanks to Vladas Lapinskas <lapinskas@mail.iae.lt>.
 *
 * Sat Nov 14 02:29:37 CET 1998: Martin Schulze <joey@infodrom.north.de>
 *	``-m 0'' now turns of MARK logging entirely.
 *
 * Tue Jan 19 01:04:18 MET 1999: Martin Schulze <joey@infodrom.north.de>
 *	Finally fixed an error with `-a' processing, thanks to Topi
 *	Miettinen <tom@medialab.sonera.net>.
 *
 * Sun May 23 10:08:53 CEST 1999: Martin Schulze <joey@infodrom.north.de>
 *	Removed superflous call to utmpname().  The path to the utmp
 *	file is defined in the used libc and should not be hardcoded
 *	into the syslogd binary referring the system it was compiled on.
 *
 * Sun Sep 17 20:45:33 CEST 2000: Martin Schulze <joey@infodrom.ffis.de>
 *	Fixed some bugs in printline() code that did not escape
 *	control characters '\177' through '\237' and contained a
 *	single-byte buffer overflow.  Thanks to Solar Designer
 *	<solar@false.com>.
 *
 * Sun Sep 17 21:26:16 CEST 2000: Martin Schulze <joey@infodrom.ffis.de>
 *	Don't close open sockets upon reload.  Thanks to Bill
 *	Nottingham.
 *
 * Mon Sep 18 09:10:47 CEST 2000: Martin Schulze <joey@infodrom.ffis.de>
 *	Fixed bug in printchopped() that caused syslogd to emit
 *	kern.emerg messages when splitting long lines.  Thanks to
 *	Daniel Jacobowitz <dan@debian.org> for the fix.
 *
 * Mon Sep 18 15:33:26 CEST 2000: Martin Schulze <joey@infodrom.ffis.de>
 *	Removed unixm/unix domain sockets and switch to Datagram Unix
 *	Sockets.  This should remove one possibility to play DoS with
 *	syslogd.  Thanks to Olaf Kirch <okir@caldera.de> for the patch.
 *
 * Sun Mar 11 20:23:44 CET 2001: Martin Schulze <joey@infodrom.ffis.de>
 *	Don't return a closed fd if `-a' is called with a wrong path.
 *	Thanks to Bill Nottingham <notting@redhat.com> for providing
 *	a patch.<|MERGE_RESOLUTION|>--- conflicted
+++ resolved
@@ -26,6 +26,8 @@
   This, in default mode, caused buffered writing to be used, what
   means that it looked like no output were written or partial
   lines. Thanks to Michael Biebl for pointing out this bug.
+- bugfix: programname filter in ! configuration can not be reset
+  Thanks to Kiss Gabor for the patch.
 ---------------------------------------------------------------------------
 Version 5.5.5  [DEVEL] (rgerhards), 2010-05-20
 - added new cancel-reduced action thread termination method
@@ -509,13 +511,6 @@
   Thanks for varmojfekoj for pointing me at this bug.
 - imported changes from 4.5.6 and below
 ---------------------------------------------------------------------------
-Version 4.6.3  [v4-stable] (rgerhards), 2010-03-??
-- bugfix: potential segfaults during queue shutdown
-  (bugs require certain non-standard settings to appear)
-  Thanks to varmojfekoj for the patch [imported from 4.5.8]
-<<<<<<< HEAD
-=======
----------------------------------------------------------------------------
 Version 4.6.4  [v4-stable] (rgerhards), 2010-??-??
 - bugfix: zero-sized (empty) messages were processed by imtcp
   they are now dropped as they always should have been
@@ -523,7 +518,6 @@
   Thanks to Kiss Gabor for the patch.
 ---------------------------------------------------------------------------
 Version 4.6.3  [v4-stable] (rgerhards), 2010-07-07
->>>>>>> ae2d1c6f
 - improvded testbench
   - added test with truly random data received via syslog to test
     robustness
