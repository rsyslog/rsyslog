--- conflicted
+++ resolved
@@ -1,5 +1,4 @@
 ---------------------------------------------------------------------------
-<<<<<<< HEAD
 Version 5.5.3  [DEVEL] (rgerhards), 2010-02-??
 - added new property replacer option "date-rfc3164-buggyday" primarily
   to ease migration from syslog-ng. See property replacer doc for
@@ -412,10 +411,7 @@
   Thanks for varmojfekoj for pointing me at this bug.
 - imported changes from 4.5.6 and below
 ---------------------------------------------------------------------------
-Version 4.6.1  [v4-stable] (rgerhards), 2010-02-??
-=======
 Version 4.6.1  [v4-stable] (rgerhards), 2010-03-04
->>>>>>> 396e211e
 - re-enabled old pipe output (using new module ompipe, built-in) after
   some problems with pipes (and especially in regard to xconsole) were
   discovered. Thanks to Michael Biebl for reporting the issues.
