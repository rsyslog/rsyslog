---------------------------------------------------------------------------
<<<<<<< HEAD
Version 6.1.4  [DEVEL] (rgerhards), 2011-02-??
- bugfix/omhdfs: directive $OMHDFSFileName rendered unusable 
  due to a search and replace-induced bug ;)
---------------------------------------------------------------------------
Version 6.1.3  [DEVEL] (rgerhards), 2011-02-01
- experimental support for monogodb added
- added $IMUDPSchedulingPolicy and $IMUDPSchedulingPriority config settings
- added $LocalHostName config directive
- improved tcpsrv performance by enabling multiple-entry epoll
  so far, we always pulled a single event from the epoll interface. 
  Now 128, what should result in performance improvement (less API
  calls) on busy systems. Most importantly affects imtcp.
- imptcp now supports non-cancel termination mode, a plus in stability
- imptcp speedup: multiple worker threads can now be used to read data
- new directive $InputIMPTcpHelperThreads added
- bugfix: fixed build problems on some platforms
  namely those that have 32bit atomic operations but not 64 bit ones
- bugfix: local hostname was pulled too-early, so that some config 
  directives (namely FQDN settings) did not have any effect
- enhanced tcpflood to support multiple sender threads
  this is required for some high-throughput scenarios (and necessary to
  run some performance tests, because otherwise the sender is too slow).
- added some new custom parsers (snare, aix, some Cisco "specialities")
  thanks to David Lang
---------------------------------------------------------------------------
Version 6.1.2  [DEVEL] (rgerhards), 2010-12-16
- added experimental support for log normalizaton (via liblognorm)
  support for normalizing log messages has been added in the form of
  mmnormalize. The core engine (property replacer, filter engine) has
  been enhanced to support properties from normalized events.
  Note: this is EXPERIMENTAL code. It is currently know that
  there are issues if the functionality is used with
  - disk-based queues
  - asynchronous action queues
  You can not use the new functionality together with these features.
  This limitation will be removed in later releases. However, we 
  preferred to release early, so that one can experiment with the new
  feature set and accepted the price that this means the full set of
  functionality is not yet available. If not used together with
  these features, log normalizing should be pretty stable.
- enhanced testing tool tcpflood
  now supports sending via UDP and the capability to run multiple
  iterations and generate statistics data records
- bugfix: potential abort when output modules with different parameter
  passing modes were used in configured output modules
---------------------------------------------------------------------------
Version 6.1.1  [DEVEL] (rgerhards), 2010-11-30
- bugfix(important): problem in TLS handling could cause rsyslog to loop
  in a tight loop, effectively disabling functionality and bearing the
  risk of unresponsiveness of the whole system.
  Bug tracker: http://bugzilla.adiscon.com/show_bug.cgi?id=194
- support for omhdfs officially added (import from 5.7.1)
- merged imuxsock improvements from 5.7.1 (see there)
- support for systemd officially added (import from 5.7.0)
- bugfix: a couple of problems that imfile had on some platforms, namely
  Ubuntu (not their fault, but occured there)
- bugfix: imfile utilizes 32 bit to track offset. Most importantly,
  this problem can not experienced on Fedora 64 bit OS (which has
  64 bit long's!)
- a number of other bugfixes from older versions imported
---------------------------------------------------------------------------
Version 6.1.0  [DEVEL] (rgerhards), 2010-08-12

*********************************** NOTE **********************************
The v6 versions of rsyslog feature a greatly redesigned config system 
which, among others, supports scoping. However, the initial version does
not contain the whole new system. Rather it will evolve. So it is
expected that interfaces, even new ones, break during the initial
6.x.y releases.
*********************************** NOTE **********************************

- added $Begin, $End and $ScriptScoping config scope statments
  (at this time for actions only).
- added imptcp, a simplified, Linux-specific and potentielly fast
  syslog plain tcp input plugin (NOT supporting TLS!)
  [ported from v4]
---------------------------------------------------------------------------
Version 5.7.4  [V5-BETA] (rgerhards), 2011-02-??
=======
Version 5.7.5  [V5-BETA] (rgerhards), 2011-02-??
- bugfix: minor race condition in action.c - considered cosmetic
  This is considered cosmetic as multiple threads tried to write exactly
  the same value into the same memory location without sync. The method
  has been changed so this can no longer happen.
---------------------------------------------------------------------------
Version 5.7.4  [V5-BETA] (rgerhards), 2011-02-17
>>>>>>> 9f1e195f
- added pmsnare parser module (written by David Lang)
- enhanced imfile to support non-cancel input termination
- improved systemd socket activation thanks to Marius Tomaschweski
- improved error reporting for $WorkDirectory
  non-existance and other detectable problems are now reported,
  and the work directory is NOT set in this case
- bugfix: pmsnare causded abort under some conditions
- bugfix: abort if imfile reads file line of more than 64KiB
  Thanks to Peter Eisentraut for reporting and analysing this problem.
  bug tracker: http://bugzilla.adiscon.com/show_bug.cgi?id=221
- bugfix: queue engine did not properly slow down inputs in FULL_DELAY mode
  when in disk-assisted mode. This especially affected imfile, which
  created unnecessarily queue files if a large set of input file data was
  to process.
- bugfix: very long running actions could prevent shutdown under some
  circumstances. This has now been solved, at least for common
  situations.
- bugfix: fixed compile problem due to empty structs
  this occured only on some platforms/compilers. thanks to Dražen Kačar 
  for the fix
---------------------------------------------------------------------------
Version 5.7.3  [V5-BETA] (rgerhards), 2011-02-07
- added support for processing multi-line messages in imfile
- added $IMUDPSchedulingPolicy and $IMUDPSchedulingPriority config settings
- added $LocalHostName config directive
- bugfix: fixed build problems on some platforms
  namely those that have 32bit atomic operations but not 64 bit ones
- bugfix: local hostname was pulled too-early, so that some config 
  directives (namely FQDN settings) did not have any effect
- bugfix: imfile did duplicate messages under some circumstances
- added $OMMySQLConfigFile config directive
- added $OMMySQLConfigSection config directive
---------------------------------------------------------------------------
Version 5.7.2  [V5-DEVEL] (rgerhards), 2010-11-26
- bugfix(important): problem in TLS handling could cause rsyslog to loop
  in a tight loop, effectively disabling functionality and bearing the
  risk of unresponsiveness of the whole system.
  Bug tracker: http://bugzilla.adiscon.com/show_bug.cgi?id=194
- bugfix: imfile state file was not written when relative file name
  for it was specified
- bugfix: compile failed on systems without epoll_create1()
  Thanks to David Hill for providing a fix.
- bugfix: atomic increment for msg object may not work correct on all
  platforms. Thanks to Chris Metcalf for the patch
- bugfix: replacements for atomic operations for non-int sized types had
  problems. At least one instance of that problem could potentially lead
  to abort (inside omfile).
---------------------------------------------------------------------------
Version 5.7.1  [V5-DEVEL] (rgerhards), 2010-10-05
- support for Hadoop's HDFS added (via omhdfs)
- imuxsock now optionally use SCM_CREDENTIALS to pull the pid from the log
  socket itself
  (thanks to Lennart Poettering for the suggesting this feature)
- imuxsock now optionally uses per-process input rate limiting, guarding the
  user against processes spamming the system log
  (thanks to Lennart Poettering for suggesting this feature)
- added new config statements
  * $InputUnixListenSocketUsePIDFromSystem 
  * $SystemLogUsePIDFromSystem 
  * $SystemLogRateLimitInterval
  * $SystemLogRateLimitBurst
  * $SystemLogRateLimitSeverity
  * $IMUxSockRateLimitInterval
  * $IMUxSockRateLimitBurst
  * $IMUxSockRateLimitSeverity
- imuxsock now supports up to 50 different sockets for input
- some code cleanup in imuxsock (consider this a release a major
  modification, especially if problems show up)
- bugfix: /dev/log was unlinked even when passed in from systemd
  in which case it should be preserved as systemd owns it
---------------------------------------------------------------------------
Version 5.7.0  [V5-DEVEL] (rgerhards), 2010-09-16
- added module impstat to emit periodic statistics on rsyslog counters
- support for systemd officially added
  * acquire /dev/log socket optionally from systemd
    thanks to Lennart Poettering for this patch
  * sd-systemd API added as part of rsyslog runtime library
---------------------------------------------------------------------------
Version 5.6.3  [V5-STABLE] (rgerhards), 2011-01-26
- bugfix: action processor released mememory too early, resulting in
  potential issue in retry cases (but very unlikely due to another
  bug, which I also fixed -- only after the fix this problem here
  became actually visible).
- bugfix: batch processing flagged invalid message as "bad" under some
  circumstances
- bugfix: unitialized variable could cause issues under extreme conditions
  plus some minor nits. This was found after a clang static code analyzer
  analysis (great tool, and special thanks to Marcin for telling me about
  it!)
- bugfix: batches which had actions in error were not properly retried in
  all cases
- bugfix: imfile did duplicate messages under some circumstances
- bugfix: testbench was not activated if no Java was present on system
  ... what actually was a left-over. Java is no longer required.
---------------------------------------------------------------------------
Version 5.6.2  [V5-STABLE] (rgerhards), 2010-11-30
- bugfix: compile failed on systems without epoll_create1()
  Thanks to David Hill for providing a fix.
- bugfix: atomic increment for msg object may not work correct on all
  platforms. Thanks to Chris Metcalf for the patch
- bugfix: replacements for atomic operations for non-int sized types had
  problems. At least one instance of that problem could potentially lead
  to abort (inside omfile).
- added the $InputFilePersistStateInterval config directive to imfile
- changed imfile so that the state file is never deleted (makes imfile
  more robust in regard to fatal failures)
---------------------------------------------------------------------------
Version 5.6.1  [V5-STABLE] (rgerhards), 2010-11-24
- bugfix(important): problem in TLS handling could cause rsyslog to loop
  in a tight loop, effectively disabling functionality and bearing the
  risk of unresponsiveness of the whole system.
  Bug tracker: http://bugzilla.adiscon.com/show_bug.cgi?id=194
- permitted imptcp to work on systems which support epoll(), but not
  epoll_create().
  Bug: http://bugzilla.adiscon.com/show_bug.cgi?id=204
  Thanks to Nicholas Brink for reporting this problem.
- bugfix: testbench failed if imptcp was not enabled
- bugfix: segfault when an *empty* template was used
  Bug: http://bugzilla.adiscon.com/show_bug.cgi?id=206
  Thanks to David Hill for alerting us.
- bugfix: compile failed with --enable-unlimited-select
  thanks varmojfekoj for the patch
---------------------------------------------------------------------------
Version 5.6.0  [V5-STABLE] (rgerhards), 2010-10-19

This release brings all changes and enhancements of the 5.5.x series
to the v5-stable branch.

- bugfix: a couple of problems that imfile had on some platforms, namely
  Ubuntu (not their fault, but occured there)
- bugfix: imfile utilizes 32 bit to track offset. Most importantly,
  this problem can not experienced on Fedora 64 bit OS (which has
  64 bit long's!)
---------------------------------------------------------------------------
Version 5.5.7  [V5-BETA] (rgerhards), 2010-08-09
- changed omudpspoof default spoof address to simplify typical use case
  thanks to David Lang for suggesting this
- doc bugfix: pmlastmsg doc samples had errors
- bugfix[minor]: pmrfc3164sd had invalid name (resided in rsyslog name 
  space, what should not be the case for a contributed module)
- added omuxsock, which permits to write message to local Unix sockets
  this is the counterpart to imuxsock, enabling fast local forwarding
---------------------------------------------------------------------------
Version 5.5.6  [DEVEL] (rgerhards), 2010-07-21
- added parser modules
  * pmlastmsg, which supports the notoriously malformed "last message
    repeated n times" messages from some syslogd's (namely sysklogd)
  * pmrfc3164sd (contributed), supports RFC5424 structured data in 
    RFC3164 messages [untested]
- added new module type "string generator", used to speed up output
  processing. Expected speedup for (typical) rsyslog processing is
  roughly 5 to 6 percent compared to using string-based templates.
  They may also be used to do more complex formatting with custom
  C code, what provided greater flexibility and probably far higher
  speed, for example if using multiple regular expressions within a 
  template.
- added 4 string generators for
  * RSYSLOG_FileFormat
  * RSYSLOG_TraditionalFileFormat
  * RSYSLOG_ForwardFormat
  * RSYSLOG_TraditionalForwardFormat
- bugfix: mutexes used to simulate atomic instructions were not destructed
- bugfix: regression caused more locking action in msg.c than necessary
- bugfix: "$ActionExecOnlyWhenPreviousIsSuspended on" was broken
- bugfix: segfault on HUP when "HUPIsRestart" was set to "on"
  thanks varmojfekoj for the patch
- bugfix: default for $OMFileFlushOnTXEnd was wrong ("off").
  This, in default mode, caused buffered writing to be used, what
  means that it looked like no output were written or partial
  lines. Thanks to Michael Biebl for pointing out this bug.
- bugfix: programname filter in ! configuration can not be reset
  Thanks to Kiss Gabor for the patch.
---------------------------------------------------------------------------
Version 5.5.5  [DEVEL] (rgerhards), 2010-05-20
- added new cancel-reduced action thread termination method
  We now manage to cancel threads that block inside a retry loop to
  terminate without the need to cancel the thread. Avoiding cancellation
  helps keep the system complexity minimal and thus provides for better
  stability. This also solves some issues with improper shutdown when
  inside an action retry loop.
---------------------------------------------------------------------------
Version 5.5.4  [DEVEL] (rgerhards), 2010-05-03
- This version offers full support for Solaris on Intel and Sparc
- bugfix: problems with atomic operations emulation
  replaced atomic operation emulation with new code. The previous code
  seemed to have some issue and also limited concurrency severely. The
  whole atomic operation emulation has been rewritten.
- bugfix: netstream ptcp support class was not correctly build on systems
  without epoll() support
- bugfix: segfault on Solaris/Sparc
---------------------------------------------------------------------------
Version 5.5.3  [DEVEL] (rgerhards), 2010-04-09
- added basic but functional support for Solaris
- imported many bugfixes from 3.6.2/4.6.1 (see ChangeLog below!)
- added new property replacer option "date-rfc3164-buggyday" primarily
  to ease migration from syslog-ng. See property replacer doc for
  details.
- added capability to turn off standard LF delimiter in TCP server
  via new directive "$InputTCPServerDisableLFDelimiter on"
- bugfix: failed to compile on systems without epoll support
- bugfix: comment char ('#') in literal terminated script parsing
  and thus could not be used.
  but tracker: http://bugzilla.adiscon.com/show_bug.cgi?id=119
  [merged in from v3.22.2]
- imported patches from 4.6.0:
  * improved testbench to contain samples for totally malformed messages
    which miss parts of the message content
  * bugfix: some malformed messages could lead to a missing LF inside files
    or some other missing parts of the template content.
  * bugfix: if a message ended immediately with a hostname, the hostname
    was mistakenly interpreted as TAG, and localhost be used as hostname
---------------------------------------------------------------------------
Version 5.5.2  [DEVEL] (rgerhards), 2010-02-05
- applied patches that make rsyslog compile under Apple OS X.
  Thanks to trey for providing these.
- replaced data type "bool" by "sbool" because this created some
  portability issues.
- added $Escape8BitCharactersOnReceive directive
  Thanks to David Lang for suggesting it.
- worked around an issue where omfile failed to compile on 32 bit platforms
  under some circumstances (this smells like a gcc problem, but a simple
  solution was available). Thanks to Kenneth Marshall for some advice.
- extended testbench
---------------------------------------------------------------------------
Version 5.5.1  [DEVEL] (rgerhards), 2009-11-27
- introduced the ablity for netstream drivers to utilize an epoll interface
  This offers increased performance and removes the select() FDSET size
  limit from imtcp. Note that we fall back to select() if there is no
  epoll netstream drivers. So far, an epoll driver has only been
  implemented for plain tcp syslog, the rest will follow once the code
  proves well in practice AND there is demand.
- re-implemented $EscapeControlCharacterTab config directive
  Based on Jonathan Bond-Caron's patch for v4. This now also includes some
  automatted tests.
- bugfix: enabling GSSServer crashes rsyslog startup
  Thanks to Tomas Kubina for the patch [imgssapi]
- bugfix (kind of): check if TCP connection is still alive if using TLS
  Thanks to Jonathan Bond-Caron for the patch.
---------------------------------------------------------------------------
Version 5.5.0  [DEVEL] (rgerhards), 2009-11-18
- moved DNS resolution code out of imudp and into the backend processing
  Most importantly, DNS resolution now never happens if the resolved name
  is not required. Note that this applies to imudp - for the other inputs,
  DNS resolution almost comes for free, so we do not do it there. However,
  the new method has been implemented in a generic way and as such may 
  also be used by other modules in the future.
- added option to use unlimited-size select() calls
  Thanks to varmjofekoj for the patch
  This is not done in imudp, as it natively supports epoll().
- doc: improved description of what loadable modules can do
---------------------------------------------------------------------------
Version 5.4.2  [v5-stable] (rgerhards), 2010-03-??
- bugfix(kind of): output plugin retry behaviour could cause engine to loop
  The rsyslog engine did not guard itself against output modules that do
  not properly convey back the tryResume() behaviour. This then leads to
  what looks like an endless loop. I consider this to be a bug of the 
  engine not only because it should be hardened against plugin misbehaviour,
  but also because plugins may not be totally able to avoid this situation
  (depending on the type of and processing done by the plugin).
- bugfix: testbench failed when not executed in UTC+1 timezone
  accidently, the time zone information was kept inside some
  to-be-checked-for responses
- temporary bugfix replaced by permanent one for
  message-induced off-by-one error (potential segfault) (see 4.6.2)
  The analysis has been completed and a better fix been crafted and 
  integrated.
- bugfix(minor): status variable was uninitialized
  However, this would have caused harm only if NO parser modules at
  all were loaded, which would lead to a defunctional configuration
  at all. And, even more important, this is impossible as two parser
  modules are built-in and thus can not be "not loaded", so we always
  have a minimum of two.
---------------------------------------------------------------------------
Version 5.4.1  [v5-stable] (rgerhards), 2010-03-??
- added new property replacer option "date-rfc3164-buggyday" primarily
  to ease migration from syslog-ng. See property replacer doc for
  details. [backport from 5.5.3 because urgently needed by some]
- imported all bugfixes vom 4.6.2 (see below)
---------------------------------------------------------------------------
Version 5.4.0  [v5-stable] (rgerhards), 2010-03-08
***************************************************************************
* This is a new stable v5 version. It contains all fixes and enhancements *
* made during the 5.3.x phase as well as those listed below.              *
* Note that the 5.2.x series was quite buggy and as such all users are    *
* strongly advised to upgrade to 5.4.0.                                   *
***************************************************************************
- bugfix: omruleset failed to work in many cases
  bug tracker: http://bugzilla.adiscon.com/show_bug.cgi?id=179
  Thanks to Ryan B. Lynch for reporting this issue.
- bugfix: comment char ('#') in literal terminated script parsing
  and thus could not be used.
  but tracker: http://bugzilla.adiscon.com/show_bug.cgi?id=119
  [merged in from v3.22.2]
---------------------------------------------------------------------------
Version 5.3.7  [BETA] (rgerhards), 2010-01-27
- bugfix: queues in direct mode could case a segfault, especially if an
  action failed for action queues. The issue was an invalid increment of
  a stack-based pointer which lead to destruction of the stack frame and
  thus a segfault on function return.
  Thanks to Michael Biebl for alerting us on this problem.
- bugfix: hostname accidently set to IP address for some message sources,
  for example imudp. Thanks to Anton for reporting this bug. [imported v4]
- bugfix: ompgsql had problems with transaction support, what actually 
  rendered it unsuable. Thanks to forum user "horhe" for alerting me
  on this bug and helping to debug/fix it! [imported from 5.3.6]
- bugfix: $CreateDirs variable not properly initialized, default thus
  was random (but most often "on") [imported from v3]
- bugfix: potential segfaults during queue shutdown
  (bugs require certain non-standard settings to appear)
  Thanks to varmojfekoj for the patch [imported from 4.5.8]
  [backport from 5.5.2]
- bugfix: wrong memory assignment for a config variable (probably
  without causing any harm) [backport from 5.2.2]
- bugfix: rsyslog hangs when writing to a named pipe which nobody was
  reading. Thanks to Michael Biebl for reporting this bug.
  Bugzilla entry: http://bugzilla.adiscon.com/show_bug.cgi?id=169
  [imported from 4.5.8]
---------------------------------------------------------------------------
Version 5.3.6  [BETA] (rgerhards), 2010-01-13
- bugfix: ompgsql did not properly check the server connection in
  tryResume(), which could lead to rsyslog running in a thight loop
- bugfix: suspension during beginTransaction() was not properly handled
  by rsyslog core
- bugfix: omfile output was only written when buffer was full, not at
  end of transaction
- bugfix: commit transaction was not properly conveyed to message layer,
  potentially resulting in non-message destruction and thus hangs
- bugfix: enabling GSSServer crashes rsyslog startup
  Thanks to Tomas Kubina for the patch [imgssapi]
- bugfix (kind of): check if TCP connection is still alive if using TLS
  Thanks to Jonathan Bond-Caron for the patch.
- bugfix: $CreateDirs variable not properly initialized, default thus
  was random (but most often "on") [imported from v3]
- bugfix: ompgsql had problems with transaction support, what actually 
  rendered it unsuable. Thanks to forum user "horhe" for alerting me
  on this bug and helping to debug/fix it!
- bugfix: memory leak when sending messages in zip-compressed format
  Thanks to Naoya Nakazawa for analyzing this issue and providing a patch.
- worked around an issue where omfile failed to compile on 32 bit platforms
  under some circumstances (this smells like a gcc problem, but a simple
  solution was available). Thanks to Kenneth Marshall for some advice.
  [backported from 5.5.x branch]
---------------------------------------------------------------------------
Version 5.3.5  [BETA] (rgerhards), 2009-11-13
- some light performance enhancement by replacing time() call with much
  faster (at least under linux) gettimeofday() calls.
- some improvement of omfile performance with dynafiles
  saved costly time() calls by employing a logical clock, which is 
  sufficient for the use case
- bugfix: omudpspoof miscalculated source and destination ports
  while this was probably not noticed for source ports, it resulted in
  almost all destination ports being wrong, except for the default port
  of 514, which by virtue of its binary representation was calculated 
  correct (and probably thus the bug not earlier detected).
- bugfixes imported from earlier releases
  * bugfix: named pipes did no longer work (they always got an open error)
    this was a regression from the omfile rewrite in 4.5.0
  * bugfix(testbench): sequence check was not always performed correctly,
    that could result in tests reporting success when they actually failed
- improved testbench: added tests for UDP forwarding and omudpspoof
- doc bugfix: omudpspoof had wrong config command names ("om" missing)
- bugfix [imported from 4.4.3]: $ActionExecOnlyOnceEveryInterval did
  not work.
- [inport v4] improved testbench, contains now tcp and gzip test cases
- [import v4] added a so-called "On Demand Debug" mode, in which debug
  output can be generated only after the process has started, but not right
  from the beginning. This is assumed to be useful for hard-to-find bugs.
  Also improved the doc on the debug system.
- bugfix: segfault on startup when -q or -Q option was given
  [imported from v3-stable]
---------------------------------------------------------------------------
Version 5.3.4  [DEVEL] (rgerhards), 2009-11-04
- added the ability to create custom message parsers
- added $RulesetParser config directive that permits to bind specific
  parsers to specific rulesets
- added omruleset output module, which provides great flexibility in 
  action processing. THIS IS A VERY IMPORTANT ADDITION, see its doc
  for why.
- added the capability to have ruleset-specific main message queues
  This offers considerable additional flexibility AND superior performance
  (in cases where multiple inputs now can avoid lock contention)
- bugfix: correct default for escape ('#') character restored
  This was accidently changed to '\\', thanks to David Lang for reporting
- bugfix(testbench): testcase did not properly wait for rsyslogd shutdown
  thus some unpredictable behavior and a false negative test result
  could occur.
---------------------------------------------------------------------------
Version 5.3.3  [DEVEL] (rgerhards), 2009-10-27
- simplified and thus speeded up the queue engine, also fixed some
  potential race conditions (in very unusual shutdown conditions)
  along the way. The threading model has seriously changes, so there may
  be some regressions.
- enhanced test environment (inlcuding testbench): support for enhancing
  probability of memory addressing failure by using non-NULL default
  value for malloced memory (optional, only if requested by configure
  option). This helps to track down some otherwise undetected issues
  within the testbench.
- bugfix: potential abort if inputname property was not set 
  primarily a problem of imdiag
- bugfix: message processing states were not set correctly in all cases
  however, this had no negative effect, as the message processing state
  was not evaluated when a batch was deleted, and that was the only case
  where the state could be wrong.
---------------------------------------------------------------------------
Version 5.3.2  [DEVEL] (rgerhards), 2009-10-21
- enhanced omfile to support transactional interface. This will increase
  performance in many cases.
- added multi-ruleset support to imudp
- re-enabled input thread termination handling that does avoid thread
  cancellation where possible. This provides a more reliable mode of
  rsyslogd termination (canceling threads my result in not properly
  freed resouces and potential later hangs, even though we perform
  proper cancel handling in our code). This is part of an effort to
  reduce thread cancellation as much as possible in rsyslog.
  NOTE: the code previously written code for this functionality had a
  subtle race condition. The new code solves that.
- enhanced immark to support non-cancel input module termination
- improved imudp so that epoll can be used in more environments,
  fixed potential compile time problem if EPOLL_CLOEXEC is not available.
- some cleanup/slight improvement:
  * changed imuxsock to no longer use deprecated submitAndParseMsg() IF
  * changed submitAndParseMsg() interface to be a wrapper around the new
    way of message creation/submission. This enables older plugins to be
    used together with the new interface. The removal also enables us to
    drop a lot of duplicate code, reducing complexity and increasing
    maintainability.
- bugfix: segfault when starting up with an invalid .qi file for a disk queue
  Failed for both pure disk as well as DA queues. Now, we emit an error
  message and disable disk queueing facility.
- bugfix: potential segfault on messages with empty MSG part. This was a
  recently introduced regression.
- bugfix: debug string larger than 1K were improperly displayed. Max size
  is now 32K, and if a string is even longer it is meaningfully truncated.
---------------------------------------------------------------------------
Version 5.3.1  [DEVEL] (rgerhards), 2009-10-05
- added $AbortOnUncleanConfig directive - permits to prevent startup when
  there are problems with the configuration file. See it's doc for
  details.
- included some important fixes from v4-stable:
  * bugfix: invalid handling of zero-sized messages
  * bugfix: zero-sized UDP messages are no longer processed
  * bugfix: random data could be appended to message
  * bugfix: reverse lookup reduction logic in imudp do DNS queries too often
- bugfixes imported from 4.5.4:
  * bugfix: potential segfault in stream writer on destruction
  * bugfix: potential race in object loader (obj.c) during use/release
  * bugfixes: potential problems in out file zip writer
---------------------------------------------------------------------------
Version 5.3.0  [DEVEL] (rgerhards), 2009-09-14
- begun to add simple GUI programs to gain insight into running rsyslogd
  instances and help setup and troubleshooting (active via the
  --enable-gui ./configure switch)
- changed imudp to utilize epoll(), where available. This shall provide
  slightly better performance (just slightly because we called select()
  rather infrequently on a busy system)
---------------------------------------------------------------------------
Version 5.2.2  [v5-stable] (rgerhards), 2009-11-??
- bugfix: enabling GSSServer crashes rsyslog startup
  Thanks to Tomas Kubina for the patch [imgssapi]
---------------------------------------------------------------------------
Version 5.2.1  [v5-stable] (rgerhards), 2009-11-02
- bugfix [imported from 4.4.3]: $ActionExecOnlyOnceEveryInterval did
  not work.
- bugfix: segfault on startup when -q or -Q option was given
  [imported from v3-stable]
---------------------------------------------------------------------------
Version 5.2.0  [v5-stable] (rgerhards), 2009-11-02
This is a re-release of version 5.1.6 as stable after we did not get any bug 
reports during the whole beta phase. Still, this first v5-stable may not be 
as stable as one hopes for, I am not sure if we did not get bug reports
just because nobody tried it. Anyhow, we need to go forward and so we
have the initial v5-stable.
---------------------------------------------------------------------------
Version 5.1.6  [v5-beta] (rgerhards), 2009-10-15
- feature imports from v4.5.6
- bugfix: potential race condition when queue worker threads were
  terminated
- bugfix: solved potential (temporary) stall of messages when the queue was
  almost empty and few new data added (caused testbench to sometimes hang!)
- fixed some race condition in testbench
- added more elaborate diagnostics to parts of the testbench
- bugfixes imported from 4.5.4:
  * bugfix: potential segfault in stream writer on destruction
  * bugfix: potential race in object loader (obj.c) during use/release
  * bugfixes: potential problems in out file zip writer
- included some important fixes from 4.4.2:
  * bugfix: invalid handling of zero-sized messages
  * bugfix: zero-sized UDP messages are no longer processed
  * bugfix: random data could be appended to message
  * bugfix: reverse lookup reduction logic in imudp do DNS queries too often
---------------------------------------------------------------------------
Version 5.1.5  [v5-beta] (rgerhards), 2009-09-11
- added new config option $ActionWriteAllMarkMessages
  this option permites to process mark messages under all circumstances,
  even if an action was recently called. This can be useful to use mark
  messages as a kind of heartbeat.
- added new config option $InputUnixListenSocketCreatePath
  to permit the auto-creation of pathes to additional log sockets. This
  turns out to be useful if they reside on temporary file systems and
  rsyslogd starts up before the daemons that create these sockets
  (rsyslogd always creates the socket itself if it does not exist).
- added $LogRSyslogStatusMessages configuration directive
  permitting to turn off rsyslog start/stop/HUP messages. See Debian
  ticket http://bugs.debian.org/cgi-bin/bugreport.cgi?bug=463793
- bugfix: hostnames with dashes in them were incorrectly treated as
  malformed, thus causing them to be treated as TAG (this was a regression
  introduced from the "rfc3164 strict" change in 4.5.0). Testbench has been
  updated to include a smaple message with a hostname containing a dash.
- bugfix: strings improperly reused, resulting in some message properties
  be populated with strings from previous messages. This was caused by
  an improper predicate check.
- added new config directive $omfileForceChown [import from 4.7.0]
---------------------------------------------------------------------------
Version 5.1.4  [DEVEL] (rgerhards), 2009-08-20
- legacy syslog parser changed so that it now accepts date stamps in
  wrong case. Some devices seem to create them and I do not see any harm
  in supporting that.
- added $InputTCPMaxListeners directive - permits to specify how many 
  TCP servers shall be possible (default is 20).
- bugfix: memory leak with some input modules. Those inputs that
  use parseAndSubmitMsg() leak two small memory blocks with every message.
  Typically, those process only relatively few messages, so the issue 
  does most probably not have any effect in practice.
- bugfix: if tcp listen port could not be created, no error message was
  emitted
- bugfix: discard action did not work (did not discard messages)
- bugfix: discard action caused segfault
- bugfix: potential segfault in output file writer (omfile)
  In async write mode, we use modular arithmetic to index the output
  buffer array. However, the counter variables accidently were signed,
  thus resulting in negative indizes after integer overflow. That in turn
  could lead to segfaults, but was depending on the memory layout of 
  the instance in question (which in turn depended on a number of
  variables, like compile settings but also configuration). The counters
  are now unsigned (as they always should have been) and so the dangling
  mis-indexing does no longer happen. This bug potentially affected all
  installations, even if only some may actually have seen a segfault.
---------------------------------------------------------------------------
Version 5.1.3  [DEVEL] (rgerhards), 2009-07-28
- architecture change: queue now always has at least one worker thread
  if not running in direct mode. Previous versions could run without 
  any active workers. This simplifies the code at a very small expense.
  See v5 compatibility note document for more in-depth discussion.
- enhance: UDP spoofing supported via new output module omudpspoof
  See the omudpspoof documentation for details and samples
- bugfix: message could be truncated after TAG, often when forwarding
  This was a result of an internal processing error if maximum field
  sizes had been specified in the property replacer.
- bugfix: minor static memory leak while reading configuration
  did NOT leak based on message volume
- internal: added ability to terminate input modules not via pthread_cancel
  but an alternate approach via pthread_kill. This is somewhat safer as we
  do not need to think about the cancel-safeness of all libraries we use.
  However, not all inputs can easily supported, so this now is a feature
  that can be requested by the input module (the most important ones
  request it).
---------------------------------------------------------------------------
Version 5.1.2  [DEVEL] (rgerhards), 2009-07-08
- bugfix: properties inputname, fromhost, fromhost-ip, msg were lost when
  working with disk queues
- some performance enhancements
- bugfix: abort condition when RecvFrom was not set and message reduction
  was on. Happend e.g. with imuxsock.
- added $klogConsoleLogLevel directive which permits to set a new
  console log level while rsyslog is active
- some internal code cleanup
---------------------------------------------------------------------------
Version 5.1.1  [DEVEL] (rgerhards), 2009-07-03
- bugfix: huge memory leak in queue engine (made rsyslogd unusable in
  production). Occured if at least one queue was in direct mode 
  (the default for action queues)
- imported many performance optimizations from v4-devel (4.5.0)
- bugfix: subtle (and usually irrelevant) issue in timout processing
  timeout could be one second too early if nanoseconds wrapped
- set a more sensible timeout for shutdow, now 1.5 seconds to complete
  processing (this also removes those cases where the shutdown message
  was not written because the termination happened before it)
---------------------------------------------------------------------------
Version 5.1.0  [DEVEL] (rgerhards), 2009-05-29

*********************************** NOTE **********************************
The v5 versions of rsyslog feature a greatly redesigned queue engine. The
major theme for the v5 release is twofold:

a) greatly improved performance
b) enable audit-grade processing

Here, audit-grade processing means that rsyslog, if used together with
audit-grade transports and configured correctly, will never lose messages
that already have been acknowledged, not even in fatal failure cases like
sudden loss of power.

Note that large parts of rsyslog's important core components have been
restructured to support these design goals. As such, early versions of
the engine will probably be less stable than the v3/v4 engine.

Also note that the initial versions do not cover all and everything. As
usual, the code will evolve toward the final goal as version numbers
increase.
*********************************** NOTE **********************************

- redesigned queue engine so that it supports ultra-reliable operations
  This resulted in a rewrite of large parts. The new capability can be
  used to build audit-grade systems on the basis of rsyslog.
- added $MainMsgQueueDequeueBatchSize and $ActionQueueDequeueBatchSize 
  configuration directives
- implemented a new transactional output module interface which provides
  superior performance (for databases potentially far superior performance)
- increased ompgsql performance by adapting to new transactional
  output module interface
---------------------------------------------------------------------------
Version 4.7.3  [v4-devel] (rgerhards), 2010-11-25
- added omuxsock, which permits to write message to local Unix sockets
  this is the counterpart to imuxsock, enabling fast local forwarding
- added imptcp, a simplified, Linux-specific and potentielly fast
  syslog plain tcp input plugin (NOT supporting TLS!)
- bugfix: a couple of problems that imfile had on some platforms, namely
  Ubuntu (not their fault, but occured there)
- bugfix: imfile utilizes 32 bit to track offset. Most importantly,
  this problem can not experienced on Fedora 64 bit OS (which has
  64 bit long's!)
- added the $InputFilePersistStateInterval config directive to imfile
- changed imfile so that the state file is never deleted (makes imfile
  more robust in regard to fatal failures)
---------------------------------------------------------------------------
Version 4.7.2  [v4-devel] (rgerhards), 2010-05-03
- bugfix: problems with atomic operations emulaton
  replaced atomic operation emulation with new code. The previous code
  seemed to have some issue and also limited concurrency severely. The
  whole atomic operation emulation has been rewritten.
- added new $Sleep directive to hold processing for a couple of seconds
  during startup
- bugfix: programname filter in ! configuration can not be reset
  Thanks to Kiss Gabor for the patch.
---------------------------------------------------------------------------
Version 4.7.1  [v4-devel] (rgerhards), 2010-04-22
- Solaris support much improved -- was not truely usable in 4.7.0
  Solaris is no longer supported in imklog, but rather there is a new
  plugin imsolaris, which is used to pull local log sources on a Solaris
  machine.
- testbench improvement: Java is no longer needed for testing tool creation
---------------------------------------------------------------------------
Version 4.7.0  [v4-devel] (rgerhards), 2010-04-14
- new: support for Solaris added (but not yet the Solaris door API)
- added function getenv() to RainerScript
- added new config option $InputUnixListenSocketCreatePath
  to permit the auto-creation of pathes to additional log sockets. This
  turns out to be useful if they reside on temporary file systems and
  rsyslogd starts up before the daemons that create these sockets
  (rsyslogd always creates the socket itself if it does not exist).
- added $LogRSyslogStatusMessages configuration directive
  permitting to turn off rsyslog start/stop/HUP messages. See Debian
  ticket http://bugs.debian.org/cgi-bin/bugreport.cgi?bug=463793
- added new config directive $omfileForceChown to (try to) fix some broken
  system configs.
  See ticket for details: http://bugzilla.adiscon.com/show_bug.cgi?id=150
- added $EscapeControlCharacterTab config directive
  Thanks to Jonathan Bond-Caron for the patch.
- added option to use unlimited-size select() calls
  Thanks to varmjofekoj for the patch
- debugondemand mode caused backgrounding to fail - close to a bug, but I'd
  consider the ability to background in this mode a new feature...
- bugfix (kind of): check if TCP connection is still alive if using TLS
  Thanks to Jonathan Bond-Caron for the patch.
- imported changes from 4.5.7 and below
- bugfix: potential segfault when -p command line option was used
  Thanks for varmojfekoj for pointing me at this bug.
- imported changes from 4.5.6 and below
---------------------------------------------------------------------------
Version 4.6.6  [v4-stable] (rgerhards), 2010-11-??
- bugfix: imfile potentially duplicates lines
  This can happen when 0 bytes are read from the input file, and some
  writer appends data to the file BEFORE we check if a rollover happens.
  The check for rollover uses the inode and size as a criterion. So far,
  we checked for equality of sizes, which is not given in this scenario,
  but that does not indicate a rollover. From the source code comments:
     Note that when we check the size, we MUST NOT check for equality.
     The reason is that the file may have been written right after we
     did try to read (so the file size has increased). That is NOT in
     indicator of a rollover (this is an actual bug scenario we 
     experienced). So we need to check if the new size is smaller than
     what we already have seen!
  Also, under some circumstances an invalid truncation was detected. This
  code has now been removed, a file change (and thus resent) is only
  detected if the inode number changes.
- bugfix: a couple of problems that imfile had on some platforms, namely
  Ubuntu (not their fault, but occured there)
- bugfix: imfile utilizes 32 bit to track offset. Most importantly,
  this problem can not experienced on Fedora 64 bit OS (which has
  64 bit long's!)
- some improvements thanks to clang's static code analyzer
  o overall cleanup (mostly unnecessary writes and otherwise unused stuff)
  o bugfix: fixed a very remote problem in msg.c which could occur when
    running under extremely low memory conditions
---------------------------------------------------------------------------
Version 4.6.5  [v4-stable] (rgerhards), 2010-11-24
- bugfix(important): problem in TLS handling could cause rsyslog to loop
  in a tight loop, effectively disabling functionality and bearing the
  risk of unresponsiveness of the whole system.
  Bug tracker: http://bugzilla.adiscon.com/show_bug.cgi?id=194
---------------------------------------------------------------------------
Version 4.6.4  [v4-stable] (rgerhards), 2010-08-05
- bugfix: zero-sized (empty) messages were processed by imtcp
  they are now dropped as they always should have been
- bugfix: programname filter in ! configuration can not be reset
  Thanks to Kiss Gabor for the patch.
---------------------------------------------------------------------------
Version 4.6.3  [v4-stable] (rgerhards), 2010-07-07
- improvded testbench
  - added test with truly random data received via syslog to test
    robustness
  - added new configure option that permits to disable and enable an
    extended testbench
- bugfix: segfault on HUP when "HUPIsRestart" was set to "on"
  thanks varmojfekoj for the patch
- bugfix: default for $OMFileFlushOnTXEnd was wrong ("off").
  This, in default mode, caused buffered writing to be used, what
  means that it looked like no output were written or partial
  lines. Thanks to Michael Biebl for pointing out this bug.
- bugfix: testbench failed when not executed in UTC+1 timezone
  accidently, the time zone information was kept inside some
  to-be-checked-for responses
- temporary bugfix replaced by permanent one for
  message-induced off-by-one error (potential segfault) (see 4.6.2)
  The analysis has been completed and a better fix been crafted and 
  integrated.
- bugfix: the T/P/E config size specifiers did not work properly under
  all 32-bit platforms
- bugfix: local unix system log socket was deleted even when it was
  not configured
- some doc fixes; incorrect config samples could cause confusion
  thanks to Anthony Edwards for pointing the problems out
---------------------------------------------------------------------------
Version 4.6.2  [v4-stable] (rgerhards), 2010-03-26
- new feature: "." action type added to support writing files to relative
  pathes (this is primarily meant as a debug aid)
- added replacements for atomic instructions on systems that do not
  support them. [backport of Stefen Sledz' patch for v5)
- new feature: $OMFileAsyncWriting directive added
  it permits to specifiy if asynchronous writing should be done or not
- bugfix(temporary): message-induced off-by-one error (potential segfault)
  Some types of malformed messages could trigger an off-by-one error
  (for example, \0 or \n as the last character, and generally control
  character escaption is questionable). This is due to not strictly
  following a the \0 or string counted string paradigm (during the last
  optimization on the cstring class). As a temporary fix, we have 
  introduced a proper recalculation of the size. However, a final
  patch is expected in the future. See bug tracker for further details
  and when the final patch will be available:
  http://bugzilla.adiscon.com/show_bug.cgi?id=184
  Note that the current patch is considered sufficient to solve the
  situation, but it requires a bit more runtime than desirable.
- bugfix: potential segfault in dynafile cache
  This bug was triggered by an open failure. The the cache was full and
  a new entry needed to be placed inside it, a victim for eviction was
  selected. That victim was freed, then the open of the new file tried. If
  the open failed, the victim entry was still freed, and the function
  exited. However, on next invocation and cache search, the victim entry
  was used as if it were populated, most probably resulting in a segfault.
- bugfix: race condition during directory creation
  If multiple files try to create a directory at (almost) the same time,
  some of them may fail. This is a data race and also exists with other
  processes that may create the same directory. We do now check for this
  condition and gracefully handle it.
- bugfix: potential re-use of free()ed file stream object in omfile
  when dynaCache is enabled, the cache is full, a new entry needs to
  be allocated, thus the LRU discarded, then a new entry is opend and that
  fails. In that case, it looks like the discarded stream may be reused
  improperly (based on code analysis, test case and confirmation pending)
- added new property replacer option "date-rfc3164-buggyday" primarily
  to ease migration from syslog-ng. See property replacer doc for
  details. [backport from 5.5.3 because urgently needed by some]
- improved testbench
- bugfix: invalid buffer write in (file) stream class
  currently being accessed buffer could be overwritten with new data.
  While this probably did not cause access violations, it could case loss
  and/or duplication of some data (definitely a race with no deterministic
  outcome)
- bugfix: potential hang condition during filestream close
  predicate was not properly checked when waiting for the background file
  writer
- bugfix: improper synchronization when "$OMFileFlushOnTXEnd on" was used
  Internal data structures were not properly protected due to missing
  mutex calls.
- bugfix: potential data loss during file stream shutdown
- bugfix: potential problems during file stream shutdown
  The shutdown/close sequence was not clean, what potentially (but
  unlikely) could lead to some issues. We have not been able to describe
  any fatal cases, but there was some bug potential. Sequence has now
  been straighted out.
- bugfix: potential problem (loop, abort) when file write error occured
  When a write error occured in stream.c, variable iWritten had the error
  code but this was handled as if it were the actual number of bytes
  written. That was used in pointer arithmetic later on, and thus could
  lead to all sorts of problems. However, this could only happen if the
  error was EINTR or the file in question was a tty. All other cases were
  handled properly. Now, iWritten is reset to zero in such cases, resulting
  in proper retries.
- bugfix: $omfileFlushOnTXEnd was turned on when set to off and vice
  versa due to an invalid check
- bugfix: recent patch to fix small memory leak could cause invalid free.
  This could only happen during config file parsing.
- bugfix(minor): handling of extremely large strings in dbgprintf() fixed
  Previously, it could lead to garbagge output and, in extreme cases, also
  to segfaults. Note: this was a problem only when debug output was 
  actually enabled, so it caused no problem in production use.
- bugfix(minor): BSD_SO_COMPAT query function had some global vars not
  properly initialized. However, in practice the loader initializes them 
  with zero, the desired value, so there were no actual issue in almost 
  all cases.
---------------------------------------------------------------------------
Version 4.6.1  [v4-stable] (rgerhards), 2010-03-04
- re-enabled old pipe output (using new module ompipe, built-in) after
  some problems with pipes (and especially in regard to xconsole) were
  discovered. Thanks to Michael Biebl for reporting the issues.
- bugfix: potential problems with large file support could cause segfault
  ... and other weird problems. This seemed to affect 32bit-platforms
  only, but I can not totally outrule there were issues on other
  platforms as well. The previous code could cause system data types
  to be defined inconsistently, and that could lead to various 
  troubles. Special thanks go to the Mandriva team for identifying
  an initial problem, help discussing it and ultimately a fix they
  contributed.
- bugfix: fixed problem that caused compilation on FreeBSD 9.0 to fail.
  bugtracker: http://bugzilla.adiscon.com/show_bug.cgi?id=181
  Thanks to Christiano for reporting.
- bugfix: potential segfault in omfile when a dynafile open failed
  In that case, a partial cache entry was written, and some internal
  pointers (iCurrElt) not correctly updated. In the next iteration, that
  could lead to a segfault, especially if iCurrElt then points to the
  then-partial record. Not very likely, but could happen in practice.
- bugfix (theoretical): potential segfault in omfile under low memory
  condition. This is only a theoretical bug, because it would only 
  happen when strdup() fails to allocate memory - which is highly 
  unlikely and will probably lead to all other sorts of errors.
- bugfix: comment char ('#') in literal terminated script parsing
  and thus could not be used.
  but tracker: http://bugzilla.adiscon.com/show_bug.cgi?id=119
  [merged in from v3.22.2]
---------------------------------------------------------------------------
Version 4.6.0  [v4-stable] (rgerhards), 2010-02-24
***************************************************************************
* This is a new stable v4 version. It contains all fixes and enhancements *
* made during the 4.5.x phase as well as those listed below.              *
* Note: this version is scheduled to conclude the v4 development process. *
*       Do not expect any more new developments in v4. The focus is now   *
*       on v5 (what also means we have a single devel branch again).      *
*       ("development" means new feature development, bug fixes are of    *
*       course provided for v4-stable)                                    *
***************************************************************************
- improved testbench to contain samples for totally malformed messages
  which miss parts of the message content
- bugfix: some malformed messages could lead to a missing LF inside files
  or some other missing parts of the template content.
- bugfix: if a message ended immediately with a hostname, the hostname
  was mistakenly interpreted as TAG, and localhost be used as hostname
- bugfix: message without MSG part could case a segfault
  [backported from v5 commit 98d1ed504ec001728955a5bcd7916f64cd85f39f]
  This actually was a "recent" regression, but I did not realize that it
  was introduced by the performance optimization in v4-devel. Shame on
  me for having two devel versions at the same time...
---------------------------------------------------------------------------
Version 4.5.8  [v4-beta] (rgerhards), 2010-02-10
- enhanced doc for using PostgreSQL
  Thanks to Marc Schiffbauer for the new/updated doc
- bugfix: property replacer returned invalid parameters under some (unusual)
  conditions. In extreme cases, this could lead to garbled logs and/or
  a system failure.
- bugfix: invalid length returned (often) when using regular expressions
  inside the property replacer
- bugfix: submatch regex in property replacer did not honor "return 0 on
  no match" config case
- bugfix: imuxsock incorrectly stated inputname "imudp"
  Thanks to Ryan Lynch for reporting this.
- (slightly) enhanced support for FreeBSD by setting _PATH_MODDIR to
  the correct value on FreeBSD.
  Thanks to Cristiano for the patch.
- bugfix: -d did not enable display of debug messages
  regression from introduction of "debug on demand" mode
  Thanks to Michael Biebl for reporting this bug
- bugfix: blanks inside file names did not terminate file name parsing.
  This could reslult in the whole rest of a line (including comments)
  to be treated as file name in "write to file" actions.
  Thanks to Jack for reporting this issue.
- bugfix: rsyslog hang when writing to a named pipe which nobody was
  reading. Thanks to Michael Biebl for reporting this bug.
  Bugzilla entry: http://bugzilla.adiscon.com/show_bug.cgi?id=169
- bugfix: potential segfaults during queue shutdown
  (bugs require certain non-standard settings to appear)
  Thanks to varmojfekoj for the patch
---------------------------------------------------------------------------
Version 4.5.7  [v4-beta] (rgerhards), 2009-11-18
- added a so-called "On Demand Debug" mode, in which debug output can
  be generated only after the process has started, but not right from
  the beginning. This is assumed to be useful for hard-to-find bugs.
  Also improved the doc on the debug system.
- bugfix (kind of): check if TCP connection is still alive if using TLS
  Thanks to Jonathan Bond-Caron for the patch.
- bugfix: hostname accidently set to IP address for some message sources,
  for example imudp. Thanks to Anton for reporting this bug.
- bugfix [imported from 4.4.3]: $ActionExecOnlyOnceEveryInterval did
  not work.
---------------------------------------------------------------------------
Version 4.5.6  [v4-beta] (rgerhards), 2009-11-05
- bugfix: named pipes did no longer work (they always got an open error)
  this was a regression from the omfile rewrite in 4.5.0
- bugfix(minor): diag function returned wrong queue memeber count
  for the main queue if an active DA queue existed. This had no relevance
  to real deployments (assuming they are not running the debug/diagnostic
  module...), but sometimes caused grief and false alerts in the 
  testbench.
- included some important fixes from v4-stable:
  * bugfix: invalid handling of zero-sized messages
  * bugfix: zero-sized UDP messages are no longer processed
  * bugfix: random data could be appended to message
  * bugfix: reverse lookup reduction logic in imudp do DNS queries too often
- bugfix(testbench): testcase did not properly wait for rsyslod shutdown
  thus some unpredictable behavior and a false negative test result
  could occur. [BACKPORTED from v5]
- bugfix(testbench): sequence check was not always performed correctly,
  that could result in tests reporting success when they actually failed
---------------------------------------------------------------------------
Version 4.5.5  [v4-beta] (rgerhards), 2009-10-21
- added $InputTCPServerNotifyOnConnectionClose config directive
  see doc for details
- bugfix: debug string larger than 1K were improperly displayed. Max size
  is now 32K
- bugfix: invalid storage class selected for some size config parameters.
  This resulted in wrong values. The most prominent victim was the
  directory creation mode, which was set to zero in some cases. For 
  details, see related blog post:
  http://blog.gerhards.net/2009/10/another-note-on-hard-to-find-bugs.html
---------------------------------------------------------------------------
Version 4.5.4  [v4-beta] (rgerhards), 2009-09-29
- bugfix: potential segfault in stream writer on destruction
  Most severely affected omfile. The problem was that some buffers were
  freed before the asynchronous writer thread was shut down. So the
  writer thread accessed invalid data, which may even already be
  overwritten. Symptoms (with omfile) were segfaults, grabled data
  and files with random names placed around the file system (most
  prominently into the root directory). Special thanks to Aaron for
  helping to track this down.
- bugfix: potential race in object loader (obj.c) during use/release
  of object interface
- bugfixes: potential problems in out file zip writer. Problems could
  lead to abort and/or memory leak. The module is now hardened in a very
  conservative way, which is sub-optimal from a performance point of view.
  This should be improved if it has proven reliable in practice.
---------------------------------------------------------------------------
Version 4.5.3  [v4-beta] (rgerhards), 2009-09-17
- bugfix: repeated messages were incorrectly processed
  this could lead to loss of the repeated message content. As a side-
  effect, it could probably also be possible that some segfault occurs
  (quite unlikely). The root cause was that some counters introduced
  during the malloc optimizations were not properly duplicated in
  MsgDup(). Note that repeated message processing is not enabled
  by default.
- bugfix: message sanitation had some issues:
  - control character DEL was not properly escaped
  - NUL and LF characters were not properly stripped if no control
    character replacement was to be done
  - NUL characters in the message body were silently dropped (this was
    a regeression introduced by some of the recent optimizations)
- bugfix: strings improperly reused, resulting in some message properties
  be populated with strings from previous messages. This was caused by
  an improper predicate check. [backported from v5]
- fixed some minor portability issues
- bugfix: reverse lookup reduction logic in imudp do DNS queries too often
  [imported from 4.4.2]
---------------------------------------------------------------------------
Version 4.5.2  [v4-beta] (rgerhards), 2009-08-21
- legacy syslog parser changed so that it now accepts date stamps in
  wrong case. Some devices seem to create them and I do not see any harm
  in supporting that.
- added $InputTCPMaxListeners directive - permits to specify how many 
  TCP servers shall be possible (default is 20).
- bugfix: memory leak with some input modules. Those inputs that
  use parseAndSubmitMsg() leak two small memory blocks with every message.
  Typically, those process only relatively few messages, so the issue 
  does most probably not have any effect in practice.
- bugfix: if tcp listen port could not be created, no error message was
  emitted
- bugfix: potential segfault in output file writer (omfile)
  In async write mode, we use modular arithmetic to index the output
  buffer array. However, the counter variables accidently were signed,
  thus resulting in negative indizes after integer overflow. That in turn
  could lead to segfaults, but was depending on the memory layout of 
  the instance in question (which in turn depended on a number of
  variables, like compile settings but also configuration). The counters
  are now unsigned (as they always should have been) and so the dangling
  mis-indexing does no longer happen. This bug potentially affected all
  installations, even if only some may actually have seen a segfault.
- bugfix: hostnames with dashes in them were incorrectly treated as
  malformed, thus causing them to be treated as TAG (this was a regression
  introduced from the "rfc3164 strict" change in 4.5.0).
---------------------------------------------------------------------------
Version 4.5.1  [DEVEL] (rgerhards), 2009-07-15
- CONFIG CHANGE: $HUPisRestart default is now "off". We are doing this
  to support removal of restart-type HUP in v5.
- bugfix: fromhost-ip was sometimes truncated
- bugfix: potential segfault when zip-compressed syslog records were
  received (double free)
- bugfix: properties inputname, fromhost, fromhost-ip, msg were lost when
  working with disk queues
- performance enhancement: much faster, up to twice as fast (depending
  on configuration)
- bugfix: abort condition when RecvFrom was not set and message reduction
  was on. Happend e.g. with imuxsock.
- added $klogConsoleLogLevel directive which permits to set a new
  console log level while rsyslog is active
- bugfix: message could be truncated after TAG, often when forwarding
  This was a result of an internal processing error if maximum field
  sizes had been specified in the property replacer.
- added ability for the TCP output action to "rebind" its send socket after
  sending n messages (actually, it re-opens the connection, the name is 
  used because this is a concept very similiar to $ActionUDPRebindInterval).
  New config directive $ActionSendTCPRebindInterval added for the purpose.
  By default, rebinding is disabled. This is considered useful for load
  balancers.
- testbench improvements
---------------------------------------------------------------------------
Version 4.5.0  [DEVEL] (rgerhards), 2009-07-02
- activation order of inputs changed, they are now activated only after
  privileges are dropped. Thanks to Michael Terry for the patch.
- greatly improved performance
- greatly reduced memory requirements of msg object
  to around half of the previous demand. This means that more messages can
  be stored in core! Due to fewer cache misses, this also means some
  performance improvement.
- improved config error messages: now contain a copy of the config line
  that (most likely) caused the error
- reduced max value for $DynaFileCacheSize to 1,000 (the former maximum
  of 10,000 really made no sense, even 1,000 is very high, but we like
  to keep the user in control ;)).
- added capability to fsync() queue disk files for enhanced reliability
  (also add's speed, because you do no longer need to run the whole file
  system in sync mode)
- more strict parsing of the hostname in rfc3164 mode, hopefully
  removes false positives (but may cause some trouble with hostname
  parsing). For details, see this bug tracker:
  http://bugzilla.adiscon.com/show_bug.cgi?id=126
- omfile rewrite to natively support zip files (includes large extension
  of the stream class)
- added configuration commands (see doc for explanations)
  * $OMFileZipLevel
  * $OMFileIOBufferSize
  * $OMFileFlushOnTXEnd
  * $MainMsgQueueSyncQueueFiles
  * $ActionQueueSyncQueueFiles
- done some memory accesses explicitely atomic
- bugfix: subtle (and usually irrelevant) issue in timout processing
  timeout could be one second too early if nanoseconds wrapped
- set a more sensible timeout for shutdow, now 1.5 seconds to complete
  processing (this also removes those cases where the shutdown message
  was not written because the termination happened before it)
- internal bugfix: object pointer was only reset to NULL when an object
  was actually destructed. This most likely had no effect to existing code,
  but it may also have caused trouble in remote cases. Similarly, the fix
  may also cause trouble...
- bugfix: missing initialization during timestamp creation
  This could lead to timestamps written in the wrong format, but not to
  an abort
---------------------------------------------------------------------------
Version 4.4.3  [v4-stable] (rgerhards), 2009-10-??
- bugfix: several smaller bugs resolved after flexelint review
  Thanks to varmojfekoj for the patch.
- bugfix: $ActionExecOnlyOnceEveryInterval did not work.
  This was a regression from the time() optimizations done in v4.
  Bug tracker: http://bugzilla.adiscon.com/show_bug.cgi?id=143
  Thanks to Klaus Tachtler for reporting this bug.
- bugfix: potential segfault on queue shutdown
  Thanks to varmojfekoj for the patch.
- bugfix: potential hang condition on queue shutdown
  [imported from v3-stable]
- bugfix: segfault on startup when -q or -Q option was given
  [imported from v3-stable]
---------------------------------------------------------------------------
Version 4.4.2  [v4-stable] (rgerhards), 2009-10-09
- bugfix: invalid handling of zero-sized messages, could lead to mis-
  addressing and potential memory corruption/segfault
- bugfix: zero-sized UDP messages are no longer processed
  until now, they were forwarded to processing, but this makes no sense
  Also, it looks like the system seems to provide a zero return code
  on a UDP recvfrom() from time to time for some internal reasons. These
  "receives" are now silently ignored.
- bugfix: random data could be appended to message, possibly causing
  segfaults
- bugfix: reverse lookup reduction logic in imudp do DNS queries too often
  A comparison was done between the current and the former source address.
  However, this was done on the full sockaddr_storage structure and not
  on the host address only. This has now been changed for IPv4 and IPv6.
  The end result of this bug could be a higher UDP message loss rate than
  necessary (note that UDP message loss can not totally be avoided due
  to the UDP spec)
---------------------------------------------------------------------------
Version 4.4.1  [v4-stable] (rgerhards), 2009-09-02
- features requiring Java are automatically disabled if Java is not
  present (thanks to Michael Biebl for his help!)
- bugfix: invalid double-quoted PRI, among others in outgoing messages
  This causes grief with all receivers.
  Bug tracker: http://bugzilla.adiscon.com/show_bug.cgi?id=147
- bugfix: Java testing tools were required, even if testbench was disabled
  This resulted in build errors if no Java was present on the build system,
  even though none of the selected option actually required Java.
  (I forgot to backport a similar fix to newer releases).
- bugfix (backport): omfwd segfault
  Note that the orginal (higher version) patch states this happens only
  when debugging mode is turned on. That statement is wrong: if debug
  mode is turned off, the message is not being emitted, but the division
  by zero in the actual parameters still happens.
---------------------------------------------------------------------------
Version 4.4.0  [v4-stable] (rgerhards), 2009-08-21
- bugfix: stderr/stdout were not closed to be able to emit error messages,
  but this caused ssh sessions to hang. Now we close them after the 
  initial initialization. See forum thread:
  http://kb.monitorware.com/controlling-terminal-issues-t9875.html
- bugfix: sending syslog messages with zip compression did not work
---------------------------------------------------------------------------
Version 4.3.2  [v4-beta] (rgerhards), 2009-06-24
- removed long-obsoleted property UxTradMsg
- added a generic network stream server (in addition to rather specific
  syslog tcp server)
- added ability for the UDP output action to rebind its send socket after
  sending n messages. New config directive $ActionSendUDPRebindInterval
  added for the purpose. By default, rebinding is disabled. This is 
  considered useful for load balancers.
- bugfix: imdiag/imtcp had a race condition
- improved testbench (now much better code design and reuse)
- added config switch --enable-testbench=no to turn off testbench
---------------------------------------------------------------------------
Version 4.3.1  [DEVEL] (rgerhards), 2009-05-25
- added capability to run multiple tcp listeners (on different ports)
- performance enhancement: imtcp calls parser no longer on input thread
  but rather inside on of the potentially many main msg queue worker
  threads (an enhancement scheduled for all input plugins where this is
  possible)
- added $GenerateConfigGraph configuration command which can be used
  to generate nice-looking (and very informative) rsyslog configuration
  graphs.
- added $ActionName configuration directive (currently only used for
  graph generation, but may find other uses)
- improved doc
  * added (hopefully) easier to grasp queue explanation
- improved testbench
  * added tests for queue disk-only mode (checks disk queue logic)
- bugfix: light and full delay watermarks had invalid values, badly
  affecting performance for delayable inputs
- build system improvements - thanks to Michael Biebl
- added new testing module imdiag, which enables to talk to the 
  rsyslog core at runtime. The current implementation is only a 
  beginning, but can be expanded over time
---------------------------------------------------------------------------
Version 4.3.0  [DEVEL] (rgerhards), 2009-04-17
- new feature: new output plugin omprog, which permits to start program
  and feed it (via its stdin) with syslog messages. If the program
  terminates, it is restarted.
- improved internal handling of RainerScript functions, building the
  necessary plumbing to support more functions with decent runtime
  performance. This is also necessary towards the long-term goal
  of loadable library modules.
- added new RainerScript function "tolower"
- improved testbench
  * added tests for tcp-based reception
  * added tcp-load test (1000 connections, 20,000 messages)
- added $MaxOpenFiles configuration directive
- bugfix: solved potential memory leak in msg processing, could manifest
  itself in imtcp
- bugfix: ompgsql did not detect problems in sql command execution
  this could cause loss of messages. The handling was correct if the
  connection broke, but not if there was a problem with statement
  execution. The most probable case for such a case would be invalid
  sql inside the template, and this is now much easier to diagnose.
---------------------------------------------------------------------------
Version 4.2.0  [v4-stable] (rgerhards), 2009-06-23
- bugfix: light and full delay watermarks had invalid values, badly
  affecting performance for delayable inputs
- imported all patches from 3.22.1 as of today (see below)
- bugfix: compile problems in im3195
---------------------------------------------------------------------------
Version 4.1.7  [BETA] (rgerhards), 2009-04-22
- bugfix: $InputTCPMaxSessions config directive was accepted, but not
  honored. This resulted in a fixed upper limit of 200 connections.
- bugfix: the default for $DirCreateMode was 0644, and as such wrong.
  It has now been changed to 0700. For some background, please see
  http://lists.adiscon.net/pipermail/rsyslog/2009-April/001986.html
- bugfix: ompgsql did not detect problems in sql command execution
  this could cause loss of messages. The handling was correct if the
  connection broke, but not if there was a problem with statement
  execution. The most probable case for such a case would be invalid
  sql inside the template, and this is now much easier to diagnose.
---------------------------------------------------------------------------
Version 4.1.6  [DEVEL] (rgerhards), 2009-04-07
- added new "csv" property replacer options to enable simple creation
  of CSV-formatted outputs (format from RFC4180 is used)
- implemented function support in RainerScript. That means the engine
  parses and compile functions, as well as executes a few build-in
  ones. Dynamic loading and registration of functions is not yet
  supported - but we now have a good foundation to do that later on.
- implemented the strlen() RainerScript function
- added a template output module
- added -T rsyslogd command line option, enables to specify a directory
  where to chroot() into on startup. This is NOT a security feature but
  introduced to support testing. Thus, -T does not make sure chroot()
  is used in a secure way. (may be removed later)
- added omstdout module for testing purposes. Spits out all messages to
  stdout - no config option, no other features
- added a parser testing suite (still needs to be extended, but a good
  start)
- modified $ModLoad statement so that for modules whom's name starts with
  a dot, no path is prepended (this enables relative-pathes and should
  not break any valid current config)
- fixed a bug that caused action retries not to work correctly
  situation was only cleared by a restart
- bugfix: closed dynafile was potentially never written until another
  dynafile name was generated - potential loss of messages
- improved omfile so that it properly suspends itself if there is an
  i/o or file name generation error. This enables it to be used with
  the full high availability features of rsyslog's engine
- bugfix: fixed some segaults on Solaris, where vsprintf() does not
  check for NULL pointers
- improved performance of regexp-based filters
  Thanks to Arnaud Cornet for providing the idea and initial patch.
- added a new way how output plugins may be passed parameters. This is
  more effcient for some outputs. They new can receive fields not only
  as a single string but rather in an array where each string is seperated.
- added (some) developer documentation for output plugin interface
- bugfix: potential abort with DA queue after high watermark is reached
  There exists a race condition that can lead to a segfault. Thanks
  go to vbernetr, who performed the analysis and provided patch, which
  I only tweaked a very little bit.
- bugfix: imtcp did incorrectly parse hostname/tag
  Thanks to Luis Fernando Muñoz Mejías for the patch.
---------------------------------------------------------------------------
Version 4.1.5  [DEVEL] (rgerhards), 2009-03-11
- bugfix: parser did not correctly parse fields in UDP-received messages
- added ERE support in filter conditions
  new comparison operation "ereregex"
- added new config directive $RepeatedMsgContainsOriginalMsg so that the
  "last message repeated n times" messages, if generated, may
  have an alternate format that contains the message that is being repeated
---------------------------------------------------------------------------
Version 4.1.4  [DEVEL] (rgerhards), 2009-01-29
- bugfix: inconsistent use of mutex/atomic operations could cause segfault
  details are too many, for full analysis see blog post at:
  http://blog.gerhards.net/2009/01/rsyslog-data-race-analysis.html
- bugfix: unitialized mutex was used in msg.c:getPRI
  This was subtle, because getPRI is called as part of the debugging code
  (always executed) in syslogd.c:logmsg.
- bufgix: $PreserveFQDN was not properly handled for locally emitted
  messages
---------------------------------------------------------------------------
Version 4.1.3  [DEVEL] (rgerhards), 2008-12-17
- added $InputTCPServerAddtlFrameDelimiter config directive, which
  enables to specify an additional, non-standard message delimiter
  for processing plain tcp syslog. This is primarily a fix for the invalid
  framing used in Juniper's NetScreen products. Credit to forum user
  Arv for suggesting this solution.
- added $InputTCPServerInputName property, which enables a name to be
  specified that will be available during message processing in the
  inputname property. This is considered useful for logic that treats
  messages differently depending on which input received them.
- added $PreserveFQDN config file directive
  Enables to use FQDNs in sender names where the legacy default
  would have stripped the domain part.
  Thanks to BlinkMind, Inc. http://www.blinkmind.com for sponsoring this
  development.
- bugfix: imudp went into an endless loop under some circumstances
  (but could also leave it under some other circumstances...)
  Thanks to David Lang and speedfox for reporting this issue.
---------------------------------------------------------------------------
Version 4.1.2  [DEVEL] (rgerhards), 2008-12-04
- bugfix: code did not compile without zlib
- security bugfix: $AllowedSender was not honored, all senders were
  permitted instead (see http://www.rsyslog.com/Article322.phtml)
- security fix: imudp emitted a message when a non-permitted sender
  tried to send a message to it. This behaviour is operator-configurable.
  If enabled, a message was emitted each time. That way an attacker could
  effectively fill the disk via this facility. The message is now
  emitted only once in a minute (this currently is a hard-coded limit,
  if someone comes up with a good reason to make it configurable, we
  will probably do that).
- doc bugfix: typo in v3 compatibility document directive syntax
  thanks to Andrej for reporting
- imported other changes from 3.21.8 and 3.20.1 (see there)
---------------------------------------------------------------------------
Version 4.1.1  [DEVEL] (rgerhards), 2008-11-26
- added $PrivDropToGroup, $PrivDropToUser, $PrivDropToGroupID,
  $PrivDropToUserID config directives to enable dropping privileges.
  This is an effort to provide a security enhancement. For the limits of this
  approach, see http://wiki.rsyslog.com/index.php/Security
- re-enabled imklog to compile on FreeBSD (brought in from beta)
---------------------------------------------------------------------------
Version 4.1.0  [DEVEL] (rgerhards), 2008-11-18

********************************* WARNING *********************************
This version has a slightly different on-disk format for message entries.
As a consequence, old queue files being read by this version may have
an invalid output timestamp, which could result to some malfunction inside
the output driver. It is recommended to drain queues with the previous
version before switching to this one.
********************************* WARNING *********************************

- greatly enhanced performance when compared to v3.
- added configuration directive "HUPisRestart" which enables to configure
  HUP to be either a full restart or "just" a leightweight way to
  close open files.
- enhanced legacy syslog parser to detect year if part of the timestamp
  the format is based on what Cisco devices seem to emit.
- added a setting "$OptimizeForUniprocessor" to enable users to turn off
  pthread_yield calls which are counter-productive on multiprocessor 
  machines (but have been shown to be useful on uniprocessors)
- reordered imudp processing. Message parsing is now done as part of main
  message queue worker processing (was part of the input thread)
  This should also improve performance, as potentially more work is
  done in parallel.
- bugfix: compressed syslog messages could be slightly mis-uncompressed
  if the last byte of the compressed record was a NUL
- added $UDPServerTimeRequery option which enables to work with
  less acurate timestamps in favor of performance. This enables querying
  of the time only every n-th time if imudp is running in the tight
  receive loop (aka receiving messsages at a high rate)
- doc bugfix: queue doc had wrong parameter name for setting controlling
  worker thread shutdown period
- restructured rsyslog.conf documentation
- bugfix: memory leak in ompgsql
  Thanks to Ken for providing the patch
---------------------------------------------------------------------------
Version 3.22.4 [v3-stable] (rgerhards), 2010-??-??
- improved some code based on clang static analyzer results
---------------------------------------------------------------------------
Version 3.22.3 [v3-stable] (rgerhards), 2010-11-24
- bugfix(important): problem in TLS handling could cause rsyslog to loop
  in a tight loop, effectively disabling functionality and bearing the
  risk of unresponsiveness of the whole system.
  Bug tracker: http://bugzilla.adiscon.com/show_bug.cgi?id=194
---------------------------------------------------------------------------
Version 3.22.2 [v3-stable] (rgerhards), 2010-08-05
- bugfix: comment char ('#') in literal terminated script parsing
  and thus could not be used.
  but tracker: http://bugzilla.adiscon.com/show_bug.cgi?id=119
- enhance: imrelp now also provides remote peer's IP address 
  [if librelp != 1.0.0 is used]
- bugfix: sending syslog messages with zip compression did not work
- bugfix: potential hang condition on queue shutdown
- bugfix: segfault on startup when -q or -Q option was given
  bug tracker: http://bugzilla.adiscon.com/show_bug.cgi?id=157
  Thanks to Jonas Nogueira for reporting this bug.
- clarified use of $ActionsSendStreamDriver[AuthMode/PermittedPeers]
  in doc set (require TLS drivers)
- bugfix: $CreateDirs variable not properly initialized, default thus
  was random (but most often "on")
- bugfix: potential segfault when -p command line option was used
  thanks to varmojfekoj for pointing me at this bug
- bugfix: programname filter in ! configuration can not be reset
  Thanks to Kiss Gabor for the patch.
---------------------------------------------------------------------------
Version 3.22.1 [v3-stable] (rgerhards), 2009-07-02
- bugfix: invalid error message issued if $inlcudeConfig was on an empty
  set of files (e.g. *.conf, where none such files existed)
  thanks to Michael Biebl for reporting this bug
- bugfix: when run in foreground (but not in debug mode), a 
  debug message ("DoDie called") was emitted at shutdown. Removed.
  thanks to Michael Biebl for reporting this bug
- bugfix: some garbagge was emitted to stderr on shutdown. This
  garbage consisted of file names, which were written during 
  startup (key point: not a pointer error)
  thanks to Michael Biebl for reporting this bug
- bugfix: startup and shutdown message were emitted to stdout
  thanks to Michael Biebl for reporting this bug
- bugfix: error messages were not emitted to stderr in forked mode
  (stderr and stdo are now kept open across forks)
- bugfix: internal messages were emitted to whatever file had fd2 when
  rsyslogd ran in forked mode (as usual!)
  Thanks to varmojfekoj for the patch
- small enhancement: config validation run now exits with code 1 if an
  error is detected. This change is considered important but small enough
  to apply it directly to the stable version. [But it is a border case,
  the change requires more code than I had hoped. Thus I have NOT tried
  to actually catch all cases, this is left for the current devel
  releases, if necessary]
- bugfix: light and full delay watermarks had invalid values, badly
  affecting performance for delayable inputs
- bugfix: potential segfault issue when multiple $UDPServerRun directives
  are specified. Thanks to Michael Biebl for helping to debug this one.
- relaxed GnuTLS version requirement to 1.4.0 after confirmation from the
  field that this version is sufficient
- bugfix: parser did not properly handle empty structured data
- bugfix: invalid mutex release in msg.c (detected under thread debugger,
  seems not to have any impact on actual deployments)
---------------------------------------------------------------------------
Version 3.22.0 [v3-stable] (rgerhards), 2009-04-21
This is the first stable release that includes the full functionality
of the 3.21.x version tree.
- bugfix: $InputTCPMaxSessions config directive was accepted, but not
  honored. This resulted in a fixed upper limit of 200 connections.
- bugfix: the default for $DirCreateMode was 0644, and as such wrong.
  It has now been changed to 0700. For some background, please see
  http://lists.adiscon.net/pipermail/rsyslog/2009-April/001986.html
- bugfix: ompgsql did not detect problems in sql command execution
  this could cause loss of messages. The handling was correct if the
  connection broke, but not if there was a problem with statement
  execution. The most probable case for such a case would be invalid
  sql inside the template, and this is now much easier to diagnose.
---------------------------------------------------------------------------
Version 3.21.11 [BETA] (rgerhards), 2009-04-03
- build system improvements contributed by Michael Biebl - thx!
- all patches from 3.20.5 incorporated (see it's ChangeLog entry)
---------------------------------------------------------------------------
Version 3.21.10 [BETA] (rgerhards), 2009-02-02
- bugfix: inconsistent use of mutex/atomic operations could cause segfault
  details are too many, for full analysis see blog post at:
  http://blog.gerhards.net/2009/01/rsyslog-data-race-analysis.html
- the string "Do Die" was accidently emited upon exit in non-debug mode
  This has now been corrected. Thanks to varmojfekoj for the patch.
- some legacy options were not correctly processed.
  Thanks to varmojfekoj for the patch.
- doc bugfix: v3-compatiblity document had typo in config directive
  thanks to Andrej for reporting this
---------------------------------------------------------------------------
Version 3.21.9 [BETA] (rgerhards), 2008-12-04
- re-release of 3.21.8 with an additional fix, that could also lead
  to DoS; 3.21.8 has been removed from the official download archives
- security fix: imudp emitted a message when a non-permitted sender
  tried to send a message to it. This behaviour is operator-configurable.
  If enabled, a message was emitted each time. That way an attacker could
  effectively fill the disk via this facility. The message is now
  emitted only once in a minute (this currently is a hard-coded limit,
  if someone comes up with a good reason to make it configurable, we
  will probably do that).
---------------------------------------------------------------------------
Version 3.21.8  [BETA] (rgerhards), 2008-12-04
- bugfix: imklog did not compile on FreeBSD
- security bugfix: $AllowedSender was not honored, all senders were
  permitted instead (see http://www.rsyslog.com/Article322.phtml)
- merged in all other changes from 3.20.1 (see there)
---------------------------------------------------------------------------
Version 3.21.7  [BETA] (rgerhards), 2008-11-11
- this is the new beta branch, based on the former 3.21.6 devel
- new functionality: ZERO property replacer nomatch option (from v3-stable)
---------------------------------------------------------------------------
Version 3.21.6  [DEVEL] (rgerhards), 2008-10-22
- consolidated time calls during msg object creation, improves performance
  and consistency
- bugfix: solved a segfault condition
- bugfix: subsecond time properties generated by imfile, imklog and
  internal messages could be slightly inconsistent
- bugfix: (potentially big) memory leak on HUP if queues could not be
  drained before timeout - thanks to David Lang for pointing this out
- added capability to support multiple module search pathes. Thank
  to Marius Tomaschewski for providing the patch.
- bugfix: im3195 did no longer compile
- improved "make distcheck" by ensuring everything relevant is recompiled
---------------------------------------------------------------------------
Version 3.21.5  [DEVEL] (rgerhards), 2008-09-30
- performance optimization: unnecessary time() calls during message
  parsing removed - thanks to David Lang for his excellent performance
  analysis
- added new capability to property replacer: multiple immediately
  successive field delimiters are treated as a single one.
  Thanks to Zhuang Yuyao for the patch.
- added message property "inputname", which contains the name of the
  input (module) that generated it. Presence is depending on suport in
  each input module (else it is blank).
- added system property "$myhostname", which contains the name of the
  local host as it knows itself.
- imported a number of fixes and enhancements from the stable and
  devel branches, including a fix to a potential segfault on HUP
  when using UDP listners
- re-enabled gcc builtin atomic operations and added a proper
  ./configure check
- bugfix: potential race condition when adding messages to queue
  There was a wrong order of mutex lock operations. It is hard to
  believe that really caused problems, but in theory it could and with
  threading we often see that theory becomes practice if something is only
  used long enough on a fast enough machine with enough CPUs ;)
- cleaned up internal debug system code and made it behave better
  in regard to multi-threading
---------------------------------------------------------------------------
Version 3.21.4  [DEVEL] (rgerhards), 2008-09-04
- removed compile time fixed message size limit (was 2K), limit can now
  be set via $MaxMessageSize global config directive (finally gotten rid
  of MAXLINE ;))
- enhanced doc for $ActionExecOnlyEveryNthTimeTimeout
- integrated a number of patches from 3.18.4, namely
  - bugfix: order-of magnitude issue with base-10 size definitions
    in config file parser. Could lead to invalid sizes, constraints
    etc for e.g. queue files and any other object whose size was specified
    in base-10 entities. Did not apply to binary entities. Thanks to
    RB for finding this bug and providing a patch.
  - bugfix: action was not called when system time was set backwards
    (until the previous time was reached again). There are still some
    side-effects when time is rolled back (A time rollback is really a bad
    thing to do, ideally the OS should issue pseudo time (like NetWare did)
    when the user tries to roll back time). Thanks to varmojfekoj for this
    patch.
  - doc bugfix: rsyslog.conf man page improved and minor nit fixed
    thanks to Lukas Kuklinek for the patch.
---------------------------------------------------------------------------
Version 3.21.3  [DEVEL] (rgerhards), 2008-08-13
- added ability to specify flow control mode for imuxsock
- added ability to execute actions only after the n-th call of the action
  This also lead to the addition of two new config directives:
  $ActionExecOnlyEveryNthTime and $ActionExecOnlyEveryNthTimeTimeout
  This feature is useful, for example, for alerting: it permits you to
  send an alert only after at least n occurences of a specific message
  have been seen by rsyslogd. This protectes against false positives
  due to waiting for additional confirmation.
- bugfix: IPv6 addresses could not be specified in forwarding actions
  New syntax @[addr]:port introduced to enable that. Root problem was IPv6
  addresses contain colons.
- somewhat enhanced debugging messages
- imported from 3.18.3:
  - enhanced ommysql to support custom port to connect to server
    Port can be set via new $ActionOmmysqlServerPort config directive
    Note: this was a very minor change and thus deemed appropriate to be
    done in the stable release.
  - bugfix: misspelled config directive, previously was
    $MainMsgQueueWorkeTimeoutrThreadShutdown, is now
    $MainMsgQueueWorkerTimeoutThreadShutdown. Note that the misspelled
    directive is not preserved - if the misspelled directive was used
    (which I consider highly unlikely), the config file must be changed.
    Thanks to lperr for reporting the bug.
---------------------------------------------------------------------------
Version 3.21.2  [DEVEL] (rgerhards), 2008-08-04
- added $InputUnixListenSocketHostName config directive, which permits to
  override the hostname being used on a local unix socket. This is useful
  for differentiating "hosts" running in several jails. Feature was
  suggested by David Darville, thanks for the suggestion.
- enhanced ommail to support multiple email recipients. This is done by
  specifying $ActionMailTo multiple times. Note that this introduces a
  small incompatibility to previous config file syntax: the recipient
  list is now reset for each action (we honestly believe that will
  not cause any problem - apologies if it does).
- enhanced troubleshooting documentation
---------------------------------------------------------------------------
Version 3.21.1  [DEVEL] (rgerhards), 2008-07-30
- bugfix: no error was reported if the target of a $IncludeConfig
  could not be accessed.
- added testbed for common config errors
- added doc for -u option to rsyslogd man page
- enhanced config file checking - no active actions are detected
- added -N rsyslogd command line option for a config validation run
  (which does not execute actual syslogd code and does not interfere
  with a running instance)
- somewhat improved emergency configuration. It is now also selected
  if the config contains no active actions
- rsyslogd error messages are now reported to stderr by default. can be
  turned off by the new "$ErrorMessagesToStderr off" directive
 Thanks to HKS for suggesting the new features.
---------------------------------------------------------------------------
Version 3.21.0  [DEVEL] (rgerhards), 2008-07-18
- starts a new devel branch
- added a generic test driver for RainerScript plus some test cases
  to the testbench
- added a small diagnostic tool to obtain result of gethostname() API
- imported all changes from 3.18.1 until today (some quite important,
  see below)
---------------------------------------------------------------------------
Version 3.20.6 [v3-stable] (rgerhards), 2009-04-16
- this is the last v3-stable for the 3.20.x series
- bugfix: $InputTCPMaxSessions config directive was accepted, but not
  honored. This resulted in a fixed upper limit of 200 connections.
- bugfix: the default for $DirCreateMode was 0644, and as such wrong.
  It has now been changed to 0700. For some background, please see
  http://lists.adiscon.net/pipermail/rsyslog/2009-April/001986.html
---------------------------------------------------------------------------
Version 3.20.5 [v3-stable] (rgerhards), 2009-04-02
- bugfix: potential abort with DA queue after high watermark is reached
  There exists a race condition that can lead to a segfault. Thanks
  go to vbernetr, who performed the analysis and provided patch, which
  I only tweaked a very little bit.
- fixed bugs in RainerScript:
  o when converting a number and a string to a common type, both were 
    actually converted to the other variable's type.
  o the value of rsCStrConvertToNumber() was miscalculated.
  Thanks to varmojfekoj for the patch
- fixed a bug in configure.ac which resulted in problems with
  environment detection - thanks to Michael Biebl for the patch
- fixed a potential segfault problem in gssapi code
  thanks to varmojfekoj for the patch
- doc enhance: provide standard template for MySQL module and instructions
  on how to modify schema
---------------------------------------------------------------------------
Version 3.20.4 [v3-stable] (rgerhards), 2009-02-09
- bugfix: inconsistent use of mutex/atomic operations could cause segfault
  details are too many, for full analysis see blog post at:
  http://blog.gerhards.net/2009/01/rsyslog-data-race-analysis.html
- bugfix: invalid ./configure settings for RFC3195
  thanks to Michael Biebl for the patch
- bugfix: invalid mutex access in msg.c
- doc bugfix: dist tarball missed 2 files, had one extra file that no
  longer belongs into it. Thanks to Michael Biebl for pointing this out.
---------------------------------------------------------------------------
Version 3.20.3 [v3-stable] (rgerhards), 2009-01-19
- doc bugfix: v3-compatiblity document had typo in config directive
  thanks to Andrej for reporting this
- fixed a potential segfault condition with $AllowedSender directive
  On HUP, the root pointers were not properly cleaned up. Thanks to
  Michael Biebel, olgoat, and Juha Koho for reporting and analyzing
  the bug.
---------------------------------------------------------------------------
Version 3.20.2 [v3-stable] (rgerhards), 2008-12-04
- re-release of 3.20.1 with an additional fix, that could also lead
  to DoS; 3.20.1 has been removed from the official download archives
- security fix: imudp emitted a message when a non-permitted sender
  tried to send a message to it. This behaviour is operator-configurable.
  If enabled, a message was emitted each time. That way an attacker could
  effectively fill the disk via this facility. The message is now
  emitted only once in a minute (this currently is a hard-coded limit,
  if someone comes up with a good reason to make it configurable, we
  will probably do that).
---------------------------------------------------------------------------
Version 3.20.1 [v3-stable] (rgerhards), 2008-12-04
- security bugfix: $AllowedSender was not honored, all senders were
  permitted instead
- enhance: regex nomatch option "ZERO" has been added
  This allows to return the string 0 if a regular expression is
  not found. This is probably useful for storing numerical values into
  database columns.
- bugfix: memory leak in gtls netstream driver fixed
  memory was lost each time a TLS session was torn down. This could 
  result in a considerable memory leak if it happened quite frequently
  (potential system crash condition)
- doc update: documented how to specify multiple property replacer
  options + link to new online regex generator tool added
- minor bufgfix: very small memory leak in gtls netstream driver
  around a handful of bytes (< 20) for each HUP
- improved debug output for regular expressions inside property replacer
  RE's seem to be a big trouble spot and I would like to have more
  information inside the debug log. So I decided to add some additional
  debug strings permanently.
---------------------------------------------------------------------------
Version 3.20.0 [v3-stable] (rgerhards), 2008-11-05
- this is the inital release of the 3.19.x branch as a stable release
- bugfix: double-free in pctp netstream driver. Thank to varmojfeko
  for the patch
---------------------------------------------------------------------------
Version 3.19.12 [BETA] (rgerhards), 2008-10-16
- bugfix: subseconds where not correctly extracted from a timestamp
  if that timestamp did not contain any subsecond information (the
  resulting string was garbagge but should have been "0", what it
  now is).
- increased maximum size of a configuration statement to 4K (was 1K)
- imported all fixes from the stable branch (quite a lot)
- bugfix: (potentially big) memory leak on HUP if queues could not be
  drained before timeout - thanks to David Lang for pointing this out
---------------------------------------------------------------------------
Version 3.19.11 [BETA] (rgerhards), 2008-08-25
This is a refresh of the beta. No beta-specific fixes have been added.
- included fixes from v3-stable (most importantly 3.18.3)
---------------------------------------------------------------------------
Version 3.19.10 [BETA] (rgerhards), 2008-07-15
- start of a new beta branch based on former 3.19 devel branch
- bugfix: bad memory leak in disk-based queue modes
- bugfix: UDP syslog forwarding did not work on all platforms
  the ai_socktype was incorrectly set to 1. On some platforms, this
  lead to failing name resolution (e.g. FreeBSD 7). Thanks to HKS for
  reporting the bug.
- bugfix: priority was incorrectly calculated on FreeBSD 7,
  because the LOG_MAKEPRI() C macro has a different meaning there (it
  is just a simple addition of faciltity and severity). I have changed
  this to use own, consistent, code for PRI calculation. Thank to HKS
  for reporting this bug.
- bugfix (cosmetical): authorization was not checked when gtls handshake
  completed immediately. While this sounds scary, the situation can not
  happen in practice. We use non-blocking IO only for server-based gtls
  session setup. As TLS requires the exchange of multiple frames before
  the handshake completes, it simply is impossible to do this in one
  step. However, it is useful to have the code path correct even for 
  this case - otherwise, we may run into problems if the code is changed
  some time later (e.g. to use blocking sockets). Thanks to varmojfekoj
  for providing the patch.
- important queue bugfix from 3.18.1 imported (see below)
- cleanup of some debug messages
---------------------------------------------------------------------------
Version 3.19.9 (rgerhards), 2008-07-07
- added tutorial for creating a TLS-secured syslog infrastructure
- rewritten omusrmsg to no longer fork() a new process for sending messages
  this caused some problems with the threading model, e.g. zombies. Also,
  it was far less optimal than it is now.
- bugfix: machine certificate was required for client even in TLS anon mode
  Reference: http://bugzilla.adiscon.com/show_bug.cgi?id=85
  The fix also slightly improves performance by not storing certificates in
  client sessions when there is no need to do so.
- bugfix: RainerScript syntax error was not always detected
---------------------------------------------------------------------------
Version 3.19.8 (rgerhards), 2008-07-01
- bugfix: gtls module did not correctly handle EGAIN (and similar) recv()
  states. This has been fixed by introducing a new abstraction layer inside
  gtls.
- added (internal) error codes to error messages; added redirector to
  web description of error codes
  closes bug http://bugzilla.adiscon.com/show_bug.cgi?id=20
- disabled compile warnings caused by third-party libraries
- reduced number of compile warnings in gcc's -pedantic mode
- some minor documentation improvements
- included all fixes from beta 3.17.5
---------------------------------------------------------------------------
Version 3.19.7 (rgerhards), 2008-06-11
- added new property replacer option "date-subseconds" that enables
  to query just the subsecond part of a high-precision timestamp
- somewhat improved plain tcp syslog reliability by doing a connection
  check before sending. Credits to Martin Schuette for providing the
  idea. Details are available at
  http://blog.gerhards.net/2008/06/reliable-plain-tcp-syslog-once-again.html
- made rsyslog tickless in the (usual and default) case that repeated
  message reduction is turned off. More info:
  http://blog.gerhards.net/2008/06/coding-to-save-environment.html
- some build system cleanup, thanks to Michael Biebl
- bugfix: compile under (Free)BSD failed due to some invalid library
  definitions - this is fixed now. Thanks to Michael Biebl for the patch.
---------------------------------------------------------------------------
Version 3.19.6 (rgerhards), 2008-06-06
- enhanced property replacer to support multiple regex matches
- bugfix: part of permittedPeer structure was not correctly initialized
  thanks to varmojfekoj for spotting this
- bugfix: off-by-one bug during certificate check
- bugfix: removed some memory leaks in TLS code
---------------------------------------------------------------------------
Version 3.19.5 (rgerhards), 2008-05-30
- enabled Posix ERE expressions inside the property replacer
  (previously BRE was permitted only)
- provided ability to specify that a regular expression submatch shall
  be used inside the property replacer
- implemented in property replacer: if a regular expression does not match,
  it can now either return "**NO MATCH** (default, as before), a blank
  property or the full original property text
- enhanced property replacer to support multiple regex matches
---------------------------------------------------------------------------
Version 3.19.4 (rgerhards), 2008-05-27
- implemented x509/certvalid gtls auth mode
- implemented x509/name gtls auth mode (including wildcards)
- changed fingerprint gtls auth mode to new format fingerprint
- protected gtls error string function by a mutex. Without it, we
  could have a race condition in extreme cases. This was very remote,
  but now can no longer happen.
- changed config directive name to reflect different use
  $ActionSendStreamDriverCertFingerprint is now
  $ActionSendStreamDriverPermittedPeer and can be used both for
  fingerprint and name authentication (similar to the input side)
- bugfix: sender information (fromhost et al) was missing in imudp
  thanks to sandiso for reporting this bug
- this release fully inplements IETF's syslog-transport-tls-12 plus
  the latest text changes Joe Salowey provided via email. Not included
  is ipAddress subjectAltName authentication, which I think will be
  dropped from the draft. I don't think there is any real need for it.
This release also includes all bug fix up to today from the beta
and stable branches. Most importantly, this means the bugfix for
100% CPU utilization by imklog.
---------------------------------------------------------------------------
Version 3.19.3 (rgerhards), 2008-05-21
- added ability to authenticate the server against its certificate
  fingerprint
- added ability for client to provide its fingerprint
- added ability for server to obtain client cert's fingerprint
- bugfix: small mem leak in omfwd on exit (strmdriver name was not freed)
- bugfix: $ActionSendStreamDriver had no effect
- bugfix: default syslog port was no longer used if none was
  configured. Thanks to varmojfekoj for the patch
- bugfix: missing linker options caused build to fail on some
  systems. Thanks to Tiziano Mueller for the patch.
---------------------------------------------------------------------------
Version 3.19.2 (rgerhards), 2008-05-16
- bugfix: TCP input modules did incorrectly set fromhost property
  (always blank)
- bugfix: imklog did not set fromhost property
- added "fromhost-ip" property
  Note that adding this property changes the on-disk format for messages.
  However, that should not have any bad effect on existing spool files.
  But you will run into trouble if you create a spool file with this
  version and then try to process it with an older one (after a downgrade).
  Don't do that ;)
- added "RSYSLOG_DebugFormat" canned template
- bugfix: hostname and fromhost were swapped when a persisted message
  (in queued mode) was read in
- bugfix: lmtcpclt, lmtcpsrv and lmgssutil did all link to the static
  runtime library, resulting in a large size increase (and potential
  "interesting" effects). Thanks to Michael Biebel for reporting the size
  issue.
- bugfix: TLS server went into an endless loop in some situations.
  Thanks to Michael Biebl for reporting the problem.
- fixed potential segfault due to invalid call to cfsysline
  thanks to varmojfekoj for the patch
---------------------------------------------------------------------------
Version 3.19.1 (rgerhards), 2008-05-07
- configure help for --enable-gnutls wrong - said default is "yes" but
  default actually is "no" - thanks to darix for pointing this out
- file dirty.h was missing - thanks to darix for pointing this out
- bugfix: man files were not properly distributed - thanks to
  darix for reporting and to Michael Biebl for help with the fix
- some minor cleanup
---------------------------------------------------------------------------
Version 3.19.0 (rgerhards), 2008-05-06
- begins new devel branch version
- implemented TLS for plain tcp syslog (this is also the world's first
  implementation of IETF's upcoming syslog-transport-tls draft)
- partly rewritten and improved omfwd among others, now loads TCP
  code only if this is actually necessary
- split of a "runtime library" for rsyslog - this is not yet a clean
  model, because some modularization is still outstanding. In theory,
  this shall enable other utilities but rsyslogd to use the same
  runtime
- implemented im3195, the RFC3195 input as a plugin
- changed directory structure, files are now better organized
- a lot of cleanup in regard to modularization
- -c option no longer must be the first option - thanks to varmjofekoj
  for the patch
---------------------------------------------------------------------------
Version 3.18.7 (rgerhards), 2008-12-??
- bugfix: the default for $DirCreateMode was 0644, and as such wrong.
  It has now been changed to 0700. For some background, please see
  http://lists.adiscon.net/pipermail/rsyslog/2009-April/001986.html
- fixed a potential segfault condition with $AllowedSender directive
  On HUP, the root pointers were not properly cleaned up. Thanks to
  Michael Biebel, olgoat, and Juha Koho for reporting and analyzing
  the bug.
- some legacy options were not correctly processed.
  Thanks to varmojfekoj for the patch.
- doc bugfix: some spelling errors in man pages corrected. Thanks to
  Geoff Simmons for the patch.
---------------------------------------------------------------------------
Version 3.18.6 (rgerhards), 2008-12-08
- security bugfix: $AllowedSender was not honored, all senders were
  permitted instead (see http://www.rsyslog.com/Article322.phtml)
  (backport from v3-stable, v3.20.9)
- minor bugfix: dual close() call on tcp session closure
---------------------------------------------------------------------------
Version 3.18.5 (rgerhards), 2008-10-09
- bugfix: imudp input module could cause segfault on HUP
  It did not properly de-init a variable acting as a linked list head.
  That resulted in trying to access freed memory blocks after the HUP.
- bugfix:  rsyslogd could hang on HUP
  because getnameinfo() is not cancel-safe, but was not guarded against
  being cancelled. pthread_cancel() is routinely being called during
  HUP processing.
- bugfix[minor]: if queue size reached light_delay mark, enqueuing
  could potentially be blocked for a longer period of time, which
  was not the behaviour desired.
- doc bugfix: $ActionExecOnlyWhenPreviousIsSuspended was still misspelled
  as $...OnlyIfPrev... in some parts of the documentation. Thanks to 
  Lorenzo M. Catucci for reporting this bug.
- added doc on malformed messages, cause and how to work-around, to the
  doc set
- added doc on how to build from source repository
---------------------------------------------------------------------------
Version 3.18.4 (rgerhards), 2008-09-18
- bugfix: order-of magnitude issue with base-10 size definitions
  in config file parser. Could lead to invalid sizes, constraints
  etc for e.g. queue files and any other object whose size was specified
  in base-10 entities. Did not apply to binary entities. Thanks to
  RB for finding this bug and providing a patch.
- bugfix: action was not called when system time was set backwards
  (until the previous time was reached again). There are still some
  side-effects when time is rolled back (A time rollback is really a bad
  thing to do, ideally the OS should issue pseudo time (like NetWare did)
  when the user tries to roll back time). Thanks to varmojfekoj for this
  patch.
- doc bugfix: rsyslog.conf man page improved and minor nit fixed
  thanks to Lukas Kuklinek for the patch.
- bugfix: error code -2025 was used for two different errors. queue full
  is now -2074 and -2025 is unique again. (did cause no real problem
  except for troubleshooting)
- bugfix: default discard severity was incorrectly set to 4, which lead
  to discard-on-queue-full to be enabled by default. That could cause
  message loss where non was expected.  The default has now been changed
  to the correct value of 8, which disables the functionality. This
  problem applied both to the main message queue and the action queues.
  Thanks to Raoul Bhatia for pointing out this problem.
- bugfix: option value for legacy -a option could not be specified,
  resulting in strange operations. Thanks to Marius Tomaschewski
  for the patch.
- bugfix: colon after date should be ignored, but was not. This has
  now been corrected. Required change to the internal ParseTIMESTAMP3164()
  interface.
---------------------------------------------------------------------------
Version 3.18.3 (rgerhards), 2008-08-18
- bugfix: imfile could cause a segfault upon rsyslogd HUP and termination
  Thanks to lperr for an excellent bug report that helped detect this
  problem.
- enhanced ommysql to support custom port to connect to server
  Port can be set via new $ActionOmmysqlServerPort config directive
  Note: this was a very minor change and thus deemed appropriate to be
  done in the stable release.
- bugfix: misspelled config directive, previously was
  $MainMsgQueueWorkeTimeoutrThreadShutdown, is now
  $MainMsgQueueWorkerTimeoutThreadShutdown. Note that the misspelled
  directive is not preserved - if the misspelled directive was used
  (which I consider highly unlikely), the config file must be changed.
  Thanks to lperr for reporting the bug.
- disabled flow control for imuxsock, as it could cause system hangs
  under some circumstances. The devel (3.21.3 and above) will
  re-enable it and provide enhanced configurability to overcome the
  problems if they occur.
---------------------------------------------------------------------------
Version 3.18.2 (rgerhards), 2008-08-08
- merged in IPv6 forwarding address bugfix from v2-stable
---------------------------------------------------------------------------
Version 3.18.1 (rgerhards), 2008-07-21
- bugfix: potential segfault in creating message mutex in non-direct queue
  mode. rsyslogd segfaults on freeeBSD 7.0 (an potentially other platforms)
  if an action queue is running in any other mode than non-direct. The
  same problem can potentially be triggered by some main message queue
  settings. In any case, it will manifest during rsylog's startup. It is
  unlikely to happen after a successful startup (the only window of
  exposure may be a relatively seldom executed action running in queued
  mode). This has been corrected. Thank to HKS for point out the problem.
- bugfix: priority was incorrectly calculated on FreeBSD 7,
  because the LOG_MAKEPRI() C macro has a different meaning there (it
  is just a simple addition of faciltity and severity). I have changed
  this to use own, consistent, code for PRI calculation. [Backport from
  3.19.10]
- bugfix: remove PRI part from kernel message if it is present
  Thanks to Michael Biebl for reporting this bug
- bugfix: mark messages were not correctly written to text log files
  the markmessageinterval was not correctly propagated to all places
  where it was needed. This resulted in rsyslog using the default
  (20 minutes) in some code pathes, what looked to the user like mark
  messages were never written.
- added a new property replacer option "sp-if-no-1st-sp" to cover
  a problem with RFC 3164 based interpreation of tag separation. While
  it is a generic approach, it fixes a format problem introduced in
  3.18.0, where kernel messages no longer had a space after the tag.
  This is done by a modifcation of the default templates.
  Please note that this may affect some messages where there intentionally
  is no space between the tag and the first character of the message
  content. If so, this needs to be worked around via a specific
  template. However, we consider this scenario to be quite remote and,
  even if it exists, it is not expected that it will actually cause
  problems with log parsers (instead, we assume the new default template
  behaviour may fix previous problems with log parsers due to the 
  missing space).
- bugfix: imklog module was not correctly compiled for GNU/kFreeBSD.
  Thanks to Petr Salinger for the patch
- doc bugfix: property replacer options secpath-replace and
  secpath-drop were not documented
- doc bugfix: fixed some typos in rsyslog.conf man page
- fixed typo in source comment  - thanks to Rio Fujita
- some general cleanup (thanks to Michael Biebl)
---------------------------------------------------------------------------
Version 3.18.0 (rgerhards), 2008-07-11
- begun a new v3-stable based on former 3.17.4 beta plus patches to
  previous v3-stable
- bugfix in RainerScript: syntax error was not always detected
---------------------------------------------------------------------------
Version 3.17.5 (rgerhards), 2008-06-27
- added doc: howto set up a reliable connection to remote server via
  queued mode (and plain tcp protocol)
- bugfix: comments after actions were not properly treated. For some
  actions (e.g. forwarding), this could also lead to invalid configuration
---------------------------------------------------------------------------
Version 3.17.4 (rgerhards), 2008-06-16
- changed default for $KlogSymbolLookup to "off". The directive is
  also scheduled for removal in a later version. This was necessary
  because on kernels >= 2.6, the kernel does the symbol lookup itself. The
  imklog lookup logic then breaks the log message and makes it unusable.
---------------------------------------------------------------------------
Version 3.17.3 (rgerhards), 2008-05-28
- bugfix: imklog went into an endless loop if a PRI value was inside
  a kernel log message (unusual case under Linux, frequent under BSD)
---------------------------------------------------------------------------
Version 3.17.2 (rgerhards), 2008-05-04
- this version is the new beta, based on 3.17.1 devel feature set
- merged in imklog bug fix from v3-stable (3.16.1)
---------------------------------------------------------------------------
Version 3.17.1 (rgerhards), 2008-04-15
- removed dependency on MAXHOSTNAMELEN as much as it made sense.
  GNU/Hurd does not define it (because it has no limit), and we have taken
  care for cases where it is undefined now. However, some very few places
  remain where IMHO it currently is not worth fixing the code. If it is
  not defined, we have used a generous value of 1K, which is above IETF
  RFC's on hostname length at all. The memory consumption is no issue, as
  there are only a handful of this buffers allocated *per run* -- that's
  also the main reason why we consider it not worth to be fixed any further.
- enhanced legacy syslog parser to handle slightly malformed messages
  (with a space in front of the timestamp) - at least HP procurve is
  known to do that and I won't outrule that others also do it. The 
  change looks quite unintrusive and so we added it to the parser.
- implemented klogd functionality for BSD
- implemented high precision timestamps for the kernel log. Thanks to
  Michael Biebl for pointing out that the kernel log did not have them.
- provided ability to discard non-kernel messages if they are present
  in the kernel log (seems to happen on BSD)
- implemented $KLogInternalMsgFacility config directive
- implemented $KLogPermitNonKernelFacility config directive
Plus a number of bugfixes that were applied to v3-stable and beta
branches (not mentioned here in detail).
---------------------------------------------------------------------------
Version 3.17.0 (rgerhards), 2008-04-08
- added native ability to send mail messages
- removed no longer needed file relptuil.c/.h
- added $ActionExecOnlyOnceEveryInterval config directive
- bugfix: memory leaks in script engine
- bugfix: zero-length strings were not supported in object
  deserializer
- properties are now case-insensitive everywhere (script, filters,
  templates)
- added the capability to specify a processing (actually dequeue)
  timeframe with queues - so things can be configured to be done
  at off-peak hours
- We have removed the 32 character size limit (from RFC3164) on the
  tag. This had bad effects on existing envrionments, as sysklogd didn't
  obey it either (probably another bug in RFC3164...). We now receive
  the full size, but will modify the outputs so that only 32 characters
  max are used by default. If you need large tags in the output, you need
  to provide custom templates.
- changed command line processing. -v, -M, -c options are now parsed
  and processed before all other options. Inter-option dependencies
  have been relieved. Among others, permits to specify intial module
  load path via -M only (not the environment) which makes it much
  easier to work with non-standard module library locations. Thanks
  to varmojfekoj for suggesting this change. Matches bugzilla bug 55.
- bugfix: some messages were emited without hostname
Plus a number of bugfixes that were applied to v3-stable and beta
branches (not mentioned here in detail).
---------------------------------------------------------------------------
Version 3.16.3 (rgerhards), 2008-07-11
- updated information on rsyslog packages
- bugfix: memory leak in disk-based queue modes
---------------------------------------------------------------------------
Version 3.16.2 (rgerhards), 2008-06-25
- fixed potential segfault due to invalid call to cfsysline
  thanks to varmojfekoj for the patch
- bugfix: some whitespaces where incorrectly not ignored when parsing
  the config file. This is now corrected. Thanks to Michael Biebl for
  pointing out the problem.
---------------------------------------------------------------------------
Version 3.16.1 (rgerhards), 2008-05-02
- fixed a bug in imklog which lead to startup problems (including
  segfault) on some platforms under some circumsances. Thanks to
  Vieri for reporting this bug and helping to troubleshoot it.
---------------------------------------------------------------------------
Version 3.16.0 (rgerhards), 2008-04-24
- new v3-stable (3.16.x) based on beta 3.15.x (RELP support)
- bugfix: omsnmp had a too-small sized buffer for hostname+port. This
  could not lead to a segfault, as snprintf() was used, but could cause
  some trouble with extensively long hostnames.
- applied patch from Tiziano Müller to remove some compiler warnings
- added gssapi overview/howto thanks to Peter Vrabec
- changed some files to grant LGPLv3 extended persmissions on top of GPLv3
  this also is the first sign of something that will evolve into a
  well-defined "rsyslog runtime library"
---------------------------------------------------------------------------
Version 3.15.1 (rgerhards), 2008-04-11
- bugfix: some messages were emited without hostname
- disabled atomic operations for the time being because they introduce some
  cross-platform trouble - need to see how to fix this in the best 
  possible way
- bugfix: zero-length strings were not supported in object
  deserializer
- added librelp check via PKG_CHECK thanks to Michael Biebl's patch
- file relputil.c deleted, is not actually needed
- added more meaningful error messages to rsyslogd (when some errors
  happens during startup)
- bugfix: memory leaks in script engine
- bugfix: $hostname and $fromhost in RainerScript did not work
This release also includes all changes applied to the stable versions
up to today.
---------------------------------------------------------------------------
Version 3.15.0 (rgerhards), 2008-04-01
- major new feature: imrelp/omrelp support reliable delivery of syslog
  messages via the RELP protocol and librelp (http://www.librelp.com).
  Plain tcp syslog, so far the best reliability solution, can lose
  messages when something goes wrong or a peer goes down. With RELP,
  this can no longer happen. See imrelp.html for more details.
- bugfix: rsyslogd was no longer build by default; man pages are 
  only installed if corresponding option is selected. Thanks to
  Michael Biebl for pointing these problems out.
---------------------------------------------------------------------------
Version 3.14.2 (rgerhards), 2008-04-09
- bugfix: segfault with expression-based filters
- bugfix: omsnmp did not deref errmsg object on exit (no bad effects caused)
- some cleanup
- bugfix: imklog did not work well with kernel 2.6+. Thanks to Peter
  Vrabec for patching it based on the development in sysklogd - and thanks
  to the sysklogd project for upgrading klogd to support the new
  functionality
- some cleanup in imklog
- bugfix: potential segfault in imklog when kernel is compiled without
  /proc/kallsyms and the file System.map is missing. Thanks to
  Andrea Morandi for pointing it out and suggesting a fix.
- bugfixes, credits to varmojfekoj:
  * reset errno before printing a warning message
  * misspelled directive name in code processing legacy options
- bugfix: some legacy options not correctly interpreted - thanks to
  varmojfekoj for the patch
- improved detection of modules being loaded more than once
  thanks to varmojfekoj for the patch
---------------------------------------------------------------------------
Version 3.14.1 (rgerhards), 2008-04-04
- bugfix: some messages were emited without hostname
- bugfix: rsyslogd was no longer build by default; man pages are 
  only installed if corresponding option is selected. Thanks to
  Michael Biebl for pointing these problems out.
- bugfix: zero-length strings were not supported in object
  deserializer
- disabled atomic operations for this stable build as it caused
  platform problems
- bugfix: memory leaks in script engine
- bugfix: $hostname and $fromhost in RainerScript did not work
- bugfix: some memory leak when queue is runing in disk mode
- man pages improved thanks to varmofekoj and Peter Vrabec
- We have removed the 32 character size limit (from RFC3164) on the
  tag. This had bad effects on existing envrionments, as sysklogd didn't
  obey it either (probably another bug in RFC3164...). We now receive
  the full size, but will modify the outputs so that only 32 characters
  max are used by default. If you need large tags in the output, you need
  to provide custom templates.
- bugfix: some memory leak when queue is runing in disk mode
---------------------------------------------------------------------------
Version 3.14.0 (rgerhards), 2008-04-02
An interim version was accidently released to the web. It was named 3.14.0.
To avoid confusion, we have not assigned this version number to any
official release. If you happen to use 3.14.0, please update to 3.14.1.
---------------------------------------------------------------------------
Version 3.13.0-dev0 (rgerhards), 2008-03-31
- bugfix: accidently set debug option in 3.12.5 reset to production
  This option prevented dlclose() to be called. It had no real bad effects,
  as the modules were otherwise correctly deinitialized and dlopen()
  supports multiple opens of the same module without any memory footprint.
- removed --enable-mudflap, added --enable-valgrind ./configure setting
- bugfix: tcp receiver could segfault due to uninitialized variable
- docfix: queue doc had a wrong directive name that prevented max worker
  threads to be correctly set
- worked a bit on atomic memory operations to support problem-free
  threading (only at non-intrusive places)
- added a --enable/disable-rsyslogd configure option so that
  source-based packaging systems can build plugins without the need
  to compile rsyslogd
- some cleanup
- test of potential new version number scheme
---------------------------------------------------------------------------
Version 3.12.5 (rgerhards), 2008-03-28
- changed default for "last message repeated n times", which is now
  off by default
- implemented backward compatibility commandline option parsing
- automatically generated compatibility config lines are now also
  logged so that a user can diagnose problems with them
- added compatibility mode for -a, -o and -p options
- compatibility mode processing finished
- changed default file output format to include high-precision timestamps
- added a buid-in template for previous syslogd file format
- added new $ActionFileDefaultTemplate directive
- added support for high-precision timestamps when receiving legacy
  syslog messages
- added new $ActionForwardDefaultTemplate directive
- added new $ActionGSSForwardDefaultTemplate directive
- added build-in templates for easier configuration
- bugfix: fixed small memory leak in tcpclt.c
- bugfix: fixed small memory leak in template regular expressions
- bugfix: regular expressions inside property replacer did not work
  properly
- bugfix: QHOUR and HHOUR properties were wrongly calculated
- bugfix: fixed memory leaks in stream class and imfile
- bugfix: $ModDir did invalid bounds checking, potential overlow in
  dbgprintf() - thanks to varmojfekoj for the patch
- bugfix: -t and -g legacy options max number of sessions had a wrong
  and much too high value
---------------------------------------------------------------------------
Version 3.12.4 (rgerhards), 2008-03-25
- Greatly enhanced rsyslogd's file write performance by disabling
  file syncing capability of output modules by default. This
  feature is usually not required, not useful and an extreme performance
  hit (both to rsyslogd as well as the system at large). Unfortunately,
  most users enable it by default, because it was most intuitive to enable
  it in plain old sysklogd syslog.conf format. There is now the
  $ActionFileEnableSync config setting which must be enabled in order to
  support syncing. By default it is off. So even if the old-format config
  lines request syncing, it is not done unless explicitely enabled. I am
  sure this is a very useful change and not a risk at all. I need to think
  if I undo it under compatibility mode, but currently this does not
  happen (I fear a lot of lazy users will run rsyslogd in compatibility
  mode, again bringing up this performance problem...).
- added flow control options to other input sources
- added $HHOUR and $QHOUR system properties - can be used for half- and
  quarter-hour logfile rotation
- changed queue's discard severities default value to 8 (do not discard)
  to prevent unintentional message loss
- removed a no-longer needed callback from the output module 
  interface. Results in reduced code complexity.
- bugfix/doc: removed no longer supported -h option from man page
- bugfix: imklog leaked several hundered KB on each HUP. Thanks to
  varmojfekoj for the patch
- bugfix: potential segfault on module unload. Thanks to varmojfekoj for
  the patch
- bugfix: fixed some minor memory leaks
- bugfix: fixed some slightly invalid memory accesses
- bugfix: internally generated messages had "FROMHOST" property not set
---------------------------------------------------------------------------
Version 3.12.3 (rgerhards), 2008-03-18
- added advanced flow control for congestion cases (mode depending on message
  source and its capablity to be delayed without bad side effects)
- bugfix: $ModDir should not be reset on $ResetConfig - this can cause a lot
  of confusion and there is no real good reason to do so. Also conflicts with
  the new -M option and environment setting.
- bugfix: TCP and GSSAPI framing mode variable was uninitialized, leading to
  wrong framing (caused, among others, interop problems)
- bugfix: TCP (and GSSAPI) octet-counted frame did not work correctly in all
  situations. If the header was split across two packet reads, it was invalidly
  processed, causing loss or modification of messages.
- bugfix: memory leak in imfile
- bugfix: duplicate public symbol in omfwd and omgssapi could lead to
  segfault. thanks to varmojfekoj for the patch.
- bugfix: rsyslogd aborted on sigup - thanks to varmojfekoj for the patch
- some more internal cleanup ;)
- begun relp modules, but these are not functional yet
- Greatly enhanced rsyslogd's file write performance by disabling
  file syncing capability of output modules by default. This
  feature is usually not required, not useful and an extreme performance
  hit (both to rsyslogd as well as the system at large). Unfortunately,
  most users enable it by default, because it was most intuitive to enable
  it in plain old sysklogd syslog.conf format. There is now a new config
  setting which must be enabled in order to support syncing. By default it
  is off. So even if the old-format config lines request syncing, it is
  not done unless explicitely enabled. I am sure this is a very useful
  change and not a risk at all. I need to think if I undo it under
  compatibility mode, but currently this does not happen (I fear a lot of
  lazy users will run rsyslogd in compatibility mode, again bringing up
  this performance problem...).
---------------------------------------------------------------------------
Version 3.12.2 (rgerhards), 2008-03-13
- added RSYSLOGD_MODDIR environment variable
- added -M rsyslogd option (allows to specify module directory location)
- converted net.c into a loadable library plugin
- bugfix: debug module now survives unload of loadable module when
  printing out function call data
- bugfix: not properly initialized data could cause several segfaults if
  there were errors in the config file - thanks to varmojfekoj for the patch
- bugfix: rsyslogd segfaulted when imfile read an empty line - thanks
  to Johnny Tan for an excellent bug report
- implemented dynamic module unload capability (not visible to end user)
- some more internal cleanup
- bugfix: imgssapi segfaulted under some conditions; this fix is actually
  not just a fix but a change in the object model. Thanks to varmojfekoj
  for providing the bug report, an initial fix and lots of good discussion
  that lead to where we finally ended up.
- improved session recovery when outbound tcp connection breaks, reduces
  probability of message loss at the price of a highly unlikely potential
  (single) message duplication
---------------------------------------------------------------------------
Version 3.12.1 (rgerhards), 2008-03-06
- added library plugins, which can be automatically loaded
- bugfix: actions were not correctly retried; caused message loss
- changed module loader to automatically add ".so" suffix if not
  specified (over time, this shall also ease portability of config
  files)
- improved debugging support; debug runtime options can now be set via
  an environment variable
- bugfix: removed debugging code that I forgot to remove before releasing
  3.12.0 (does not cause harm and happened only during startup)
- added support for the MonitorWare syslog MIB to omsnmp
- internal code improvements (more code converted into classes)
- internal code reworking of the imtcp/imgssapi module
- added capability to ignore client-provided timestamp on unix sockets and
  made this mode the default; this was needed, as some programs (e.g. sshd)
  log with inconsistent timezone information, what messes up the local
  logs (which by default don't even contain time zone information). This
  seems to be consistent with what sysklogd did for the past four years.
  Alternate behaviour may be desirable if gateway-like processes send
  messages via the local log slot - in this case, it can be enabled
  via the $InputUnixListenSocketIgnoreMsgTimestamp and
  $SystemLogSocketIgnoreMsgTimestamp config directives
- added ability to compile on HP UX; verified that imudp worked on HP UX;
  however, we are still in need of people trying out rsyslogd on HP UX,
  so it can not yet be assumed it runs there
- improved session recovery when outbound tcp connection breaks, reduces
  probability of message loss at the price of a highly unlikely potential
  (single) message duplication
---------------------------------------------------------------------------
Version 3.12.0 (rgerhards), 2008-02-28
- added full expression support for filters; filters can now contain
  arbitrary complex boolean, string and arithmetic expressions
---------------------------------------------------------------------------
Version 3.11.6 (rgerhards), 2008-02-27
- bugfix: gssapi libraries were still linked to rsyslog core, what should
  no longer be necessary. Applied fix by Michael Biebl to solve this.
- enabled imgssapi to be loaded side-by-side with imtcp
- added InputGSSServerPermitPlainTCP config directive
- split imgssapi source code somewhat from imtcp
- bugfix: queue cancel cleanup handler could be called with
  invalid pointer if dequeue failed
- bugfix: rsyslogd segfaulted on second SIGHUP
  tracker: http://bugzilla.adiscon.com/show_bug.cgi?id=38
- improved stability of queue engine
- bugfix: queue disk file were not properly persisted when 
  immediately after closing an output file rsyslog was stopped
  or huped (the new output file open must NOT have happend at
  that point) - this lead to a sparse and invalid queue file
  which could cause several problems to the engine (unpredictable
  results). This situation should have happened only in very
  rare cases. tracker: http://bugzilla.adiscon.com/show_bug.cgi?id=40
- bugfix: during queue shutdown, an assert invalidly triggered when
  the primary queue's DA worker was terminated while the DA queue's
  regular worker was still executing. This could result in a segfault
  during shutdown.
  tracker: http://bugzilla.adiscon.com/show_bug.cgi?id=41
- bugfix: queue properties sizeOnDisk, bytesRead were persisted to 
  disk with wrong data type (long instead of int64) - could cause
  problems on 32 bit machines
- bugfix: queue aborted when it was shut down, DA-enabled, DA mode
  was just initiated but not fully initialized (a race condition)
- bugfix: imfile could abort under extreme stress conditions
  (when it was terminated before it could open all of its
  to be monitored files)
- applied patch from varmojfekoj to fix an issue with compatibility 
  mode and default module directories (many thanks!):
  I've also noticed a bug in the compatibility code; the problem is that 
  options are parsed before configuration file so options which need a 
  module to be loaded will currently ignore any $moddir directive. This 
  can be fixed by moving legacyOptsHook() after config file parsing. 
  (see the attached patch) This goes against the logical order of 
  processing, but the legacy options are only few and it doesn't seem to 
  be a problem.
- bugfix: object property deserializer did not handle negative numbers
---------------------------------------------------------------------------
Version 3.11.5 (rgerhards), 2008-02-25
- new imgssapi module, changed imtcp module - this enables to load/package
  GSSAPI support separately - thanks to varmojfekoj for the patch
- compatibility mode (the -c option series) is now at least partly
  completed - thanks to varmojfekoj for the patch
- documentation for imgssapi and imtcp added
- duplicate $ModLoad's for the same module are now detected and
  rejected -- thanks to varmojfekoj for the patch
---------------------------------------------------------------------------
Version 3.11.4 (rgerhards), 2008-02-21
- bugfix: debug.html was missing from release tarball - thanks to Michael
  Biebl for bringing this to my attention
- some internal cleanup on the stringbuf object calling interface
- general code cleanup and further modularization
- $MainMessageQueueDiscardSeverity can now also handle textual severities
  (previously only integers)
- bugfix: message object was not properly synchronized when the 
  main queue had a single thread and non-direct action queues were used
- some documentation improvements
---------------------------------------------------------------------------
Version 3.11.3 (rgerhards), 2008-02-18
- fixed a bug in imklog which lead to duplicate message content in
  kernel logs
- added support for better plugin handling in libdbi (we contributed
  a patch to do that, we just now need to wait for the next libdbi
  version)
- bugfix: fixed abort when invalid template was provided to an action
  bug http://bugzilla.adiscon.com/show_bug.cgi?id=4
- re-instantiated SIGUSR1 function; added SIGUSR2 to generate debug
  status output
- added some documentation on runtime-debug settings
- slightly improved man pages for novice users
---------------------------------------------------------------------------
Version 3.11.2 (rgerhards), 2008-02-15
- added the capability to monitor text files and process their content
  as syslog messages (including forwarding)
- added support for libdbi, a database abstraction layer. rsyslog now
  also supports the following databases via dbi drivers:
  * Firebird/Interbase
  * FreeTDS (access to MS SQL Server and Sybase)
  * SQLite/SQLite3
  * Ingres (experimental)
  * mSQL (experimental)
  * Oracle (experimental)
  Additional drivers may be provided by the libdbi-drivers project, which
  can be used by rsyslog as soon as they become available.
- removed some left-over unnecessary dbgprintf's (cluttered screen,
  cosmetic)
- doc bugfix: html documentation for omsnmp was missing
---------------------------------------------------------------------------
Version 3.11.1 (rgerhards), 2008-02-12
- SNMP trap sender added thanks to Andre Lorbach (omsnmp)
- added input-plugin interface specification in form of a (copy) template
  input module
- applied documentation fix by Michael Biebl -- many thanks!
- bugfix: immark did not have MARK flags set...
- added x-info field to rsyslogd startup/shutdown message. Hopefully
  points users to right location for further info (many don't even know
  they run rsyslog ;))
- bugfix: trailing ":" of tag was lost while parsing legacy syslog messages
  without timestamp - thanks to Anders Blomdell for providing a patch!
- fixed a bug in stringbuf.c related to STRINGBUF_TRIM_ALLOCSIZE, which
  wasn't supposed to be used with rsyslog. Put a warning message up that
  tells this feature is not tested and probably not worth the effort.
  Thanks to Anders Blomdell fro bringing this to our attention
- somewhat improved performance of string buffers
- fixed bug that caused invalid treatment of tabs (HT) in rsyslog.conf
- bugfix: setting for $EscapeCopntrolCharactersOnReceive was not 
  properly initialized
- clarified usage of space-cc property replacer option
- improved abort diagnostic handler
- some initial effort for malloc/free runtime debugging support
- bugfix: using dynafile actions caused rsyslogd abort
- fixed minor man errors thanks to Michael Biebl
---------------------------------------------------------------------------
Version 3.11.0 (rgerhards), 2008-01-31
- implemented queued actions
- implemented simple rate limiting for actions
- implemented deliberate discarding of lower priority messages over higher
  priority ones when a queue runs out of space
- implemented disk quotas for disk queues
- implemented the $ActionResumeRetryCount config directive
- added $ActionQueueFilename config directive
- added $ActionQueueSize config directive
- added $ActionQueueHighWaterMark config directive
- added $ActionQueueLowWaterMark config directive
- added $ActionQueueDiscardMark config directive
- added $ActionQueueDiscardSeverity config directive
- added $ActionQueueCheckpointInterval config directive
- added $ActionQueueType config directive
- added $ActionQueueWorkerThreads config directive
- added $ActionQueueTimeoutshutdown config directive
- added $ActionQueueTimeoutActionCompletion config directive
- added $ActionQueueTimeoutenQueue config directive
- added $ActionQueueTimeoutworkerThreadShutdown config directive
- added $ActionQueueWorkerThreadMinimumMessages config directive
- added $ActionQueueMaxFileSize config directive
- added $ActionQueueSaveonShutdown config directive
- addded $ActionQueueDequeueSlowdown config directive
- addded $MainMsgQueueDequeueSlowdown config directive
- bugfix: added forgotten docs to package
- improved debugging support
- fixed a bug that caused $MainMsgQueueCheckpointInterval to work incorrectly
- when a long-running action needs to be cancelled on shutdown, the message
  that was processed by it is now preserved. This finishes support for
  guaranteed delivery of messages (if the output supports it, of course)
- fixed bug in output module interface, see
  http://sourceforge.net/tracker/index.php?func=detail&aid=1881008&group_id=123448&atid=696552
- changed the ommysql output plugin so that the (lengthy) connection
  initialization now takes place in message processing. This works much
  better with the new queued action mode (fast startup)
- fixed a bug that caused a potential hang in file and fwd output module
  varmojfekoj provided the patch - many thanks!
- bugfixed stream class offset handling on 32bit platforms
---------------------------------------------------------------------------
Version 3.10.3 (rgerhards), 2008-01-28
- fixed a bug with standard template definitions (not a big deal) - thanks
  to varmojfekoj for spotting it
- run-time instrumentation added
- implemented disk-assisted queue mode, which enables on-demand disk
  spooling if the queue's in-memory queue is exhausted
- implemented a dynamic worker thread pool for processing incoming
  messages; workers are started and shut down as need arises
- implemented a run-time instrumentation debug package
- implemented the $MainMsgQueueSaveOnShutdown config directive
- implemented the $MainMsgQueueWorkerThreadMinimumMessages config directive
- implemented the $MainMsgQueueTimeoutWorkerThreadShutdown config directive
---------------------------------------------------------------------------
Version 3.10.2 (rgerhards), 2008-01-14
- added the ability to keep stop rsyslogd without the need to drain
  the main message queue. In disk queue mode, rsyslog continues to
  run from the point where it stopped. In case of a system failure, it
  continues to process messages from the last checkpoint.
- fixed a bug that caused a segfault on startup when no $WorkDir directive
  was specified in rsyslog.conf
- provided more fine-grain control over shutdown timeouts and added a
  way to specify the enqueue timeout when the main message queue is full
- implemented $MainMsgQueueCheckpointInterval config directive
- implemented $MainMsgQueueTimeoutActionCompletion config directive
- implemented $MainMsgQueueTimeoutEnqueue config directive
- implemented $MainMsgQueueTimeoutShutdown config directive
---------------------------------------------------------------------------
Version 3.10.1 (rgerhards), 2008-01-10
- implemented the "disk" queue mode. However, it currently is of very
  limited use, because it does not support persistence over rsyslogd
  runs. So when rsyslogd is stopped, the queue is drained just as with
  the in-memory queue modes. Persistent queues will be a feature of
  the next release.
- performance-optimized string class, should bring an overall improvement
- fixed a memory leak in imudp -- thanks to varmojfekoj for the patch
- fixed a race condition that could lead to a rsyslogd hang when during
  HUP or termination
- done some doc updates
- added $WorkDirectory config directive
- added $MainMsgQueueFileName config directive
- added $MainMsgQueueMaxFileSize config directive
---------------------------------------------------------------------------
Version 3.10.0 (rgerhards), 2008-01-07
- implemented input module interface and initial input modules
- enhanced threading for input modules (each on its own thread now)
- ability to bind UDP listeners to specific local interfaces/ports and
  ability to run multiple of them concurrently
- added ability to specify listen IP address for UDP syslog server
- license changed to GPLv3
- mark messages are now provided by loadble module immark
- rklogd is no longer provided. Its functionality has now been taken over
  by imklog, a loadable input module. This offers a much better integration
  into rsyslogd and makes sure that the kernel logger process is brought
  up and down at the appropriate times
- enhanced $IncludeConfig directive to support wildcard characters
  (thanks to Michael Biebl)
- all inputs are now implemented as loadable plugins
- enhanced threading model: each input module now runs on its own thread
- enhanced message queue which now supports different queueing methods
  (among others, this can be used for performance fine-tuning)
- added a large number of new configuration directives for the new
  input modules
- enhanced multi-threading utilizing a worker thread pool for the
  main message queue
- compilation without pthreads is no longer supported
- much cleaner code due to new objects and removal of single-threading
  mode
---------------------------------------------------------------------------
Version 2.0.8 V2-STABLE (rgerhards), 2008-??-??
- bugfix: ompgsql did not detect problems in sql command execution
  this could cause loss of messages. The handling was correct if the
  connection broke, but not if there was a problem with statement
  execution. The most probable case for such a case would be invalid
  sql inside the template, and this is now much easier to diagnose.
- doc bugfix: default for $DirCreateMode incorrectly stated
---------------------------------------------------------------------------
Version 2.0.7 V2-STABLE (rgerhards), 2008-04-14
- bugfix: the default for $DirCreateMode was 0644, and as such wrong.
  It has now been changed to 0700. For some background, please see
  http://lists.adiscon.net/pipermail/rsyslog/2009-April/001986.html
- bugfix: "$CreateDirs off" also disabled file creation
  Thanks to William Tisater for analyzing this bug and providing a patch.
  The actual code change is heavily based on William's patch.
- bugfix: memory leak in ompgsql
  Thanks to Ken for providing the patch
- bugfix: potential memory leak in msg.c
  This one did not surface yet and the issue was actually found due to
  a problem in v4 - but better fix it here, too
---------------------------------------------------------------------------
Version 2.0.6 V2-STABLE (rgerhards), 2008-08-07
- bugfix: memory leaks in rsyslogd, primarily in singlethread mode
  Thanks to Frederico Nunez for providing the fix
- bugfix: copy&paste error lead to dangling if - this caused a very minor
  issue with re-formatting a RFC3164 date when the message was invalidly
  formatted and had a colon immediately after the date. This was in the
  code for some years (even v1 had it) and I think it never had any
  effect at all in practice. Though, it should be fixed - but definitely
  nothing to worry about.
---------------------------------------------------------------------------
Version 2.0.6 V2-STABLE (rgerhards), 2008-08-07
- bugfix: IPv6 addresses could not be specified in forwarding actions
  New syntax @[addr]:port introduced to enable that. Root problem was IPv6
  addresses contain colons. (backport from 3.21.3)
---------------------------------------------------------------------------
Version 2.0.5 STABLE (rgerhards), 2008-05-15
- bugfix: regular expressions inside property replacer did not work
  properly
- adapted to liblogging 0.7.1+
---------------------------------------------------------------------------
Version 2.0.4 STABLE (rgerhards), 2008-03-27
- bugfix: internally generated messages had "FROMHOST" property not set
- bugfix: continue parsing if tag is oversize (discard oversize part) - thanks
  to mclaughlin77@gmail.com for the patch
- added $HHOUR and $QHOUR system properties - can be used for half- and
  quarter-hour logfile rotation
---------------------------------------------------------------------------
Version 2.0.3 STABLE (rgerhards), 2008-03-12
- bugfix: setting for $EscapeCopntrolCharactersOnReceive was not 
  properly initialized
- bugfix: resolved potential segfault condition on HUP (extremely
  unlikely to happen in practice), for details see tracker:
  http://bugzilla.adiscon.com/show_bug.cgi?id=38
- improved the man pages a bit - thanks to Michael Biebl for the patch
- bugfix: not properly initialized data could cause several segfaults if
  there were errors in the config file - thanks to varmojfekoj for the patch
---------------------------------------------------------------------------
Version 2.0.2 STABLE (rgerhards), 2008-02-12
- fixed a bug that could cause invalid string handling via strerror_r
  varmojfekoj provided the patch - many thanks!
- added x-info field to rsyslogd startup/shutdown message. Hopefully
  points users to right location for further info (many don't even know
  they run rsyslog ;))
- bugfix: suspended actions were not always properly resumed
  varmojfekoj provided the patch - many thanks!
- bugfix: errno could be changed during mark processing, leading to
  invalid error messages when processing inputs. Thank to varmojfekoj for
  pointing out this problem.
- bugfix: trailing ":" of tag was lost while parsing legacy syslog messages
  without timestamp - thanks to Anders Blomdell for providing a patch!
- bugfix (doc): misspelled config directive, invalid signal info
- applied some doc fixes from Michel Biebl and cleaned up some no longer
  needed files suggested by him
- cleaned up stringbuf.c to fix an annoyance reported by Anders Blomdell
- fixed bug that caused invalid treatment of tabs (HT) in rsyslog.conf
---------------------------------------------------------------------------
Version 2.0.1 STABLE (rgerhards), 2008-01-24
- fixed a bug in integer conversion - but this function was never called,
  so it is not really a useful bug fix ;)
- fixed a bug with standard template definitions (not a big deal) - thanks
  to varmojfekoj for spotting it
- fixed a bug that caused a potential hang in file and fwd output module
  varmojfekoj provided the patch - many thanks!
---------------------------------------------------------------------------
Version 2.0.0 STABLE (rgerhards), 2008-01-02
- re-release of 1.21.2 as STABLE with no modifications except some
  doc updates
---------------------------------------------------------------------------
Version 1.21.2 (rgerhards), 2007-12-28
- created a gss-api output module. This keeps GSS-API code and
  TCP/UDP code separated. It is also important for forward-
  compatibility with v3. Please note that this change breaks compatibility
  with config files created for 1.21.0 and 1.21.1 - this was considered
  acceptable.
- fixed an error in forwarding retry code (could lead to message corruption
  but surfaced very seldom)
- increased portability for older platforms (AI_NUMERICSERV moved)
- removed socket leak in omfwd.c
- cross-platform patch for GSS-API compile problem on some platforms
  thanks to darix for the patch!
---------------------------------------------------------------------------
Version 1.21.1 (rgerhards), 2007-12-23
- small doc fix for $IncludeConfig
- fixed a bug in llDestroy()
- bugfix: fixing memory leak when message queue is full and during
  parsing. Thanks to varmojfekoj for the patch.
- bugfix: when compiled without network support, unix sockets were
  not properply closed
- bugfix: memory leak in cfsysline.c/doGetWord() fixed
---------------------------------------------------------------------------
Version 1.21.0 (rgerhards), 2007-12-19
- GSS-API support for syslog/TCP connections was added. Thanks to
  varmojfekoj for providing the patch with this functionality
- code cleanup
- enhanced $IncludeConfig directive to support wildcard filenames
- changed some multithreading synchronization
---------------------------------------------------------------------------
Version 1.20.1 (rgerhards), 2007-12-12
- corrected a debug setting that survived release. Caused TCP connections
  to be retried unnecessarily often.
- When a hostname ACL was provided and DNS resolution for that name failed,
  ACL processing was stopped at that point. Thanks to mildew for the patch.
  Fedora Bugzilla: http://bugzilla.redhat.com/show_bug.cgi?id=395911
- fixed a potential race condition, see link for details:
  http://rgerhards.blogspot.com/2007/12/rsyslog-race-condition.html
  Note that the probability of problems from this bug was very remote
- fixed a memory leak that happend when PostgreSQL date formats were
  used
---------------------------------------------------------------------------
Version 1.20.0 (rgerhards), 2007-12-07
- an output module for postgres databases has been added. Thanks to
  sur5r for contributing this code
- unloading dynamic modules has been cleaned up, we now have a
  real implementation and not just a dummy "good enough for the time
  being".
- enhanced platform independence - thanks to Bartosz Kuzma and Michael
  Biebl for their very useful contributions
- some general code cleanup (including warnings on 64 platforms, only)
---------------------------------------------------------------------------
Version 1.19.12 (rgerhards), 2007-12-03
- cleaned up the build system (thanks to Michael Biebl for the patch)
- fixed a bug where ommysql was still not compiled with -pthread option
---------------------------------------------------------------------------
Version 1.19.11 (rgerhards), 2007-11-29
- applied -pthread option to build when building for multi-threading mode
  hopefully solves an issue with segfaulting
---------------------------------------------------------------------------
Version 1.19.10 (rgerhards), 2007-10-19
- introdcued the new ":modulename:" syntax for calling module actions
  in selector lines; modified ommysql to support it. This is primarily
  an aid for further modules and a prequisite to actually allow third
  party modules to be created.
- minor fix in slackware startup script, "-r 0" is now "-r0"
- updated rsyslogd doc set man page; now in html format
- undid creation of a separate thread for the main loop -- this did not
  turn out to be needed or useful, so reduce complexity once again.
- added doc fixes provided by Michael Biebl - thanks
---------------------------------------------------------------------------
Version 1.19.9 (rgerhards), 2007-10-12
- now packaging system which again contains all components in a single
  tarball
- modularized main() a bit more, resulting in less complex code
- experimentally added an additional thread - will see if that affects
  the segfault bug we experience on some platforms. Note that this change
  is scheduled to be removed again later.
---------------------------------------------------------------------------
Version 1.19.8 (rgerhards), 2007-09-27
- improved repeated message processing
- applied patch provided by varmojfekoj to support building ommysql
  in its own way (now also resides in a plugin subdirectory);
  ommysql is now a separate package
- fixed a bug in cvthname() that lead to message loss if part
  of the source hostname would have been dropped
- created some support for distributing ommysql together with the
  main rsyslog package. I need to re-think it in the future, but
  for the time being the current mode is best. I now simply include
  one additional tarball for ommysql inside the main distribution.
  I look forward to user feedback on how this should be done best. In the
  long term, a separate project should be spawend for ommysql, but I'd
  like to do that only after the plugin interface is fully stable (what
  it is not yet).
---------------------------------------------------------------------------
Version 1.19.7 (rgerhards), 2007-09-25
- added code to handle situations where senders send us messages ending with
  a NUL character. It is now simply removed. This also caused trailing LF
  reduction to fail, when it was followed by such a NUL. This is now also
  handled.
- replaced some non-thread-safe function calls by their thread-safe
  counterparts
- fixed a minor memory leak that occured when the %APPNAME% property was
  used (I think nobody used that in practice)
- fixed a bug that caused signal handlers in cvthname() not to be restored when
  a malicious pointer record was detected and processing of the message been
  stopped for that reason (this should be really rare and can not be related
  to the segfault bug we are hunting).
- fixed a bug in cvthname that lead to passing a wrong parameter - in
  practice, this had no impact.
- general code cleanup (e.g. compiler warnings, comments)
---------------------------------------------------------------------------
Version 1.19.6 (rgerhards), 2007-09-11
- applied patch by varmojfekoj to change signal handling to the new
  sigaction API set (replacing the depreciated signal() calls and its
  friends.
- fixed a bug that in --enable-debug mode caused an assertion when the
  discard action was used
- cleaned up compiler warnings
- applied patch by varmojfekoj to FIX a bug that could cause 
  segfaults if empty properties were processed using modifying
  options (e.g. space-cc, drop-cc)
- fixed man bug: rsyslogd supports -l option
---------------------------------------------------------------------------
Version 1.19.5 (rgerhards), 2007-09-07
- changed part of the CStr interface so that better error tracking
  is provided and the calling sequence is more intuitive (there were
  invalid calls based on a too-weired interface)
- (hopefully) fixed some remaining bugs rooted in wrong use of 
  the CStr class. These could lead to program abort.
- applied patch by varmojfekoj two fix two potential segfault situations
- added $ModDir config directive
- modified $ModLoad so that an absolute path may be specified as
  module name (e.g. /rsyslog/ommysql.so)
---------------------------------------------------------------------------
Version 1.19.4 (rgerhards/varmojfekoj), 2007-09-04
- fixed a number of small memory leaks - thanks varmojfekoj for patching
- fixed an issue with CString class that could lead to rsyslog abort
  in tplToString() - thanks varmojfekoj for patching
- added a man-version of the config file documenation - thanks to Michel
  Samia for providing the man file
- fixed bug: a template like this causes an infinite loop:
  $template opts,"%programname:::a,b%"
  thanks varmojfekoj for the patch
- fixed bug: case changing options crash freeing the string pointer
  because they modify it: $template opts2,"%programname::1:lowercase%"
  thanks varmojfekoj for the patch
---------------------------------------------------------------------------
Version 1.19.3 (mmeckelein/varmojfekoj), 2007-08-31
- small mem leak fixed (after calling parseSelectorAct) - Thx varmojkekoj
- documentation section "Regular File" und "Blocks" updated
- solved an issue with dynamic file generation - Once again many thanks
  to varmojfekoj
- the negative selector for program name filter (Blocks) does not work as
  expected - Thanks varmojfekoj for patching
- added forwarding information to sysklogd (requires special template)
  to config doc
---------------------------------------------------------------------------
Version 1.19.2 (mmeckelein/varmojfekoj), 2007-08-28
- a specifically formed message caused a segfault - Many thanks varmojfekoj
  for providing a patch
- a typo and a weird condition are fixed in msg.c - Thanks again
  varmojfekoj 
- on file creation the file was always owned by root:root. This is fixed
  now - Thanks ypsa for solving this issue
---------------------------------------------------------------------------
Version 1.19.1 (mmeckelein), 2007-08-22
- a bug that caused a high load when a TCP/UDP connection was closed is 
  fixed now - Thanks mildew for solving this issue
- fixed a bug which caused a segfault on reinit - Thx varmojfekoj for the
  patch
- changed the hardcoded module path "/lib/rsyslog" to $(pkglibdir) in order
  to avoid trouble e.g. on 64 bit platforms (/lib64) - many thanks Peter
  Vrabec and darix, both provided a patch for solving this issue
- enhanced the unloading of modules - thanks again varmojfekoj
- applied a patch from varmojfekoj which fixes various little things in
  MySQL output module
---------------------------------------------------------------------------
Version 1.19.0 (varmojfekoj/rgerhards), 2007-08-16
- integrated patch from varmojfekoj to make the mysql module a loadable one
  many thanks for the patch, MUCH appreciated
---------------------------------------------------------------------------
Version 1.18.2 (rgerhards), 2007-08-13
- fixed a bug in outchannel code that caused templates to be incorrectly
  parsed
- fixed a bug in ommysql that caused a wrong ";template" missing message
- added some code for unloading modules; not yet fully complete (and we do
  not yet have loadable modules, so this is no problem)
- removed debian subdirectory by request of a debian packager (this is a special
  subdir for debian and there is also no point in maintaining it when there
  is a debian package available - so I gladly did this) in some cases
- improved overall doc quality (some pages were quite old) and linked to
  more of the online resources.
- improved /contrib/delete_mysql script by adding a host option and some
  other minor modifications
---------------------------------------------------------------------------
Version 1.18.1 (rgerhards), 2007-08-08
- applied a patch from varmojfekoj which solved a potential segfault
  of rsyslogd on HUP
- applied patch from Michel Samia to fix compilation when the pthreads
  feature is disabled
- some code cleanup (moved action object to its own file set)
- add config directive $MainMsgQueueSize, which now allows to configure the
  queue size dynamically
- all compile-time settings are now shown in rsyslogd -v, not just the
  active ones
- enhanced performance a little bit more
- added config file directive $ActionResumeInterval
- fixed a bug that prevented compilation under debian sid
- added a contrib directory for user-contributed useful things
---------------------------------------------------------------------------
Version 1.18.0 (rgerhards), 2007-08-03
- rsyslog now supports fallback actions when an action did not work. This
  is a great feature e.g. for backup database servers or backup syslog
  servers
- modified rklogd to only change the console log level if -c is specified
- added feature to use multiple actions inside a single selector
- implemented $ActionExecOnlyWhenPreviousIsSuspended config directive
- error messages during startup are now spit out to the configured log
  destinations
---------------------------------------------------------------------------
Version 1.17.6 (rgerhards), 2007-08-01
- continued to work on output module modularization - basic stage of
  this work is now FINISHED
- fixed bug in OMSRcreate() - always returned SR_RET_OK
- fixed a bug that caused ommysql to always complain about missing
  templates
- fixed a mem leak in OMSRdestruct - freeing the object itself was
  forgotten - thanks to varmojfekoj for the patch
- fixed a memory leak in syslogd/init() that happend when the config
  file could not be read - thanks to varmojfekoj for the patch
- fixed insufficient memory allocation in addAction() and its helpers.
  The initial fix and idea was developed by mildew, I fine-tuned
  it a bit. Thanks a lot for the fix, I'd probably had pulled out my
  hair to find the bug...
- added output of config file line number when a parsing error occured
- fixed bug in objomsr.c that caused program to abort in debug mode with
  an invalid assertion (in some cases)
- fixed a typo that caused the default template for MySQL to be wrong.
  thanks to mildew for catching this.
- added configuration file command $DebugPrintModuleList and
  $DebugPrintCfSysLineHandlerList
- fixed an invalid value for the MARK timer - unfortunately, there was
  a testing aid left in place. This resulted in quite frequent MARK messages
- added $IncludeConfig config directive
- applied a patch from mildew to prevent rsyslogd from freezing under heavy
  load. This could happen when the queue was full. Now, we drop messages
  but rsyslogd remains active.
---------------------------------------------------------------------------
Version 1.17.5 (rgerhards), 2007-07-30
- continued to work on output module modularization
- fixed a missing file bug - thanks to Andrea Montanari for reporting
  this problem
- fixed a problem with shutting down the worker thread and freeing the
  selector_t list - this caused messages to be lost, because the
  message queue was not properly drained before the selectors got
  destroyed.
---------------------------------------------------------------------------
Version 1.17.4 (rgerhards), 2007-07-27
- continued to work on output module modularization
- fixed a situation where rsyslogd could create zombie processes
  thanks to mildew for the patch
- applied patch from Michel Samia to fix compilation when NOT
  compiled for pthreads
---------------------------------------------------------------------------
Version 1.17.3 (rgerhards), 2007-07-25
- continued working on output module modularization
- fixed a bug that caused rsyslogd to segfault on exit (and
  probably also on HUP), when there was an unsent message in a selector
  that required forwarding and the dns lookup failed for that selector
  (yes, it was pretty unlikely to happen;))
  thanks to varmojfekoj <varmojfekoj@gmail.com> for the patch
- fixed a memory leak in config file parsing and die()
  thanks to varmojfekoj <varmojfekoj@gmail.com> for the patch
- rsyslogd now checks on startup if it is capable to performa any work
  at all. If it cant, it complains and terminates
  thanks to Michel Samia for providing the patch!
- fixed a small memory leak when HUPing syslogd. The allowed sender
  list now gets freed. thanks to mildew for the patch.
- changed the way error messages in early startup are logged. They
  now do no longer use the syslogd code directly but are rather
  send to stderr.
---------------------------------------------------------------------------
Version 1.17.2 (rgerhards), 2007-07-23
- made the port part of the -r option optional. Needed for backward
  compatibility with sysklogd
- replaced system() calls with something more reasonable. Please note that
  this might break compatibility with some existing configuration files.
  We accept this in favour of the gained security.
- removed a memory leak that could occur if timegenerated was used in
  RFC 3164 format in templates
- did some preparation in msg.c for advanced multithreading - placed the
  hooks, but not yet any active code
- worked further on modularization
- added $ModLoad MySQL (dummy) config directive
- added DropTrailingLFOnReception config directive
---------------------------------------------------------------------------
Version 1.17.1 (rgerhards), 2007-07-20
- fixed a bug that caused make install to install rsyslogd and rklogd under
  the wrong names
- fixed bug that caused $AllowedSenders to handle IPv6 scopes incorrectly;
  also fixed but that could grabble $AllowedSender wildcards. Thanks to
  mildew@gmail.com for the patch
- minor code cleanup - thanks to Peter Vrabec for the patch
- fixed minimal memory leak on HUP (caused by templates)
  thanks to varmojfekoj <varmojfekoj@gmail.com> for the patch
- fixed another memory leak on HUPing and on exiting rsyslogd
  again thanks to varmojfekoj <varmojfekoj@gmail.com> for the patch
- code cleanup (removed compiler warnings)
- fixed portability bug in configure.ac - thanks to Bartosz Kuźma for patch
- moved msg object into its own file set
- added the capability to continue trying to write log files when the
  file system is full. Functionality based on patch by Martin Schulze
  to sysklogd package.
---------------------------------------------------------------------------
Version 1.17.0 (RGer), 2007-07-17
- added $RepeatedLineReduction config parameter
- added $EscapeControlCharactersOnReceive config parameter
- added $ControlCharacterEscapePrefix config parameter
- added $DirCreateMode config parameter
- added $CreateDirs config parameter
- added $DebugPrintTemplateList config parameter
- added $ResetConfigVariables config parameter
- added $FileOwner config parameter
- added $FileGroup config parameter
- added $DirOwner config parameter
- added $DirGroup config parameter
- added $FailOnChownFailure config parameter
- added regular expression support to the filter engine
  thanks to Michel Samia for providing the patch!
- enhanced $AllowedSender functionality. Credits to mildew@gmail.com for
  the patch doing that
  - added IPv6 support
  - allowed DNS hostnames
  - allowed DNS wildcard names
- added new option $DropMsgsWithMaliciousDnsPTRRecords
- added autoconf so that rfc3195d, rsyslogd and klogd are stored to /sbin
- added capability to auto-create directories with dynaFiles
---------------------------------------------------------------------------
Version 1.16.0 (RGer/Peter Vrabec), 2007-07-13 - The Friday, 13th Release ;)
- build system switched to autotools
- removed SYSV preprocessor macro use, replaced with autotools equivalents
- fixed a bug that caused rsyslogd to segfault when TCP listening was
  disabled and it terminated
- added new properties "syslogfacility-text" and "syslogseverity-text"
  thanks to varmojfekoj <varmojfekoj@gmail.com> for the patch
- added the -x option to disable hostname dns reslution
  thanks to varmojfekoj <varmojfekoj@gmail.com> for the patch
- begun to better modularize syslogd.c - this is an ongoing project; moved
  type definitions to a separate file
- removed some now-unused fields from struct filed
- move file size limit fields in struct field to the "right spot" (the file
  writing part of the union - f_un.f_file)
- subdirectories linux and solaris are no longer part of the distribution
  package. This is not because we cease support for them, but there are no
  longer any files in them after the move to autotools
---------------------------------------------------------------------------
Version 1.15.1 (RGer), 2007-07-10
- fixed a bug that caused a dynaFile selector to stall when there was
  an open error with one file 
- improved template processing for dynaFiles; templates are now only
  looked up during initialization - speeds up processing
- optimized memory layout in struct filed when compiled with MySQL
  support
- fixed a bug that caused compilation without SYSLOG_INET to fail
- re-enabled the "last message repeated n times" feature. This
  feature was not taken care of while rsyslogd evolved from sysklogd
  and it was more or less defunct. Now it is fully functional again.
- added system properties: $NOW, $YEAR, $MONTH, $DAY, $HOUR, $MINUTE
- fixed a bug in iovAsString() that caused a memory leak under stress
  conditions (most probably memory shortage). This was unlikely to
  ever happen, but it doesn't hurt doing it right
- cosmetic: defined type "uchar", change all unsigned chars to uchar
---------------------------------------------------------------------------
Version 1.15.0 (RGer), 2007-07-05
- added ability to dynamically generate file names based on templates
  and thus properties. This was a much-requested feature. It makes
  life easy when it e.g. comes to splitting files based on the sender
  address.
- added $umask and $FileCreateMode config file directives
- applied a patch from Bartosz Kuzma to compile cleanly under NetBSD
- checks for extra (unexpected) characters in system config file lines
  have been added
- added IPv6 documentation - was accidently missing from CVS
- begun to change char to unsigned char
---------------------------------------------------------------------------
Version 1.14.2 (RGer), 2007-07-03
** this release fixes all known nits with IPv6 **
- restored capability to do /etc/service lookup for "syslog"
  service when -r 0 was given
- documented IPv6 handling of syslog messages
- integrate patch from Bartosz Kuźma to make rsyslog compile under
  Solaris again (the patch replaced a strndup() call, which is not
  available under Solaris
- improved debug logging when waiting on select
- updated rsyslogd man page with new options (-46A)
---------------------------------------------------------------------------
Version 1.14.1 (RGer/Peter Vrabec), 2007-06-29
- added Peter Vrabec's patch for IPv6 TCP
- prefixed all messages send to stderr in rsyslogd with "rsyslogd: "
---------------------------------------------------------------------------
Version 1.14.0 (RGer/Peter Vrabec), 2007-06-28
- Peter Vrabec provided IPv6 for rsyslog, so we are now IPv6 enabled
  IPv6 Support is currently for UDP only, TCP is to come soon.
  AllowedSender configuration does not yet work for IPv6.
- fixed code in iovCreate() that broke C's strict aliasing rules 
- fixed some char/unsigned char differences that forced the compiler
  to spit out warning messages
- updated the Red Hat init script to fix a known issue (thanks to
  Peter Vrabec)
---------------------------------------------------------------------------
Version 1.13.5 (RGer), 2007-06-22
- made the TCP session limit configurable via command line switch
  now -t <port>,<max sessions>
- added man page for rklogd(8) (basically a copy from klogd, but now
  there is one...)
- fixed a bug that caused internal messages (e.g. rsyslogd startup) to
  appear without a tag.
- removed a minor memory leak that occurred when TAG processing requalified
  a HOSTNAME to be a TAG (and a TAG already was set).
- removed potential small memory leaks in MsgSet***() functions. There
  would be a leak if a property was re-set, something that happened
  extremely seldom.
---------------------------------------------------------------------------
Version 1.13.4 (RGer), 2007-06-18
- added a new property "PRI-text", which holds the PRI field in
  textual form (e.g. "syslog.info")
- added alias "syslogseverity" for "syslogpriority", which is a
  misleading property name that needs to stay for historical
  reasons (and backward-compatility)
- added doc on how to record PRI value in log file
- enhanced signal handling in klogd, including removal of an unsafe
  call to the logging system during signal handling
---------------------------------------------------------------------------
Version 1.13.3 (RGer), 2007-06-15
- create a version of syslog.c from scratch. This is now
  - highly optimized for rsyslog
  - removes an incompatible license problem as the original
    version had a BSD license with advertising clause
  - fixed in the regard that rklogd will continue to work when
    rsysogd has been restarted (the original version, as well
    as sysklogd, will remain silent then)
  - solved an issue with an extra NUL char at message end that the
    original version had
- applied some changes to klogd to care for the new interface
- fixed a bug in syslogd.c which prevented compiling under debian
---------------------------------------------------------------------------
Version 1.13.2 (RGer), 2007-06-13
- lib order in makefile patched to facilitate static linking - thanks
  to Bennett Todd for providing the patch
- Integrated a patch from Peter Vrabec (pvrabec@redheat.com):
  - added klogd under the name of rklogd (remove dependency on
    original sysklogd package
  - createDB.sql now in UTF
  - added additional config files for use on Red Hat
---------------------------------------------------------------------------
Version 1.13.1 (RGer), 2007-02-05
- changed the listen backlog limit to a more reasonable value based on
  the maximum number of TCP connections configurd (10% + 5) - thanks to Guy
  Standen for the hint (actually, the limit was 5 and that was a 
  left-over from early testing).
- fixed a bug in makefile which caused DB-support to be disabled when
  NETZIP support was enabled
- added the -e option to allow transmission of every message to remote
  hosts (effectively turns off duplicate message suppression)
- (somewhat) improved memory consumption when compiled with MySQL support
- looks like we fixed an incompatibility with MySQL 5.x and above software
  At least in one case, the remote server name was destroyed, leading to 
  a connection failure. The new, improved code does not have this issue and
  so we see this as solved (the new code is generally somewhat better, so
  there is a good chance we fixed this incompatibility).
---------------------------------------------------------------------------
Version 1.13.0 (RGer), 2006-12-19
- added '$' as ToPos proptery replacer specifier - means "up to the
  end of the string"
- property replacer option "escape-cc", "drop-cc" and "space-cc"  added
- changed the handling of \0 characters inside syslog messages. We now
  consistently escape them to "#000". This is somewhat recommended in
  the draft-ietf-syslog-protocol-19 draft. While the real recomendation
  is to not escape any characters at all, we can not do this without
  considerable modification of the code. So we escape it to "#000", which
  is consistent with a sample found in the Internet-draft.
- removed message glue logic (see printchopped() comment for details)
  Also caused removal of parts table and thus some improvements in
  memory usage.
- changed the default MAXLINE to 2048 to take care of recent syslog
  standardization efforts (can easily be changed in syslogd.c)
- added support for byte-counted TCP syslog messages (much like
  syslog-transport-tls-05 Internet Draft). This was necessary to
  support compression over TCP.
- added support for receiving compressed syslog messages
- added support for sending compressed syslog messages
- fixed a bug where the last message in a syslog/tcp stream was
  lost if it was not properly terminated by a LF character
---------------------------------------------------------------------------
Version 1.12.3 (RGer), 2006-10-04
- implemented some changes to support Solaris (but support is not
  yet complete)
- commented out (via #if 0) some methods that are currently not being use
  but should be kept for further us
- added (interim) -u 1 option to turn off hostname and tag parsing
- done some modifications to better support Fedora
- made the field delimiter inside property replace configurable via
  template
- fixed a bug in property replacer: if fields were used, the delimitor
  became part of the field. Up until now, this was barely noticable as 
  the delimiter as TAB only and thus invisible to a human. With other
  delimiters available now, it quickly showed up. This bug fix might cause
  some grief to existing installations if they used the extra TAB for
  whatever reasons - sorry folks... Anyhow, a solution is easy: just add
  a TAB character contstant into your template. Thus, there has no attempt
  been made to do this in a backwards-compatible way.
---------------------------------------------------------------------------
Version 1.12.2 (RGer), 2006-02-15
- fixed a bug in the RFC 3339 date formatter. An extra space was added
  after the actual timestamp
- added support for providing high-precision RFC3339 timestamps for
  (rsyslogd-)internally-generated messages
- very (!) experimental support for syslog-protocol internet draft
  added (the draft is experimental, the code is solid ;))
- added support for field-extracting in the property replacer
- enhanced the legacy-syslog parser so that it can interpret messages
  that do not contain a TIMESTAMP
- fixed a bug that caused the default socket (usually /dev/log) to be
  opened even when -o command line option was given
- fixed a bug in the Debian sample startup script - it caused rsyslogd
  to listen to remote requests, which it shouldn't by default
---------------------------------------------------------------------------
Version 1.12.1 (RGer), 2005-11-23
- made multithreading work with BSD. Some signal-handling needed to be
  restructured. Also, there might be a slight delay of up to 10 seconds
  when huping and terminating rsyslogd under BSD
- fixed a bug where a NULL-pointer was passed to printf() in logmsg().
- fixed a bug during "make install" where rc3195d was not installed
  Thanks to Bennett Todd for spotting this.
- fixed a bug where rsyslogd dumped core when no TAG was found in the
  received message
- enhanced message parser so that it can deal with missing hostnames
  in many cases (may not be totally fail-safe)
- fixed a bug where internally-generated messages did not have the correct
  TAG
---------------------------------------------------------------------------
Version 1.12.0 (RGer), 2005-10-26
- moved to a multi-threaded design. single-threading is still optionally
  available. Multi-threading is experimental!
- fixed a potential race condition. In the original code, marking was done
  by an alarm handler, which could lead to all sorts of bad things. This
  has been changed now. See comments in syslogd.c/domark() for details.
- improved debug output for property-based filters
- not a code change, but: I have checked all exit()s to make sure that
  none occurs once rsyslogd has started up. Even in unusual conditions
  (like low-memory conditions) rsyslogd somehow remains active. Of course,
  it might loose a message or two, but at least it does not abort and it
  can also recover when the condition no longer persists.
- fixed a bug that could cause loss of the last message received
  immediately before rsyslogd was terminated.
- added comments on thread-safety of global variables in syslogd.c
- fixed a small bug: spurios printf() when TCP syslog was used
- fixed a bug that causes rsyslogd to dump core on termination when one
  of the selector lines did not receive a message during the run (very
  unlikely)
- fixed an one-too-low memory allocation in the TCP sender. Could result
  in rsyslogd dumping core.
- fixed a bug with regular expression support (thanks to Andres Riancho)
- a little bit of code restructuring (especially main(), which was
  horribly large)
---------------------------------------------------------------------------
Version 1.11.1 (RGer), 2005-10-19
- support for BSD-style program name and host blocks
- added a new property "programname" that can be used in templates
- added ability to specify listen port for rfc3195d
- fixed a bug that rendered the "startswith" comparison operation
  unusable.
- changed more functions to "static" storage class to help compiler
  optimize (should have been static in the first place...)
- fixed a potential memory leak in the string buffer class destructor.
  As the destructur was previously never called, the leak did not actually
  appear.
- some internal restructuring in anticipation/preparation of minimal
  multi-threading support
- rsyslogd still shares some code with the sysklogd project. Some patches
  for this shared code have been brought over from the sysklogd CVS.
---------------------------------------------------------------------------
Version 1.11.0 (RGer), 2005-10-12
- support for receiving messages via RFC 3195; added rfc3195d for that
  purpose
- added an additional guard to prevent rsyslogd from aborting when the
  2gb file size limit is hit. While a user can configure rsyslogd to
  handle such situations, it would abort if that was not done AND large
  file support was not enabled (ok, this is hopefully an unlikely scenario)
- fixed a bug that caused additional Unix domain sockets to be incorrectly
  processed - could lead to message loss in extreme cases
---------------------------------------------------------------------------
Version 1.10.2 (RGer), 2005-09-27
- added comparison operations in property-based filters:
  * isequal
  * startswith
- added ability to negate all property-based filter comparison operations
  by adding a !-sign right in front of the operation name
- added the ability to specify remote senders for UDP and TCP
  received messages. Allows to block all but well-known hosts
- changed the $-config line directives to be case-INsensitive
- new command line option -w added: "do not display warnings if messages
  from disallowed senders are received"
- fixed a bug that caused rsyslogd to dump core when the compare value
  was not quoted in property-based filters
- fixed a bug in the new CStr compare function which lead to invalid
  results (fortunately, this function was not yet used widely)
- added better support for "debugging" rsyslog.conf property filters
  (only if -d switch is given)
- changed some function definitions to static, which eventually enables
  some compiler optimizations
- fixed a bug in MySQL code; when a SQL error occured, rsyslogd could
  run in a tight loop. This was due to invalid sequence of error reporting
  and is now fixed.
---------------------------------------------------------------------------
Version 1.10.1 (RGer), 2005-09-23
- added the ability to execute a shell script as an action.
  Thanks to Bjoern Kalkbrenner for providing the code!
- fixed a bug in the MySQL code; due to the bug the automatic one-time
  retry after an error did not happen - this lead to error message in
  cases where none should be seen (e.g. after a MySQL restart)
- fixed a security issue with SQL-escaping in conjunction with
  non-(SQL-)standard MySQL features.
---------------------------------------------------------------------------
Version 1.10.0 (RGer), 2005-09-20
  REMINDER: 1.10 is the first unstable version if the 1.x series!
- added the capability to filter on any property in selector lines
  (not just facility and priority)
- changed stringbuf into a new counted string class
- added support for a "discard" action. If a selector line with
  discard (~ character) is found, no selector lines *after* that
  line will be processed.
- thanks to Andres Riancho, regular expression support has been
  added to the template engine
- added the FROMHOST property in the template processor, which could
  previously not be obtained. Thanks to Cristian Testa for pointing
  this out and even providing a fix.
- added display of compile-time options to -v output
- performance improvement for production build - made some checks
  to happen only during debug mode
- fixed a problem with compiling on SUSE and - while doing so - removed
  the socket call to set SO_BSDCOMPAT in cases where it is obsolete.
---------------------------------------------------------------------------
Version 1.0.4 (RGer), 2006-02-01
- a small but important fix: the tcp receiver had two forgotten printf's
  in it that caused a lot of unnecessary output to stdout. This was
  important enough to justify a new release
---------------------------------------------------------------------------
Version 1.0.3 (RGer), 2005-11-14
- added an additional guard to prevent rsyslogd from aborting when the
  2gb file size limit is hit. While a user can configure rsyslogd to
  handle such situations, it would abort if that was not done AND large
  file support was not enabled (ok, this is hopefully an unlikely scenario)
- fixed a bug that caused additional Unix domain sockets to be incorrectly
  processed - could lead to message loss in extreme cases
- applied some patches available from the sysklogd project to code
  shared from there
- fixed a bug that causes rsyslogd to dump core on termination when one
  of the selector lines did not receive a message during the run (very
  unlikely)
- fixed an one-too-low memory allocation in the TCP sender. Could result
  in rsyslogd dumping core.
- fixed a bug in the TCP sender that caused the retry logic to fail
  after an error or receiver overrun
- fixed a bug in init() that could lead to dumping core
- fixed a bug that could lead to dumping core when no HOSTNAME or no TAG
  was present in the syslog message
---------------------------------------------------------------------------
Version 1.0.2 (RGer), 2005-10-05
- fixed an issue with MySQL error reporting. When an error occured,
  the MySQL driver went into an endless loop (at least in most cases).
---------------------------------------------------------------------------
Version 1.0.1 (RGer), 2005-09-23
- fixed a security issue with SQL-escaping in conjunction with
  non-(SQL-)standard MySQL features.
---------------------------------------------------------------------------
Version 1.0.0 (RGer), 2005-09-12
- changed install doc to cover daily cron scripts - a trouble source
- added rc script for slackware (provided by Chris Elvidge - thanks!) 
- fixed a really minor bug in usage() - the -r option was still
  reported as without the port parameter
---------------------------------------------------------------------------
Version 0.9.8 (RGer), 2005-09-05
- made startup and shutdown message more consistent and included the
  pid, so that they can be easier correlated. Used syslog-protocol
  structured data format for this purpose.
- improved config info in startup message, now tells not only
  if it is listening remote on udp, but also for tcp. Also includes
  the port numbers. The previous startup message was misleading, because
  it did not say "remote reception" if rsyslogd was only listening via
  tcp (but not via udp).
- added a "how can you help" document to the doc set
---------------------------------------------------------------------------
Version 0.9.7 (RGer), 2005-08-15
- some of the previous doc files (like INSTALL) did not properly
  reflect the changes to the build process and the new doc. Fixed
  that.
- changed syslogd.c so that when compiled without database support,
  an error message is displayed when a database action is detected
  in the config file (previously this was used as an user rule ;))
- fixed a bug in the os-specific Makefiles which caused MySQL
  support to not be compiled, even if selected
---------------------------------------------------------------------------
Version 0.9.6 (RGer), 2005-08-09
- greatly enhanced documentation. Now available in html format in
  the "doc" folder and FreeBSD. Finally includes an install howto.
- improved MySQL error messages a little - they now show up as log
  messages, too (formerly only in debug mode)
- added the ability to specify the listen port for udp syslog.
  WARNING: This introduces an incompatibility. Formerly, udp
  syslog was enabled by the -r command line option. Now, it is
  "-r [port]", which is consistent with the tcp listener. However,
  just -r will now return an error message.
- added sample startup scripts for Debian and FreeBSD
- added support for easy feature selection in the makefile. Un-
  fortunately, this also means I needed to spilt the make file
  for different OS and distros. There are some really bad syntax
  differences between FreeBSD and Linux make.
---------------------------------------------------------------------------
Version 0.9.5 (RGer), 2005-08-01
- the "semicolon bug" was actually not (fully) solved in 0.9.4. One
  part of the bug was solved, but another still existed. This one
  is fixed now, too.
- the "semicolon bug" actually turned out to be a more generic bug.
  It appeared whenever an invalid template name was given. With some
  selector actions, rsyslogd dumped core, with other it "just" had
  a small ressource leak with others all worked well. These anomalies
  are now fixed. Note that they only appeared during system initaliziation
  once the system was running, nothing bad happened.
- improved error reporting for template errors on startup. They are now
  shown on the console and the start-up tty. Formerly, they were only
  visible in debug mode.
- support for multiple instances of rsyslogd on a single machine added
- added new option "-o" --> omit local unix domain socket. This option
  enables rsyslogd NOT to listen to the local socket. This is most
  helpful when multiple instances of rsyslogd (or rsyslogd and another
  syslogd) shall run on a single system.
- added new option "-i <pidfile>" which allows to specify the pidfile.
  This is needed when multiple instances of rsyslogd are to be run.
- the new project home page is now online at www.rsyslog.com
---------------------------------------------------------------------------
Version 0.9.4 (RGer), 2005-07-25
- finally added the TCP sender. It now supports non-blocking mode, no
  longer disabling message reception during connect. As it is now, it
  is usable in production. The code could be more sophisticated, but
  I've kept it short in anticipation of the move to liblogging, which
  will lead to the removal of the code just written ;)
- the "exiting on signal..." message still had the "syslogd" name in 
  it. Changed this to "rsyslogd", as we do not have a large user base
  yet, this should pose no problem.
- fixed "the semiconlon" bug. rsyslogd dumped core if a write-db action
  was specified but no semicolon was given after the password (an empty
  template was ok, but the semicolon needed to be present).
- changed a default for traditional output format. During testing, it
  was seen that the timestamp written to file in default format was
  the time of message reception, not the time specified in the TIMESTAMP
  field of the message itself. Traditionally, the message TIMESTAMP is
  used and this has been changed now.
---------------------------------------------------------------------------
Version 0.9.3 (RGer), 2005-07-19
- fixed a bug in the message parser. In June, the RFC 3164 timestamp
  was not correctly parsed (yes, only in June and some other months,
  see the code comment to learn why...)
- added the ability to specify the destination port when forwarding
  syslog messages (both for TCP and UDP)
- added an very experimental TCP sender (activated by
  @@machine:port in config). This is not yet for production use. If
  the receiver is not alive, rsyslogd will wait quite some time until
  the connection request times out, which most probably leads to
  loss of incoming messages.

---------------------------------------------------------------------------
Version 0.9.2 (RGer), around 2005-07-06
- I intended to change the maxsupported message size to 32k to
  support IHE - but given the memory inefficiency in the usual use
  cases, I have not done this. I have, however, included very
  specific instructions on how to do this in the source code. I have
  also done some testing with 32k messages, so you can change the
  max size without taking too much risk.
- added a syslog/tcp receiver; we now can receive messages via
  plain tcp, but we can still send only via UDP. The syslog/tcp
  receiver is the primary enhancement of this release.
- slightly changed some error messages that contained a spurios \n at
  the end of the line (which gives empty lines in your log...)

---------------------------------------------------------------------------
Version 0.9.1 (RGer)
- fixed code so that it compiles without errors under FreeBSD
- removed now unused function "allocate_log()" from syslogd.c
- changed the make file so that it contains more defines for
  different environments (in the long term, we need a better
  system for disabling/enabling features...)
- changed some printf's printing off_t types to %lld and
  explicit (long long) casts. I tried to figure out the exact type,
  but did not succeed in this. In the worst case, ultra-large peta-
  byte files will now display funny informational messages on rollover,
  something I think we can live with for the neersion 3.11.2 (rgerhards), 2008-02-??
---------------------------------------------------------------------------
Version 3.11.1 (rgerhards), 2008-02-12
- SNMP trap sender added thanks to Andre Lorbach (omsnmp)
- added input-plugin interface specification in form of a (copy) template
  input module
- applied documentation fix by Michael Biebl -- many thanks!
- bugfix: immark did not have MARK flags set...
- added x-info field to rsyslogd startup/shutdown message. Hopefully
  points users to right location for further info (many don't even know
  they run rsyslog ;))
- bugfix: trailing ":" of tag was lost while parsing legacy syslog messages
  without timestamp - thanks to Anders Blomdell for providing a patch!
- fixed a bug in stringbuf.c related to STRINGBUF_TRIM_ALLOCSIZE, which
  wasn't supposed to be used with rsyslog. Put a warning message up that
  tells this feature is not tested and probably not worth the effort.
  Thanks to Anders Blomdell fro bringing this to our attention
- somewhat improved performance of string buffers
- fixed bug that caused invalid treatment of tabs (HT) in rsyslog.conf
- bugfix: setting for $EscapeCopntrolCharactersOnReceive was not 
  properly initialized
- clarified usage of space-cc property replacer option
- improved abort diagnostic handler
- some initial effort for malloc/free runtime debugging support
- bugfix: using dynafile actions caused rsyslogd abort
- fixed minor man errors thanks to Michael Biebl
---------------------------------------------------------------------------
Version 3.11.0 (rgerhards), 2008-01-31
- implemented queued actions
- implemented simple rate limiting for actions
- implemented deliberate discarding of lower priority messages over higher
  priority ones when a queue runs out of space
- implemented disk quotas for disk queues
- implemented the $ActionResumeRetryCount config directive
- added $ActionQueueFilename config directive
- added $ActionQueueSize config directive
- added $ActionQueueHighWaterMark config directive
- added $ActionQueueLowWaterMark config directive
- added $ActionQueueDiscardMark config directive
- added $ActionQueueDiscardSeverity config directive
- added $ActionQueueCheckpointInterval config directive
- added $ActionQueueType config directive
- added $ActionQueueWorkerThreads config directive
- added $ActionQueueTimeoutshutdown config directive
- added $ActionQueueTimeoutActionCompletion config directive
- added $ActionQueueTimeoutenQueue config directive
- added $ActionQueueTimeoutworkerThreadShutdown config directive
- added $ActionQueueWorkerThreadMinimumMessages config directive
- added $ActionQueueMaxFileSize config directive
- added $ActionQueueSaveonShutdown config directive
- addded $ActionQueueDequeueSlowdown config directive
- addded $MainMsgQueueDequeueSlowdown config directive
- bugfix: added forgotten docs to package
- improved debugging support
- fixed a bug that caused $MainMsgQueueCheckpointInterval to work incorrectly
- when a long-running action needs to be cancelled on shutdown, the message
  that was processed by it is now preserved. This finishes support for
  guaranteed delivery of messages (if the output supports it, of course)
- fixed bug in output module interface, see
  http://sourceforge.net/tracker/index.php?func=detail&aid=1881008&group_id=123448&atid=696552
- changed the ommysql output plugin so that the (lengthy) connection
  initialization now takes place in message processing. This works much
  better with the new queued action mode (fast startup)
- fixed a bug that caused a potential hang in file and fwd output module
  varmojfekoj provided the patch - many thanks!
- bugfixed stream class offset handling on 32bit platforms
---------------------------------------------------------------------------
Version 3.10.3 (rgerhards), 2008-01-28
- fixed a bug with standard template definitions (not a big deal) - thanks
  to varmojfekoj for spotting it
- run-time instrumentation added
- implemented disk-assisted queue mode, which enables on-demand disk
  spooling if the queue's in-memory queue is exhausted
- implemented a dynamic worker thread pool for processing incoming
  messages; workers are started and shut down as need arises
- implemented a run-time instrumentation debug package
- implemented the $MainMsgQueueSaveOnShutdown config directive
- implemented the $MainMsgQueueWorkerThreadMinimumMessages config directive
- implemented the $MainMsgQueueTimeoutWorkerThreadShutdown config directive
---------------------------------------------------------------------------
Version 3.10.2 (rgerhards), 2008-01-14
- added the ability to keep stop rsyslogd without the need to drain
  the main message queue. In disk queue mode, rsyslog continues to
  run from the point where it stopped. In case of a system failure, it
  continues to process messages from the last checkpoint.
- fixed a bug that caused a segfault on startup when no $WorkDir directive
  was specified in rsyslog.conf
- provided more fine-grain control over shutdown timeouts and added a
  way to specify the enqueue timeout when the main message queue is full
- implemented $MainMsgQueueCheckpointInterval config directive
- implemented $MainMsgQueueTimeoutActionCompletion config directive
- implemented $MainMsgQueueTimeoutEnqueue config directive
- implemented $MainMsgQueueTimeoutShutdown config directive
---------------------------------------------------------------------------
Version 3.10.1 (rgerhards), 2008-01-10
- implemented the "disk" queue mode. However, it currently is of very
  limited use, because it does not support persistence over rsyslogd
  runs. So when rsyslogd is stopped, the queue is drained just as with
  the in-memory queue modes. Persistent queues will be a feature of
  the next release.
- performance-optimized string class, should bring an overall improvement
- fixed a memory leak in imudp -- thanks to varmojfekoj for the patch
- fixed a race condition that could lead to a rsyslogd hang when during
  HUP or termination
- done some doc updates
- added $WorkDirectory config directive
- added $MainMsgQueueFileName config directive
- added $MainMsgQueueMaxFileSize config directive
---------------------------------------------------------------------------
Version 3.10.0 (rgerhards), 2008-01-07
- implemented input module interface and initial input modules
- enhanced threading for input modules (each on its own thread now)
- ability to bind UDP listeners to specific local interfaces/ports and
  ability to run multiple of them concurrently
- added ability to specify listen IP address for UDP syslog server
- license changed to GPLv3
- mark messages are now provided by loadble module immark
- rklogd is no longer provided. Its functionality has now been taken over
  by imklog, a loadable input module. This offers a much better integration
  into rsyslogd and makes sure that the kernel logger process is brought
  up and down at the appropriate times
- enhanced $IncludeConfig directive to support wildcard characters
  (thanks to Michael Biebl)
- all inputs are now implemented as loadable plugins
- enhanced threading model: each input module now runs on its own thread
- enhanced message queue which now supports different queueing methods
  (among others, this can be used for performance fine-tuning)
- added a large number of new configuration directives for the new
  input modules
- enhanced multi-threading utilizing a worker thread pool for the
  main message queue
- compilation without pthreads is no longer supported
- much cleaner code due to new objects and removal of single-threading
  mode
---------------------------------------------------------------------------
Version 2.0.1 STABLE (rgerhards), 2008-01-24
- fixed a bug in integer conversion - but this function was never called,
  so it is not really a useful bug fix ;)
- fixed a bug with standard template definitions (not a big deal) - thanks
  to varmojfekoj for spotting it
- fixed a bug that caused a potential hang in file and fwd output module
  varmojfekoj provided the patch - many thanks!
---------------------------------------------------------------------------
Version 2.0.0 STABLE (rgerhards), 2008-01-02
- re-release of 1.21.2 as STABLE with no modifications except some
  doc updates
---------------------------------------------------------------------------
Version 1.21.2 (rgerhards), 2007-12-28
- created a gss-api output module. This keeps GSS-API code and
  TCP/UDP code separated. It is also important for forward-
  compatibility with v3. Please note that this change breaks compatibility
  with config files created for 1.21.0 and 1.21.1 - this was considered
  acceptable.
- fixed an error in forwarding retry code (could lead to message corruption
  but surfaced very seldom)
- increased portability for older platforms (AI_NUMERICSERV moved)
- removed socket leak in omfwd.c
- cross-platform patch for GSS-API compile problem on some platforms
  thanks to darix for the patch!
---------------------------------------------------------------------------
Version 1.21.1 (rgerhards), 2007-12-23
- small doc fix for $IncludeConfig
- fixed a bug in llDestroy()
- bugfix: fixing memory leak when message queue is full and during
  parsing. Thanks to varmojfekoj for the patch.
- bugfix: when compiled without network support, unix sockets were
  not properply closed
- bugfix: memory leak in cfsysline.c/doGetWord() fixed
---------------------------------------------------------------------------
Version 1.21.0 (rgerhards), 2007-12-19
- GSS-API support for syslog/TCP connections was added. Thanks to
  varmojfekoj for providing the patch with this functionality
- code cleanup
- enhanced $IncludeConfig directive to support wildcard filenames
- changed some multithreading synchronization
---------------------------------------------------------------------------
Version 1.20.1 (rgerhards), 2007-12-12
- corrected a debug setting that survived release. Caused TCP connections
  to be retried unnecessarily often.
- When a hostname ACL was provided and DNS resolution for that name failed,
  ACL processing was stopped at that point. Thanks to mildew for the patch.
  Fedora Bugzilla: http://bugzilla.redhat.com/show_bug.cgi?id=395911
- fixed a potential race condition, see link for details:
  http://rgerhards.blogspot.com/2007/12/rsyslog-race-condition.html
  Note that the probability of problems from this bug was very remote
- fixed a memory leak that happend when PostgreSQL date formats were
  used
---------------------------------------------------------------------------
Version 1.20.0 (rgerhards), 2007-12-07
- an output module for postgres databases has been added. Thanks to
  sur5r for contributing this code
- unloading dynamic modules has been cleaned up, we now have a
  real implementation and not just a dummy "good enough for the time
  being".
- enhanced platform independence - thanks to Bartosz Kuzma and Michael
  Biebl for their very useful contributions
- some general code cleanup (including warnings on 64 platforms, only)
---------------------------------------------------------------------------
Version 1.19.12 (rgerhards), 2007-12-03
- cleaned up the build system (thanks to Michael Biebl for the patch)
- fixed a bug where ommysql was still not compiled with -pthread option
---------------------------------------------------------------------------
Version 1.19.11 (rgerhards), 2007-11-29
- applied -pthread option to build when building for multi-threading mode
  hopefully solves an issue with segfaulting
---------------------------------------------------------------------------
Version 1.19.10 (rgerhards), 2007-10-19
- introdcued the new ":modulename:" syntax for calling module actions
  in selector lines; modified ommysql to support it. This is primarily
  an aid for further modules and a prequisite to actually allow third
  party modules to be created.
- minor fix in slackware startup script, "-r 0" is now "-r0"
- updated rsyslogd doc set man page; now in html format
- undid creation of a separate thread for the main loop -- this did not
  turn out to be needed or useful, so reduce complexity once again.
- added doc fixes provided by Michael Biebl - thanks
---------------------------------------------------------------------------
Version 1.19.9 (rgerhards), 2007-10-12
- now packaging system which again contains all components in a single
  tarball
- modularized main() a bit more, resulting in less complex code
- experimentally added an additional thread - will see if that affects
  the segfault bug we experience on some platforms. Note that this change
  is scheduled to be removed again later.
---------------------------------------------------------------------------
Version 1.19.8 (rgerhards), 2007-09-27
- improved repeated message processing
- applied patch provided by varmojfekoj to support building ommysql
  in its own way (now also resides in a plugin subdirectory);
  ommysql is now a separate package
- fixed a bug in cvthname() that lead to message loss if part
  of the source hostname would have been dropped
- created some support for distributing ommysql together with the
  main rsyslog package. I need to re-think it in the future, but
  for the time being the current mode is best. I now simply include
  one additional tarball for ommysql inside the main distribution.
  I look forward to user feedback on how this should be done best. In the
  long term, a separate project should be spawend for ommysql, but I'd
  like to do that only after the plugin interface is fully stable (what
  it is not yet).
---------------------------------------------------------------------------
Version 1.19.7 (rgerhards), 2007-09-25
- added code to handle situations where senders send us messages ending with
  a NUL character. It is now simply removed. This also caused trailing LF
  reduction to fail, when it was followed by such a NUL. This is now also
  handled.
- replaced some non-thread-safe function calls by their thread-safe
  counterparts
- fixed a minor memory leak that occured when the %APPNAME% property was
  used (I think nobody used that in practice)
- fixed a bug that caused signal handlers in cvthname() not to be restored when
  a malicious pointer record was detected and processing of the message been
  stopped for that reason (this should be really rare and can not be related
  to the segfault bug we are hunting).
- fixed a bug in cvthname that lead to passing a wrong parameter - in
  practice, this had no impact.
- general code cleanup (e.g. compiler warnings, comments)
---------------------------------------------------------------------------
Version 1.19.6 (rgerhards), 2007-09-11
- applied patch by varmojfekoj to change signal handling to the new
  sigaction API set (replacing the depreciated signal() calls and its
  friends.
- fixed a bug that in --enable-debug mode caused an assertion when the
  discard action was used
- cleaned up compiler warnings
- applied patch by varmojfekoj to FIX a bug that could cause 
  segfaults if empty properties were processed using modifying
  options (e.g. space-cc, drop-cc)
- fixed man bug: rsyslogd supports -l option
---------------------------------------------------------------------------
Version 1.19.5 (rgerhards), 2007-09-07
- changed part of the CStr interface so that better error tracking
  is provided and the calling sequence is more intuitive (there were
  invalid calls based on a too-weired interface)
- (hopefully) fixed some remaining bugs rooted in wrong use of 
  the CStr class. These could lead to program abort.
- applied patch by varmojfekoj two fix two potential segfault situations
- added $ModDir config directive
- modified $ModLoad so that an absolute path may be specified as
  module name (e.g. /rsyslog/ommysql.so)
---------------------------------------------------------------------------
Version 1.19.4 (rgerhards/varmojfekoj), 2007-09-04
- fixed a number of small memory leaks - thanks varmojfekoj for patching
- fixed an issue with CString class that could lead to rsyslog abort
  in tplToString() - thanks varmojfekoj for patching
- added a man-version of the config file documenation - thanks to Michel
  Samia for providing the man file
- fixed bug: a template like this causes an infinite loop:
  $template opts,"%programname:::a,b%"
  thanks varmojfekoj for the patch
- fixed bug: case changing options crash freeing the string pointer
  because they modify it: $template opts2,"%programname::1:lowercase%"
  thanks varmojfekoj for the patch
---------------------------------------------------------------------------
Version 1.19.3 (mmeckelein/varmojfekoj), 2007-08-31
- small mem leak fixed (after calling parseSelectorAct) - Thx varmojkekoj
- documentation section "Regular File" und "Blocks" updated
- solved an issue with dynamic file generation - Once again many thanks
  to varmojfekoj
- the negative selector for program name filter (Blocks) does not work as
  expected - Thanks varmojfekoj for patching
- added forwarding information to sysklogd (requires special template)
  to config doc
---------------------------------------------------------------------------
Version 1.19.2 (mmeckelein/varmojfekoj), 2007-08-28
- a specifically formed message caused a segfault - Many thanks varmojfekoj
  for providing a patch
- a typo and a weird condition are fixed in msg.c - Thanks again
  varmojfekoj 
- on file creation the file was always owned by root:root. This is fixed
  now - Thanks ypsa for solving this issue
---------------------------------------------------------------------------
Version 1.19.1 (mmeckelein), 2007-08-22
- a bug that caused a high load when a TCP/UDP connection was closed is 
  fixed now - Thanks mildew for solving this issue
- fixed a bug which caused a segfault on reinit - Thx varmojfekoj for the
  patch
- changed the hardcoded module path "/lib/rsyslog" to $(pkglibdir) in order
  to avoid trouble e.g. on 64 bit platforms (/lib64) - many thanks Peter
  Vrabec and darix, both provided a patch for solving this issue
- enhanced the unloading of modules - thanks again varmojfekoj
- applied a patch from varmojfekoj which fixes various little things in
  MySQL output module
---------------------------------------------------------------------------
Version 1.19.0 (varmojfekoj/rgerhards), 2007-08-16
- integrated patch from varmojfekoj to make the mysql module a loadable one
  many thanks for the patch, MUCH appreciated
---------------------------------------------------------------------------
Version 1.18.2 (rgerhards), 2007-08-13
- fixed a bug in outchannel code that caused templates to be incorrectly
  parsed
- fixed a bug in ommysql that caused a wrong ";template" missing message
- added some code for unloading modules; not yet fully complete (and we do
  not yet have loadable modules, so this is no problem)
- removed debian subdirectory by request of a debian packager (this is a special
  subdir for debian and there is also no point in maintaining it when there
  is a debian package available - so I gladly did this) in some cases
- improved overall doc quality (some pages were quite old) and linked to
  more of the online resources.
- improved /contrib/delete_mysql script by adding a host option and some
  other minor modifications
---------------------------------------------------------------------------
Version 1.18.1 (rgerhards), 2007-08-08
- applied a patch from varmojfekoj which solved a potential segfault
  of rsyslogd on HUP
- applied patch from Michel Samia to fix compilation when the pthreads
  feature is disabled
- some code cleanup (moved action object to its own file set)
- add config directive $MainMsgQueueSize, which now allows to configure the
  queue size dynamically
- all compile-time settings are now shown in rsyslogd -v, not just the
  active ones
- enhanced performance a little bit more
- added config file directive $ActionResumeInterval
- fixed a bug that prevented compilation under debian sid
- added a contrib directory for user-contributed useful things
---------------------------------------------------------------------------
Version 1.18.0 (rgerhards), 2007-08-03
- rsyslog now supports fallback actions when an action did not work. This
  is a great feature e.g. for backup database servers or backup syslog
  servers
- modified rklogd to only change the console log level if -c is specified
- added feature to use multiple actions inside a single selector
- implemented $ActionExecOnlyWhenPreviousIsSuspended config directive
- error messages during startup are now spit out to the configured log
  destinations
---------------------------------------------------------------------------
Version 1.17.6 (rgerhards), 2007-08-01
- continued to work on output module modularization - basic stage of
  this work is now FINISHED
- fixed bug in OMSRcreate() - always returned SR_RET_OK
- fixed a bug that caused ommysql to always complain about missing
  templates
- fixed a mem leak in OMSRdestruct - freeing the object itself was
  forgotten - thanks to varmojfekoj for the patch
- fixed a memory leak in syslogd/init() that happend when the config
  file could not be read - thanks to varmojfekoj for the patch
- fixed insufficient memory allocation in addAction() and its helpers.
  The initial fix and idea was developed by mildew, I fine-tuned
  it a bit. Thanks a lot for the fix, I'd probably had pulled out my
  hair to find the bug...
- added output of config file line number when a parsing error occured
- fixed bug in objomsr.c that caused program to abort in debug mode with
  an invalid assertion (in some cases)
- fixed a typo that caused the default template for MySQL to be wrong.
  thanks to mildew for catching this.
- added configuration file command $DebugPrintModuleList and
  $DebugPrintCfSysLineHandlerList
- fixed an invalid value for the MARK timer - unfortunately, there was
  a testing aid left in place. This resulted in quite frequent MARK messages
- added $IncludeConfig config directive
- applied a patch from mildew to prevent rsyslogd from freezing under heavy
  load. This could happen when the queue was full. Now, we drop messages
  but rsyslogd remains active.
---------------------------------------------------------------------------
Version 1.17.5 (rgerhards), 2007-07-30
- continued to work on output module modularization
- fixed a missing file bug - thanks to Andrea Montanari for reporting
  this problem
- fixed a problem with shutting down the worker thread and freeing the
  selector_t list - this caused messages to be lost, because the
  message queue was not properly drained before the selectors got
  destroyed.
---------------------------------------------------------------------------
Version 1.17.4 (rgerhards), 2007-07-27
- continued to work on output module modularization
- fixed a situation where rsyslogd could create zombie processes
  thanks to mildew for the patch
- applied patch from Michel Samia to fix compilation when NOT
  compiled for pthreads
---------------------------------------------------------------------------
Version 1.17.3 (rgerhards), 2007-07-25
- continued working on output module modularization
- fixed a bug that caused rsyslogd to segfault on exit (and
  probably also on HUP), when there was an unsent message in a selector
  that required forwarding and the dns lookup failed for that selector
  (yes, it was pretty unlikely to happen;))
  thanks to varmojfekoj <varmojfekoj@gmail.com> for the patch
- fixed a memory leak in config file parsing and die()
  thanks to varmojfekoj <varmojfekoj@gmail.com> for the patch
- rsyslogd now checks on startup if it is capable to performa any work
  at all. If it cant, it complains and terminates
  thanks to Michel Samia for providing the patch!
- fixed a small memory leak when HUPing syslogd. The allowed sender
  list now gets freed. thanks to mildew for the patch.
- changed the way error messages in early startup are logged. They
  now do no longer use the syslogd code directly but are rather
  send to stderr.
---------------------------------------------------------------------------
Version 1.17.2 (rgerhards), 2007-07-23
- made the port part of the -r option optional. Needed for backward
  compatibility with sysklogd
- replaced system() calls with something more reasonable. Please note that
  this might break compatibility with some existing configuration files.
  We accept this in favour of the gained security.
- removed a memory leak that could occur if timegenerated was used in
  RFC 3164 format in templates
- did some preparation in msg.c for advanced multithreading - placed the
  hooks, but not yet any active code
- worked further on modularization
- added $ModLoad MySQL (dummy) config directive
- added DropTrailingLFOnReception config directive
---------------------------------------------------------------------------
Version 1.17.1 (rgerhards), 2007-07-20
- fixed a bug that caused make install to install rsyslogd and rklogd under
  the wrong names
- fixed bug that caused $AllowedSenders to handle IPv6 scopes incorrectly;
  also fixed but that could grabble $AllowedSender wildcards. Thanks to
  mildew@gmail.com for the patch
- minor code cleanup - thanks to Peter Vrabec for the patch
- fixed minimal memory leak on HUP (caused by templates)
  thanks to varmojfekoj <varmojfekoj@gmail.com> for the patch
- fixed another memory leak on HUPing and on exiting rsyslogd
  again thanks to varmojfekoj <varmojfekoj@gmail.com> for the patch
- code cleanup (removed compiler warnings)
- fixed portability bug in configure.ac - thanks to Bartosz Kuźma for patch
- moved msg object into its own file set
- added the capability to continue trying to write log files when the
  file system is full. Functionality based on patch by Martin Schulze
  to sysklogd package.
---------------------------------------------------------------------------
Version 1.17.0 (RGer), 2007-07-17
- added $RepeatedLineReduction config parameter
- added $EscapeControlCharactersOnReceive config parameter
- added $ControlCharacterEscapePrefix config parameter
- added $DirCreateMode config parameter
- added $CreateDirs config parameter
- added $DebugPrintTemplateList config parameter
- added $ResetConfigVariables config parameter
- added $FileOwner config parameter
- added $FileGroup config parameter
- added $DirOwner config parameter
- added $DirGroup config parameter
- added $FailOnChownFailure config parameter
- added regular expression support to the filter engine
  thanks to Michel Samia for providing the patch!
- enhanced $AllowedSender functionality. Credits to mildew@gmail.com for
  the patch doing that
  - added IPv6 support
  - allowed DNS hostnames
  - allowed DNS wildcard names
- added new option $DropMsgsWithMaliciousDnsPTRRecords
- added autoconf so that rfc3195d, rsyslogd and klogd are stored to /sbin
- added capability to auto-create directories with dynaFiles
---------------------------------------------------------------------------
Version 1.16.0 (RGer/Peter Vrabec), 2007-07-13 - The Friday, 13th Release ;)
- build system switched to autotools
- removed SYSV preprocessor macro use, replaced with autotools equivalents
- fixed a bug that caused rsyslogd to segfault when TCP listening was
  disabled and it terminated
- added new properties "syslogfacility-text" and "syslogseverity-text"
  thanks to varmojfekoj <varmojfekoj@gmail.com> for the patch
- added the -x option to disable hostname dns reslution
  thanks to varmojfekoj <varmojfekoj@gmail.com> for the patch
- begun to better modularize syslogd.c - this is an ongoing project; moved
  type definitions to a separate file
- removed some now-unused fields from struct filed
- move file size limit fields in struct field to the "right spot" (the file
  writing part of the union - f_un.f_file)
- subdirectories linux and solaris are no longer part of the distribution
  package. This is not because we cease support for them, but there are no
  longer any files in them after the move to autotools
---------------------------------------------------------------------------
Version 1.15.1 (RGer), 2007-07-10
- fixed a bug that caused a dynaFile selector to stall when there was
  an open error with one file 
- improved template processing for dynaFiles; templates are now only
  looked up during initialization - speeds up processing
- optimized memory layout in struct filed when compiled with MySQL
  support
- fixed a bug that caused compilation without SYSLOG_INET to fail
- re-enabled the "last message repeated n times" feature. This
  feature was not taken care of while rsyslogd evolved from sysklogd
  and it was more or less defunct. Now it is fully functional again.
- added system properties: $NOW, $YEAR, $MONTH, $DAY, $HOUR, $MINUTE
- fixed a bug in iovAsString() that caused a memory leak under stress
  conditions (most probably memory shortage). This was unlikely to
  ever happen, but it doesn't hurt doing it right
- cosmetic: defined type "uchar", change all unsigned chars to uchar
---------------------------------------------------------------------------
Version 1.15.0 (RGer), 2007-07-05
- added ability to dynamically generate file names based on templates
  and thus properties. This was a much-requested feature. It makes
  life easy when it e.g. comes to splitting files based on the sender
  address.
- added $umask and $FileCreateMode config file directives
- applied a patch from Bartosz Kuzma to compile cleanly under NetBSD
- checks for extra (unexpected) characters in system config file lines
  have been added
- added IPv6 documentation - was accidently missing from CVS
- begun to change char to unsigned char
---------------------------------------------------------------------------
Version 1.14.2 (RGer), 2007-07-03
** this release fixes all known nits with IPv6 **
- restored capability to do /etc/service lookup for "syslog"
  service when -r 0 was given
- documented IPv6 handling of syslog messages
- integrate patch from Bartosz Kuźma to make rsyslog compile under
  Solaris again (the patch replaced a strndup() call, which is not
  available under Solaris
- improved debug logging when waiting on select
- updated rsyslogd man page with new options (-46A)
---------------------------------------------------------------------------
Version 1.14.1 (RGer/Peter Vrabec), 2007-06-29
- added Peter Vrabec's patch for IPv6 TCP
- prefixed all messages send to stderr in rsyslogd with "rsyslogd: "
---------------------------------------------------------------------------
Version 1.14.0 (RGer/Peter Vrabec), 2007-06-28
- Peter Vrabec provided IPv6 for rsyslog, so we are now IPv6 enabled
  IPv6 Support is currently for UDP only, TCP is to come soon.
  AllowedSender configuration does not yet work for IPv6.
- fixed code in iovCreate() that broke C's strict aliasing rules 
- fixed some char/unsigned char differences that forced the compiler
  to spit out warning messages
- updated the Red Hat init script to fix a known issue (thanks to
  Peter Vrabec)
---------------------------------------------------------------------------
Version 1.13.5 (RGer), 2007-06-22
- made the TCP session limit configurable via command line switch
  now -t <port>,<max sessions>
- added man page for rklogd(8) (basically a copy from klogd, but now
  there is one...)
- fixed a bug that caused internal messages (e.g. rsyslogd startup) to
  appear without a tag.
- removed a minor memory leak that occurred when TAG processing requalified
  a HOSTNAME to be a TAG (and a TAG already was set).
- removed potential small memory leaks in MsgSet***() functions. There
  would be a leak if a property was re-set, something that happened
  extremely seldom.
---------------------------------------------------------------------------
Version 1.13.4 (RGer), 2007-06-18
- added a new property "PRI-text", which holds the PRI field in
  textual form (e.g. "syslog.info")
- added alias "syslogseverity" for "syslogpriority", which is a
  misleading property name that needs to stay for historical
  reasons (and backward-compatility)
- added doc on how to record PRI value in log file
- enhanced signal handling in klogd, including removal of an unsafe
  call to the logging system during signal handling
---------------------------------------------------------------------------
Version 1.13.3 (RGer), 2007-06-15
- create a version of syslog.c from scratch. This is now
  - highly optimized for rsyslog
  - removes an incompatible license problem as the original
    version had a BSD license with advertising clause
  - fixed in the regard that rklogd will continue to work when
    rsysogd has been restarted (the original version, as well
    as sysklogd, will remain silent then)
  - solved an issue with an extra NUL char at message end that the
    original version had
- applied some changes to klogd to care for the new interface
- fixed a bug in syslogd.c which prevented compiling under debian
---------------------------------------------------------------------------
Version 1.13.2 (RGer), 2007-06-13
- lib order in makefile patched to facilitate static linking - thanks
  to Bennett Todd for providing the patch
- Integrated a patch from Peter Vrabec (pvrabec@redheat.com):
  - added klogd under the name of rklogd (remove dependency on
    original sysklogd package
  - createDB.sql now in UTF
  - added additional config files for use on Red Hat
---------------------------------------------------------------------------
Version 1.13.1 (RGer), 2007-02-05
- changed the listen backlog limit to a more reasonable value based on
  the maximum number of TCP connections configurd (10% + 5) - thanks to Guy
  Standen for the hint (actually, the limit was 5 and that was a 
  left-over from early testing).
- fixed a bug in makefile which caused DB-support to be disabled when
  NETZIP support was enabled
- added the -e option to allow transmission of every message to remote
  hosts (effectively turns off duplicate message suppression)
- (somewhat) improved memory consumption when compiled with MySQL support
- looks like we fixed an incompatibility with MySQL 5.x and above software
  At least in one case, the remote server name was destroyed, leading to 
  a connection failure. The new, improved code does not have this issue and
  so we see this as solved (the new code is generally somewhat better, so
  there is a good chance we fixed this incompatibility).
---------------------------------------------------------------------------
Version 1.13.0 (RGer), 2006-12-19
- added '$' as ToPos proptery replacer specifier - means "up to the
  end of the string"
- property replacer option "escape-cc", "drop-cc" and "space-cc"  added
- changed the handling of \0 characters inside syslog messages. We now
  consistently escape them to "#000". This is somewhat recommended in
  the draft-ietf-syslog-protocol-19 draft. While the real recomendation
  is to not escape any characters at all, we can not do this without
  considerable modification of the code. So we escape it to "#000", which
  is consistent with a sample found in the Internet-draft.
- removed message glue logic (see printchopped() comment for details)
  Also caused removal of parts table and thus some improvements in
  memory usage.
- changed the default MAXLINE to 2048 to take care of recent syslog
  standardization efforts (can easily be changed in syslogd.c)
- added support for byte-counted TCP syslog messages (much like
  syslog-transport-tls-05 Internet Draft). This was necessary to
  support compression over TCP.
- added support for receiving compressed syslog messages
- added support for sending compressed syslog messages
- fixed a bug where the last message in a syslog/tcp stream was
  lost if it was not properly terminated by a LF character
---------------------------------------------------------------------------
Version 1.12.3 (RGer), 2006-10-04
- implemented some changes to support Solaris (but support is not
  yet complete)
- commented out (via #if 0) some methods that are currently not being use
  but should be kept for further us
- added (interim) -u 1 option to turn off hostname and tag parsing
- done some modifications to better support Fedora
- made the field delimiter inside property replace configurable via
  template
- fixed a bug in property replacer: if fields were used, the delimitor
  became part of the field. Up until now, this was barely noticable as 
  the delimiter as TAB only and thus invisible to a human. With other
  delimiters available now, it quickly showed up. This bug fix might cause
  some grief to existing installations if they used the extra TAB for
  whatever reasons - sorry folks... Anyhow, a solution is easy: just add
  a TAB character contstant into your template. Thus, there has no attempt
  been made to do this in a backwards-compatible way.
---------------------------------------------------------------------------
Version 1.12.2 (RGer), 2006-02-15
- fixed a bug in the RFC 3339 date formatter. An extra space was added
  after the actual timestamp
- added support for providing high-precision RFC3339 timestamps for
  (rsyslogd-)internally-generated messages
- very (!) experimental support for syslog-protocol internet draft
  added (the draft is experimental, the code is solid ;))
- added support for field-extracting in the property replacer
- enhanced the legacy-syslog parser so that it can interpret messages
  that do not contain a TIMESTAMP
- fixed a bug that caused the default socket (usually /dev/log) to be
  opened even when -o command line option was given
- fixed a bug in the Debian sample startup script - it caused rsyslogd
  to listen to remote requests, which it shouldn't by default
---------------------------------------------------------------------------
Version 1.12.1 (RGer), 2005-11-23
- made multithreading work with BSD. Some signal-handling needed to be
  restructured. Also, there might be a slight delay of up to 10 seconds
  when huping and terminating rsyslogd under BSD
- fixed a bug where a NULL-pointer was passed to printf() in logmsg().
- fixed a bug during "make install" where rc3195d was not installed
  Thanks to Bennett Todd for spotting this.
- fixed a bug where rsyslogd dumped core when no TAG was found in the
  received message
- enhanced message parser so that it can deal with missing hostnames
  in many cases (may not be totally fail-safe)
- fixed a bug where internally-generated messages did not have the correct
  TAG
---------------------------------------------------------------------------
Version 1.12.0 (RGer), 2005-10-26
- moved to a multi-threaded design. single-threading is still optionally
  available. Multi-threading is experimental!
- fixed a potential race condition. In the original code, marking was done
  by an alarm handler, which could lead to all sorts of bad things. This
  has been changed now. See comments in syslogd.c/domark() for details.
- improved debug output for property-based filters
- not a code change, but: I have checked all exit()s to make sure that
  none occurs once rsyslogd has started up. Even in unusual conditions
  (like low-memory conditions) rsyslogd somehow remains active. Of course,
  it might loose a message or two, but at least it does not abort and it
  can also recover when the condition no longer persists.
- fixed a bug that could cause loss of the last message received
  immediately before rsyslogd was terminated.
- added comments on thread-safety of global variables in syslogd.c
- fixed a small bug: spurios printf() when TCP syslog was used
- fixed a bug that causes rsyslogd to dump core on termination when one
  of the selector lines did not receive a message during the run (very
  unlikely)
- fixed an one-too-low memory allocation in the TCP sender. Could result
  in rsyslogd dumping core.
- fixed a bug with regular expression support (thanks to Andres Riancho)
- a little bit of code restructuring (especially main(), which was
  horribly large)
---------------------------------------------------------------------------
Version 1.11.1 (RGer), 2005-10-19
- support for BSD-style program name and host blocks
- added a new property "programname" that can be used in templates
- added ability to specify listen port for rfc3195d
- fixed a bug that rendered the "startswith" comparison operation
  unusable.
- changed more functions to "static" storage class to help compiler
  optimize (should have been static in the first place...)
- fixed a potential memory leak in the string buffer class destructor.
  As the destructur was previously never called, the leak did not actually
  appear.
- some internal restructuring in anticipation/preparation of minimal
  multi-threading support
- rsyslogd still shares some code with the sysklogd project. Some patches
  for this shared code have been brought over from the sysklogd CVS.
---------------------------------------------------------------------------
Version 1.11.0 (RGer), 2005-10-12
- support for receiving messages via RFC 3195; added rfc3195d for that
  purpose
- added an additional guard to prevent rsyslogd from aborting when the
  2gb file size limit is hit. While a user can configure rsyslogd to
  handle such situations, it would abort if that was not done AND large
  file support was not enabled (ok, this is hopefully an unlikely scenario)
- fixed a bug that caused additional Unix domain sockets to be incorrectly
  processed - could lead to message loss in extreme cases
---------------------------------------------------------------------------
Version 1.10.2 (RGer), 2005-09-27
- added comparison operations in property-based filters:
  * isequal
  * startswith
- added ability to negate all property-based filter comparison operations
  by adding a !-sign right in front of the operation name
- added the ability to specify remote senders for UDP and TCP
  received messages. Allows to block all but well-known hosts
- changed the $-config line directives to be case-INsensitive
- new command line option -w added: "do not display warnings if messages
  from disallowed senders are received"
- fixed a bug that caused rsyslogd to dump core when the compare value
  was not quoted in property-based filters
- fixed a bug in the new CStr compare function which lead to invalid
  results (fortunately, this function was not yet used widely)
- added better support for "debugging" rsyslog.conf property filters
  (only if -d switch is given)
- changed some function definitions to static, which eventually enables
  some compiler optimizations
- fixed a bug in MySQL code; when a SQL error occured, rsyslogd could
  run in a tight loop. This was due to invalid sequence of error reporting
  and is now fixed.
---------------------------------------------------------------------------
Version 1.10.1 (RGer), 2005-09-23
- added the ability to execute a shell script as an action.
  Thanks to Bjoern Kalkbrenner for providing the code!
- fixed a bug in the MySQL code; due to the bug the automatic one-time
  retry after an error did not happen - this lead to error message in
  cases where none should be seen (e.g. after a MySQL restart)
- fixed a security issue with SQL-escaping in conjunction with
  non-(SQL-)standard MySQL features.
---------------------------------------------------------------------------
Version 1.10.0 (RGer), 2005-09-20
  REMINDER: 1.10 is the first unstable version if the 1.x series!
- added the capability to filter on any property in selector lines
  (not just facility and priority)
- changed stringbuf into a new counted string class
- added support for a "discard" action. If a selector line with
  discard (~ character) is found, no selector lines *after* that
  line will be processed.
- thanks to Andres Riancho, regular expression support has been
  added to the template engine
- added the FROMHOST property in the template processor, which could
  previously not be obtained. Thanks to Cristian Testa for pointing
  this out and even providing a fix.
- added display of compile-time options to -v output
- performance improvement for production build - made some checks
  to happen only during debug mode
- fixed a problem with compiling on SUSE and - while doing so - removed
  the socket call to set SO_BSDCOMPAT in cases where it is obsolete.
---------------------------------------------------------------------------
Version 1.0.4 (RGer), 2006-02-01
- a small but important fix: the tcp receiver had two forgotten printf's
  in it that caused a lot of unnecessary output to stdout. This was
  important enough to justify a new release
---------------------------------------------------------------------------
Version 1.0.3 (RGer), 2005-11-14
- added an additional guard to prevent rsyslogd from aborting when the
  2gb file size limit is hit. While a user can configure rsyslogd to
  handle such situations, it would abort if that was not done AND large
  file support was not enabled (ok, this is hopefully an unlikely scenario)
- fixed a bug that caused additional Unix domain sockets to be incorrectly
  processed - could lead to message loss in extreme cases
- applied some patches available from the sysklogd project to code
  shared from there
- fixed a bug that causes rsyslogd to dump core on termination when one
  of the selector lines did not receive a message during the run (very
  unlikely)
- fixed an one-too-low memory allocation in the TCP sender. Could result
  in rsyslogd dumping core.
- fixed a bug in the TCP sender that caused the retry logic to fail
  after an error or receiver overrun
- fixed a bug in init() that could lead to dumping core
- fixed a bug that could lead to dumping core when no HOSTNAME or no TAG
  was present in the syslog message
---------------------------------------------------------------------------
Version 1.0.2 (RGer), 2005-10-05
- fixed an issue with MySQL error reporting. When an error occured,
  the MySQL driver went into an endless loop (at least in most cases).
---------------------------------------------------------------------------
Version 1.0.1 (RGer), 2005-09-23
- fixed a security issue with SQL-escaping in conjunction with
  non-(SQL-)standard MySQL features.
---------------------------------------------------------------------------
Version 1.0.0 (RGer), 2005-09-12
- changed install doc to cover daily cron scripts - a trouble source
- added rc script for slackware (provided by Chris Elvidge - thanks!) 
- fixed a really minor bug in usage() - the -r option was still
  reported as without the port parameter
---------------------------------------------------------------------------
Version 0.9.8 (RGer), 2005-09-05
- made startup and shutdown message more consistent and included the
  pid, so that they can be easier correlated. Used syslog-protocol
  structured data format for this purpose.
- improved config info in startup message, now tells not only
  if it is listening remote on udp, but also for tcp. Also includes
  the port numbers. The previous startup message was misleading, because
  it did not say "remote reception" if rsyslogd was only listening via
  tcp (but not via udp).
- added a "how can you help" document to the doc set
---------------------------------------------------------------------------
Version 0.9.7 (RGer), 2005-08-15
- some of the previous doc files (like INSTALL) did not properly
  reflect the changes to the build process and the new doc. Fixed
  that.
- changed syslogd.c so that when compiled without database support,
  an error message is displayed when a database action is detected
  in the config file (previously this was used as an user rule ;))
- fixed a bug in the os-specific Makefiles which caused MySQL
  support to not be compiled, even if selected
---------------------------------------------------------------------------
Version 0.9.6 (RGer), 2005-08-09
- greatly enhanced documentation. Now available in html format in
  the "doc" folder and FreeBSD. Finally includes an install howto.
- improved MySQL error messages a little - they now show up as log
  messages, too (formerly only in debug mode)
- added the ability to specify the listen port for udp syslog.
  WARNING: This introduces an incompatibility. Formerly, udp
  syslog was enabled by the -r command line option. Now, it is
  "-r [port]", which is consistent with the tcp listener. However,
  just -r will now return an error message.
- added sample startup scripts for Debian and FreeBSD
- added support for easy feature selection in the makefile. Un-
  fortunately, this also means I needed to spilt the make file
  for different OS and distros. There are some really bad syntax
  differences between FreeBSD and Linux make.
---------------------------------------------------------------------------
Version 0.9.5 (RGer), 2005-08-01
- the "semicolon bug" was actually not (fully) solved in 0.9.4. One
  part of the bug was solved, but another still existed. This one
  is fixed now, too.
- the "semicolon bug" actually turned out to be a more generic bug.
  It appeared whenever an invalid template name was given. With some
  selector actions, rsyslogd dumped core, with other it "just" had
  a small ressource leak with others all worked well. These anomalies
  are now fixed. Note that they only appeared during system initaliziation
  once the system was running, nothing bad happened.
- improved error reporting for template errors on startup. They are now
  shown on the console and the start-up tty. Formerly, they were only
  visible in debug mode.
- support for multiple instances of rsyslogd on a single machine added
- added new option "-o" --> omit local unix domain socket. This option
  enables rsyslogd NOT to listen to the local socket. This is most
  helpful when multiple instances of rsyslogd (or rsyslogd and another
  syslogd) shall run on a single system.
- added new option "-i <pidfile>" which allows to specify the pidfile.
  This is needed when multiple instances of rsyslogd are to be run.
- the new project home page is now online at www.rsyslog.com
---------------------------------------------------------------------------
Version 0.9.4 (RGer), 2005-07-25
- finally added the TCP sender. It now supports non-blocking mode, no
  longer disabling message reception during connect. As it is now, it
  is usable in production. The code could be more sophisticated, but
  I've kept it short in anticipation of the move to liblogging, which
  will lead to the removal of the code just written ;)
- the "exiting on signal..." message still had the "syslogd" name in 
  it. Changed this to "rsyslogd", as we do not have a large user base
  yet, this should pose no problem.
- fixed "the semiconlon" bug. rsyslogd dumped core if a write-db action
  was specified but no semicolon was given after the password (an empty
  template was ok, but the semicolon needed to be present).
- changed a default for traditional output format. During testing, it
  was seen that the timestamp written to file in default format was
  the time of message reception, not the time specified in the TIMESTAMP
  field of the message itself. Traditionally, the message TIMESTAMP is
  used and this has been changed now.
---------------------------------------------------------------------------
Version 0.9.3 (RGer), 2005-07-19
- fixed a bug in the message parser. In June, the RFC 3164 timestamp
  was not correctly parsed (yes, only in June and some other months,
  see the code comment to learn why...)
- added the ability to specify the destination port when forwarding
  syslog messages (both for TCP and UDP)
- added an very experimental TCP sender (activated by
  @@machine:port in config). This is not yet for production use. If
  the receiver is not alive, rsyslogd will wait quite some time until
  the connection request times out, which most probably leads to
  loss of incoming messages.

---------------------------------------------------------------------------
Version 0.9.2 (RGer), around 2005-07-06
- I intended to change the maxsupported message size to 32k to
  support IHE - but given the memory inefficiency in the usual use
  cases, I have not done this. I have, however, included very
  specific instructions on how to do this in the source code. I have
  also done some testing with 32k messages, so you can change the
  max size without taking too much risk.
- added a syslog/tcp receiver; we now can receive messages via
  plain tcp, but we can still send only via UDP. The syslog/tcp
  receiver is the primary enhancement of this release.
- slightly changed some error messages that contained a spurios \n at
  the end of the line (which gives empty lines in your log...)

---------------------------------------------------------------------------
Version 0.9.1 (RGer)
- fixed code so that it compiles without errors under FreeBSD
- removed now unused function "allocate_log()" from syslogd.c
- changed the make file so that it contains more defines for
  different environments (in the long term, we need a better
  system for disabling/enabling features...)
- changed some printf's printing off_t types to %lld and
  explicit (long long) casts. I tried to figure out the exact type,
  but did not succeed in this. In the worst case, ultra-large peta-
  byte files will now display funny informational messages on rollover,
  something I think we can live with for the neersion 3.11.2 (rgerhards), 2008-02-??
---------------------------------------------------------------------------
Version 3.11.1 (rgerhards), 2008-02-12
- SNMP trap sender added thanks to Andre Lorbach (omsnmp)
- added input-plugin interface specification in form of a (copy) template
  input module
- applied documentation fix by Michael Biebl -- many thanks!
- bugfix: immark did not have MARK flags set...
- added x-info field to rsyslogd startup/shutdown message. Hopefully
  points users to right location for further info (many don't even know
  they run rsyslog ;))
- bugfix: trailing ":" of tag was lost while parsing legacy syslog messages
  without timestamp - thanks to Anders Blomdell for providing a patch!
- fixed a bug in stringbuf.c related to STRINGBUF_TRIM_ALLOCSIZE, which
  wasn't supposed to be used with rsyslog. Put a warning message up that
  tells this feature is not tested and probably not worth the effort.
  Thanks to Anders Blomdell fro bringing this to our attention
- somewhat improved performance of string buffers
- fixed bug that caused invalid treatment of tabs (HT) in rsyslog.conf
- bugfix: setting for $EscapeCopntrolCharactersOnReceive was not 
  properly initialized
- clarified usage of space-cc property replacer option
- improved abort diagnostic handler
- some initial effort for malloc/free runtime debugging support
- bugfix: using dynafile actions caused rsyslogd abort
- fixed minor man errors thanks to Michael Biebl
---------------------------------------------------------------------------
Version 3.11.0 (rgerhards), 2008-01-31
- implemented queued actions
- implemented simple rate limiting for actions
- implemented deliberate discarding of lower priority messages over higher
  priority ones when a queue runs out of space
- implemented disk quotas for disk queues
- implemented the $ActionResumeRetryCount config directive
- added $ActionQueueFilename config directive
- added $ActionQueueSize config directive
- added $ActionQueueHighWaterMark config directive
- added $ActionQueueLowWaterMark config directive
- added $ActionQueueDiscardMark config directive
- added $ActionQueueDiscardSeverity config directive
- added $ActionQueueCheckpointInterval config directive
- added $ActionQueueType config directive
- added $ActionQueueWorkerThreads config directive
- added $ActionQueueTimeoutshutdown config directive
- added $ActionQueueTimeoutActionCompletion config directive
- added $ActionQueueTimeoutenQueue config directive
- added $ActionQueueTimeoutworkerThreadShutdown config directive
- added $ActionQueueWorkerThreadMinimumMessages config directive
- added $ActionQueueMaxFileSize config directive
- added $ActionQueueSaveonShutdown config directive
- addded $ActionQueueDequeueSlowdown config directive
- addded $MainMsgQueueDequeueSlowdown config directive
- bugfix: added forgotten docs to package
- improved debugging support
- fixed a bug that caused $MainMsgQueueCheckpointInterval to work incorrectly
- when a long-running action needs to be cancelled on shutdown, the message
  that was processed by it is now preserved. This finishes support for
  guaranteed delivery of messages (if the output supports it, of course)
- fixed bug in output module interface, see
  http://sourceforge.net/tracker/index.php?func=detail&aid=1881008&group_id=123448&atid=696552
- changed the ommysql output plugin so that the (lengthy) connection
  initialization now takes place in message processing. This works much
  better with the new queued action mode (fast startup)
- fixed a bug that caused a potential hang in file and fwd output module
  varmojfekoj provided the patch - many thanks!
- bugfixed stream class offset handling on 32bit platforms
---------------------------------------------------------------------------
Version 3.10.3 (rgerhards), 2008-01-28
- fixed a bug with standard template definitions (not a big deal) - thanks
  to varmojfekoj for spotting it
- run-time instrumentation added
- implemented disk-assisted queue mode, which enables on-demand disk
  spooling if the queue's in-memory queue is exhausted
- implemented a dynamic worker thread pool for processing incoming
  messages; workers are started and shut down as need arises
- implemented a run-time instrumentation debug package
- implemented the $MainMsgQueueSaveOnShutdown config directive
- implemented the $MainMsgQueueWorkerThreadMinimumMessages config directive
- implemented the $MainMsgQueueTimeoutWorkerThreadShutdown config directive
---------------------------------------------------------------------------
Version 3.10.2 (rgerhards), 2008-01-14
- added the ability to keep stop rsyslogd without the need to drain
  the main message queue. In disk queue mode, rsyslog continues to
  run from the point where it stopped. In case of a system failure, it
  continues to process messages from the last checkpoint.
- fixed a bug that caused a segfault on startup when no $WorkDir directive
  was specified in rsyslog.conf
- provided more fine-grain control over shutdown timeouts and added a
  way to specify the enqueue timeout when the main message queue is full
- implemented $MainMsgQueueCheckpointInterval config directive
- implemented $MainMsgQueueTimeoutActionCompletion config directive
- implemented $MainMsgQueueTimeoutEnqueue config directive
- implemented $MainMsgQueueTimeoutShutdown config directive
---------------------------------------------------------------------------
Version 3.10.1 (rgerhards), 2008-01-10
- implemented the "disk" queue mode. However, it currently is of very
  limited use, because it does not support persistence over rsyslogd
  runs. So when rsyslogd is stopped, the queue is drained just as with
  the in-memory queue modes. Persistent queues will be a feature of
  the next release.
- performance-optimized string class, should bring an overall improvement
- fixed a memory leak in imudp -- thanks to varmojfekoj for the patch
- fixed a race condition that could lead to a rsyslogd hang when during
  HUP or termination
- done some doc updates
- added $WorkDirectory config directive
- added $MainMsgQueueFileName config directive
- added $MainMsgQueueMaxFileSize config directive
---------------------------------------------------------------------------
Version 3.10.0 (rgerhards), 2008-01-07
- implemented input module interface and initial input modules
- enhanced threading for input modules (each on its own thread now)
- ability to bind UDP listeners to specific local interfaces/ports and
  ability to run multiple of them concurrently
- added ability to specify listen IP address for UDP syslog server
- license changed to GPLv3
- mark messages are now provided by loadble module immark
- rklogd is no longer provided. Its functionality has now been taken over
  by imklog, a loadable input module. This offers a much better integration
  into rsyslogd and makes sure that the kernel logger process is brought
  up and down at the appropriate times
- enhanced $IncludeConfig directive to support wildcard characters
  (thanks to Michael Biebl)
- all inputs are now implemented as loadable plugins
- enhanced threading model: each input module now runs on its own thread
- enhanced message queue which now supports different queueing methods
  (among others, this can be used for performance fine-tuning)
- added a large number of new configuration directives for the new
  input modules
- enhanced multi-threading utilizing a worker thread pool for the
  main message queue
- compilation without pthreads is no longer supported
- much cleaner code due to new objects and removal of single-threading
  mode
---------------------------------------------------------------------------
Version 2.0.1 STABLE (rgerhards), 2008-01-24
- fixed a bug in integer conversion - but this function was never called,
  so it is not really a useful bug fix ;)
- fixed a bug with standard template definitions (not a big deal) - thanks
  to varmojfekoj for spotting it
- fixed a bug that caused a potential hang in file and fwd output module
  varmojfekoj provided the patch - many thanks!
---------------------------------------------------------------------------
Version 2.0.0 STABLE (rgerhards), 2008-01-02
- re-release of 1.21.2 as STABLE with no modifications except some
  doc updates
---------------------------------------------------------------------------
Version 1.21.2 (rgerhards), 2007-12-28
- created a gss-api output module. This keeps GSS-API code and
  TCP/UDP code separated. It is also important for forward-
  compatibility with v3. Please note that this change breaks compatibility
  with config files created for 1.21.0 and 1.21.1 - this was considered
  acceptable.
- fixed an error in forwarding retry code (could lead to message corruption
  but surfaced very seldom)
- increased portability for older platforms (AI_NUMERICSERV moved)
- removed socket leak in omfwd.c
- cross-platform patch for GSS-API compile problem on some platforms
  thanks to darix for the patch!
---------------------------------------------------------------------------
Version 1.21.1 (rgerhards), 2007-12-23
- small doc fix for $IncludeConfig
- fixed a bug in llDestroy()
- bugfix: fixing memory leak when message queue is full and during
  parsing. Thanks to varmojfekoj for the patch.
- bugfix: when compiled without network support, unix sockets were
  not properply closed
- bugfix: memory leak in cfsysline.c/doGetWord() fixed
---------------------------------------------------------------------------
Version 1.21.0 (rgerhards), 2007-12-19
- GSS-API support for syslog/TCP connections was added. Thanks to
  varmojfekoj for providing the patch with this functionality
- code cleanup
- enhanced $IncludeConfig directive to support wildcard filenames
- changed some multithreading synchronization
---------------------------------------------------------------------------
Version 1.20.1 (rgerhards), 2007-12-12
- corrected a debug setting that survived release. Caused TCP connections
  to be retried unnecessarily often.
- When a hostname ACL was provided and DNS resolution for that name failed,
  ACL processing was stopped at that point. Thanks to mildew for the patch.
  Fedora Bugzilla: http://bugzilla.redhat.com/show_bug.cgi?id=395911
- fixed a potential race condition, see link for details:
  http://rgerhards.blogspot.com/2007/12/rsyslog-race-condition.html
  Note that the probability of problems from this bug was very remote
- fixed a memory leak that happend when PostgreSQL date formats were
  used
---------------------------------------------------------------------------
Version 1.20.0 (rgerhards), 2007-12-07
- an output module for postgres databases has been added. Thanks to
  sur5r for contributing this code
- unloading dynamic modules has been cleaned up, we now have a
  real implementation and not just a dummy "good enough for the time
  being".
- enhanced platform independence - thanks to Bartosz Kuzma and Michael
  Biebl for their very useful contributions
- some general code cleanup (including warnings on 64 platforms, only)
---------------------------------------------------------------------------
Version 1.19.12 (rgerhards), 2007-12-03
- cleaned up the build system (thanks to Michael Biebl for the patch)
- fixed a bug where ommysql was still not compiled with -pthread option
---------------------------------------------------------------------------
Version 1.19.11 (rgerhards), 2007-11-29
- applied -pthread option to build when building for multi-threading mode
  hopefully solves an issue with segfaulting
---------------------------------------------------------------------------
Version 1.19.10 (rgerhards), 2007-10-19
- introdcued the new ":modulename:" syntax for calling module actions
  in selector lines; modified ommysql to support it. This is primarily
  an aid for further modules and a prequisite to actually allow third
  party modules to be created.
- minor fix in slackware startup script, "-r 0" is now "-r0"
- updated rsyslogd doc set man page; now in html format
- undid creation of a separate thread for the main loop -- this did not
  turn out to be needed or useful, so reduce complexity once again.
- added doc fixes provided by Michael Biebl - thanks
---------------------------------------------------------------------------
Version 1.19.9 (rgerhards), 2007-10-12
- now packaging system which again contains all components in a single
  tarball
- modularized main() a bit more, resulting in less complex code
- experimentally added an additional thread - will see if that affects
  the segfault bug we experience on some platforms. Note that this change
  is scheduled to be removed again later.
---------------------------------------------------------------------------
Version 1.19.8 (rgerhards), 2007-09-27
- improved repeated message processing
- applied patch provided by varmojfekoj to support building ommysql
  in its own way (now also resides in a plugin subdirectory);
  ommysql is now a separate package
- fixed a bug in cvthname() that lead to message loss if part
  of the source hostname would have been dropped
- created some support for distributing ommysql together with the
  main rsyslog package. I need to re-think it in the future, but
  for the time being the current mode is best. I now simply include
  one additional tarball for ommysql inside the main distribution.
  I look forward to user feedback on how this should be done best. In the
  long term, a separate project should be spawend for ommysql, but I'd
  like to do that only after the plugin interface is fully stable (what
  it is not yet).
---------------------------------------------------------------------------
Version 1.19.7 (rgerhards), 2007-09-25
- added code to handle situations where senders send us messages ending with
  a NUL character. It is now simply removed. This also caused trailing LF
  reduction to fail, when it was followed by such a NUL. This is now also
  handled.
- replaced some non-thread-safe function calls by their thread-safe
  counterparts
- fixed a minor memory leak that occured when the %APPNAME% property was
  used (I think nobody used that in practice)
- fixed a bug that caused signal handlers in cvthname() not to be restored when
  a malicious pointer record was detected and processing of the message been
  stopped for that reason (this should be really rare and can not be related
  to the segfault bug we are hunting).
- fixed a bug in cvthname that lead to passing a wrong parameter - in
  practice, this had no impact.
- general code cleanup (e.g. compiler warnings, comments)
---------------------------------------------------------------------------
Version 1.19.6 (rgerhards), 2007-09-11
- applied patch by varmojfekoj to change signal handling to the new
  sigaction API set (replacing the depreciated signal() calls and its
  friends.
- fixed a bug that in --enable-debug mode caused an assertion when the
  discard action was used
- cleaned up compiler warnings
- applied patch by varmojfekoj to FIX a bug that could cause 
  segfaults if empty properties were processed using modifying
  options (e.g. space-cc, drop-cc)
- fixed man bug: rsyslogd supports -l option
---------------------------------------------------------------------------
Version 1.19.5 (rgerhards), 2007-09-07
- changed part of the CStr interface so that better error tracking
  is provided and the calling sequence is more intuitive (there were
  invalid calls based on a too-weired interface)
- (hopefully) fixed some remaining bugs rooted in wrong use of 
  the CStr class. These could lead to program abort.
- applied patch by varmojfekoj two fix two potential segfault situations
- added $ModDir config directive
- modified $ModLoad so that an absolute path may be specified as
  module name (e.g. /rsyslog/ommysql.so)
---------------------------------------------------------------------------
Version 1.19.4 (rgerhards/varmojfekoj), 2007-09-04
- fixed a number of small memory leaks - thanks varmojfekoj for patching
- fixed an issue with CString class that could lead to rsyslog abort
  in tplToString() - thanks varmojfekoj for patching
- added a man-version of the config file documenation - thanks to Michel
  Samia for providing the man file
- fixed bug: a template like this causes an infinite loop:
  $template opts,"%programname:::a,b%"
  thanks varmojfekoj for the patch
- fixed bug: case changing options crash freeing the string pointer
  because they modify it: $template opts2,"%programname::1:lowercase%"
  thanks varmojfekoj for the patch
---------------------------------------------------------------------------
Version 1.19.3 (mmeckelein/varmojfekoj), 2007-08-31
- small mem leak fixed (after calling parseSelectorAct) - Thx varmojkekoj
- documentation section "Regular File" und "Blocks" updated
- solved an issue with dynamic file generation - Once again many thanks
  to varmojfekoj
- the negative selector for program name filter (Blocks) does not work as
  expected - Thanks varmojfekoj for patching
- added forwarding information to sysklogd (requires special template)
  to config doc
---------------------------------------------------------------------------
Version 1.19.2 (mmeckelein/varmojfekoj), 2007-08-28
- a specifically formed message caused a segfault - Many thanks varmojfekoj
  for providing a patch
- a typo and a weird condition are fixed in msg.c - Thanks again
  varmojfekoj 
- on file creation the file was always owned by root:root. This is fixed
  now - Thanks ypsa for solving this issue
---------------------------------------------------------------------------
Version 1.19.1 (mmeckelein), 2007-08-22
- a bug that caused a high load when a TCP/UDP connection was closed is 
  fixed now - Thanks mildew for solving this issue
- fixed a bug which caused a segfault on reinit - Thx varmojfekoj for the
  patch
- changed the hardcoded module path "/lib/rsyslog" to $(pkglibdir) in order
  to avoid trouble e.g. on 64 bit platforms (/lib64) - many thanks Peter
  Vrabec and darix, both provided a patch for solving this issue
- enhanced the unloading of modules - thanks again varmojfekoj
- applied a patch from varmojfekoj which fixes various little things in
  MySQL output module
---------------------------------------------------------------------------
Version 1.19.0 (varmojfekoj/rgerhards), 2007-08-16
- integrated patch from varmojfekoj to make the mysql module a loadable one
  many thanks for the patch, MUCH appreciated
---------------------------------------------------------------------------
Version 1.18.2 (rgerhards), 2007-08-13
- fixed a bug in outchannel code that caused templates to be incorrectly
  parsed
- fixed a bug in ommysql that caused a wrong ";template" missing message
- added some code for unloading modules; not yet fully complete (and we do
  not yet have loadable modules, so this is no problem)
- removed debian subdirectory by request of a debian packager (this is a special
  subdir for debian and there is also no point in maintaining it when there
  is a debian package available - so I gladly did this) in some cases
- improved overall doc quality (some pages were quite old) and linked to
  more of the online resources.
- improved /contrib/delete_mysql script by adding a host option and some
  other minor modifications
---------------------------------------------------------------------------
Version 1.18.1 (rgerhards), 2007-08-08
- applied a patch from varmojfekoj which solved a potential segfault
  of rsyslogd on HUP
- applied patch from Michel Samia to fix compilation when the pthreads
  feature is disabled
- some code cleanup (moved action object to its own file set)
- add config directive $MainMsgQueueSize, which now allows to configure the
  queue size dynamically
- all compile-time settings are now shown in rsyslogd -v, not just the
  active ones
- enhanced performance a little bit more
- added config file directive $ActionResumeInterval
- fixed a bug that prevented compilation under debian sid
- added a contrib directory for user-contributed useful things
---------------------------------------------------------------------------
Version 1.18.0 (rgerhards), 2007-08-03
- rsyslog now supports fallback actions when an action did not work. This
  is a great feature e.g. for backup database servers or backup syslog
  servers
- modified rklogd to only change the console log level if -c is specified
- added feature to use multiple actions inside a single selector
- implemented $ActionExecOnlyWhenPreviousIsSuspended config directive
- error messages during startup are now spit out to the configured log
  destinations
---------------------------------------------------------------------------
Version 1.17.6 (rgerhards), 2007-08-01
- continued to work on output module modularization - basic stage of
  this work is now FINISHED
- fixed bug in OMSRcreate() - always returned SR_RET_OK
- fixed a bug that caused ommysql to always complain about missing
  templates
- fixed a mem leak in OMSRdestruct - freeing the object itself was
  forgotten - thanks to varmojfekoj for the patch
- fixed a memory leak in syslogd/init() that happend when the config
  file could not be read - thanks to varmojfekoj for the patch
- fixed insufficient memory allocation in addAction() and its helpers.
  The initial fix and idea was developed by mildew, I fine-tuned
  it a bit. Thanks a lot for the fix, I'd probably had pulled out my
  hair to find the bug...
- added output of config file line number when a parsing error occured
- fixed bug in objomsr.c that caused program to abort in debug mode with
  an invalid assertion (in some cases)
- fixed a typo that caused the default template for MySQL to be wrong.
  thanks to mildew for catching this.
- added configuration file command $DebugPrintModuleList and
  $DebugPrintCfSysLineHandlerList
- fixed an invalid value for the MARK timer - unfortunately, there was
  a testing aid left in place. This resulted in quite frequent MARK messages
- added $IncludeConfig config directive
- applied a patch from mildew to prevent rsyslogd from freezing under heavy
  load. This could happen when the queue was full. Now, we drop messages
  but rsyslogd remains active.
---------------------------------------------------------------------------
Version 1.17.5 (rgerhards), 2007-07-30
- continued to work on output module modularization
- fixed a missing file bug - thanks to Andrea Montanari for reporting
  this problem
- fixed a problem with shutting down the worker thread and freeing the
  selector_t list - this caused messages to be lost, because the
  message queue was not properly drained before the selectors got
  destroyed.
---------------------------------------------------------------------------
Version 1.17.4 (rgerhards), 2007-07-27
- continued to work on output module modularization
- fixed a situation where rsyslogd could create zombie processes
  thanks to mildew for the patch
- applied patch from Michel Samia to fix compilation when NOT
  compiled for pthreads
---------------------------------------------------------------------------
Version 1.17.3 (rgerhards), 2007-07-25
- continued working on output module modularization
- fixed a bug that caused rsyslogd to segfault on exit (and
  probably also on HUP), when there was an unsent message in a selector
  that required forwarding and the dns lookup failed for that selector
  (yes, it was pretty unlikely to happen;))
  thanks to varmojfekoj <varmojfekoj@gmail.com> for the patch
- fixed a memory leak in config file parsing and die()
  thanks to varmojfekoj <varmojfekoj@gmail.com> for the patch
- rsyslogd now checks on startup if it is capable to performa any work
  at all. If it cant, it complains and terminates
  thanks to Michel Samia for providing the patch!
- fixed a small memory leak when HUPing syslogd. The allowed sender
  list now gets freed. thanks to mildew for the patch.
- changed the way error messages in early startup are logged. They
  now do no longer use the syslogd code directly but are rather
  send to stderr.
---------------------------------------------------------------------------
Version 1.17.2 (rgerhards), 2007-07-23
- made the port part of the -r option optional. Needed for backward
  compatibility with sysklogd
- replaced system() calls with something more reasonable. Please note that
  this might break compatibility with some existing configuration files.
  We accept this in favour of the gained security.
- removed a memory leak that could occur if timegenerated was used in
  RFC 3164 format in templates
- did some preparation in msg.c for advanced multithreading - placed the
  hooks, but not yet any active code
- worked further on modularization
- added $ModLoad MySQL (dummy) config directive
- added DropTrailingLFOnReception config directive
---------------------------------------------------------------------------
Version 1.17.1 (rgerhards), 2007-07-20
- fixed a bug that caused make install to install rsyslogd and rklogd under
  the wrong names
- fixed bug that caused $AllowedSenders to handle IPv6 scopes incorrectly;
  also fixed but that could grabble $AllowedSender wildcards. Thanks to
  mildew@gmail.com for the patch
- minor code cleanup - thanks to Peter Vrabec for the patch
- fixed minimal memory leak on HUP (caused by templates)
  thanks to varmojfekoj <varmojfekoj@gmail.com> for the patch
- fixed another memory leak on HUPing and on exiting rsyslogd
  again thanks to varmojfekoj <varmojfekoj@gmail.com> for the patch
- code cleanup (removed compiler warnings)
- fixed portability bug in configure.ac - thanks to Bartosz Kuźma for patch
- moved msg object into its own file set
- added the capability to continue trying to write log files when the
  file system is full. Functionality based on patch by Martin Schulze
  to sysklogd package.
---------------------------------------------------------------------------
Version 1.17.0 (RGer), 2007-07-17
- added $RepeatedLineReduction config parameter
- added $EscapeControlCharactersOnReceive config parameter
- added $ControlCharacterEscapePrefix config parameter
- added $DirCreateMode config parameter
- added $CreateDirs config parameter
- added $DebugPrintTemplateList config parameter
- added $ResetConfigVariables config parameter
- added $FileOwner config parameter
- added $FileGroup config parameter
- added $DirOwner config parameter
- added $DirGroup config parameter
- added $FailOnChownFailure config parameter
- added regular expression support to the filter engine
  thanks to Michel Samia for providing the patch!
- enhanced $AllowedSender functionality. Credits to mildew@gmail.com for
  the patch doing that
  - added IPv6 support
  - allowed DNS hostnames
  - allowed DNS wildcard names
- added new option $DropMsgsWithMaliciousDnsPTRRecords
- added autoconf so that rfc3195d, rsyslogd and klogd are stored to /sbin
- added capability to auto-create directories with dynaFiles
---------------------------------------------------------------------------
Version 1.16.0 (RGer/Peter Vrabec), 2007-07-13 - The Friday, 13th Release ;)
- build system switched to autotools
- removed SYSV preprocessor macro use, replaced with autotools equivalents
- fixed a bug that caused rsyslogd to segfault when TCP listening was
  disabled and it terminated
- added new properties "syslogfacility-text" and "syslogseverity-text"
  thanks to varmojfekoj <varmojfekoj@gmail.com> for the patch
- added the -x option to disable hostname dns reslution
  thanks to varmojfekoj <varmojfekoj@gmail.com> for the patch
- begun to better modularize syslogd.c - this is an ongoing project; moved
  type definitions to a separate file
- removed some now-unused fields from struct filed
- move file size limit fields in struct field to the "right spot" (the file
  writing part of the union - f_un.f_file)
- subdirectories linux and solaris are no longer part of the distribution
  package. This is not because we cease support for them, but there are no
  longer any files in them after the move to autotools
---------------------------------------------------------------------------
Version 1.15.1 (RGer), 2007-07-10
- fixed a bug that caused a dynaFile selector to stall when there was
  an open error with one file 
- improved template processing for dynaFiles; templates are now only
  looked up during initialization - speeds up processing
- optimized memory layout in struct filed when compiled with MySQL
  support
- fixed a bug that caused compilation without SYSLOG_INET to fail
- re-enabled the "last message repeated n times" feature. This
  feature was not taken care of while rsyslogd evolved from sysklogd
  and it was more or less defunct. Now it is fully functional again.
- added system properties: $NOW, $YEAR, $MONTH, $DAY, $HOUR, $MINUTE
- fixed a bug in iovAsString() that caused a memory leak under stress
  conditions (most probably memory shortage). This was unlikely to
  ever happen, but it doesn't hurt doing it right
- cosmetic: defined type "uchar", change all unsigned chars to uchar
---------------------------------------------------------------------------
Version 1.15.0 (RGer), 2007-07-05
- added ability to dynamically generate file names based on templates
  and thus properties. This was a much-requested feature. It makes
  life easy when it e.g. comes to splitting files based on the sender
  address.
- added $umask and $FileCreateMode config file directives
- applied a patch from Bartosz Kuzma to compile cleanly under NetBSD
- checks for extra (unexpected) characters in system config file lines
  have been added
- added IPv6 documentation - was accidently missing from CVS
- begun to change char to unsigned char
---------------------------------------------------------------------------
Version 1.14.2 (RGer), 2007-07-03
** this release fixes all known nits with IPv6 **
- restored capability to do /etc/service lookup for "syslog"
  service when -r 0 was given
- documented IPv6 handling of syslog messages
- integrate patch from Bartosz Kuźma to make rsyslog compile under
  Solaris again (the patch replaced a strndup() call, which is not
  available under Solaris
- improved debug logging when waiting on select
- updated rsyslogd man page with new options (-46A)
---------------------------------------------------------------------------
Version 1.14.1 (RGer/Peter Vrabec), 2007-06-29
- added Peter Vrabec's patch for IPv6 TCP
- prefixed all messages send to stderr in rsyslogd with "rsyslogd: "
---------------------------------------------------------------------------
Version 1.14.0 (RGer/Peter Vrabec), 2007-06-28
- Peter Vrabec provided IPv6 for rsyslog, so we are now IPv6 enabled
  IPv6 Support is currently for UDP only, TCP is to come soon.
  AllowedSender configuration does not yet work for IPv6.
- fixed code in iovCreate() that broke C's strict aliasing rules 
- fixed some char/unsigned char differences that forced the compiler
  to spit out warning messages
- updated the Red Hat init script to fix a known issue (thanks to
  Peter Vrabec)
---------------------------------------------------------------------------
Version 1.13.5 (RGer), 2007-06-22
- made the TCP session limit configurable via command line switch
  now -t <port>,<max sessions>
- added man page for rklogd(8) (basically a copy from klogd, but now
  there is one...)
- fixed a bug that caused internal messages (e.g. rsyslogd startup) to
  appear without a tag.
- removed a minor memory leak that occurred when TAG processing requalified
  a HOSTNAME to be a TAG (and a TAG already was set).
- removed potential small memory leaks in MsgSet***() functions. There
  would be a leak if a property was re-set, something that happened
  extremely seldom.
---------------------------------------------------------------------------
Version 1.13.4 (RGer), 2007-06-18
- added a new property "PRI-text", which holds the PRI field in
  textual form (e.g. "syslog.info")
- added alias "syslogseverity" for "syslogpriority", which is a
  misleading property name that needs to stay for historical
  reasons (and backward-compatility)
- added doc on how to record PRI value in log file
- enhanced signal handling in klogd, including removal of an unsafe
  call to the logging system during signal handling
---------------------------------------------------------------------------
Version 1.13.3 (RGer), 2007-06-15
- create a version of syslog.c from scratch. This is now
  - highly optimized for rsyslog
  - removes an incompatible license problem as the original
    version had a BSD license with advertising clause
  - fixed in the regard that rklogd will continue to work when
    rsysogd has been restarted (the original version, as well
    as sysklogd, will remain silent then)
  - solved an issue with an extra NUL char at message end that the
    original version had
- applied some changes to klogd to care for the new interface
- fixed a bug in syslogd.c which prevented compiling under debian
---------------------------------------------------------------------------
Version 1.13.2 (RGer), 2007-06-13
- lib order in makefile patched to facilitate static linking - thanks
  to Bennett Todd for providing the patch
- Integrated a patch from Peter Vrabec (pvrabec@redheat.com):
  - added klogd under the name of rklogd (remove dependency on
    original sysklogd package
  - createDB.sql now in UTF
  - added additional config files for use on Red Hat
---------------------------------------------------------------------------
Version 1.13.1 (RGer), 2007-02-05
- changed the listen backlog limit to a more reasonable value based on
  the maximum number of TCP connections configurd (10% + 5) - thanks to Guy
  Standen for the hint (actually, the limit was 5 and that was a 
  left-over from early testing).
- fixed a bug in makefile which caused DB-support to be disabled when
  NETZIP support was enabled
- added the -e option to allow transmission of every message to remote
  hosts (effectively turns off duplicate message suppression)
- (somewhat) improved memory consumption when compiled with MySQL support
- looks like we fixed an incompatibility with MySQL 5.x and above software
  At least in one case, the remote server name was destroyed, leading to 
  a connection failure. The new, improved code does not have this issue and
  so we see this as solved (the new code is generally somewhat better, so
  there is a good chance we fixed this incompatibility).
---------------------------------------------------------------------------
Version 1.13.0 (RGer), 2006-12-19
- added '$' as ToPos proptery replacer specifier - means "up to the
  end of the string"
- property replacer option "escape-cc", "drop-cc" and "space-cc"  added
- changed the handling of \0 characters inside syslog messages. We now
  consistently escape them to "#000". This is somewhat recommended in
  the draft-ietf-syslog-protocol-19 draft. While the real recomendation
  is to not escape any characters at all, we can not do this without
  considerable modification of the code. So we escape it to "#000", which
  is consistent with a sample found in the Internet-draft.
- removed message glue logic (see printchopped() comment for details)
  Also caused removal of parts table and thus some improvements in
  memory usage.
- changed the default MAXLINE to 2048 to take care of recent syslog
  standardization efforts (can easily be changed in syslogd.c)
- added support for byte-counted TCP syslog messages (much like
  syslog-transport-tls-05 Internet Draft). This was necessary to
  support compression over TCP.
- added support for receiving compressed syslog messages
- added support for sending compressed syslog messages
- fixed a bug where the last message in a syslog/tcp stream was
  lost if it was not properly terminated by a LF character
---------------------------------------------------------------------------
Version 1.12.3 (RGer), 2006-10-04
- implemented some changes to support Solaris (but support is not
  yet complete)
- commented out (via #if 0) some methods that are currently not being use
  but should be kept for further us
- added (interim) -u 1 option to turn off hostname and tag parsing
- done some modifications to better support Fedora
- made the field delimiter inside property replace configurable via
  template
- fixed a bug in property replacer: if fields were used, the delimitor
  became part of the field. Up until now, this was barely noticable as 
  the delimiter as TAB only and thus invisible to a human. With other
  delimiters available now, it quickly showed up. This bug fix might cause
  some grief to existing installations if they used the extra TAB for
  whatever reasons - sorry folks... Anyhow, a solution is easy: just add
  a TAB character contstant into your template. Thus, there has no attempt
  been made to do this in a backwards-compatible way.
---------------------------------------------------------------------------
Version 1.12.2 (RGer), 2006-02-15
- fixed a bug in the RFC 3339 date formatter. An extra space was added
  after the actual timestamp
- added support for providing high-precision RFC3339 timestamps for
  (rsyslogd-)internally-generated messages
- very (!) experimental support for syslog-protocol internet draft
  added (the draft is experimental, the code is solid ;))
- added support for field-extracting in the property replacer
- enhanced the legacy-syslog parser so that it can interpret messages
  that do not contain a TIMESTAMP
- fixed a bug that caused the default socket (usually /dev/log) to be
  opened even when -o command line option was given
- fixed a bug in the Debian sample startup script - it caused rsyslogd
  to listen to remote requests, which it shouldn't by default
---------------------------------------------------------------------------
Version 1.12.1 (RGer), 2005-11-23
- made multithreading work with BSD. Some signal-handling needed to be
  restructured. Also, there might be a slight delay of up to 10 seconds
  when huping and terminating rsyslogd under BSD
- fixed a bug where a NULL-pointer was passed to printf() in logmsg().
- fixed a bug during "make install" where rc3195d was not installed
  Thanks to Bennett Todd for spotting this.
- fixed a bug where rsyslogd dumped core when no TAG was found in the
  received message
- enhanced message parser so that it can deal with missing hostnames
  in many cases (may not be totally fail-safe)
- fixed a bug where internally-generated messages did not have the correct
  TAG
---------------------------------------------------------------------------
Version 1.12.0 (RGer), 2005-10-26
- moved to a multi-threaded design. single-threading is still optionally
  available. Multi-threading is experimental!
- fixed a potential race condition. In the original code, marking was done
  by an alarm handler, which could lead to all sorts of bad things. This
  has been changed now. See comments in syslogd.c/domark() for details.
- improved debug output for property-based filters
- not a code change, but: I have checked all exit()s to make sure that
  none occurs once rsyslogd has started up. Even in unusual conditions
  (like low-memory conditions) rsyslogd somehow remains active. Of course,
  it might loose a message or two, but at least it does not abort and it
  can also recover when the condition no longer persists.
- fixed a bug that could cause loss of the last message received
  immediately before rsyslogd was terminated.
- added comments on thread-safety of global variables in syslogd.c
- fixed a small bug: spurios printf() when TCP syslog was used
- fixed a bug that causes rsyslogd to dump core on termination when one
  of the selector lines did not receive a message during the run (very
  unlikely)
- fixed an one-too-low memory allocation in the TCP sender. Could result
  in rsyslogd dumping core.
- fixed a bug with regular expression support (thanks to Andres Riancho)
- a little bit of code restructuring (especially main(), which was
  horribly large)
---------------------------------------------------------------------------
Version 1.11.1 (RGer), 2005-10-19
- support for BSD-style program name and host blocks
- added a new property "programname" that can be used in templates
- added ability to specify listen port for rfc3195d
- fixed a bug that rendered the "startswith" comparison operation
  unusable.
- changed more functions to "static" storage class to help compiler
  optimize (should have been static in the first place...)
- fixed a potential memory leak in the string buffer class destructor.
  As the destructur was previously never called, the leak did not actually
  appear.
- some internal restructuring in anticipation/preparation of minimal
  multi-threading support
- rsyslogd still shares some code with the sysklogd project. Some patches
  for this shared code have been brought over from the sysklogd CVS.
---------------------------------------------------------------------------
Version 1.11.0 (RGer), 2005-10-12
- support for receiving messages via RFC 3195; added rfc3195d for that
  purpose
- added an additional guard to prevent rsyslogd from aborting when the
  2gb file size limit is hit. While a user can configure rsyslogd to
  handle such situations, it would abort if that was not done AND large
  file support was not enabled (ok, this is hopefully an unlikely scenario)
- fixed a bug that caused additional Unix domain sockets to be incorrectly
  processed - could lead to message loss in extreme cases
---------------------------------------------------------------------------
Version 1.10.2 (RGer), 2005-09-27
- added comparison operations in property-based filters:
  * isequal
  * startswith
- added ability to negate all property-based filter comparison operations
  by adding a !-sign right in front of the operation name
- added the ability to specify remote senders for UDP and TCP
  received messages. Allows to block all but well-known hosts
- changed the $-config line directives to be case-INsensitive
- new command line option -w added: "do not display warnings if messages
  from disallowed senders are received"
- fixed a bug that caused rsyslogd to dump core when the compare value
  was not quoted in property-based filters
- fixed a bug in the new CStr compare function which lead to invalid
  results (fortunately, this function was not yet used widely)
- added better support for "debugging" rsyslog.conf property filters
  (only if -d switch is given)
- changed some function definitions to static, which eventually enables
  some compiler optimizations
- fixed a bug in MySQL code; when a SQL error occured, rsyslogd could
  run in a tight loop. This was due to invalid sequence of error reporting
  and is now fixed.
---------------------------------------------------------------------------
Version 1.10.1 (RGer), 2005-09-23
- added the ability to execute a shell script as an action.
  Thanks to Bjoern Kalkbrenner for providing the code!
- fixed a bug in the MySQL code; due to the bug the automatic one-time
  retry after an error did not happen - this lead to error message in
  cases where none should be seen (e.g. after a MySQL restart)
- fixed a security issue with SQL-escaping in conjunction with
  non-(SQL-)standard MySQL features.
---------------------------------------------------------------------------
Version 1.10.0 (RGer), 2005-09-20
  REMINDER: 1.10 is the first unstable version if the 1.x series!
- added the capability to filter on any property in selector lines
  (not just facility and priority)
- changed stringbuf into a new counted string class
- added support for a "discard" action. If a selector line with
  discard (~ character) is found, no selector lines *after* that
  line will be processed.
- thanks to Andres Riancho, regular expression support has been
  added to the template engine
- added the FROMHOST property in the template processor, which could
  previously not be obtained. Thanks to Cristian Testa for pointing
  this out and even providing a fix.
- added display of compile-time options to -v output
- performance improvement for production build - made some checks
  to happen only during debug mode
- fixed a problem with compiling on SUSE and - while doing so - removed
  the socket call to set SO_BSDCOMPAT in cases where it is obsolete.
---------------------------------------------------------------------------
Version 1.0.4 (RGer), 2006-02-01
- a small but important fix: the tcp receiver had two forgotten printf's
  in it that caused a lot of unnecessary output to stdout. This was
  important enough to justify a new release
---------------------------------------------------------------------------
Version 1.0.3 (RGer), 2005-11-14
- added an additional guard to prevent rsyslogd from aborting when the
  2gb file size limit is hit. While a user can configure rsyslogd to
  handle such situations, it would abort if that was not done AND large
  file support was not enabled (ok, this is hopefully an unlikely scenario)
- fixed a bug that caused additional Unix domain sockets to be incorrectly
  processed - could lead to message loss in extreme cases
- applied some patches available from the sysklogd project to code
  shared from there
- fixed a bug that causes rsyslogd to dump core on termination when one
  of the selector lines did not receive a message during the run (very
  unlikely)
- fixed an one-too-low memory allocation in the TCP sender. Could result
  in rsyslogd dumping core.
- fixed a bug in the TCP sender that caused the retry logic to fail
  after an error or receiver overrun
- fixed a bug in init() that could lead to dumping core
- fixed a bug that could lead to dumping core when no HOSTNAME or no TAG
  was present in the syslog message
---------------------------------------------------------------------------
Version 1.0.2 (RGer), 2005-10-05
- fixed an issue with MySQL error reporting. When an error occured,
  the MySQL driver went into an endless loop (at least in most cases).
---------------------------------------------------------------------------
Version 1.0.1 (RGer), 2005-09-23
- fixed a security issue with SQL-escaping in conjunction with
  non-(SQL-)standard MySQL features.
---------------------------------------------------------------------------
Version 1.0.0 (RGer), 2005-09-12
- changed install doc to cover daily cron scripts - a trouble source
- added rc script for slackware (provided by Chris Elvidge - thanks!) 
- fixed a really minor bug in usage() - the -r option was still
  reported as without the port parameter
---------------------------------------------------------------------------
Version 0.9.8 (RGer), 2005-09-05
- made startup and shutdown message more consistent and included the
  pid, so that they can be easier correlated. Used syslog-protocol
  structured data format for this purpose.
- improved config info in startup message, now tells not only
  if it is listening remote on udp, but also for tcp. Also includes
  the port numbers. The previous startup message was misleading, because
  it did not say "remote reception" if rsyslogd was only listening via
  tcp (but not via udp).
- added a "how can you help" document to the doc set
---------------------------------------------------------------------------
Version 0.9.7 (RGer), 2005-08-15
- some of the previous doc files (like INSTALL) did not properly
  reflect the changes to the build process and the new doc. Fixed
  that.
- changed syslogd.c so that when compiled without database support,
  an error message is displayed when a database action is detected
  in the config file (previously this was used as an user rule ;))
- fixed a bug in the os-specific Makefiles which caused MySQL
  support to not be compiled, even if selected
---------------------------------------------------------------------------
Version 0.9.6 (RGer), 2005-08-09
- greatly enhanced documentation. Now available in html format in
  the "doc" folder and FreeBSD. Finally includes an install howto.
- improved MySQL error messages a little - they now show up as log
  messages, too (formerly only in debug mode)
- added the ability to specify the listen port for udp syslog.
  WARNING: This introduces an incompatibility. Formerly, udp
  syslog was enabled by the -r command line option. Now, it is
  "-r [port]", which is consistent with the tcp listener. However,
  just -r will now return an error message.
- added sample startup scripts for Debian and FreeBSD
- added support for easy feature selection in the makefile. Un-
  fortunately, this also means I needed to spilt the make file
  for different OS and distros. There are some really bad syntax
  differences between FreeBSD and Linux make.
---------------------------------------------------------------------------
Version 0.9.5 (RGer), 2005-08-01
- the "semicolon bug" was actually not (fully) solved in 0.9.4. One
  part of the bug was solved, but another still existed. This one
  is fixed now, too.
- the "semicolon bug" actually turned out to be a more generic bug.
  It appeared whenever an invalid template name was given. With some
  selector actions, rsyslogd dumped core, with other it "just" had
  a small ressource leak with others all worked well. These anomalies
  are now fixed. Note that they only appeared during system initaliziation
  once the system was running, nothing bad happened.
- improved error reporting for template errors on startup. They are now
  shown on the console and the start-up tty. Formerly, they were only
  visible in debug mode.
- support for multiple instances of rsyslogd on a single machine added
- added new option "-o" --> omit local unix domain socket. This option
  enables rsyslogd NOT to listen to the local socket. This is most
  helpful when multiple instances of rsyslogd (or rsyslogd and another
  syslogd) shall run on a single system.
- added new option "-i <pidfile>" which allows to specify the pidfile.
  This is needed when multiple instances of rsyslogd are to be run.
- the new project home page is now online at www.rsyslog.com
---------------------------------------------------------------------------
Version 0.9.4 (RGer), 2005-07-25
- finally added the TCP sender. It now supports non-blocking mode, no
  longer disabling message reception during connect. As it is now, it
  is usable in production. The code could be more sophisticated, but
  I've kept it short in anticipation of the move to liblogging, which
  will lead to the removal of the code just written ;)
- the "exiting on signal..." message still had the "syslogd" name in 
  it. Changed this to "rsyslogd", as we do not have a large user base
  yet, this should pose no problem.
- fixed "the semiconlon" bug. rsyslogd dumped core if a write-db action
  was specified but no semicolon was given after the password (an empty
  template was ok, but the semicolon needed to be present).
- changed a default for traditional output format. During testing, it
  was seen that the timestamp written to file in default format was
  the time of message reception, not the time specified in the TIMESTAMP
  field of the message itself. Traditionally, the message TIMESTAMP is
  used and this has been changed now.
---------------------------------------------------------------------------
Version 0.9.3 (RGer), 2005-07-19
- fixed a bug in the message parser. In June, the RFC 3164 timestamp
  was not correctly parsed (yes, only in June and some other months,
  see the code comment to learn why...)
- added the ability to specify the destination port when forwarding
  syslog messages (both for TCP and UDP)
- added an very experimental TCP sender (activated by
  @@machine:port in config). This is not yet for production use. If
  the receiver is not alive, rsyslogd will wait quite some time until
  the connection request times out, which most probably leads to
  loss of incoming messages.

---------------------------------------------------------------------------
Version 0.9.2 (RGer), around 2005-07-06
- I intended to change the maxsupported message size to 32k to
  support IHE - but given the memory inefficiency in the usual use
  cases, I have not done this. I have, however, included very
  specific instructions on how to do this in the source code. I have
  also done some testing with 32k messages, so you can change the
  max size without taking too much risk.
- added a syslog/tcp receiver; we now can receive messages via
  plain tcp, but we can still send only via UDP. The syslog/tcp
  receiver is the primary enhancement of this release.
- slightly changed some error messages that contained a spurios \n at
  the end of the line (which gives empty lines in your log...)

---------------------------------------------------------------------------
Version 0.9.1 (RGer)
- fixed code so that it compiles without errors under FreeBSD
- removed now unused function "allocate_log()" from syslogd.c
- changed the make file so that it contains more defines for
  different environments (in the long term, we need a better
  system for disabling/enabling features...)
- changed some printf's printing off_t types to %lld and
  explicit (long long) casts. I tried to figure out the exact type,
  but did not succeed in this. In the worst case, ultra-large peta-
  byte files will now display funny informational messages on rollover,
  something I think we can live with for the next 10 years or so...

---------------------------------------------------------------------------
Version 0.9.0 (RGer)
- changed the filed structure to be a linked list. Previously, it
  was a table - well, for non-SYSV it was defined as linked list,
  but from what I see that code did no longer work after my
  modifications. I am now using a linked list in general because
  that is needed for other upcoming modifications.
- fixed a bug that caused rsyslogd not to listen to anything if
  the configuration file could not be read
- pervious versions disabled network logging (send/receive) if
  syslog/udp port was not in /etc/services. Now defaulting to
  port 514 in this case.
- internal error messages are now supported up to 256 bytes
- error message seen during config file read are now also displayed
  to the attached tty and not only the console
- changed some error messages during init to be sent to the console
  and/or emergency log. Previously, they were only seen if the
  -d (debug) option was present on the command line.
- fixed the "2gb file issue on 32bit systems". If a file grew to
  more than 2gb, the syslogd was aborted with "file size exceeded". 
  Now, defines have been added according to
  http://www.daimi.au.dk/~kasperd/comp.os.linux.development.faq.html#LARGEFILE
  Testing revealed that they work ;)
  HOWEVER, if your file system, glibc, kernel, whatever does not
  support files larger 2gb, you need to set a file size limit with
  the new output channel mechanism.
- updated man pages to reflect the changes

---------------------------------------------------------------------------
Version 0.8.4

- improved -d debug output (removed developer-only content)
- now compiles under FreeBSD and NetBSD (only quick testing done on NetBSD)
---------------------------------------------------------------------------
Version 0.8.3

- security model in "make install" changed
- minor doc updates
---------------------------------------------------------------------------
Version 0.8.2

- added man page for rsyslog.conf and rsyslogd
- gave up on the concept of rsyslog being a "drop in" replacement
  for syslogd. Now, the user installs rsyslogd and also needs to
  adjust his system settings to this specifically. This also lead
  to these changes:
  * changed Makefile so that install now installs rsyslogd instead
    of dealing with syslogd
  * changed the default config file name to rsyslog.conf
---------------------------------------------------------------------------
Version 0.8.1

- fixed a nasty memory leak (probably not the last one with this release)
- some enhancements to Makefile as suggested by Bennett Todd
- syslogd-internal messages (like restart) were missing the hostname
  this has been corrected
---------------------------------------------------------------------------
Version 0.8.0

Initial testing release. Based on the sysklogd package. Thanks to the
sysklogd maintainers for all their good work!
---------------------------------------------------------------------------

----------------------------------------------------------------------
The following comments were left in the syslogd source. While they provide
not too much detail, the help to date when Rainer started work on the
project (which was 2003, now even surprising for Rainer himself ;)).
 * \author Rainer Gerhards <rgerhards@adiscon.com>
 * \date 2003-10-17
 *       Some initial modifications on the sysklogd package to support
 *       liblogging. These have actually not yet been merged to the
 *       source you see currently (but they hopefully will)
 *
 * \date 2004-10-28
 *       Restarted the modifications of sysklogd. This time, we
 *       focus on a simpler approach first. The initial goal is to
 *       provide MySQL database support (so that syslogd can log
 *       to the database).
----------------------------------------------------------------------
The following comments are from the stock syslogd.c source. They provide
some insight into what happened to the source before we forked
rsyslogd. However, much of the code already has been replaced and more
is to be replaced. So over time, these comments become less valuable.
I have moved them out of the syslogd.c file to shrink it, especially
as a lot of them do no longer apply. For historical reasons and
understanding of how the daemon evolved, they are probably still
helpful.
 * Author: Eric Allman
 * extensive changes by Ralph Campbell
 * more extensive changes by Eric Allman (again)
 *
 * Steve Lord:	Fix UNIX domain socket code, added linux kernel logging
 *		change defines to
 *		SYSLOG_INET	- listen on a UDP socket
 *		SYSLOG_UNIXAF	- listen on unix domain socket
 *		SYSLOG_KERNEL	- listen to linux kernel
 *
 * Mon Feb 22 09:55:42 CST 1993:  Dr. Wettstein
 * 	Additional modifications to the source.  Changed priority scheme
 *	to increase the level of configurability.  In its stock configuration
 *	syslogd no longer logs all messages of a certain priority and above
 *	to a log file.  The * wildcard is supported to specify all priorities.
 *	Note that this is a departure from the BSD standard.
 *
 *	Syslogd will now listen to both the inetd and the unixd socket.  The
 *	strategy is to allow all local programs to direct their output to
 *	syslogd through the unixd socket while the program listens to the
 *	inetd socket to get messages forwarded from other hosts.
 *
 * Fri Mar 12 16:55:33 CST 1993:  Dr. Wettstein
 *	Thanks to Stephen Tweedie (dcs.ed.ac.uk!sct) for helpful bug-fixes
 *	and an enlightened commentary on the prioritization problem.
 *
 *	Changed the priority scheme so that the default behavior mimics the
 *	standard BSD.  In this scenario all messages of a specified priority
 *	and above are logged.
 *
 *	Add the ability to specify a wildcard (=) as the first character
 *	of the priority name.  Doing this specifies that ONLY messages with
 *	this level of priority are to be logged.  For example:
 *
 *		*.=debug			/usr/adm/debug
 *
 *	Would log only messages with a priority of debug to the /usr/adm/debug
 *	file.
 *
 *	Providing an * as the priority specifies that all messages are to be
 *	logged.  Note that this case is degenerate with specifying a priority
 *	level of debug.  The wildcard * was retained because I believe that
 *	this is more intuitive.
 *
 * Thu Jun 24 11:34:13 CDT 1993:  Dr. Wettstein
 *	Modified sources to incorporate changes in libc4.4.  Messages from
 *	syslog are now null-terminated, syslogd code now parses messages
 *	based on this termination scheme.  Linux as of libc4.4 supports the
 *	fsync system call.  Modified code to fsync after all writes to
 *	log files.
 *
 * Sat Dec 11 11:59:43 CST 1993:  Dr. Wettstein
 *	Extensive changes to the source code to allow compilation with no
 *	complaints with -Wall.
 *
 *	Reorganized the facility and priority name arrays so that they
 *	compatible with the syslog.h source found in /usr/include/syslog.h.
 *	NOTE that this should really be changed.  The reason I do not
 *	allow the use of the values defined in syslog.h is on account of
 *	the extensions made to allow the wildcard character in the
 *	priority field.  To fix this properly one should malloc an array,
 *	copy the contents of the array defined by syslog.h and then
 *	make whatever modifications that are desired.  Next round.
 *
 * Thu Jan  6 12:07:36 CST 1994:  Dr. Wettstein
 *	Added support for proper decomposition and re-assembly of
 *	fragment messages on UNIX domain sockets.  Lack of this capability
 *	was causing 'partial' messages to be output.  Since facility and
 *	priority information is encoded as a leader on the messages this
 *	was causing lines to be placed in erroneous files.
 *
 *	Also added a patch from Shane Alderton (shane@ion.apana.org.au) to
 *	correct a problem with syslogd dumping core when an attempt was made
 *	to write log messages to a logged-on user.  Thank you.
 *
 *	Many thanks to Juha Virtanen (jiivee@hut.fi) for a series of
 *	interchanges which lead to the fixing of problems with messages set
 *	to priorities of none and emerg.  Also thanks to Juha for a patch
 *	to exclude users with a class of LOGIN from receiving messages.
 *
 *	Shane Alderton provided an additional patch to fix zombies which
 *	were conceived when messages were written to multiple users.
 *
 * Mon Feb  6 09:57:10 CST 1995:  Dr. Wettstein
 *	Patch to properly reset the single priority message flag.  Thanks
 *	to Christopher Gori for spotting this bug and forwarding a patch.
 *
 * Wed Feb 22 15:38:31 CST 1995:  Dr. Wettstein
 *	Added version information to startup messages.
 *
 *	Added defines so that paths to important files are taken from
 *	the definitions in paths.h.  Hopefully this will insure that
 *	everything follows the FSSTND standards.  Thanks to Chris Metcalf
 *	for a set of patches to provide this functionality.  Also thanks
 *	Elias Levy for prompting me to get these into the sources.
 *
 * Wed Jul 26 18:57:23 MET DST 1995:  Martin Schulze
 *	Linux' gethostname only returns the hostname and not the fqdn as
 *	expected in the code. But if you call hostname with an fqdn then
 *	gethostname will return an fqdn, so we have to mention that. This
 *	has been changed.
 *
 *	The 'LocalDomain' and the hostname of a remote machine is
 *	converted to lower case, because the original caused some
 *	inconsistency, because the (at least my) nameserver did respond an
 *	fqdn containing of upper- _and_ lowercase letters while
 *	'LocalDomain' consisted only of lowercase letters and that didn't
 *	match.
 *
 * Sat Aug  5 18:59:15 MET DST 1995:  Martin Schulze
 *	Now no messages that were received from any remote host are sent
 *	out to another. At my domain this missing feature caused ugly
 *	syslog-loops, sometimes.
 *
 *	Remember that no message is sent out. I can't figure out any
 *	scenario where it might be useful to change this behavior and to
 *	send out messages to other hosts than the one from which we
 *	received the message, but I might be shortsighted. :-/
 *
 * Thu Aug 10 19:01:08 MET DST 1995:  Martin Schulze
 *	Added my pidfile.[ch] to it to perform a better handling with
 *	pidfiles. Now both, syslogd and klogd, can only be started
 *	once. They check the pidfile.
 *
 * Sun Aug 13 19:01:41 MET DST 1995:  Martin Schulze
 *	Add an addition to syslog.conf's interpretation. If a priority
 *	begins with an exclamation mark ('!') the normal interpretation
 *	of the priority is inverted: ".!*" is the same as ".none", ".!=info"
 *	don't logs the info priority, ".!crit" won't log any message with
 *	the priority crit or higher. For example:
 *
 *		mail.*;mail.!=info		/usr/adm/mail
 *
 *	Would log all messages of the facility mail except those with
 *	the priority info to /usr/adm/mail. This makes the syslogd
 *	much more flexible.
 *
 *	Defined TABLE_ALLPRI=255 and changed some occurrences.
 *
 * Sat Aug 19 21:40:13 MET DST 1995:  Martin Schulze
 *	Making the table of facilities and priorities while in debug
 *	mode more readable.
 *
 *	If debugging is turned on, printing the whole table of
 *	facilities and priorities every hexadecimal or 'X' entry is
 *	now 2 characters wide.
 *
 *	The number of the entry is prepended to each line of
 *	facilities and priorities, and F_UNUSED lines are not shown
 *	anymore.
 *
 *	Corrected some #ifdef SYSV's.
 *
 * Mon Aug 21 22:10:35 MET DST 1995:  Martin Schulze
 *	Corrected a strange behavior during parsing of configuration
 *	file. The original BSD syslogd doesn't understand spaces as
 *	separators between specifier and action. This syslogd now
 *	understands them. The old behavior caused some confusion over
 *	the Linux community.
 *
 * Thu Oct 19 00:02:07 MET 1995:  Martin Schulze
 *	The default behavior has changed for security reasons. The
 *	syslogd will not receive any remote message unless you turn
 *	reception on with the "-r" option.
 *
 *	Not defining SYSLOG_INET will result in not doing any network
 *	activity, i.e. not sending or receiving messages.  I changed
 *	this because the old idea is implemented with the "-r" option
 *	and the old thing didn't work anyway.
 *
 * Thu Oct 26 13:14:06 MET 1995:  Martin Schulze
 *	Added another logfile type F_FORW_UNKN.  The problem I ran into
 *	was a name server that runs on my machine and a forwarder of
 *	kern.crit to another host.  The hosts address can only be
 *	fetched using the nameserver.  But named is started after
 *	syslogd, so syslogd complained.
 *
 *	This logfile type will retry to get the address of the
 *	hostname ten times and then complain.  This should be enough to
 *	get the named up and running during boot sequence.
 *
 * Fri Oct 27 14:08:15 1995:  Dr. Wettstein
 *	Changed static array of logfiles to a dynamic array. This
 *	can grow during process.
 *
 * Fri Nov 10 23:08:18 1995:  Martin Schulze
 *	Inserted a new tabular sys_h_errlist that contains plain text
 *	for error codes that are returned from the net subsystem and
 *	stored in h_errno. I have also changed some wrong lookups to
 *	sys_errlist.
 *
 * Wed Nov 22 22:32:55 1995:  Martin Schulze
 *	Added the fabulous strip-domain feature that allows us to
 *	strip off (several) domain names from the fqdn and only log
 *	the simple hostname. This is useful if you're in a LAN that
 *	has a central log server and also different domains.
 *
 *	I have also also added the -l switch do define hosts as
 *	local. These will get logged with their simple hostname, too.
 *
 * Thu Nov 23 19:02:56 MET DST 1995:  Martin Schulze
 *	Added the possibility to omit fsyncing of logfiles after every
 *	write. This will give some performance back if you have
 *	programs that log in a very verbose manner (like innd or
 *	smartlist). Thanks to Stephen R. van den Berg <srb@cuci.nl>
 *	for the idea.
 *
 * Thu Jan 18 11:14:36 CST 1996:  Dr. Wettstein
 *	Added patche from beta-testers to stop compile error.  Also
 *	added removal of pid file as part of termination cleanup.
 *
 * Wed Feb 14 12:42:09 CST 1996:  Dr. Wettstein
 *	Allowed forwarding of messages received from remote hosts to
 *	be controlled by a command-line switch.  Specifying -h allows
 *	forwarding.  The default behavior is to disable forwarding of
 *	messages which were received from a remote host.
 *
 *	Parent process of syslogd does not exit until child process has
 *	finished initialization process.  This allows rc.* startup to
 *	pause until syslogd facility is up and operating.
 *
 *	Re-arranged the select code to move UNIX domain socket accepts
 *	to be processed later.  This was a contributed change which
 *	has been proposed to correct the delays sometimes encountered
 *	when syslogd starts up.
 *
 *	Minor code cleanups.
 *
 * Thu May  2 15:15:33 CDT 1996:  Dr. Wettstein
 *	Fixed bug in init function which resulted in file descripters
 *	being orphaned when syslogd process was re-initialized with SIGHUP
 *	signal.  Thanks to Edvard Tuinder
 *	(Edvard.Tuinder@praseodymium.cistron.nl) for putting me on the
 *	trail of this bug.  I am amazed that we didn't catch this one
 *	before now.
 *
 * Tue May 14 00:03:35 MET DST 1996:  Martin Schulze
 *	Corrected a mistake that causes the syslogd to stop logging at
 *	some virtual consoles under Linux. This was caused by checking
 *	the wrong error code. Thanks to Michael Nonweiler
 *	<mrn20@hermes.cam.ac.uk> for sending me a patch.
 *
 * Mon May 20 13:29:32 MET DST 1996:  Miquel van Smoorenburg <miquels@cistron.nl>
 *	Added continuation line supported and fixed a bug in
 *	the init() code.
 *
 * Tue May 28 00:58:45 MET DST 1996:  Martin Schulze
 *	Corrected behaviour of blocking pipes - i.e. the whole system
 *	hung.  Michael Nonweiler <mrn20@hermes.cam.ac.uk> has sent us
 *	a patch to correct this.  A new logfile type F_PIPE has been
 *	introduced.
 *
 * Mon Feb 3 10:12:15 MET DST 1997:  Martin Schulze
 *	Corrected behaviour of logfiles if the file can't be opened.
 *	There was a bug that causes syslogd to try to log into non
 *	existing files which ate cpu power.
 *
 * Sun Feb 9 03:22:12 MET DST 1997:  Martin Schulze
 *	Modified syslogd.c to not kill itself which confuses bash 2.0.
 *
 * Mon Feb 10 00:09:11 MET DST 1997:  Martin Schulze
 *	Improved debug code to decode the numeric facility/priority
 *	pair into textual information.
 *
 * Tue Jun 10 12:35:10 MET DST 1997:  Martin Schulze
 *	Corrected freeing of logfiles.  Thanks to Jos Vos <jos@xos.nl>
 *	for reporting the bug and sending an idea to fix the problem.
 *
 * Tue Jun 10 12:51:41 MET DST 1997:  Martin Schulze
 *	Removed sleep(10) from parent process.  This has caused a slow
 *	startup in former times - and I don't see any reason for this.
 *
 * Sun Jun 15 16:23:29 MET DST 1997: Michael Alan Dorman
 *	Some more glibc patches made by <mdorman@debian.org>.
 *
 * Thu Jan  1 16:04:52 CET 1998: Martin Schulze <joey@infodrom.north.de
 *	Applied patch from Herbert Thielen <Herbert.Thielen@lpr.e-technik.tu-muenchen.de>.
 *	This included some balance parentheses for emacs and a bug in
 *	the exclamation mark handling.
 *
 *	Fixed small bug which caused syslogd to write messages to the
 *	wrong logfile under some very rare conditions.  Thanks to
 *	Herbert Xu <herbert@gondor.apana.org.au> for fiddling this out.
 *
 * Thu Jan  8 22:46:35 CET 1998: Martin Schulze <joey@infodrom.north.de>
 *	Reworked one line of the above patch as it prevented syslogd
 *	from binding the socket with the result that no messages were
 *	forwarded to other hosts.
 *
 * Sat Jan 10 01:33:06 CET 1998: Martin Schulze <joey@infodrom.north.de>
 *	Fixed small bugs in F_FORW_UNKN meachanism.  Thanks to Torsten
 *	Neumann <torsten@londo.rhein-main.de> for pointing me to it.
 *
 * Mon Jan 12 19:50:58 CET 1998: Martin Schulze <joey@infodrom.north.de>
 *	Modified debug output concerning remote receiption.
 *
 * Mon Feb 23 23:32:35 CET 1998: Topi Miettinen <Topi.Miettinen@ml.tele.fi>
 *	Re-worked handling of Unix and UDP sockets to support closing /
 *	opening of them in order to have it open only if it is needed
 *	either for forwarding to a remote host or by receiption from
 *	the network.
 *
 * Wed Feb 25 10:54:09 CET 1998: Martin Schulze <joey@infodrom.north.de>
 *	Fixed little comparison mistake that prevented the MARK
 *	feature to work properly.
 *
 * Wed Feb 25 13:21:44 CET 1998: Martin Schulze <joey@infodrom.north.de>
 *	Corrected Topi's patch as it prevented forwarding during
 *	startup due to an unknown LogPort.
 *
 * Sat Oct 10 20:01:48 CEST 1998: Martin Schulze <joey@infodrom.north.de>
 *	Added support for TESTING define which will turn syslogd into
 *	stdio-mode used for debugging.
 *
 * Sun Oct 11 20:16:59 CEST 1998: Martin Schulze <joey@infodrom.north.de>
 *	Reworked the initialization/fork code.  Now the parent
 *	process activates a signal handler which the daughter process
 *	will raise if it is initialized.  Only after that one the
 *	parent process may exit.  Otherwise klogd might try to flush
 *	its log cache while syslogd can't receive the messages yet.
 *
 * Mon Oct 12 13:30:35 CEST 1998: Martin Schulze <joey@infodrom.north.de>
 *	Redirected some error output with regard to argument parsing to
 *	stderr.
 *
 * Mon Oct 12 14:02:51 CEST 1998: Martin Schulze <joey@infodrom.north.de>
 *	Applied patch provided vom Topi Miettinen with regard to the
 *	people from OpenBSD.  This provides the additional '-a'
 *	argument used for specifying additional UNIX domain sockets to
 *	listen to.  This is been used with chroot()'ed named's for
 *	example.  See for http://www.psionic.com/papers/dns.html
 *
 * Mon Oct 12 18:29:44 CEST 1998: Martin Schulze <joey@infodrom.north.de>
 *	Added `ftp' facility which was introduced in glibc version 2.
 *	It's #ifdef'ed so won't harm with older libraries.
 *
 * Mon Oct 12 19:59:21 MET DST 1998: Martin Schulze <joey@infodrom.north.de>
 *	Code cleanups with regard to bsd -> posix transition and
 *	stronger security (buffer length checking).  Thanks to Topi
 *	Miettinen <tom@medialab.sonera.net>
 *	. index() --> strchr()
 *	. sprintf() --> snprintf()
 *	. bcopy() --> memcpy()
 *	. bzero() --> memset()
 *	. UNAMESZ --> UT_NAMESIZE
 *	. sys_errlist --> strerror()
 *
 * Mon Oct 12 20:22:59 CEST 1998: Martin Schulze <joey@infodrom.north.de>
 *	Added support for setutent()/getutent()/endutend() instead of
 *	binary reading the UTMP file.  This is the the most portable
 *	way.  This allows /var/run/utmp format to change, even to a
 *	real database or utmp daemon. Also if utmp file locking is
 *	implemented in libc, syslog will use it immediately.  Thanks
 *	to Topi Miettinen <tom@medialab.sonera.net>.
 *
 * Mon Oct 12 20:49:18 MET DST 1998: Martin Schulze <joey@infodrom.north.de>
 *	Avoid logging of SIGCHLD when syslogd is in the process of
 *	exiting and closing its files.  Again thanks to Topi.
 *
 * Mon Oct 12 22:18:34 CEST 1998: Martin Schulze <joey@infodrom.north.de>
 *	Modified printline() to support 8bit characters - such as
 *	russion letters.  Thanks to Vladas Lapinskas <lapinskas@mail.iae.lt>.
 *
 * Sat Nov 14 02:29:37 CET 1998: Martin Schulze <joey@infodrom.north.de>
 *	``-m 0'' now turns of MARK logging entirely.
 *
 * Tue Jan 19 01:04:18 MET 1999: Martin Schulze <joey@infodrom.north.de>
 *	Finally fixed an error with `-a' processing, thanks to Topi
 *	Miettinen <tom@medialab.sonera.net>.
 *
 * Sun May 23 10:08:53 CEST 1999: Martin Schulze <joey@infodrom.north.de>
 *	Removed superflous call to utmpname().  The path to the utmp
 *	file is defined in the used libc and should not be hardcoded
 *	into the syslogd binary referring the system it was compiled on.
 *
 * Sun Sep 17 20:45:33 CEST 2000: Martin Schulze <joey@infodrom.ffis.de>
 *	Fixed some bugs in printline() code that did not escape
 *	control characters '\177' through '\237' and contained a
 *	single-byte buffer overflow.  Thanks to Solar Designer
 *	<solar@false.com>.
 *
 * Sun Sep 17 21:26:16 CEST 2000: Martin Schulze <joey@infodrom.ffis.de>
 *	Don't close open sockets upon reload.  Thanks to Bill
 *	Nottingham.
 *
 * Mon Sep 18 09:10:47 CEST 2000: Martin Schulze <joey@infodrom.ffis.de>
 *	Fixed bug in printchopped() that caused syslogd to emit
 *	kern.emerg messages when splitting long lines.  Thanks to
 *	Daniel Jacobowitz <dan@debian.org> for the fix.
 *
 * Mon Sep 18 15:33:26 CEST 2000: Martin Schulze <joey@infodrom.ffis.de>
 *	Removed unixm/unix domain sockets and switch to Datagram Unix
 *	Sockets.  This should remove one possibility to play DoS with
 *	syslogd.  Thanks to Olaf Kirch <okir@caldera.de> for the patch.
 *
 * Sun Mar 11 20:23:44 CET 2001: Martin Schulze <joey@infodrom.ffis.de>
 *	Don't return a closed fd if `-a' is called with a wrong path.
 *	Thanks to Bill Nottingham <notting@redhat.com> for providing
 *	a patch.<|MERGE_RESOLUTION|>--- conflicted
+++ resolved
@@ -1,8 +1,12 @@
 ---------------------------------------------------------------------------
-<<<<<<< HEAD
 Version 6.1.4  [DEVEL] (rgerhards), 2011-02-??
+- imported fixes and and enhancements from 5.7.4
 - bugfix/omhdfs: directive $OMHDFSFileName rendered unusable 
   due to a search and replace-induced bug ;)
+- bugfix: minor race condition in action.c - considered cosmetic
+  This is considered cosmetic as multiple threads tried to write exactly
+  the same value into the same memory location without sync. The method
+  has been changed so this can no longer happen.
 ---------------------------------------------------------------------------
 Version 6.1.3  [DEVEL] (rgerhards), 2011-02-01
 - experimental support for monogodb added
@@ -77,8 +81,6 @@
   syslog plain tcp input plugin (NOT supporting TLS!)
   [ported from v4]
 ---------------------------------------------------------------------------
-Version 5.7.4  [V5-BETA] (rgerhards), 2011-02-??
-=======
 Version 5.7.5  [V5-BETA] (rgerhards), 2011-02-??
 - bugfix: minor race condition in action.c - considered cosmetic
   This is considered cosmetic as multiple threads tried to write exactly
@@ -86,7 +88,6 @@
   has been changed so this can no longer happen.
 ---------------------------------------------------------------------------
 Version 5.7.4  [V5-BETA] (rgerhards), 2011-02-17
->>>>>>> 9f1e195f
 - added pmsnare parser module (written by David Lang)
 - enhanced imfile to support non-cancel input termination
 - improved systemd socket activation thanks to Marius Tomaschweski
