---------------------------------------------------------------------------
<<<<<<< HEAD
Version 5.9.2  [V5-DEVEL] (rgerhards), 2011-06-??
- added support for the ":omusrmsg:" syntax in configuring user messages
---------------------------------------------------------------------------
Version 5.9.1  [V5-DEVEL] (rgerhards), 2011-06-30
- added support for obtaining timestamp for kernel message from message
  If the kernel time-stamps messages, time is now take from that
  timestamp instead of the system time when the message was read. This
  provides much better accuracy. Thanks to Lennart Poettering for
  suggesting this feature and his help during implementation.
- added support for obtaining timestamp from system for imuxsock
  This permits to read the time a message was submitted to the system
  log socket. Most importantly, this is provided in microsecond resolution.
  So we are able to obtain high precision timestampis even for messages
  that were - as is usual - not formatted with them. This also simplifies
  things in regard to local time calculation in chroot environments.
  Many thanks to Lennart Poettering for suggesting this feature,
  providing some guidance on implementing it and coordinating getting the
  necessary support into the Linux kernel.
- bugfix: timestamp was incorrectly calculated for timezones with minute
  offset
  closes: http://bugzilla.adiscon.com/show_bug.cgi?id=271
- bugfix: problems in failover action handling
  closes: http://bugzilla.adiscon.com/show_bug.cgi?id=270
  closes: http://bugzilla.adiscon.com/show_bug.cgi?id=254
- bugfix: mutex was invalidly left unlocked during action processing
  At least one case where this can occur is during thread shutdown, which
  may be initiated by lower activity. In most cases, this is quite
  unlikely to happen. However, if it does, data structures may be 
  corrupted which could lead to fatal failure and segfault. I detected
  this via a testbench test, not a user report. But I assume that some
  users may have had unreproducable aborts that were cause by this bug.
- bugfix: memory leak in imtcp & subsystems under some circumstances
  This leak is tied to error conditions which lead to incorrect cleanup
  of some data structures. [backport from v6]
- bugfix/improvement:$WorkDirectory now gracefully handles trailing slashes
---------------------------------------------------------------------------
Version 5.9.0  [V5-DEVEL] (rgerhards), 2011-06-08
- imfile: added $InputFileMaxLinesAtOnce directive
- enhanced imfile to support input batching
- added capability for imtcp and imptcp to activate keep-alive packets
  at the socket layer. This has not been added to imttcp, as the latter is
  only an experimental module, and one which did not prove to be useful.
  reference: http://kb.monitorware.com/post20791.html
- added support to control KEEPALIVE settings in imptcp
  this has not yet been added to imtcp, but could be done on request.
- $ActionName is now also used for naming of queues in impstats
  as well as in the debug output
- bugfix: do not open files with full privileges, if privs will be dropped
  This make the privilege drop code more bulletproof, but breaks Ubuntu's
  work-around for log files created by external programs with the wrong
  user and/or group. Note that it was long said that this "functionality"
  would break once we go for serious privilege drop code, so hopefully
  nobody still depends on it (and, if so, they lost...).
- bugfix: pipes not opened in full priv mode when privs are to be dropped
- this begins a new devel branch for v5
- better handling of queue i/o errors in disk queues. This is kind of a
  bugfix, but a very intrusive one, this it goes into the devel version
  first. Right now, "file not found" is handled and leads to the new
  emergency mode, in which disk action is stopped and the queue run
  in direct mode. An error message is emited if this happens.
- added support for user-level PRI provided via systemd
- added new config directive $InputTCPFlowControl to select if tcp
  received messages shall be flagged as light delayable or not.
- enhanced omhdfs to support batching mode. This permits to increase
  performance, as we now call the HDFS API with much larger message
  sizes and far more infrequently
- bugfix: failover did not work correctly if repeated msg reduction was on
  affected directive was: $ActionExecOnlyWhenPreviousIsSuspended on
  closes: http://bugzilla.adiscon.com/show_bug.cgi?id=236
---------------------------------------------------------------------------
Version 5.8.3  [V5-stable] (rgerhards), 2011-06-??
=======
Version 5.8.3  [V5-stable] (rgerhards), 2011-07-11
>>>>>>> a9933094
- systemd support: set stdout/stderr to null - thx to Lennart for the patch
- added support for the ":omusrmsg:" syntax in configuring user messages
- added support for the ":omfile:" syntax in configuring user messages
  Note: previous outchannel syntax will generate a warning message. This
  may be surprising to some users, but it is quite urgent to alert them
  of the new syntax as v6 can no longer support the previous one.
---------------------------------------------------------------------------
Version 5.8.2  [V5-stable] (rgerhards), 2011-06-21
- bugfix: problems in failover action handling
  closes: http://bugzilla.adiscon.com/show_bug.cgi?id=270
  closes: http://bugzilla.adiscon.com/show_bug.cgi?id=254
- bugfix: mutex was invalidly left unlocked during action processing
  At least one case where this can occur is during thread shutdown, which
  may be initiated by lower activity. In most cases, this is quite
  unlikely to happen. However, if it does, data structures may be 
  corrupted which could lead to fatal failure and segfault. I detected
  this via a testbench test, not a user report. But I assume that some
  users may have had unreproducable aborts that were cause by this bug.
- bugfix: memory leak in imtcp & subsystems under some circumstances
  This leak is tied to error conditions which lead to incorrect cleanup
  of some data structures. [backport from v6]
- bugfix/improvement:$WorkDirectory now gracefully handles trailing slashes
---------------------------------------------------------------------------
Version 5.8.1  [V5-stable] (rgerhards), 2011-05-19
- bugfix: invalid processing in QUEUE_FULL condition
  If the the multi-submit interface was used and a QUEUE_FULL condition
  occured, the failed message was properly destructed. However, the
  rest of the input batch, if it existed, was not processed. So this
  lead to potential loss of messages and a memory leak. The potential
  loss of messages was IMHO minor, because they would have been dropped
  in most cases due to the queue remaining full, but very few lucky ones
  from the batch may have made it. Anyhow, this has now been changed so
  that the rest of the batch is properly tried to be enqueued and, if
  not possible, destructed.
- new module mmsnmptrapd, a sample message modification module
  This can be useful to reformat snmptrapd messages and also serves as
  a sample for how to write message modification modules using the
  output module interface. Note that we introduced this new 
  functionality directly into the stable release, as it does not 
  modify the core and as such cannot have any side-effects if it is
  not used (and thus the risk is solely on users requiring that
  functionality).
- bugfix: rate-limiting inside imuxsock did not work 100% correct
  reason was that a global config variable was invalidly accessed where a
  listener variable should have been used.
  Also performance-improved the case when rate limiting is turned off (this
  is a very unintrusive change, thus done directly to the stable version).
- bugfix: $myhostname not available in RainerScript (and no error message)
  closes: http://bugzilla.adiscon.com/show_bug.cgi?id=233
- bugfix: memory and file descriptor leak in stream processing
  Leaks could occur under some circumstances if the file stream handler
  errored out during the open call. Among others, this could cause very
  big memory leaks if there were a problem with unreadable disk queue
  files. In regard to the memory leak, this
  closes: http://bugzilla.adiscon.com/show_bug.cgi?id=256
- bugfix: doc for impstats had wrong config statements
  also, config statements were named a bit inconsistent, resolved that
  problem by introducing an alias and only documenting the consistent
  statements
  Thanks to Marcin for bringing up this problem.
- bugfix: IPv6-address could not be specified in omrelp
  this was due to improper parsing of ":"
  closes: http://bugzilla.adiscon.com/show_bug.cgi?id=250
- bugfix: TCP connection invalidly aborted when messages needed to be
  discarded (due to QUEUE_FULL or similar problem)
- bugfix: $LocalHostName was not honored under all circumstances
  closes: http://bugzilla.adiscon.com/show_bug.cgi?id=258
- bugfix(minor): improper template function call in syslogd.c
---------------------------------------------------------------------------
Version 5.8.0  [V5-stable] (rgerhards), 2011-04-12

This is the new v5-stable branch, importing all feature from the 5.7.x
versions. To see what has changed in regard to the previous v5-stable,
check the Changelog for 5.7.x below.

- bugfix: race condition in deferred name resolution
  closes: http://bugzilla.adiscon.com/show_bug.cgi?id=238
  Special thanks to Marcin for his persistence in helping to solve this
  bug.
- bugfix: DA queue was never shutdown once it was started
  closes: http://bugzilla.adiscon.com/show_bug.cgi?id=241
---------------------------------------------------------------------------
Version 5.7.10  [V5-BETA] (rgerhards), 2011-03-29
- bugfix: ompgsql did not work properly with ANSI SQL strings
  closes: http://bugzilla.adiscon.com/show_bug.cgi?id=229
- bugfix: rsyslog did not build with --disable-regexp configure option
  closes: http://bugzilla.adiscon.com/show_bug.cgi?id=243
- bugfix: PRI was invalid on Solaris for message from local log socket
- enhance: added $BOM system property to ease writing byte order masks
- bugfix: RFC5424 parser confused by empty structured data
  closes: http://bugzilla.adiscon.com/show_bug.cgi?id=237
- bugfix: error return from strgen caused abort, now causes action to be
  ignored (just like a failed filter)
- new sample plugin for a strgen to generate sql statement consumable
  by a database plugin
- bugfix: strgen could not be used together with database outputs
  because the sql/stdsql option could not be specified. This has been
  solved by permitting the strgen to include the opton inside its name.
  closes: http://bugzilla.adiscon.com/show_bug.cgi?id=195
---------------------------------------------------------------------------
Version 5.7.9  [V5-BETA] (rgerhards), 2011-03-16
- improved testbench
  among others, life tests for ommysql (against a test database) have
  been added, valgrind-based testing enhanced, ...
- enhance: fallback *at runtime* to epoll_create if epoll_create1 is not
  available. Thanks to Michael Biebl for analysis and patch!
- bugfix: failover did not work correctly if repeated msg reduction was on
  closes: http://bugzilla.adiscon.com/show_bug.cgi?id=236
  affected directive was: $ActionExecOnlyWhenPreviousIsSuspended on
- bugfix: minor memory leak in omlibdbi (< 1k per instance and run)
- bugfix: (regression) omhdfs did no longer compile
- bugfix: omlibdbi did not use password from rsyslog.conf
  closes: http://bugzilla.adiscon.com/show_bug.cgi?id=203
---------------------------------------------------------------------------
Version 5.7.8  [V5-BETA] (rgerhards), 2011-03-09
- systemd support somewhat improved (can now take over existing log sockt)
- bugfix: discard action did not work under some circumstances
  fixes: http://bugzilla.adiscon.com/show_bug.cgi?id=217
- bugfix: file descriptor leak in gnutls netstream driver
  fixes: http://bugzilla.adiscon.com/show_bug.cgi?id=222
---------------------------------------------------------------------------
Version 5.7.7  [V5-BETA] (rgerhards), 2011-03-02
- bugfix: potential abort condition when $RepeatedMsgReduction set to on
  as well as potentially in a number of other places where MsgDup() was
  used. This only happened when the imudp input module was used and it
  depended on name resolution not yet had taken place. In other words,
  this was a strange problem that could lead to hard to diagnose 
  instability. So if you experience instability, chances are good that
  this fix will help.
---------------------------------------------------------------------------
Version 5.7.6  [V5-BETA] (rgerhards), 2011-02-25
- bugfix: fixed a memory leak and potential abort condition
  this could happen if multiple rulesets were used and some output batches
  contained messages belonging to more than one ruleset.
  fixes: http://bugzilla.adiscon.com/show_bug.cgi?id=226
  fixes: http://bugzilla.adiscon.com/show_bug.cgi?id=218
- bugfix: memory leak when $RepeatedMsgReduction on was used
  bug tracker: http://bugzilla.adiscon.com/show_bug.cgi?id=225
---------------------------------------------------------------------------
Version 5.7.5  [V5-BETA] (rgerhards), 2011-02-23
- enhance: imfile did not yet support multiple rulesets, now added
  we do this directly in the beta because a) it does not affect existing
  functionality and b) one may argue that this missing functionality is
  close to a bug.
- improved testbench, added tests for imuxsock
- bugfix: imuxsock did no longer sanitize received messages
  This was a regression from the imuxsock partial rewrite. Happened
  because the message is no longer run through the standard parsers. 
  bug tracker: http://bugzilla.adiscon.com/show_bug.cgi?id=224
- bugfix: minor race condition in action.c - considered cosmetic
  This is considered cosmetic as multiple threads tried to write exactly
  the same value into the same memory location without sync. The method
  has been changed so this can no longer happen.
---------------------------------------------------------------------------
Version 5.7.4  [V5-BETA] (rgerhards), 2011-02-17
- added pmsnare parser module (written by David Lang)
- enhanced imfile to support non-cancel input termination
- improved systemd socket activation thanks to Marius Tomaschweski
- improved error reporting for $WorkDirectory
  non-existance and other detectable problems are now reported,
  and the work directory is NOT set in this case
- bugfix: pmsnare causded abort under some conditions
- bugfix: abort if imfile reads file line of more than 64KiB
  Thanks to Peter Eisentraut for reporting and analysing this problem.
  bug tracker: http://bugzilla.adiscon.com/show_bug.cgi?id=221
- bugfix: queue engine did not properly slow down inputs in FULL_DELAY mode
  when in disk-assisted mode. This especially affected imfile, which
  created unnecessarily queue files if a large set of input file data was
  to process.
- bugfix: very long running actions could prevent shutdown under some
  circumstances. This has now been solved, at least for common
  situations.
- bugfix: fixed compile problem due to empty structs
  this occured only on some platforms/compilers. thanks to Dražen Kačar 
  for the fix
---------------------------------------------------------------------------
Version 5.7.3  [V5-BETA] (rgerhards), 2011-02-07
- added support for processing multi-line messages in imfile
- added $IMUDPSchedulingPolicy and $IMUDPSchedulingPriority config settings
- added $LocalHostName config directive
- bugfix: fixed build problems on some platforms
  namely those that have 32bit atomic operations but not 64 bit ones
- bugfix: local hostname was pulled too-early, so that some config 
  directives (namely FQDN settings) did not have any effect
- bugfix: imfile did duplicate messages under some circumstances
- added $OMMySQLConfigFile config directive
- added $OMMySQLConfigSection config directive
---------------------------------------------------------------------------
Version 5.7.2  [V5-DEVEL] (rgerhards), 2010-11-26
- bugfix(important): problem in TLS handling could cause rsyslog to loop
  in a tight loop, effectively disabling functionality and bearing the
  risk of unresponsiveness of the whole system.
  Bug tracker: http://bugzilla.adiscon.com/show_bug.cgi?id=194
- bugfix: imfile state file was not written when relative file name
  for it was specified
- bugfix: compile failed on systems without epoll_create1()
  Thanks to David Hill for providing a fix.
- bugfix: atomic increment for msg object may not work correct on all
  platforms. Thanks to Chris Metcalf for the patch
- bugfix: replacements for atomic operations for non-int sized types had
  problems. At least one instance of that problem could potentially lead
  to abort (inside omfile).
---------------------------------------------------------------------------
Version 5.7.1  [V5-DEVEL] (rgerhards), 2010-10-05
- support for Hadoop's HDFS added (via omhdfs)
- imuxsock now optionally use SCM_CREDENTIALS to pull the pid from the log
  socket itself
  (thanks to Lennart Poettering for the suggesting this feature)
- imuxsock now optionally uses per-process input rate limiting, guarding the
  user against processes spamming the system log
  (thanks to Lennart Poettering for suggesting this feature)
- added new config statements
  * $InputUnixListenSocketUsePIDFromSystem 
  * $SystemLogUsePIDFromSystem 
  * $SystemLogRateLimitInterval
  * $SystemLogRateLimitBurst
  * $SystemLogRateLimitSeverity
  * $IMUxSockRateLimitInterval
  * $IMUxSockRateLimitBurst
  * $IMUxSockRateLimitSeverity
- imuxsock now supports up to 50 different sockets for input
- some code cleanup in imuxsock (consider this a release a major
  modification, especially if problems show up)
- bugfix: /dev/log was unlinked even when passed in from systemd
  in which case it should be preserved as systemd owns it
---------------------------------------------------------------------------
Version 5.7.0  [V5-DEVEL] (rgerhards), 2010-09-16
- added module impstat to emit periodic statistics on rsyslog counters
- support for systemd officially added
  * acquire /dev/log socket optionally from systemd
    thanks to Lennart Poettering for this patch
  * sd-systemd API added as part of rsyslog runtime library
---------------------------------------------------------------------------
Version 5.6.5  [V5-STABLE] (rgerhards), 2011-03-22
- bugfix: failover did not work correctly if repeated msg reduction was on
  affected directive was: $ActionExecOnlyWhenPreviousIsSuspended on
  closes: http://bugzilla.adiscon.com/show_bug.cgi?id=236
- bugfix: omlibdbi did not use password from rsyslog.con
  closes: http://bugzilla.adiscon.com/show_bug.cgi?id=203
- bugfix(kind of): tell users that config graph can currently not be
  generated
  closes: http://bugzilla.adiscon.com/show_bug.cgi?id=232
- bugfix: discard action did not work under some circumstances
  fixes: http://bugzilla.adiscon.com/show_bug.cgi?id=217
  (backport from 5.7.8)
---------------------------------------------------------------------------
Version 5.6.4  [V5-STABLE] (rgerhards), 2011-03-03
- bugfix: potential abort condition when $RepeatedMsgReduction set to on
  as well as potentially in a number of other places where MsgDup() was
  used. This only happened when the imudp input module was used and it
  depended on name resolution not yet had taken place. In other words,
  this was a strange problem that could lead to hard to diagnose 
  instability. So if you experience instability, chances are good that
  this fix will help.
- bugfix: fixed a memory leak and potential abort condition
  this could happen if multiple rulesets were used and some output batches
  contained messages belonging to more than one ruleset.
  fixes: http://bugzilla.adiscon.com/show_bug.cgi?id=226
  fixes: http://bugzilla.adiscon.com/show_bug.cgi?id=218
- bugfix: memory leak when $RepeatedMsgReduction on was used
  bug tracker: http://bugzilla.adiscon.com/show_bug.cgi?id=225
---------------------------------------------------------------------------
Version 5.6.3  [V5-STABLE] (rgerhards), 2011-01-26
- bugfix: action processor released memory too early, resulting in
  potential issue in retry cases (but very unlikely due to another
  bug, which I also fixed -- only after the fix this problem here
  became actually visible).
- bugfix: batch processing flagged invalid message as "bad" under some
  circumstances
- bugfix: unitialized variable could cause issues under extreme conditions
  plus some minor nits. This was found after a clang static code analyzer
  analysis (great tool, and special thanks to Marcin for telling me about
  it!)
- bugfix: batches which had actions in error were not properly retried in
  all cases
- bugfix: imfile did duplicate messages under some circumstances
- bugfix: testbench was not activated if no Java was present on system
  ... what actually was a left-over. Java is no longer required.
---------------------------------------------------------------------------
Version 5.6.2  [V5-STABLE] (rgerhards), 2010-11-30
- bugfix: compile failed on systems without epoll_create1()
  Thanks to David Hill for providing a fix.
- bugfix: atomic increment for msg object may not work correct on all
  platforms. Thanks to Chris Metcalf for the patch
- bugfix: replacements for atomic operations for non-int sized types had
  problems. At least one instance of that problem could potentially lead
  to abort (inside omfile).
- added the $InputFilePersistStateInterval config directive to imfile
- changed imfile so that the state file is never deleted (makes imfile
  more robust in regard to fatal failures)
- bugfix: a slightly more informative error message when a TCP
  connections is aborted
---------------------------------------------------------------------------
Version 5.6.1  [V5-STABLE] (rgerhards), 2010-11-24
- bugfix(important): problem in TLS handling could cause rsyslog to loop
  in a tight loop, effectively disabling functionality and bearing the
  risk of unresponsiveness of the whole system.
  Bug tracker: http://bugzilla.adiscon.com/show_bug.cgi?id=194
- permitted imptcp to work on systems which support epoll(), but not
  epoll_create().
  Bug: http://bugzilla.adiscon.com/show_bug.cgi?id=204
  Thanks to Nicholas Brink for reporting this problem.
- bugfix: testbench failed if imptcp was not enabled
- bugfix: segfault when an *empty* template was used
  Bug: http://bugzilla.adiscon.com/show_bug.cgi?id=206
  Thanks to David Hill for alerting us.
- bugfix: compile failed with --enable-unlimited-select
  thanks varmojfekoj for the patch
---------------------------------------------------------------------------
Version 5.6.0  [V5-STABLE] (rgerhards), 2010-10-19

This release brings all changes and enhancements of the 5.5.x series
to the v5-stable branch.

- bugfix: a couple of problems that imfile had on some platforms, namely
  Ubuntu (not their fault, but occured there)
- bugfix: imfile utilizes 32 bit to track offset. Most importantly,
  this problem can not experienced on Fedora 64 bit OS (which has
  64 bit long's!)
---------------------------------------------------------------------------
Version 5.5.7  [V5-BETA] (rgerhards), 2010-08-09
- changed omudpspoof default spoof address to simplify typical use case
  thanks to David Lang for suggesting this
- doc bugfix: pmlastmsg doc samples had errors
- bugfix[minor]: pmrfc3164sd had invalid name (resided in rsyslog name 
  space, what should not be the case for a contributed module)
- added omuxsock, which permits to write message to local Unix sockets
  this is the counterpart to imuxsock, enabling fast local forwarding
---------------------------------------------------------------------------
Version 5.5.6  [DEVEL] (rgerhards), 2010-07-21
- added parser modules
  * pmlastmsg, which supports the notoriously malformed "last message
    repeated n times" messages from some syslogd's (namely sysklogd)
  * pmrfc3164sd (contributed), supports RFC5424 structured data in 
    RFC3164 messages [untested]
- added new module type "string generator", used to speed up output
  processing. Expected speedup for (typical) rsyslog processing is
  roughly 5 to 6 percent compared to using string-based templates.
  They may also be used to do more complex formatting with custom
  C code, what provided greater flexibility and probably far higher
  speed, for example if using multiple regular expressions within a 
  template.
- added 4 string generators for
  * RSYSLOG_FileFormat
  * RSYSLOG_TraditionalFileFormat
  * RSYSLOG_ForwardFormat
  * RSYSLOG_TraditionalForwardFormat
- bugfix: mutexes used to simulate atomic instructions were not destructed
- bugfix: regression caused more locking action in msg.c than necessary
- bugfix: "$ActionExecOnlyWhenPreviousIsSuspended on" was broken
- bugfix: segfault on HUP when "HUPIsRestart" was set to "on"
  thanks varmojfekoj for the patch
- bugfix: default for $OMFileFlushOnTXEnd was wrong ("off").
  This, in default mode, caused buffered writing to be used, what
  means that it looked like no output were written or partial
  lines. Thanks to Michael Biebl for pointing out this bug.
- bugfix: programname filter in ! configuration can not be reset
  Thanks to Kiss Gabor for the patch.
---------------------------------------------------------------------------
Version 5.5.5  [DEVEL] (rgerhards), 2010-05-20
- added new cancel-reduced action thread termination method
  We now manage to cancel threads that block inside a retry loop to
  terminate without the need to cancel the thread. Avoiding cancellation
  helps keep the system complexity minimal and thus provides for better
  stability. This also solves some issues with improper shutdown when
  inside an action retry loop.
---------------------------------------------------------------------------
Version 5.5.4  [DEVEL] (rgerhards), 2010-05-03
- This version offers full support for Solaris on Intel and Sparc
- bugfix: problems with atomic operations emulation
  replaced atomic operation emulation with new code. The previous code
  seemed to have some issue and also limited concurrency severely. The
  whole atomic operation emulation has been rewritten.
- bugfix: netstream ptcp support class was not correctly build on systems
  without epoll() support
- bugfix: segfault on Solaris/Sparc
---------------------------------------------------------------------------
Version 5.5.3  [DEVEL] (rgerhards), 2010-04-09
- added basic but functional support for Solaris
- imported many bugfixes from 3.6.2/4.6.1 (see ChangeLog below!)
- added new property replacer option "date-rfc3164-buggyday" primarily
  to ease migration from syslog-ng. See property replacer doc for
  details.
- added capability to turn off standard LF delimiter in TCP server
  via new directive "$InputTCPServerDisableLFDelimiter on"
- bugfix: failed to compile on systems without epoll support
- bugfix: comment char ('#') in literal terminated script parsing
  and thus could not be used.
  but tracker: http://bugzilla.adiscon.com/show_bug.cgi?id=119
  [merged in from v3.22.2]
- imported patches from 4.6.0:
  * improved testbench to contain samples for totally malformed messages
    which miss parts of the message content
  * bugfix: some malformed messages could lead to a missing LF inside files
    or some other missing parts of the template content.
  * bugfix: if a message ended immediately with a hostname, the hostname
    was mistakenly interpreted as TAG, and localhost be used as hostname
---------------------------------------------------------------------------
Version 5.5.2  [DEVEL] (rgerhards), 2010-02-05
- applied patches that make rsyslog compile under Apple OS X.
  Thanks to trey for providing these.
- replaced data type "bool" by "sbool" because this created some
  portability issues.
- added $Escape8BitCharactersOnReceive directive
  Thanks to David Lang for suggesting it.
- worked around an issue where omfile failed to compile on 32 bit platforms
  under some circumstances (this smells like a gcc problem, but a simple
  solution was available). Thanks to Kenneth Marshall for some advice.
- extended testbench
---------------------------------------------------------------------------
Version 5.5.1  [DEVEL] (rgerhards), 2009-11-27
- introduced the ablity for netstream drivers to utilize an epoll interface
  This offers increased performance and removes the select() FDSET size
  limit from imtcp. Note that we fall back to select() if there is no
  epoll netstream drivers. So far, an epoll driver has only been
  implemented for plain tcp syslog, the rest will follow once the code
  proves well in practice AND there is demand.
- re-implemented $EscapeControlCharacterTab config directive
  Based on Jonathan Bond-Caron's patch for v4. This now also includes some
  automatted tests.
- bugfix: enabling GSSServer crashes rsyslog startup
  Thanks to Tomas Kubina for the patch [imgssapi]
- bugfix (kind of): check if TCP connection is still alive if using TLS
  Thanks to Jonathan Bond-Caron for the patch.
---------------------------------------------------------------------------
Version 5.5.0  [DEVEL] (rgerhards), 2009-11-18
- moved DNS resolution code out of imudp and into the backend processing
  Most importantly, DNS resolution now never happens if the resolved name
  is not required. Note that this applies to imudp - for the other inputs,
  DNS resolution almost comes for free, so we do not do it there. However,
  the new method has been implemented in a generic way and as such may 
  also be used by other modules in the future.
- added option to use unlimited-size select() calls
  Thanks to varmjofekoj for the patch
  This is not done in imudp, as it natively supports epoll().
- doc: improved description of what loadable modules can do
---------------------------------------------------------------------------
Version 5.4.2  [v5-stable] (rgerhards), 2010-03-??
- bugfix(kind of): output plugin retry behaviour could cause engine to loop
  The rsyslog engine did not guard itself against output modules that do
  not properly convey back the tryResume() behaviour. This then leads to
  what looks like an endless loop. I consider this to be a bug of the 
  engine not only because it should be hardened against plugin misbehaviour,
  but also because plugins may not be totally able to avoid this situation
  (depending on the type of and processing done by the plugin).
- bugfix: testbench failed when not executed in UTC+1 timezone
  accidently, the time zone information was kept inside some
  to-be-checked-for responses
- temporary bugfix replaced by permanent one for
  message-induced off-by-one error (potential segfault) (see 4.6.2)
  The analysis has been completed and a better fix been crafted and 
  integrated.
- bugfix(minor): status variable was uninitialized
  However, this would have caused harm only if NO parser modules at
  all were loaded, which would lead to a defunctional configuration
  at all. And, even more important, this is impossible as two parser
  modules are built-in and thus can not be "not loaded", so we always
  have a minimum of two.
---------------------------------------------------------------------------
Version 5.4.1  [v5-stable] (rgerhards), 2010-03-??
- added new property replacer option "date-rfc3164-buggyday" primarily
  to ease migration from syslog-ng. See property replacer doc for
  details. [backport from 5.5.3 because urgently needed by some]
- imported all bugfixes vom 4.6.2 (see below)
---------------------------------------------------------------------------
Version 5.4.0  [v5-stable] (rgerhards), 2010-03-08
***************************************************************************
* This is a new stable v5 version. It contains all fixes and enhancements *
* made during the 5.3.x phase as well as those listed below.              *
* Note that the 5.2.x series was quite buggy and as such all users are    *
* strongly advised to upgrade to 5.4.0.                                   *
***************************************************************************
- bugfix: omruleset failed to work in many cases
  bug tracker: http://bugzilla.adiscon.com/show_bug.cgi?id=179
  Thanks to Ryan B. Lynch for reporting this issue.
- bugfix: comment char ('#') in literal terminated script parsing
  and thus could not be used.
  but tracker: http://bugzilla.adiscon.com/show_bug.cgi?id=119
  [merged in from v3.22.2]
---------------------------------------------------------------------------
Version 5.3.7  [BETA] (rgerhards), 2010-01-27
- bugfix: queues in direct mode could case a segfault, especially if an
  action failed for action queues. The issue was an invalid increment of
  a stack-based pointer which lead to destruction of the stack frame and
  thus a segfault on function return.
  Thanks to Michael Biebl for alerting us on this problem.
- bugfix: hostname accidently set to IP address for some message sources,
  for example imudp. Thanks to Anton for reporting this bug. [imported v4]
- bugfix: ompgsql had problems with transaction support, what actually 
  rendered it unsuable. Thanks to forum user "horhe" for alerting me
  on this bug and helping to debug/fix it! [imported from 5.3.6]
- bugfix: $CreateDirs variable not properly initialized, default thus
  was random (but most often "on") [imported from v3]
- bugfix: potential segfaults during queue shutdown
  (bugs require certain non-standard settings to appear)
  Thanks to varmojfekoj for the patch [imported from 4.5.8]
  [backport from 5.5.2]
- bugfix: wrong memory assignment for a config variable (probably
  without causing any harm) [backport from 5.2.2]
- bugfix: rsyslog hangs when writing to a named pipe which nobody was
  reading. Thanks to Michael Biebl for reporting this bug.
  Bugzilla entry: http://bugzilla.adiscon.com/show_bug.cgi?id=169
  [imported from 4.5.8]
---------------------------------------------------------------------------
Version 5.3.6  [BETA] (rgerhards), 2010-01-13
- bugfix: ompgsql did not properly check the server connection in
  tryResume(), which could lead to rsyslog running in a thight loop
- bugfix: suspension during beginTransaction() was not properly handled
  by rsyslog core
- bugfix: omfile output was only written when buffer was full, not at
  end of transaction
- bugfix: commit transaction was not properly conveyed to message layer,
  potentially resulting in non-message destruction and thus hangs
- bugfix: enabling GSSServer crashes rsyslog startup
  Thanks to Tomas Kubina for the patch [imgssapi]
- bugfix (kind of): check if TCP connection is still alive if using TLS
  Thanks to Jonathan Bond-Caron for the patch.
- bugfix: $CreateDirs variable not properly initialized, default thus
  was random (but most often "on") [imported from v3]
- bugfix: ompgsql had problems with transaction support, what actually 
  rendered it unsuable. Thanks to forum user "horhe" for alerting me
  on this bug and helping to debug/fix it!
- bugfix: memory leak when sending messages in zip-compressed format
  Thanks to Naoya Nakazawa for analyzing this issue and providing a patch.
- worked around an issue where omfile failed to compile on 32 bit platforms
  under some circumstances (this smells like a gcc problem, but a simple
  solution was available). Thanks to Kenneth Marshall for some advice.
  [backported from 5.5.x branch]
---------------------------------------------------------------------------
Version 5.3.5  [BETA] (rgerhards), 2009-11-13
- some light performance enhancement by replacing time() call with much
  faster (at least under linux) gettimeofday() calls.
- some improvement of omfile performance with dynafiles
  saved costly time() calls by employing a logical clock, which is 
  sufficient for the use case
- bugfix: omudpspoof miscalculated source and destination ports
  while this was probably not noticed for source ports, it resulted in
  almost all destination ports being wrong, except for the default port
  of 514, which by virtue of its binary representation was calculated 
  correct (and probably thus the bug not earlier detected).
- bugfixes imported from earlier releases
  * bugfix: named pipes did no longer work (they always got an open error)
    this was a regression from the omfile rewrite in 4.5.0
  * bugfix(testbench): sequence check was not always performed correctly,
    that could result in tests reporting success when they actually failed
- improved testbench: added tests for UDP forwarding and omudpspoof
- doc bugfix: omudpspoof had wrong config command names ("om" missing)
- bugfix [imported from 4.4.3]: $ActionExecOnlyOnceEveryInterval did
  not work.
- [inport v4] improved testbench, contains now tcp and gzip test cases
- [import v4] added a so-called "On Demand Debug" mode, in which debug
  output can be generated only after the process has started, but not right
  from the beginning. This is assumed to be useful for hard-to-find bugs.
  Also improved the doc on the debug system.
- bugfix: segfault on startup when -q or -Q option was given
  [imported from v3-stable]
---------------------------------------------------------------------------
Version 5.3.4  [DEVEL] (rgerhards), 2009-11-04
- added the ability to create custom message parsers
- added $RulesetParser config directive that permits to bind specific
  parsers to specific rulesets
- added omruleset output module, which provides great flexibility in 
  action processing. THIS IS A VERY IMPORTANT ADDITION, see its doc
  for why.
- added the capability to have ruleset-specific main message queues
  This offers considerable additional flexibility AND superior performance
  (in cases where multiple inputs now can avoid lock contention)
- bugfix: correct default for escape ('#') character restored
  This was accidently changed to '\\', thanks to David Lang for reporting
- bugfix(testbench): testcase did not properly wait for rsyslogd shutdown
  thus some unpredictable behavior and a false negative test result
  could occur.
---------------------------------------------------------------------------
Version 5.3.3  [DEVEL] (rgerhards), 2009-10-27
- simplified and thus speeded up the queue engine, also fixed some
  potential race conditions (in very unusual shutdown conditions)
  along the way. The threading model has seriously changes, so there may
  be some regressions.
- enhanced test environment (inlcuding testbench): support for enhancing
  probability of memory addressing failure by using non-NULL default
  value for malloced memory (optional, only if requested by configure
  option). This helps to track down some otherwise undetected issues
  within the testbench.
- bugfix: potential abort if inputname property was not set 
  primarily a problem of imdiag
- bugfix: message processing states were not set correctly in all cases
  however, this had no negative effect, as the message processing state
  was not evaluated when a batch was deleted, and that was the only case
  where the state could be wrong.
---------------------------------------------------------------------------
Version 5.3.2  [DEVEL] (rgerhards), 2009-10-21
- enhanced omfile to support transactional interface. This will increase
  performance in many cases.
- added multi-ruleset support to imudp
- re-enabled input thread termination handling that does avoid thread
  cancellation where possible. This provides a more reliable mode of
  rsyslogd termination (canceling threads my result in not properly
  freed resouces and potential later hangs, even though we perform
  proper cancel handling in our code). This is part of an effort to
  reduce thread cancellation as much as possible in rsyslog.
  NOTE: the code previously written code for this functionality had a
  subtle race condition. The new code solves that.
- enhanced immark to support non-cancel input module termination
- improved imudp so that epoll can be used in more environments,
  fixed potential compile time problem if EPOLL_CLOEXEC is not available.
- some cleanup/slight improvement:
  * changed imuxsock to no longer use deprecated submitAndParseMsg() IF
  * changed submitAndParseMsg() interface to be a wrapper around the new
    way of message creation/submission. This enables older plugins to be
    used together with the new interface. The removal also enables us to
    drop a lot of duplicate code, reducing complexity and increasing
    maintainability.
- bugfix: segfault when starting up with an invalid .qi file for a disk queue
  Failed for both pure disk as well as DA queues. Now, we emit an error
  message and disable disk queueing facility.
- bugfix: potential segfault on messages with empty MSG part. This was a
  recently introduced regression.
- bugfix: debug string larger than 1K were improperly displayed. Max size
  is now 32K, and if a string is even longer it is meaningfully truncated.
---------------------------------------------------------------------------
Version 5.3.1  [DEVEL] (rgerhards), 2009-10-05
- added $AbortOnUncleanConfig directive - permits to prevent startup when
  there are problems with the configuration file. See it's doc for
  details.
- included some important fixes from v4-stable:
  * bugfix: invalid handling of zero-sized messages
  * bugfix: zero-sized UDP messages are no longer processed
  * bugfix: random data could be appended to message
  * bugfix: reverse lookup reduction logic in imudp do DNS queries too often
- bugfixes imported from 4.5.4:
  * bugfix: potential segfault in stream writer on destruction
  * bugfix: potential race in object loader (obj.c) during use/release
  * bugfixes: potential problems in out file zip writer
---------------------------------------------------------------------------
Version 5.3.0  [DEVEL] (rgerhards), 2009-09-14
- begun to add simple GUI programs to gain insight into running rsyslogd
  instances and help setup and troubleshooting (active via the
  --enable-gui ./configure switch)
- changed imudp to utilize epoll(), where available. This shall provide
  slightly better performance (just slightly because we called select()
  rather infrequently on a busy system)
---------------------------------------------------------------------------
Version 5.2.2  [v5-stable] (rgerhards), 2009-11-??
- bugfix: enabling GSSServer crashes rsyslog startup
  Thanks to Tomas Kubina for the patch [imgssapi]
---------------------------------------------------------------------------
Version 5.2.1  [v5-stable] (rgerhards), 2009-11-02
- bugfix [imported from 4.4.3]: $ActionExecOnlyOnceEveryInterval did
  not work.
- bugfix: segfault on startup when -q or -Q option was given
  [imported from v3-stable]
---------------------------------------------------------------------------
Version 5.2.0  [v5-stable] (rgerhards), 2009-11-02
This is a re-release of version 5.1.6 as stable after we did not get any bug 
reports during the whole beta phase. Still, this first v5-stable may not be 
as stable as one hopes for, I am not sure if we did not get bug reports
just because nobody tried it. Anyhow, we need to go forward and so we
have the initial v5-stable.
---------------------------------------------------------------------------
Version 5.1.6  [v5-beta] (rgerhards), 2009-10-15
- feature imports from v4.5.6
- bugfix: potential race condition when queue worker threads were
  terminated
- bugfix: solved potential (temporary) stall of messages when the queue was
  almost empty and few new data added (caused testbench to sometimes hang!)
- fixed some race condition in testbench
- added more elaborate diagnostics to parts of the testbench
- bugfixes imported from 4.5.4:
  * bugfix: potential segfault in stream writer on destruction
  * bugfix: potential race in object loader (obj.c) during use/release
  * bugfixes: potential problems in out file zip writer
- included some important fixes from 4.4.2:
  * bugfix: invalid handling of zero-sized messages
  * bugfix: zero-sized UDP messages are no longer processed
  * bugfix: random data could be appended to message
  * bugfix: reverse lookup reduction logic in imudp do DNS queries too often
---------------------------------------------------------------------------
Version 5.1.5  [v5-beta] (rgerhards), 2009-09-11
- added new config option $ActionWriteAllMarkMessages
  this option permites to process mark messages under all circumstances,
  even if an action was recently called. This can be useful to use mark
  messages as a kind of heartbeat.
- added new config option $InputUnixListenSocketCreatePath
  to permit the auto-creation of pathes to additional log sockets. This
  turns out to be useful if they reside on temporary file systems and
  rsyslogd starts up before the daemons that create these sockets
  (rsyslogd always creates the socket itself if it does not exist).
- added $LogRSyslogStatusMessages configuration directive
  permitting to turn off rsyslog start/stop/HUP messages. See Debian
  ticket http://bugs.debian.org/cgi-bin/bugreport.cgi?bug=463793
- bugfix: hostnames with dashes in them were incorrectly treated as
  malformed, thus causing them to be treated as TAG (this was a regression
  introduced from the "rfc3164 strict" change in 4.5.0). Testbench has been
  updated to include a smaple message with a hostname containing a dash.
- bugfix: strings improperly reused, resulting in some message properties
  be populated with strings from previous messages. This was caused by
  an improper predicate check.
- added new config directive $omfileForceChown [import from 4.7.0]
---------------------------------------------------------------------------
Version 5.1.4  [DEVEL] (rgerhards), 2009-08-20
- legacy syslog parser changed so that it now accepts date stamps in
  wrong case. Some devices seem to create them and I do not see any harm
  in supporting that.
- added $InputTCPMaxListeners directive - permits to specify how many 
  TCP servers shall be possible (default is 20).
- bugfix: memory leak with some input modules. Those inputs that
  use parseAndSubmitMsg() leak two small memory blocks with every message.
  Typically, those process only relatively few messages, so the issue 
  does most probably not have any effect in practice.
- bugfix: if tcp listen port could not be created, no error message was
  emitted
- bugfix: discard action did not work (did not discard messages)
- bugfix: discard action caused segfault
- bugfix: potential segfault in output file writer (omfile)
  In async write mode, we use modular arithmetic to index the output
  buffer array. However, the counter variables accidently were signed,
  thus resulting in negative indizes after integer overflow. That in turn
  could lead to segfaults, but was depending on the memory layout of 
  the instance in question (which in turn depended on a number of
  variables, like compile settings but also configuration). The counters
  are now unsigned (as they always should have been) and so the dangling
  mis-indexing does no longer happen. This bug potentially affected all
  installations, even if only some may actually have seen a segfault.
---------------------------------------------------------------------------
Version 5.1.3  [DEVEL] (rgerhards), 2009-07-28
- architecture change: queue now always has at least one worker thread
  if not running in direct mode. Previous versions could run without 
  any active workers. This simplifies the code at a very small expense.
  See v5 compatibility note document for more in-depth discussion.
- enhance: UDP spoofing supported via new output module omudpspoof
  See the omudpspoof documentation for details and samples
- bugfix: message could be truncated after TAG, often when forwarding
  This was a result of an internal processing error if maximum field
  sizes had been specified in the property replacer.
- bugfix: minor static memory leak while reading configuration
  did NOT leak based on message volume
- internal: added ability to terminate input modules not via pthread_cancel
  but an alternate approach via pthread_kill. This is somewhat safer as we
  do not need to think about the cancel-safeness of all libraries we use.
  However, not all inputs can easily supported, so this now is a feature
  that can be requested by the input module (the most important ones
  request it).
---------------------------------------------------------------------------
Version 5.1.2  [DEVEL] (rgerhards), 2009-07-08
- bugfix: properties inputname, fromhost, fromhost-ip, msg were lost when
  working with disk queues
- some performance enhancements
- bugfix: abort condition when RecvFrom was not set and message reduction
  was on. Happend e.g. with imuxsock.
- added $klogConsoleLogLevel directive which permits to set a new
  console log level while rsyslog is active
- some internal code cleanup
---------------------------------------------------------------------------
Version 5.1.1  [DEVEL] (rgerhards), 2009-07-03
- bugfix: huge memory leak in queue engine (made rsyslogd unusable in
  production). Occured if at least one queue was in direct mode 
  (the default for action queues)
- imported many performance optimizations from v4-devel (4.5.0)
- bugfix: subtle (and usually irrelevant) issue in timout processing
  timeout could be one second too early if nanoseconds wrapped
- set a more sensible timeout for shutdow, now 1.5 seconds to complete
  processing (this also removes those cases where the shutdown message
  was not written because the termination happened before it)
---------------------------------------------------------------------------
Version 5.1.0  [DEVEL] (rgerhards), 2009-05-29

*********************************** NOTE **********************************
The v5 versions of rsyslog feature a greatly redesigned queue engine. The
major theme for the v5 release is twofold:

a) greatly improved performance
b) enable audit-grade processing

Here, audit-grade processing means that rsyslog, if used together with
audit-grade transports and configured correctly, will never lose messages
that already have been acknowledged, not even in fatal failure cases like
sudden loss of power.

Note that large parts of rsyslog's important core components have been
restructured to support these design goals. As such, early versions of
the engine will probably be less stable than the v3/v4 engine.

Also note that the initial versions do not cover all and everything. As
usual, the code will evolve toward the final goal as version numbers
increase.
*********************************** NOTE **********************************

- redesigned queue engine so that it supports ultra-reliable operations
  This resulted in a rewrite of large parts. The new capability can be
  used to build audit-grade systems on the basis of rsyslog.
- added $MainMsgQueueDequeueBatchSize and $ActionQueueDequeueBatchSize 
  configuration directives
- implemented a new transactional output module interface which provides
  superior performance (for databases potentially far superior performance)
- increased ompgsql performance by adapting to new transactional
  output module interface
---------------------------------------------------------------------------
Version 4.7.3  [v4-devel] (rgerhards), 2010-11-25
- added omuxsock, which permits to write message to local Unix sockets
  this is the counterpart to imuxsock, enabling fast local forwarding
- added imptcp, a simplified, Linux-specific and potentielly fast
  syslog plain tcp input plugin (NOT supporting TLS!)
- bugfix: a couple of problems that imfile had on some platforms, namely
  Ubuntu (not their fault, but occured there)
- bugfix: imfile utilizes 32 bit to track offset. Most importantly,
  this problem can not experienced on Fedora 64 bit OS (which has
  64 bit long's!)
- added the $InputFilePersistStateInterval config directive to imfile
- changed imfile so that the state file is never deleted (makes imfile
  more robust in regard to fatal failures)
---------------------------------------------------------------------------
Version 4.7.2  [v4-devel] (rgerhards), 2010-05-03
- bugfix: problems with atomic operations emulaton
  replaced atomic operation emulation with new code. The previous code
  seemed to have some issue and also limited concurrency severely. The
  whole atomic operation emulation has been rewritten.
- added new $Sleep directive to hold processing for a couple of seconds
  during startup
- bugfix: programname filter in ! configuration can not be reset
  Thanks to Kiss Gabor for the patch.
---------------------------------------------------------------------------
Version 4.7.1  [v4-devel] (rgerhards), 2010-04-22
- Solaris support much improved -- was not truely usable in 4.7.0
  Solaris is no longer supported in imklog, but rather there is a new
  plugin imsolaris, which is used to pull local log sources on a Solaris
  machine.
- testbench improvement: Java is no longer needed for testing tool creation
---------------------------------------------------------------------------
Version 4.7.0  [v4-devel] (rgerhards), 2010-04-14
- new: support for Solaris added (but not yet the Solaris door API)
- added function getenv() to RainerScript
- added new config option $InputUnixListenSocketCreatePath
  to permit the auto-creation of pathes to additional log sockets. This
  turns out to be useful if they reside on temporary file systems and
  rsyslogd starts up before the daemons that create these sockets
  (rsyslogd always creates the socket itself if it does not exist).
- added $LogRSyslogStatusMessages configuration directive
  permitting to turn off rsyslog start/stop/HUP messages. See Debian
  ticket http://bugs.debian.org/cgi-bin/bugreport.cgi?bug=463793
- added new config directive $omfileForceChown to (try to) fix some broken
  system configs.
  See ticket for details: http://bugzilla.adiscon.com/show_bug.cgi?id=150
- added $EscapeControlCharacterTab config directive
  Thanks to Jonathan Bond-Caron for the patch.
- added option to use unlimited-size select() calls
  Thanks to varmjofekoj for the patch
- debugondemand mode caused backgrounding to fail - close to a bug, but I'd
  consider the ability to background in this mode a new feature...
- bugfix (kind of): check if TCP connection is still alive if using TLS
  Thanks to Jonathan Bond-Caron for the patch.
- imported changes from 4.5.7 and below
- bugfix: potential segfault when -p command line option was used
  Thanks for varmojfekoj for pointing me at this bug.
- imported changes from 4.5.6 and below
---------------------------------------------------------------------------
Version 4.6.7  [v4-stable] (rgerhards), 2011-07-11
- added support for the ":omusrmsg:" syntax in configuring user messages
- added support for the ":omfile:" syntax in configuring user messages
---------------------------------------------------------------------------
Version 4.6.6  [v4-stable] (rgerhards), 2011-06-24
- bugfix: memory leak in imtcp & subsystems under some circumstances
  This leak is tied to error conditions which lead to incorrect cleanup
  of some data structures. [backport from v6, limited testing under v4]
- bugfix: invalid processing in QUEUE_FULL condition
  If the the multi-submit interface was used and a QUEUE_FULL condition
  occured, the failed message was properly destructed. However, the
  rest of the input batch, if it existed, was not processed. So this
  lead to potential loss of messages and a memory leak. The potential
  loss of messages was IMHO minor, because they would have been dropped
  in most cases due to the queue remaining full, but very few lucky ones
  from the batch may have made it. Anyhow, this has now been changed so
  that the rest of the batch is properly tried to be enqueued and, if
  not possible, destructed.
- bugfix: invalid storage type for config variables
- bugfix: stream driver mode was not correctly set on tcp ouput on big
  endian systems.
  thanks varmojfekoj for the patch
- bugfix: IPv6-address could not be specified in omrelp
  this was due to improper parsing of ":"
  closes: http://bugzilla.adiscon.com/show_bug.cgi?id=250
- bugfix: memory and file descriptor leak in stream processing
  Leaks could occur under some circumstances if the file stream handler
  errored out during the open call. Among others, this could cause very
  big memory leaks if there were a problem with unreadable disk queue
  files. In regard to the memory leak, this
  closes: http://bugzilla.adiscon.com/show_bug.cgi?id=256
- bugfix: imfile potentially duplicates lines
  This can happen when 0 bytes are read from the input file, and some
  writer appends data to the file BEFORE we check if a rollover happens.
  The check for rollover uses the inode and size as a criterion. So far,
  we checked for equality of sizes, which is not given in this scenario,
  but that does not indicate a rollover. From the source code comments:
     Note that when we check the size, we MUST NOT check for equality.
     The reason is that the file may have been written right after we
     did try to read (so the file size has increased). That is NOT in
     indicator of a rollover (this is an actual bug scenario we 
     experienced). So we need to check if the new size is smaller than
     what we already have seen!
  Also, under some circumstances an invalid truncation was detected. This
  code has now been removed, a file change (and thus resent) is only
  detected if the inode number changes.
- bugfix: a couple of problems that imfile had on some platforms, namely
  Ubuntu (not their fault, but occured there)
- bugfix: imfile utilizes 32 bit to track offset. Most importantly,
  this problem can not experienced on Fedora 64 bit OS (which has
  64 bit long's!)
- bugfix: abort if imfile reads file line of more than 64KiB
  Thanks to Peter Eisentraut for reporting and analysing this problem.
  bug tracker: http://bugzilla.adiscon.com/show_bug.cgi?id=221
- bugfix: omlibdbi did not use password from rsyslog.con
  closes: http://bugzilla.adiscon.com/show_bug.cgi?id=203
- bugfix: TCP connection invalidly aborted when messages needed to be
  discarded (due to QUEUE_FULL or similar problem)
- bugfix: a slightly more informative error message when a TCP
  connections is aborted
- bugfix: timestamp was incorrectly calculated for timezones with minute
  offset
  closes: http://bugzilla.adiscon.com/show_bug.cgi?id=271
- some improvements thanks to clang's static code analyzer
  o overall cleanup (mostly unnecessary writes and otherwise unused stuff)
  o bugfix: fixed a very remote problem in msg.c which could occur when
    running under extremely low memory conditions
---------------------------------------------------------------------------
Version 4.6.5  [v4-stable] (rgerhards), 2010-11-24
- bugfix(important): problem in TLS handling could cause rsyslog to loop
  in a tight loop, effectively disabling functionality and bearing the
  risk of unresponsiveness of the whole system.
  Bug tracker: http://bugzilla.adiscon.com/show_bug.cgi?id=194
---------------------------------------------------------------------------
Version 4.6.4  [v4-stable] (rgerhards), 2010-08-05
- bugfix: zero-sized (empty) messages were processed by imtcp
  they are now dropped as they always should have been
- bugfix: programname filter in ! configuration can not be reset
  Thanks to Kiss Gabor for the patch.
---------------------------------------------------------------------------
Version 4.6.3  [v4-stable] (rgerhards), 2010-07-07
- improvded testbench
  - added test with truly random data received via syslog to test
    robustness
  - added new configure option that permits to disable and enable an
    extended testbench
- bugfix: segfault on HUP when "HUPIsRestart" was set to "on"
  thanks varmojfekoj for the patch
- bugfix: default for $OMFileFlushOnTXEnd was wrong ("off").
  This, in default mode, caused buffered writing to be used, what
  means that it looked like no output were written or partial
  lines. Thanks to Michael Biebl for pointing out this bug.
- bugfix: testbench failed when not executed in UTC+1 timezone
  accidently, the time zone information was kept inside some
  to-be-checked-for responses
- temporary bugfix replaced by permanent one for
  message-induced off-by-one error (potential segfault) (see 4.6.2)
  The analysis has been completed and a better fix been crafted and 
  integrated.
- bugfix: the T/P/E config size specifiers did not work properly under
  all 32-bit platforms
- bugfix: local unix system log socket was deleted even when it was
  not configured
- some doc fixes; incorrect config samples could cause confusion
  thanks to Anthony Edwards for pointing the problems out
---------------------------------------------------------------------------
Version 4.6.2  [v4-stable] (rgerhards), 2010-03-26
- new feature: "." action type added to support writing files to relative
  pathes (this is primarily meant as a debug aid)
- added replacements for atomic instructions on systems that do not
  support them. [backport of Stefen Sledz' patch for v5)
- new feature: $OMFileAsyncWriting directive added
  it permits to specifiy if asynchronous writing should be done or not
- bugfix(temporary): message-induced off-by-one error (potential segfault)
  Some types of malformed messages could trigger an off-by-one error
  (for example, \0 or \n as the last character, and generally control
  character escaption is questionable). This is due to not strictly
  following a the \0 or string counted string paradigm (during the last
  optimization on the cstring class). As a temporary fix, we have 
  introduced a proper recalculation of the size. However, a final
  patch is expected in the future. See bug tracker for further details
  and when the final patch will be available:
  http://bugzilla.adiscon.com/show_bug.cgi?id=184
  Note that the current patch is considered sufficient to solve the
  situation, but it requires a bit more runtime than desirable.
- bugfix: potential segfault in dynafile cache
  This bug was triggered by an open failure. The the cache was full and
  a new entry needed to be placed inside it, a victim for eviction was
  selected. That victim was freed, then the open of the new file tried. If
  the open failed, the victim entry was still freed, and the function
  exited. However, on next invocation and cache search, the victim entry
  was used as if it were populated, most probably resulting in a segfault.
- bugfix: race condition during directory creation
  If multiple files try to create a directory at (almost) the same time,
  some of them may fail. This is a data race and also exists with other
  processes that may create the same directory. We do now check for this
  condition and gracefully handle it.
- bugfix: potential re-use of free()ed file stream object in omfile
  when dynaCache is enabled, the cache is full, a new entry needs to
  be allocated, thus the LRU discarded, then a new entry is opend and that
  fails. In that case, it looks like the discarded stream may be reused
  improperly (based on code analysis, test case and confirmation pending)
- added new property replacer option "date-rfc3164-buggyday" primarily
  to ease migration from syslog-ng. See property replacer doc for
  details. [backport from 5.5.3 because urgently needed by some]
- improved testbench
- bugfix: invalid buffer write in (file) stream class
  currently being accessed buffer could be overwritten with new data.
  While this probably did not cause access violations, it could case loss
  and/or duplication of some data (definitely a race with no deterministic
  outcome)
- bugfix: potential hang condition during filestream close
  predicate was not properly checked when waiting for the background file
  writer
- bugfix: improper synchronization when "$OMFileFlushOnTXEnd on" was used
  Internal data structures were not properly protected due to missing
  mutex calls.
- bugfix: potential data loss during file stream shutdown
- bugfix: potential problems during file stream shutdown
  The shutdown/close sequence was not clean, what potentially (but
  unlikely) could lead to some issues. We have not been able to describe
  any fatal cases, but there was some bug potential. Sequence has now
  been straighted out.
- bugfix: potential problem (loop, abort) when file write error occured
  When a write error occured in stream.c, variable iWritten had the error
  code but this was handled as if it were the actual number of bytes
  written. That was used in pointer arithmetic later on, and thus could
  lead to all sorts of problems. However, this could only happen if the
  error was EINTR or the file in question was a tty. All other cases were
  handled properly. Now, iWritten is reset to zero in such cases, resulting
  in proper retries.
- bugfix: $omfileFlushOnTXEnd was turned on when set to off and vice
  versa due to an invalid check
- bugfix: recent patch to fix small memory leak could cause invalid free.
  This could only happen during config file parsing.
- bugfix(minor): handling of extremely large strings in dbgprintf() fixed
  Previously, it could lead to garbagge output and, in extreme cases, also
  to segfaults. Note: this was a problem only when debug output was 
  actually enabled, so it caused no problem in production use.
- bugfix(minor): BSD_SO_COMPAT query function had some global vars not
  properly initialized. However, in practice the loader initializes them 
  with zero, the desired value, so there were no actual issue in almost 
  all cases.
---------------------------------------------------------------------------
Version 4.6.1  [v4-stable] (rgerhards), 2010-03-04
- re-enabled old pipe output (using new module ompipe, built-in) after
  some problems with pipes (and especially in regard to xconsole) were
  discovered. Thanks to Michael Biebl for reporting the issues.
- bugfix: potential problems with large file support could cause segfault
  ... and other weird problems. This seemed to affect 32bit-platforms
  only, but I can not totally outrule there were issues on other
  platforms as well. The previous code could cause system data types
  to be defined inconsistently, and that could lead to various 
  troubles. Special thanks go to the Mandriva team for identifying
  an initial problem, help discussing it and ultimately a fix they
  contributed.
- bugfix: fixed problem that caused compilation on FreeBSD 9.0 to fail.
  bugtracker: http://bugzilla.adiscon.com/show_bug.cgi?id=181
  Thanks to Christiano for reporting.
- bugfix: potential segfault in omfile when a dynafile open failed
  In that case, a partial cache entry was written, and some internal
  pointers (iCurrElt) not correctly updated. In the next iteration, that
  could lead to a segfault, especially if iCurrElt then points to the
  then-partial record. Not very likely, but could happen in practice.
- bugfix (theoretical): potential segfault in omfile under low memory
  condition. This is only a theoretical bug, because it would only 
  happen when strdup() fails to allocate memory - which is highly 
  unlikely and will probably lead to all other sorts of errors.
- bugfix: comment char ('#') in literal terminated script parsing
  and thus could not be used.
  but tracker: http://bugzilla.adiscon.com/show_bug.cgi?id=119
  [merged in from v3.22.2]
---------------------------------------------------------------------------
Version 4.6.0  [v4-stable] (rgerhards), 2010-02-24
***************************************************************************
* This is a new stable v4 version. It contains all fixes and enhancements *
* made during the 4.5.x phase as well as those listed below.              *
* Note: this version is scheduled to conclude the v4 development process. *
*       Do not expect any more new developments in v4. The focus is now   *
*       on v5 (what also means we have a single devel branch again).      *
*       ("development" means new feature development, bug fixes are of    *
*       course provided for v4-stable)                                    *
***************************************************************************
- improved testbench to contain samples for totally malformed messages
  which miss parts of the message content
- bugfix: some malformed messages could lead to a missing LF inside files
  or some other missing parts of the template content.
- bugfix: if a message ended immediately with a hostname, the hostname
  was mistakenly interpreted as TAG, and localhost be used as hostname
- bugfix: message without MSG part could case a segfault
  [backported from v5 commit 98d1ed504ec001728955a5bcd7916f64cd85f39f]
  This actually was a "recent" regression, but I did not realize that it
  was introduced by the performance optimization in v4-devel. Shame on
  me for having two devel versions at the same time...
---------------------------------------------------------------------------
Version 4.5.8  [v4-beta] (rgerhards), 2010-02-10
- enhanced doc for using PostgreSQL
  Thanks to Marc Schiffbauer for the new/updated doc
- bugfix: property replacer returned invalid parameters under some (unusual)
  conditions. In extreme cases, this could lead to garbled logs and/or
  a system failure.
- bugfix: invalid length returned (often) when using regular expressions
  inside the property replacer
- bugfix: submatch regex in property replacer did not honor "return 0 on
  no match" config case
- bugfix: imuxsock incorrectly stated inputname "imudp"
  Thanks to Ryan Lynch for reporting this.
- (slightly) enhanced support for FreeBSD by setting _PATH_MODDIR to
  the correct value on FreeBSD.
  Thanks to Cristiano for the patch.
- bugfix: -d did not enable display of debug messages
  regression from introduction of "debug on demand" mode
  Thanks to Michael Biebl for reporting this bug
- bugfix: blanks inside file names did not terminate file name parsing.
  This could reslult in the whole rest of a line (including comments)
  to be treated as file name in "write to file" actions.
  Thanks to Jack for reporting this issue.
- bugfix: rsyslog hang when writing to a named pipe which nobody was
  reading. Thanks to Michael Biebl for reporting this bug.
  Bugzilla entry: http://bugzilla.adiscon.com/show_bug.cgi?id=169
- bugfix: potential segfaults during queue shutdown
  (bugs require certain non-standard settings to appear)
  Thanks to varmojfekoj for the patch
---------------------------------------------------------------------------
Version 4.5.7  [v4-beta] (rgerhards), 2009-11-18
- added a so-called "On Demand Debug" mode, in which debug output can
  be generated only after the process has started, but not right from
  the beginning. This is assumed to be useful for hard-to-find bugs.
  Also improved the doc on the debug system.
- bugfix (kind of): check if TCP connection is still alive if using TLS
  Thanks to Jonathan Bond-Caron for the patch.
- bugfix: hostname accidently set to IP address for some message sources,
  for example imudp. Thanks to Anton for reporting this bug.
- bugfix [imported from 4.4.3]: $ActionExecOnlyOnceEveryInterval did
  not work.
---------------------------------------------------------------------------
Version 4.5.6  [v4-beta] (rgerhards), 2009-11-05
- bugfix: named pipes did no longer work (they always got an open error)
  this was a regression from the omfile rewrite in 4.5.0
- bugfix(minor): diag function returned wrong queue memeber count
  for the main queue if an active DA queue existed. This had no relevance
  to real deployments (assuming they are not running the debug/diagnostic
  module...), but sometimes caused grief and false alerts in the 
  testbench.
- included some important fixes from v4-stable:
  * bugfix: invalid handling of zero-sized messages
  * bugfix: zero-sized UDP messages are no longer processed
  * bugfix: random data could be appended to message
  * bugfix: reverse lookup reduction logic in imudp do DNS queries too often
- bugfix(testbench): testcase did not properly wait for rsyslod shutdown
  thus some unpredictable behavior and a false negative test result
  could occur. [BACKPORTED from v5]
- bugfix(testbench): sequence check was not always performed correctly,
  that could result in tests reporting success when they actually failed
---------------------------------------------------------------------------
Version 4.5.5  [v4-beta] (rgerhards), 2009-10-21
- added $InputTCPServerNotifyOnConnectionClose config directive
  see doc for details
- bugfix: debug string larger than 1K were improperly displayed. Max size
  is now 32K
- bugfix: invalid storage class selected for some size config parameters.
  This resulted in wrong values. The most prominent victim was the
  directory creation mode, which was set to zero in some cases. For 
  details, see related blog post:
  http://blog.gerhards.net/2009/10/another-note-on-hard-to-find-bugs.html
---------------------------------------------------------------------------
Version 4.5.4  [v4-beta] (rgerhards), 2009-09-29
- bugfix: potential segfault in stream writer on destruction
  Most severely affected omfile. The problem was that some buffers were
  freed before the asynchronous writer thread was shut down. So the
  writer thread accessed invalid data, which may even already be
  overwritten. Symptoms (with omfile) were segfaults, grabled data
  and files with random names placed around the file system (most
  prominently into the root directory). Special thanks to Aaron for
  helping to track this down.
- bugfix: potential race in object loader (obj.c) during use/release
  of object interface
- bugfixes: potential problems in out file zip writer. Problems could
  lead to abort and/or memory leak. The module is now hardened in a very
  conservative way, which is sub-optimal from a performance point of view.
  This should be improved if it has proven reliable in practice.
---------------------------------------------------------------------------
Version 4.5.3  [v4-beta] (rgerhards), 2009-09-17
- bugfix: repeated messages were incorrectly processed
  this could lead to loss of the repeated message content. As a side-
  effect, it could probably also be possible that some segfault occurs
  (quite unlikely). The root cause was that some counters introduced
  during the malloc optimizations were not properly duplicated in
  MsgDup(). Note that repeated message processing is not enabled
  by default.
- bugfix: message sanitation had some issues:
  - control character DEL was not properly escaped
  - NUL and LF characters were not properly stripped if no control
    character replacement was to be done
  - NUL characters in the message body were silently dropped (this was
    a regeression introduced by some of the recent optimizations)
- bugfix: strings improperly reused, resulting in some message properties
  be populated with strings from previous messages. This was caused by
  an improper predicate check. [backported from v5]
- fixed some minor portability issues
- bugfix: reverse lookup reduction logic in imudp do DNS queries too often
  [imported from 4.4.2]
---------------------------------------------------------------------------
Version 4.5.2  [v4-beta] (rgerhards), 2009-08-21
- legacy syslog parser changed so that it now accepts date stamps in
  wrong case. Some devices seem to create them and I do not see any harm
  in supporting that.
- added $InputTCPMaxListeners directive - permits to specify how many 
  TCP servers shall be possible (default is 20).
- bugfix: memory leak with some input modules. Those inputs that
  use parseAndSubmitMsg() leak two small memory blocks with every message.
  Typically, those process only relatively few messages, so the issue 
  does most probably not have any effect in practice.
- bugfix: if tcp listen port could not be created, no error message was
  emitted
- bugfix: potential segfault in output file writer (omfile)
  In async write mode, we use modular arithmetic to index the output
  buffer array. However, the counter variables accidently were signed,
  thus resulting in negative indizes after integer overflow. That in turn
  could lead to segfaults, but was depending on the memory layout of 
  the instance in question (which in turn depended on a number of
  variables, like compile settings but also configuration). The counters
  are now unsigned (as they always should have been) and so the dangling
  mis-indexing does no longer happen. This bug potentially affected all
  installations, even if only some may actually have seen a segfault.
- bugfix: hostnames with dashes in them were incorrectly treated as
  malformed, thus causing them to be treated as TAG (this was a regression
  introduced from the "rfc3164 strict" change in 4.5.0).
---------------------------------------------------------------------------
Version 4.5.1  [DEVEL] (rgerhards), 2009-07-15
- CONFIG CHANGE: $HUPisRestart default is now "off". We are doing this
  to support removal of restart-type HUP in v5.
- bugfix: fromhost-ip was sometimes truncated
- bugfix: potential segfault when zip-compressed syslog records were
  received (double free)
- bugfix: properties inputname, fromhost, fromhost-ip, msg were lost when
  working with disk queues
- performance enhancement: much faster, up to twice as fast (depending
  on configuration)
- bugfix: abort condition when RecvFrom was not set and message reduction
  was on. Happend e.g. with imuxsock.
- added $klogConsoleLogLevel directive which permits to set a new
  console log level while rsyslog is active
- bugfix: message could be truncated after TAG, often when forwarding
  This was a result of an internal processing error if maximum field
  sizes had been specified in the property replacer.
- added ability for the TCP output action to "rebind" its send socket after
  sending n messages (actually, it re-opens the connection, the name is 
  used because this is a concept very similiar to $ActionUDPRebindInterval).
  New config directive $ActionSendTCPRebindInterval added for the purpose.
  By default, rebinding is disabled. This is considered useful for load
  balancers.
- testbench improvements
---------------------------------------------------------------------------
Version 4.5.0  [DEVEL] (rgerhards), 2009-07-02
- activation order of inputs changed, they are now activated only after
  privileges are dropped. Thanks to Michael Terry for the patch.
- greatly improved performance
- greatly reduced memory requirements of msg object
  to around half of the previous demand. This means that more messages can
  be stored in core! Due to fewer cache misses, this also means some
  performance improvement.
- improved config error messages: now contain a copy of the config line
  that (most likely) caused the error
- reduced max value for $DynaFileCacheSize to 1,000 (the former maximum
  of 10,000 really made no sense, even 1,000 is very high, but we like
  to keep the user in control ;)).
- added capability to fsync() queue disk files for enhanced reliability
  (also add's speed, because you do no longer need to run the whole file
  system in sync mode)
- more strict parsing of the hostname in rfc3164 mode, hopefully
  removes false positives (but may cause some trouble with hostname
  parsing). For details, see this bug tracker:
  http://bugzilla.adiscon.com/show_bug.cgi?id=126
- omfile rewrite to natively support zip files (includes large extension
  of the stream class)
- added configuration commands (see doc for explanations)
  * $OMFileZipLevel
  * $OMFileIOBufferSize
  * $OMFileFlushOnTXEnd
  * $MainMsgQueueSyncQueueFiles
  * $ActionQueueSyncQueueFiles
- done some memory accesses explicitely atomic
- bugfix: subtle (and usually irrelevant) issue in timout processing
  timeout could be one second too early if nanoseconds wrapped
- set a more sensible timeout for shutdow, now 1.5 seconds to complete
  processing (this also removes those cases where the shutdown message
  was not written because the termination happened before it)
- internal bugfix: object pointer was only reset to NULL when an object
  was actually destructed. This most likely had no effect to existing code,
  but it may also have caused trouble in remote cases. Similarly, the fix
  may also cause trouble...
- bugfix: missing initialization during timestamp creation
  This could lead to timestamps written in the wrong format, but not to
  an abort
---------------------------------------------------------------------------
Version 4.4.3  [v4-stable] (rgerhards), 2009-10-??
- bugfix: several smaller bugs resolved after flexelint review
  Thanks to varmojfekoj for the patch.
- bugfix: $ActionExecOnlyOnceEveryInterval did not work.
  This was a regression from the time() optimizations done in v4.
  Bug tracker: http://bugzilla.adiscon.com/show_bug.cgi?id=143
  Thanks to Klaus Tachtler for reporting this bug.
- bugfix: potential segfault on queue shutdown
  Thanks to varmojfekoj for the patch.
- bugfix: potential hang condition on queue shutdown
  [imported from v3-stable]
- bugfix: segfault on startup when -q or -Q option was given
  [imported from v3-stable]
---------------------------------------------------------------------------
Version 4.4.2  [v4-stable] (rgerhards), 2009-10-09
- bugfix: invalid handling of zero-sized messages, could lead to mis-
  addressing and potential memory corruption/segfault
- bugfix: zero-sized UDP messages are no longer processed
  until now, they were forwarded to processing, but this makes no sense
  Also, it looks like the system seems to provide a zero return code
  on a UDP recvfrom() from time to time for some internal reasons. These
  "receives" are now silently ignored.
- bugfix: random data could be appended to message, possibly causing
  segfaults
- bugfix: reverse lookup reduction logic in imudp do DNS queries too often
  A comparison was done between the current and the former source address.
  However, this was done on the full sockaddr_storage structure and not
  on the host address only. This has now been changed for IPv4 and IPv6.
  The end result of this bug could be a higher UDP message loss rate than
  necessary (note that UDP message loss can not totally be avoided due
  to the UDP spec)
---------------------------------------------------------------------------
Version 4.4.1  [v4-stable] (rgerhards), 2009-09-02
- features requiring Java are automatically disabled if Java is not
  present (thanks to Michael Biebl for his help!)
- bugfix: invalid double-quoted PRI, among others in outgoing messages
  This causes grief with all receivers.
  Bug tracker: http://bugzilla.adiscon.com/show_bug.cgi?id=147
- bugfix: Java testing tools were required, even if testbench was disabled
  This resulted in build errors if no Java was present on the build system,
  even though none of the selected option actually required Java.
  (I forgot to backport a similar fix to newer releases).
- bugfix (backport): omfwd segfault
  Note that the orginal (higher version) patch states this happens only
  when debugging mode is turned on. That statement is wrong: if debug
  mode is turned off, the message is not being emitted, but the division
  by zero in the actual parameters still happens.
---------------------------------------------------------------------------
Version 4.4.0  [v4-stable] (rgerhards), 2009-08-21
- bugfix: stderr/stdout were not closed to be able to emit error messages,
  but this caused ssh sessions to hang. Now we close them after the 
  initial initialization. See forum thread:
  http://kb.monitorware.com/controlling-terminal-issues-t9875.html
- bugfix: sending syslog messages with zip compression did not work
---------------------------------------------------------------------------
Version 4.3.2  [v4-beta] (rgerhards), 2009-06-24
- removed long-obsoleted property UxTradMsg
- added a generic network stream server (in addition to rather specific
  syslog tcp server)
- added ability for the UDP output action to rebind its send socket after
  sending n messages. New config directive $ActionSendUDPRebindInterval
  added for the purpose. By default, rebinding is disabled. This is 
  considered useful for load balancers.
- bugfix: imdiag/imtcp had a race condition
- improved testbench (now much better code design and reuse)
- added config switch --enable-testbench=no to turn off testbench
---------------------------------------------------------------------------
Version 4.3.1  [DEVEL] (rgerhards), 2009-05-25
- added capability to run multiple tcp listeners (on different ports)
- performance enhancement: imtcp calls parser no longer on input thread
  but rather inside on of the potentially many main msg queue worker
  threads (an enhancement scheduled for all input plugins where this is
  possible)
- added $GenerateConfigGraph configuration command which can be used
  to generate nice-looking (and very informative) rsyslog configuration
  graphs.
- added $ActionName configuration directive (currently only used for
  graph generation, but may find other uses)
- improved doc
  * added (hopefully) easier to grasp queue explanation
- improved testbench
  * added tests for queue disk-only mode (checks disk queue logic)
- bugfix: light and full delay watermarks had invalid values, badly
  affecting performance for delayable inputs
- build system improvements - thanks to Michael Biebl
- added new testing module imdiag, which enables to talk to the 
  rsyslog core at runtime. The current implementation is only a 
  beginning, but can be expanded over time
---------------------------------------------------------------------------
Version 4.3.0  [DEVEL] (rgerhards), 2009-04-17
- new feature: new output plugin omprog, which permits to start program
  and feed it (via its stdin) with syslog messages. If the program
  terminates, it is restarted.
- improved internal handling of RainerScript functions, building the
  necessary plumbing to support more functions with decent runtime
  performance. This is also necessary towards the long-term goal
  of loadable library modules.
- added new RainerScript function "tolower"
- improved testbench
  * added tests for tcp-based reception
  * added tcp-load test (1000 connections, 20,000 messages)
- added $MaxOpenFiles configuration directive
- bugfix: solved potential memory leak in msg processing, could manifest
  itself in imtcp
- bugfix: ompgsql did not detect problems in sql command execution
  this could cause loss of messages. The handling was correct if the
  connection broke, but not if there was a problem with statement
  execution. The most probable case for such a case would be invalid
  sql inside the template, and this is now much easier to diagnose.
---------------------------------------------------------------------------
Version 4.2.0  [v4-stable] (rgerhards), 2009-06-23
- bugfix: light and full delay watermarks had invalid values, badly
  affecting performance for delayable inputs
- imported all patches from 3.22.1 as of today (see below)
- bugfix: compile problems in im3195
---------------------------------------------------------------------------
Version 4.1.7  [BETA] (rgerhards), 2009-04-22
- bugfix: $InputTCPMaxSessions config directive was accepted, but not
  honored. This resulted in a fixed upper limit of 200 connections.
- bugfix: the default for $DirCreateMode was 0644, and as such wrong.
  It has now been changed to 0700. For some background, please see
  http://lists.adiscon.net/pipermail/rsyslog/2009-April/001986.html
- bugfix: ompgsql did not detect problems in sql command execution
  this could cause loss of messages. The handling was correct if the
  connection broke, but not if there was a problem with statement
  execution. The most probable case for such a case would be invalid
  sql inside the template, and this is now much easier to diagnose.
---------------------------------------------------------------------------
Version 4.1.6  [DEVEL] (rgerhards), 2009-04-07
- added new "csv" property replacer options to enable simple creation
  of CSV-formatted outputs (format from RFC4180 is used)
- implemented function support in RainerScript. That means the engine
  parses and compile functions, as well as executes a few build-in
  ones. Dynamic loading and registration of functions is not yet
  supported - but we now have a good foundation to do that later on.
- implemented the strlen() RainerScript function
- added a template output module
- added -T rsyslogd command line option, enables to specify a directory
  where to chroot() into on startup. This is NOT a security feature but
  introduced to support testing. Thus, -T does not make sure chroot()
  is used in a secure way. (may be removed later)
- added omstdout module for testing purposes. Spits out all messages to
  stdout - no config option, no other features
- added a parser testing suite (still needs to be extended, but a good
  start)
- modified $ModLoad statement so that for modules whom's name starts with
  a dot, no path is prepended (this enables relative-pathes and should
  not break any valid current config)
- fixed a bug that caused action retries not to work correctly
  situation was only cleared by a restart
- bugfix: closed dynafile was potentially never written until another
  dynafile name was generated - potential loss of messages
- improved omfile so that it properly suspends itself if there is an
  i/o or file name generation error. This enables it to be used with
  the full high availability features of rsyslog's engine
- bugfix: fixed some segaults on Solaris, where vsprintf() does not
  check for NULL pointers
- improved performance of regexp-based filters
  Thanks to Arnaud Cornet for providing the idea and initial patch.
- added a new way how output plugins may be passed parameters. This is
  more effcient for some outputs. They new can receive fields not only
  as a single string but rather in an array where each string is seperated.
- added (some) developer documentation for output plugin interface
- bugfix: potential abort with DA queue after high watermark is reached
  There exists a race condition that can lead to a segfault. Thanks
  go to vbernetr, who performed the analysis and provided patch, which
  I only tweaked a very little bit.
- bugfix: imtcp did incorrectly parse hostname/tag
  Thanks to Luis Fernando Muñoz Mejías for the patch.
---------------------------------------------------------------------------
Version 4.1.5  [DEVEL] (rgerhards), 2009-03-11
- bugfix: parser did not correctly parse fields in UDP-received messages
- added ERE support in filter conditions
  new comparison operation "ereregex"
- added new config directive $RepeatedMsgContainsOriginalMsg so that the
  "last message repeated n times" messages, if generated, may
  have an alternate format that contains the message that is being repeated
---------------------------------------------------------------------------
Version 4.1.4  [DEVEL] (rgerhards), 2009-01-29
- bugfix: inconsistent use of mutex/atomic operations could cause segfault
  details are too many, for full analysis see blog post at:
  http://blog.gerhards.net/2009/01/rsyslog-data-race-analysis.html
- bugfix: unitialized mutex was used in msg.c:getPRI
  This was subtle, because getPRI is called as part of the debugging code
  (always executed) in syslogd.c:logmsg.
- bufgix: $PreserveFQDN was not properly handled for locally emitted
  messages
---------------------------------------------------------------------------
Version 4.1.3  [DEVEL] (rgerhards), 2008-12-17
- added $InputTCPServerAddtlFrameDelimiter config directive, which
  enables to specify an additional, non-standard message delimiter
  for processing plain tcp syslog. This is primarily a fix for the invalid
  framing used in Juniper's NetScreen products. Credit to forum user
  Arv for suggesting this solution.
- added $InputTCPServerInputName property, which enables a name to be
  specified that will be available during message processing in the
  inputname property. This is considered useful for logic that treats
  messages differently depending on which input received them.
- added $PreserveFQDN config file directive
  Enables to use FQDNs in sender names where the legacy default
  would have stripped the domain part.
  Thanks to BlinkMind, Inc. http://www.blinkmind.com for sponsoring this
  development.
- bugfix: imudp went into an endless loop under some circumstances
  (but could also leave it under some other circumstances...)
  Thanks to David Lang and speedfox for reporting this issue.
---------------------------------------------------------------------------
Version 4.1.2  [DEVEL] (rgerhards), 2008-12-04
- bugfix: code did not compile without zlib
- security bugfix: $AllowedSender was not honored, all senders were
  permitted instead (see http://www.rsyslog.com/Article322.phtml)
- security fix: imudp emitted a message when a non-permitted sender
  tried to send a message to it. This behaviour is operator-configurable.
  If enabled, a message was emitted each time. That way an attacker could
  effectively fill the disk via this facility. The message is now
  emitted only once in a minute (this currently is a hard-coded limit,
  if someone comes up with a good reason to make it configurable, we
  will probably do that).
- doc bugfix: typo in v3 compatibility document directive syntax
  thanks to Andrej for reporting
- imported other changes from 3.21.8 and 3.20.1 (see there)
---------------------------------------------------------------------------
Version 4.1.1  [DEVEL] (rgerhards), 2008-11-26
- added $PrivDropToGroup, $PrivDropToUser, $PrivDropToGroupID,
  $PrivDropToUserID config directives to enable dropping privileges.
  This is an effort to provide a security enhancement. For the limits of this
  approach, see http://wiki.rsyslog.com/index.php/Security
- re-enabled imklog to compile on FreeBSD (brought in from beta)
---------------------------------------------------------------------------
Version 4.1.0  [DEVEL] (rgerhards), 2008-11-18

********************************* WARNING *********************************
This version has a slightly different on-disk format for message entries.
As a consequence, old queue files being read by this version may have
an invalid output timestamp, which could result to some malfunction inside
the output driver. It is recommended to drain queues with the previous
version before switching to this one.
********************************* WARNING *********************************

- greatly enhanced performance when compared to v3.
- added configuration directive "HUPisRestart" which enables to configure
  HUP to be either a full restart or "just" a leightweight way to
  close open files.
- enhanced legacy syslog parser to detect year if part of the timestamp
  the format is based on what Cisco devices seem to emit.
- added a setting "$OptimizeForUniprocessor" to enable users to turn off
  pthread_yield calls which are counter-productive on multiprocessor 
  machines (but have been shown to be useful on uniprocessors)
- reordered imudp processing. Message parsing is now done as part of main
  message queue worker processing (was part of the input thread)
  This should also improve performance, as potentially more work is
  done in parallel.
- bugfix: compressed syslog messages could be slightly mis-uncompressed
  if the last byte of the compressed record was a NUL
- added $UDPServerTimeRequery option which enables to work with
  less acurate timestamps in favor of performance. This enables querying
  of the time only every n-th time if imudp is running in the tight
  receive loop (aka receiving messsages at a high rate)
- doc bugfix: queue doc had wrong parameter name for setting controlling
  worker thread shutdown period
- restructured rsyslog.conf documentation
- bugfix: memory leak in ompgsql
  Thanks to Ken for providing the patch
---------------------------------------------------------------------------
Version 3.22.4 [v3-stable] (rgerhards), 2010-??-??
- bugfix: timestamp was incorrectly calculated for timezones with minute
  offset
  closes: http://bugzilla.adiscon.com/show_bug.cgi?id=271
- improved some code based on clang static analyzer results
---------------------------------------------------------------------------
Version 3.22.3 [v3-stable] (rgerhards), 2010-11-24
- bugfix(important): problem in TLS handling could cause rsyslog to loop
  in a tight loop, effectively disabling functionality and bearing the
  risk of unresponsiveness of the whole system.
  Bug tracker: http://bugzilla.adiscon.com/show_bug.cgi?id=194
---------------------------------------------------------------------------
Version 3.22.2 [v3-stable] (rgerhards), 2010-08-05
- bugfix: comment char ('#') in literal terminated script parsing
  and thus could not be used.
  but tracker: http://bugzilla.adiscon.com/show_bug.cgi?id=119
- enhance: imrelp now also provides remote peer's IP address 
  [if librelp != 1.0.0 is used]
- bugfix: sending syslog messages with zip compression did not work
- bugfix: potential hang condition on queue shutdown
- bugfix: segfault on startup when -q or -Q option was given
  bug tracker: http://bugzilla.adiscon.com/show_bug.cgi?id=157
  Thanks to Jonas Nogueira for reporting this bug.
- clarified use of $ActionsSendStreamDriver[AuthMode/PermittedPeers]
  in doc set (require TLS drivers)
- bugfix: $CreateDirs variable not properly initialized, default thus
  was random (but most often "on")
- bugfix: potential segfault when -p command line option was used
  thanks to varmojfekoj for pointing me at this bug
- bugfix: programname filter in ! configuration can not be reset
  Thanks to Kiss Gabor for the patch.
---------------------------------------------------------------------------
Version 3.22.1 [v3-stable] (rgerhards), 2009-07-02
- bugfix: invalid error message issued if $inlcudeConfig was on an empty
  set of files (e.g. *.conf, where none such files existed)
  thanks to Michael Biebl for reporting this bug
- bugfix: when run in foreground (but not in debug mode), a 
  debug message ("DoDie called") was emitted at shutdown. Removed.
  thanks to Michael Biebl for reporting this bug
- bugfix: some garbagge was emitted to stderr on shutdown. This
  garbage consisted of file names, which were written during 
  startup (key point: not a pointer error)
  thanks to Michael Biebl for reporting this bug
- bugfix: startup and shutdown message were emitted to stdout
  thanks to Michael Biebl for reporting this bug
- bugfix: error messages were not emitted to stderr in forked mode
  (stderr and stdo are now kept open across forks)
- bugfix: internal messages were emitted to whatever file had fd2 when
  rsyslogd ran in forked mode (as usual!)
  Thanks to varmojfekoj for the patch
- small enhancement: config validation run now exits with code 1 if an
  error is detected. This change is considered important but small enough
  to apply it directly to the stable version. [But it is a border case,
  the change requires more code than I had hoped. Thus I have NOT tried
  to actually catch all cases, this is left for the current devel
  releases, if necessary]
- bugfix: light and full delay watermarks had invalid values, badly
  affecting performance for delayable inputs
- bugfix: potential segfault issue when multiple $UDPServerRun directives
  are specified. Thanks to Michael Biebl for helping to debug this one.
- relaxed GnuTLS version requirement to 1.4.0 after confirmation from the
  field that this version is sufficient
- bugfix: parser did not properly handle empty structured data
- bugfix: invalid mutex release in msg.c (detected under thread debugger,
  seems not to have any impact on actual deployments)
---------------------------------------------------------------------------
Version 3.22.0 [v3-stable] (rgerhards), 2009-04-21
This is the first stable release that includes the full functionality
of the 3.21.x version tree.
- bugfix: $InputTCPMaxSessions config directive was accepted, but not
  honored. This resulted in a fixed upper limit of 200 connections.
- bugfix: the default for $DirCreateMode was 0644, and as such wrong.
  It has now been changed to 0700. For some background, please see
  http://lists.adiscon.net/pipermail/rsyslog/2009-April/001986.html
- bugfix: ompgsql did not detect problems in sql command execution
  this could cause loss of messages. The handling was correct if the
  connection broke, but not if there was a problem with statement
  execution. The most probable case for such a case would be invalid
  sql inside the template, and this is now much easier to diagnose.
---------------------------------------------------------------------------
Version 3.21.11 [BETA] (rgerhards), 2009-04-03
- build system improvements contributed by Michael Biebl - thx!
- all patches from 3.20.5 incorporated (see it's ChangeLog entry)
---------------------------------------------------------------------------
Version 3.21.10 [BETA] (rgerhards), 2009-02-02
- bugfix: inconsistent use of mutex/atomic operations could cause segfault
  details are too many, for full analysis see blog post at:
  http://blog.gerhards.net/2009/01/rsyslog-data-race-analysis.html
- the string "Do Die" was accidently emited upon exit in non-debug mode
  This has now been corrected. Thanks to varmojfekoj for the patch.
- some legacy options were not correctly processed.
  Thanks to varmojfekoj for the patch.
- doc bugfix: v3-compatiblity document had typo in config directive
  thanks to Andrej for reporting this
---------------------------------------------------------------------------
Version 3.21.9 [BETA] (rgerhards), 2008-12-04
- re-release of 3.21.8 with an additional fix, that could also lead
  to DoS; 3.21.8 has been removed from the official download archives
- security fix: imudp emitted a message when a non-permitted sender
  tried to send a message to it. This behaviour is operator-configurable.
  If enabled, a message was emitted each time. That way an attacker could
  effectively fill the disk via this facility. The message is now
  emitted only once in a minute (this currently is a hard-coded limit,
  if someone comes up with a good reason to make it configurable, we
  will probably do that).
---------------------------------------------------------------------------
Version 3.21.8  [BETA] (rgerhards), 2008-12-04
- bugfix: imklog did not compile on FreeBSD
- security bugfix: $AllowedSender was not honored, all senders were
  permitted instead (see http://www.rsyslog.com/Article322.phtml)
- merged in all other changes from 3.20.1 (see there)
---------------------------------------------------------------------------
Version 3.21.7  [BETA] (rgerhards), 2008-11-11
- this is the new beta branch, based on the former 3.21.6 devel
- new functionality: ZERO property replacer nomatch option (from v3-stable)
---------------------------------------------------------------------------
Version 3.21.6  [DEVEL] (rgerhards), 2008-10-22
- consolidated time calls during msg object creation, improves performance
  and consistency
- bugfix: solved a segfault condition
- bugfix: subsecond time properties generated by imfile, imklog and
  internal messages could be slightly inconsistent
- bugfix: (potentially big) memory leak on HUP if queues could not be
  drained before timeout - thanks to David Lang for pointing this out
- added capability to support multiple module search pathes. Thank
  to Marius Tomaschewski for providing the patch.
- bugfix: im3195 did no longer compile
- improved "make distcheck" by ensuring everything relevant is recompiled
---------------------------------------------------------------------------
Version 3.21.5  [DEVEL] (rgerhards), 2008-09-30
- performance optimization: unnecessary time() calls during message
  parsing removed - thanks to David Lang for his excellent performance
  analysis
- added new capability to property replacer: multiple immediately
  successive field delimiters are treated as a single one.
  Thanks to Zhuang Yuyao for the patch.
- added message property "inputname", which contains the name of the
  input (module) that generated it. Presence is depending on suport in
  each input module (else it is blank).
- added system property "$myhostname", which contains the name of the
  local host as it knows itself.
- imported a number of fixes and enhancements from the stable and
  devel branches, including a fix to a potential segfault on HUP
  when using UDP listners
- re-enabled gcc builtin atomic operations and added a proper
  ./configure check
- bugfix: potential race condition when adding messages to queue
  There was a wrong order of mutex lock operations. It is hard to
  believe that really caused problems, but in theory it could and with
  threading we often see that theory becomes practice if something is only
  used long enough on a fast enough machine with enough CPUs ;)
- cleaned up internal debug system code and made it behave better
  in regard to multi-threading
---------------------------------------------------------------------------
Version 3.21.4  [DEVEL] (rgerhards), 2008-09-04
- removed compile time fixed message size limit (was 2K), limit can now
  be set via $MaxMessageSize global config directive (finally gotten rid
  of MAXLINE ;))
- enhanced doc for $ActionExecOnlyEveryNthTimeTimeout
- integrated a number of patches from 3.18.4, namely
  - bugfix: order-of magnitude issue with base-10 size definitions
    in config file parser. Could lead to invalid sizes, constraints
    etc for e.g. queue files and any other object whose size was specified
    in base-10 entities. Did not apply to binary entities. Thanks to
    RB for finding this bug and providing a patch.
  - bugfix: action was not called when system time was set backwards
    (until the previous time was reached again). There are still some
    side-effects when time is rolled back (A time rollback is really a bad
    thing to do, ideally the OS should issue pseudo time (like NetWare did)
    when the user tries to roll back time). Thanks to varmojfekoj for this
    patch.
  - doc bugfix: rsyslog.conf man page improved and minor nit fixed
    thanks to Lukas Kuklinek for the patch.
---------------------------------------------------------------------------
Version 3.21.3  [DEVEL] (rgerhards), 2008-08-13
- added ability to specify flow control mode for imuxsock
- added ability to execute actions only after the n-th call of the action
  This also lead to the addition of two new config directives:
  $ActionExecOnlyEveryNthTime and $ActionExecOnlyEveryNthTimeTimeout
  This feature is useful, for example, for alerting: it permits you to
  send an alert only after at least n occurences of a specific message
  have been seen by rsyslogd. This protectes against false positives
  due to waiting for additional confirmation.
- bugfix: IPv6 addresses could not be specified in forwarding actions
  New syntax @[addr]:port introduced to enable that. Root problem was IPv6
  addresses contain colons.
- somewhat enhanced debugging messages
- imported from 3.18.3:
  - enhanced ommysql to support custom port to connect to server
    Port can be set via new $ActionOmmysqlServerPort config directive
    Note: this was a very minor change and thus deemed appropriate to be
    done in the stable release.
  - bugfix: misspelled config directive, previously was
    $MainMsgQueueWorkeTimeoutrThreadShutdown, is now
    $MainMsgQueueWorkerTimeoutThreadShutdown. Note that the misspelled
    directive is not preserved - if the misspelled directive was used
    (which I consider highly unlikely), the config file must be changed.
    Thanks to lperr for reporting the bug.
---------------------------------------------------------------------------
Version 3.21.2  [DEVEL] (rgerhards), 2008-08-04
- added $InputUnixListenSocketHostName config directive, which permits to
  override the hostname being used on a local unix socket. This is useful
  for differentiating "hosts" running in several jails. Feature was
  suggested by David Darville, thanks for the suggestion.
- enhanced ommail to support multiple email recipients. This is done by
  specifying $ActionMailTo multiple times. Note that this introduces a
  small incompatibility to previous config file syntax: the recipient
  list is now reset for each action (we honestly believe that will
  not cause any problem - apologies if it does).
- enhanced troubleshooting documentation
---------------------------------------------------------------------------
Version 3.21.1  [DEVEL] (rgerhards), 2008-07-30
- bugfix: no error was reported if the target of a $IncludeConfig
  could not be accessed.
- added testbed for common config errors
- added doc for -u option to rsyslogd man page
- enhanced config file checking - no active actions are detected
- added -N rsyslogd command line option for a config validation run
  (which does not execute actual syslogd code and does not interfere
  with a running instance)
- somewhat improved emergency configuration. It is now also selected
  if the config contains no active actions
- rsyslogd error messages are now reported to stderr by default. can be
  turned off by the new "$ErrorMessagesToStderr off" directive
 Thanks to HKS for suggesting the new features.
---------------------------------------------------------------------------
Version 3.21.0  [DEVEL] (rgerhards), 2008-07-18
- starts a new devel branch
- added a generic test driver for RainerScript plus some test cases
  to the testbench
- added a small diagnostic tool to obtain result of gethostname() API
- imported all changes from 3.18.1 until today (some quite important,
  see below)
---------------------------------------------------------------------------
Version 3.20.6 [v3-stable] (rgerhards), 2009-04-16
- this is the last v3-stable for the 3.20.x series
- bugfix: $InputTCPMaxSessions config directive was accepted, but not
  honored. This resulted in a fixed upper limit of 200 connections.
- bugfix: the default for $DirCreateMode was 0644, and as such wrong.
  It has now been changed to 0700. For some background, please see
  http://lists.adiscon.net/pipermail/rsyslog/2009-April/001986.html
---------------------------------------------------------------------------
Version 3.20.5 [v3-stable] (rgerhards), 2009-04-02
- bugfix: potential abort with DA queue after high watermark is reached
  There exists a race condition that can lead to a segfault. Thanks
  go to vbernetr, who performed the analysis and provided patch, which
  I only tweaked a very little bit.
- fixed bugs in RainerScript:
  o when converting a number and a string to a common type, both were 
    actually converted to the other variable's type.
  o the value of rsCStrConvertToNumber() was miscalculated.
  Thanks to varmojfekoj for the patch
- fixed a bug in configure.ac which resulted in problems with
  environment detection - thanks to Michael Biebl for the patch
- fixed a potential segfault problem in gssapi code
  thanks to varmojfekoj for the patch
- doc enhance: provide standard template for MySQL module and instructions
  on how to modify schema
---------------------------------------------------------------------------
Version 3.20.4 [v3-stable] (rgerhards), 2009-02-09
- bugfix: inconsistent use of mutex/atomic operations could cause segfault
  details are too many, for full analysis see blog post at:
  http://blog.gerhards.net/2009/01/rsyslog-data-race-analysis.html
- bugfix: invalid ./configure settings for RFC3195
  thanks to Michael Biebl for the patch
- bugfix: invalid mutex access in msg.c
- doc bugfix: dist tarball missed 2 files, had one extra file that no
  longer belongs into it. Thanks to Michael Biebl for pointing this out.
---------------------------------------------------------------------------
Version 3.20.3 [v3-stable] (rgerhards), 2009-01-19
- doc bugfix: v3-compatiblity document had typo in config directive
  thanks to Andrej for reporting this
- fixed a potential segfault condition with $AllowedSender directive
  On HUP, the root pointers were not properly cleaned up. Thanks to
  Michael Biebel, olgoat, and Juha Koho for reporting and analyzing
  the bug.
---------------------------------------------------------------------------
Version 3.20.2 [v3-stable] (rgerhards), 2008-12-04
- re-release of 3.20.1 with an additional fix, that could also lead
  to DoS; 3.20.1 has been removed from the official download archives
- security fix: imudp emitted a message when a non-permitted sender
  tried to send a message to it. This behaviour is operator-configurable.
  If enabled, a message was emitted each time. That way an attacker could
  effectively fill the disk via this facility. The message is now
  emitted only once in a minute (this currently is a hard-coded limit,
  if someone comes up with a good reason to make it configurable, we
  will probably do that).
---------------------------------------------------------------------------
Version 3.20.1 [v3-stable] (rgerhards), 2008-12-04
- security bugfix: $AllowedSender was not honored, all senders were
  permitted instead
- enhance: regex nomatch option "ZERO" has been added
  This allows to return the string 0 if a regular expression is
  not found. This is probably useful for storing numerical values into
  database columns.
- bugfix: memory leak in gtls netstream driver fixed
  memory was lost each time a TLS session was torn down. This could 
  result in a considerable memory leak if it happened quite frequently
  (potential system crash condition)
- doc update: documented how to specify multiple property replacer
  options + link to new online regex generator tool added
- minor bufgfix: very small memory leak in gtls netstream driver
  around a handful of bytes (< 20) for each HUP
- improved debug output for regular expressions inside property replacer
  RE's seem to be a big trouble spot and I would like to have more
  information inside the debug log. So I decided to add some additional
  debug strings permanently.
---------------------------------------------------------------------------
Version 3.20.0 [v3-stable] (rgerhards), 2008-11-05
- this is the inital release of the 3.19.x branch as a stable release
- bugfix: double-free in pctp netstream driver. Thank to varmojfeko
  for the patch
---------------------------------------------------------------------------
Version 3.19.12 [BETA] (rgerhards), 2008-10-16
- bugfix: subseconds where not correctly extracted from a timestamp
  if that timestamp did not contain any subsecond information (the
  resulting string was garbagge but should have been "0", what it
  now is).
- increased maximum size of a configuration statement to 4K (was 1K)
- imported all fixes from the stable branch (quite a lot)
- bugfix: (potentially big) memory leak on HUP if queues could not be
  drained before timeout - thanks to David Lang for pointing this out
---------------------------------------------------------------------------
Version 3.19.11 [BETA] (rgerhards), 2008-08-25
This is a refresh of the beta. No beta-specific fixes have been added.
- included fixes from v3-stable (most importantly 3.18.3)
---------------------------------------------------------------------------
Version 3.19.10 [BETA] (rgerhards), 2008-07-15
- start of a new beta branch based on former 3.19 devel branch
- bugfix: bad memory leak in disk-based queue modes
- bugfix: UDP syslog forwarding did not work on all platforms
  the ai_socktype was incorrectly set to 1. On some platforms, this
  lead to failing name resolution (e.g. FreeBSD 7). Thanks to HKS for
  reporting the bug.
- bugfix: priority was incorrectly calculated on FreeBSD 7,
  because the LOG_MAKEPRI() C macro has a different meaning there (it
  is just a simple addition of faciltity and severity). I have changed
  this to use own, consistent, code for PRI calculation. Thank to HKS
  for reporting this bug.
- bugfix (cosmetical): authorization was not checked when gtls handshake
  completed immediately. While this sounds scary, the situation can not
  happen in practice. We use non-blocking IO only for server-based gtls
  session setup. As TLS requires the exchange of multiple frames before
  the handshake completes, it simply is impossible to do this in one
  step. However, it is useful to have the code path correct even for 
  this case - otherwise, we may run into problems if the code is changed
  some time later (e.g. to use blocking sockets). Thanks to varmojfekoj
  for providing the patch.
- important queue bugfix from 3.18.1 imported (see below)
- cleanup of some debug messages
---------------------------------------------------------------------------
Version 3.19.9 (rgerhards), 2008-07-07
- added tutorial for creating a TLS-secured syslog infrastructure
- rewritten omusrmsg to no longer fork() a new process for sending messages
  this caused some problems with the threading model, e.g. zombies. Also,
  it was far less optimal than it is now.
- bugfix: machine certificate was required for client even in TLS anon mode
  Reference: http://bugzilla.adiscon.com/show_bug.cgi?id=85
  The fix also slightly improves performance by not storing certificates in
  client sessions when there is no need to do so.
- bugfix: RainerScript syntax error was not always detected
---------------------------------------------------------------------------
Version 3.19.8 (rgerhards), 2008-07-01
- bugfix: gtls module did not correctly handle EGAIN (and similar) recv()
  states. This has been fixed by introducing a new abstraction layer inside
  gtls.
- added (internal) error codes to error messages; added redirector to
  web description of error codes
  closes bug http://bugzilla.adiscon.com/show_bug.cgi?id=20
- disabled compile warnings caused by third-party libraries
- reduced number of compile warnings in gcc's -pedantic mode
- some minor documentation improvements
- included all fixes from beta 3.17.5
---------------------------------------------------------------------------
Version 3.19.7 (rgerhards), 2008-06-11
- added new property replacer option "date-subseconds" that enables
  to query just the subsecond part of a high-precision timestamp
- somewhat improved plain tcp syslog reliability by doing a connection
  check before sending. Credits to Martin Schuette for providing the
  idea. Details are available at
  http://blog.gerhards.net/2008/06/reliable-plain-tcp-syslog-once-again.html
- made rsyslog tickless in the (usual and default) case that repeated
  message reduction is turned off. More info:
  http://blog.gerhards.net/2008/06/coding-to-save-environment.html
- some build system cleanup, thanks to Michael Biebl
- bugfix: compile under (Free)BSD failed due to some invalid library
  definitions - this is fixed now. Thanks to Michael Biebl for the patch.
---------------------------------------------------------------------------
Version 3.19.6 (rgerhards), 2008-06-06
- enhanced property replacer to support multiple regex matches
- bugfix: part of permittedPeer structure was not correctly initialized
  thanks to varmojfekoj for spotting this
- bugfix: off-by-one bug during certificate check
- bugfix: removed some memory leaks in TLS code
---------------------------------------------------------------------------
Version 3.19.5 (rgerhards), 2008-05-30
- enabled Posix ERE expressions inside the property replacer
  (previously BRE was permitted only)
- provided ability to specify that a regular expression submatch shall
  be used inside the property replacer
- implemented in property replacer: if a regular expression does not match,
  it can now either return "**NO MATCH** (default, as before), a blank
  property or the full original property text
- enhanced property replacer to support multiple regex matches
---------------------------------------------------------------------------
Version 3.19.4 (rgerhards), 2008-05-27
- implemented x509/certvalid gtls auth mode
- implemented x509/name gtls auth mode (including wildcards)
- changed fingerprint gtls auth mode to new format fingerprint
- protected gtls error string function by a mutex. Without it, we
  could have a race condition in extreme cases. This was very remote,
  but now can no longer happen.
- changed config directive name to reflect different use
  $ActionSendStreamDriverCertFingerprint is now
  $ActionSendStreamDriverPermittedPeer and can be used both for
  fingerprint and name authentication (similar to the input side)
- bugfix: sender information (fromhost et al) was missing in imudp
  thanks to sandiso for reporting this bug
- this release fully inplements IETF's syslog-transport-tls-12 plus
  the latest text changes Joe Salowey provided via email. Not included
  is ipAddress subjectAltName authentication, which I think will be
  dropped from the draft. I don't think there is any real need for it.
This release also includes all bug fix up to today from the beta
and stable branches. Most importantly, this means the bugfix for
100% CPU utilization by imklog.
---------------------------------------------------------------------------
Version 3.19.3 (rgerhards), 2008-05-21
- added ability to authenticate the server against its certificate
  fingerprint
- added ability for client to provide its fingerprint
- added ability for server to obtain client cert's fingerprint
- bugfix: small mem leak in omfwd on exit (strmdriver name was not freed)
- bugfix: $ActionSendStreamDriver had no effect
- bugfix: default syslog port was no longer used if none was
  configured. Thanks to varmojfekoj for the patch
- bugfix: missing linker options caused build to fail on some
  systems. Thanks to Tiziano Mueller for the patch.
---------------------------------------------------------------------------
Version 3.19.2 (rgerhards), 2008-05-16
- bugfix: TCP input modules did incorrectly set fromhost property
  (always blank)
- bugfix: imklog did not set fromhost property
- added "fromhost-ip" property
  Note that adding this property changes the on-disk format for messages.
  However, that should not have any bad effect on existing spool files.
  But you will run into trouble if you create a spool file with this
  version and then try to process it with an older one (after a downgrade).
  Don't do that ;)
- added "RSYSLOG_DebugFormat" canned template
- bugfix: hostname and fromhost were swapped when a persisted message
  (in queued mode) was read in
- bugfix: lmtcpclt, lmtcpsrv and lmgssutil did all link to the static
  runtime library, resulting in a large size increase (and potential
  "interesting" effects). Thanks to Michael Biebel for reporting the size
  issue.
- bugfix: TLS server went into an endless loop in some situations.
  Thanks to Michael Biebl for reporting the problem.
- fixed potential segfault due to invalid call to cfsysline
  thanks to varmojfekoj for the patch
---------------------------------------------------------------------------
Version 3.19.1 (rgerhards), 2008-05-07
- configure help for --enable-gnutls wrong - said default is "yes" but
  default actually is "no" - thanks to darix for pointing this out
- file dirty.h was missing - thanks to darix for pointing this out
- bugfix: man files were not properly distributed - thanks to
  darix for reporting and to Michael Biebl for help with the fix
- some minor cleanup
---------------------------------------------------------------------------
Version 3.19.0 (rgerhards), 2008-05-06
- begins new devel branch version
- implemented TLS for plain tcp syslog (this is also the world's first
  implementation of IETF's upcoming syslog-transport-tls draft)
- partly rewritten and improved omfwd among others, now loads TCP
  code only if this is actually necessary
- split of a "runtime library" for rsyslog - this is not yet a clean
  model, because some modularization is still outstanding. In theory,
  this shall enable other utilities but rsyslogd to use the same
  runtime
- implemented im3195, the RFC3195 input as a plugin
- changed directory structure, files are now better organized
- a lot of cleanup in regard to modularization
- -c option no longer must be the first option - thanks to varmjofekoj
  for the patch
---------------------------------------------------------------------------
Version 3.18.7 (rgerhards), 2008-12-??
- bugfix: the default for $DirCreateMode was 0644, and as such wrong.
  It has now been changed to 0700. For some background, please see
  http://lists.adiscon.net/pipermail/rsyslog/2009-April/001986.html
- fixed a potential segfault condition with $AllowedSender directive
  On HUP, the root pointers were not properly cleaned up. Thanks to
  Michael Biebel, olgoat, and Juha Koho for reporting and analyzing
  the bug.
- some legacy options were not correctly processed.
  Thanks to varmojfekoj for the patch.
- doc bugfix: some spelling errors in man pages corrected. Thanks to
  Geoff Simmons for the patch.
---------------------------------------------------------------------------
Version 3.18.6 (rgerhards), 2008-12-08
- security bugfix: $AllowedSender was not honored, all senders were
  permitted instead (see http://www.rsyslog.com/Article322.phtml)
  (backport from v3-stable, v3.20.9)
- minor bugfix: dual close() call on tcp session closure
---------------------------------------------------------------------------
Version 3.18.5 (rgerhards), 2008-10-09
- bugfix: imudp input module could cause segfault on HUP
  It did not properly de-init a variable acting as a linked list head.
  That resulted in trying to access freed memory blocks after the HUP.
- bugfix:  rsyslogd could hang on HUP
  because getnameinfo() is not cancel-safe, but was not guarded against
  being cancelled. pthread_cancel() is routinely being called during
  HUP processing.
- bugfix[minor]: if queue size reached light_delay mark, enqueuing
  could potentially be blocked for a longer period of time, which
  was not the behaviour desired.
- doc bugfix: $ActionExecOnlyWhenPreviousIsSuspended was still misspelled
  as $...OnlyIfPrev... in some parts of the documentation. Thanks to 
  Lorenzo M. Catucci for reporting this bug.
- added doc on malformed messages, cause and how to work-around, to the
  doc set
- added doc on how to build from source repository
---------------------------------------------------------------------------
Version 3.18.4 (rgerhards), 2008-09-18
- bugfix: order-of magnitude issue with base-10 size definitions
  in config file parser. Could lead to invalid sizes, constraints
  etc for e.g. queue files and any other object whose size was specified
  in base-10 entities. Did not apply to binary entities. Thanks to
  RB for finding this bug and providing a patch.
- bugfix: action was not called when system time was set backwards
  (until the previous time was reached again). There are still some
  side-effects when time is rolled back (A time rollback is really a bad
  thing to do, ideally the OS should issue pseudo time (like NetWare did)
  when the user tries to roll back time). Thanks to varmojfekoj for this
  patch.
- doc bugfix: rsyslog.conf man page improved and minor nit fixed
  thanks to Lukas Kuklinek for the patch.
- bugfix: error code -2025 was used for two different errors. queue full
  is now -2074 and -2025 is unique again. (did cause no real problem
  except for troubleshooting)
- bugfix: default discard severity was incorrectly set to 4, which lead
  to discard-on-queue-full to be enabled by default. That could cause
  message loss where non was expected.  The default has now been changed
  to the correct value of 8, which disables the functionality. This
  problem applied both to the main message queue and the action queues.
  Thanks to Raoul Bhatia for pointing out this problem.
- bugfix: option value for legacy -a option could not be specified,
  resulting in strange operations. Thanks to Marius Tomaschewski
  for the patch.
- bugfix: colon after date should be ignored, but was not. This has
  now been corrected. Required change to the internal ParseTIMESTAMP3164()
  interface.
---------------------------------------------------------------------------
Version 3.18.3 (rgerhards), 2008-08-18
- bugfix: imfile could cause a segfault upon rsyslogd HUP and termination
  Thanks to lperr for an excellent bug report that helped detect this
  problem.
- enhanced ommysql to support custom port to connect to server
  Port can be set via new $ActionOmmysqlServerPort config directive
  Note: this was a very minor change and thus deemed appropriate to be
  done in the stable release.
- bugfix: misspelled config directive, previously was
  $MainMsgQueueWorkeTimeoutrThreadShutdown, is now
  $MainMsgQueueWorkerTimeoutThreadShutdown. Note that the misspelled
  directive is not preserved - if the misspelled directive was used
  (which I consider highly unlikely), the config file must be changed.
  Thanks to lperr for reporting the bug.
- disabled flow control for imuxsock, as it could cause system hangs
  under some circumstances. The devel (3.21.3 and above) will
  re-enable it and provide enhanced configurability to overcome the
  problems if they occur.
---------------------------------------------------------------------------
Version 3.18.2 (rgerhards), 2008-08-08
- merged in IPv6 forwarding address bugfix from v2-stable
---------------------------------------------------------------------------
Version 3.18.1 (rgerhards), 2008-07-21
- bugfix: potential segfault in creating message mutex in non-direct queue
  mode. rsyslogd segfaults on freeeBSD 7.0 (an potentially other platforms)
  if an action queue is running in any other mode than non-direct. The
  same problem can potentially be triggered by some main message queue
  settings. In any case, it will manifest during rsylog's startup. It is
  unlikely to happen after a successful startup (the only window of
  exposure may be a relatively seldom executed action running in queued
  mode). This has been corrected. Thank to HKS for point out the problem.
- bugfix: priority was incorrectly calculated on FreeBSD 7,
  because the LOG_MAKEPRI() C macro has a different meaning there (it
  is just a simple addition of faciltity and severity). I have changed
  this to use own, consistent, code for PRI calculation. [Backport from
  3.19.10]
- bugfix: remove PRI part from kernel message if it is present
  Thanks to Michael Biebl for reporting this bug
- bugfix: mark messages were not correctly written to text log files
  the markmessageinterval was not correctly propagated to all places
  where it was needed. This resulted in rsyslog using the default
  (20 minutes) in some code pathes, what looked to the user like mark
  messages were never written.
- added a new property replacer option "sp-if-no-1st-sp" to cover
  a problem with RFC 3164 based interpreation of tag separation. While
  it is a generic approach, it fixes a format problem introduced in
  3.18.0, where kernel messages no longer had a space after the tag.
  This is done by a modifcation of the default templates.
  Please note that this may affect some messages where there intentionally
  is no space between the tag and the first character of the message
  content. If so, this needs to be worked around via a specific
  template. However, we consider this scenario to be quite remote and,
  even if it exists, it is not expected that it will actually cause
  problems with log parsers (instead, we assume the new default template
  behaviour may fix previous problems with log parsers due to the 
  missing space).
- bugfix: imklog module was not correctly compiled for GNU/kFreeBSD.
  Thanks to Petr Salinger for the patch
- doc bugfix: property replacer options secpath-replace and
  secpath-drop were not documented
- doc bugfix: fixed some typos in rsyslog.conf man page
- fixed typo in source comment  - thanks to Rio Fujita
- some general cleanup (thanks to Michael Biebl)
---------------------------------------------------------------------------
Version 3.18.0 (rgerhards), 2008-07-11
- begun a new v3-stable based on former 3.17.4 beta plus patches to
  previous v3-stable
- bugfix in RainerScript: syntax error was not always detected
---------------------------------------------------------------------------
Version 3.17.5 (rgerhards), 2008-06-27
- added doc: howto set up a reliable connection to remote server via
  queued mode (and plain tcp protocol)
- bugfix: comments after actions were not properly treated. For some
  actions (e.g. forwarding), this could also lead to invalid configuration
---------------------------------------------------------------------------
Version 3.17.4 (rgerhards), 2008-06-16
- changed default for $KlogSymbolLookup to "off". The directive is
  also scheduled for removal in a later version. This was necessary
  because on kernels >= 2.6, the kernel does the symbol lookup itself. The
  imklog lookup logic then breaks the log message and makes it unusable.
---------------------------------------------------------------------------
Version 3.17.3 (rgerhards), 2008-05-28
- bugfix: imklog went into an endless loop if a PRI value was inside
  a kernel log message (unusual case under Linux, frequent under BSD)
---------------------------------------------------------------------------
Version 3.17.2 (rgerhards), 2008-05-04
- this version is the new beta, based on 3.17.1 devel feature set
- merged in imklog bug fix from v3-stable (3.16.1)
---------------------------------------------------------------------------
Version 3.17.1 (rgerhards), 2008-04-15
- removed dependency on MAXHOSTNAMELEN as much as it made sense.
  GNU/Hurd does not define it (because it has no limit), and we have taken
  care for cases where it is undefined now. However, some very few places
  remain where IMHO it currently is not worth fixing the code. If it is
  not defined, we have used a generous value of 1K, which is above IETF
  RFC's on hostname length at all. The memory consumption is no issue, as
  there are only a handful of this buffers allocated *per run* -- that's
  also the main reason why we consider it not worth to be fixed any further.
- enhanced legacy syslog parser to handle slightly malformed messages
  (with a space in front of the timestamp) - at least HP procurve is
  known to do that and I won't outrule that others also do it. The 
  change looks quite unintrusive and so we added it to the parser.
- implemented klogd functionality for BSD
- implemented high precision timestamps for the kernel log. Thanks to
  Michael Biebl for pointing out that the kernel log did not have them.
- provided ability to discard non-kernel messages if they are present
  in the kernel log (seems to happen on BSD)
- implemented $KLogInternalMsgFacility config directive
- implemented $KLogPermitNonKernelFacility config directive
Plus a number of bugfixes that were applied to v3-stable and beta
branches (not mentioned here in detail).
---------------------------------------------------------------------------
Version 3.17.0 (rgerhards), 2008-04-08
- added native ability to send mail messages
- removed no longer needed file relptuil.c/.h
- added $ActionExecOnlyOnceEveryInterval config directive
- bugfix: memory leaks in script engine
- bugfix: zero-length strings were not supported in object
  deserializer
- properties are now case-insensitive everywhere (script, filters,
  templates)
- added the capability to specify a processing (actually dequeue)
  timeframe with queues - so things can be configured to be done
  at off-peak hours
- We have removed the 32 character size limit (from RFC3164) on the
  tag. This had bad effects on existing envrionments, as sysklogd didn't
  obey it either (probably another bug in RFC3164...). We now receive
  the full size, but will modify the outputs so that only 32 characters
  max are used by default. If you need large tags in the output, you need
  to provide custom templates.
- changed command line processing. -v, -M, -c options are now parsed
  and processed before all other options. Inter-option dependencies
  have been relieved. Among others, permits to specify intial module
  load path via -M only (not the environment) which makes it much
  easier to work with non-standard module library locations. Thanks
  to varmojfekoj for suggesting this change. Matches bugzilla bug 55.
- bugfix: some messages were emited without hostname
Plus a number of bugfixes that were applied to v3-stable and beta
branches (not mentioned here in detail).
---------------------------------------------------------------------------
Version 3.16.3 (rgerhards), 2008-07-11
- updated information on rsyslog packages
- bugfix: memory leak in disk-based queue modes
---------------------------------------------------------------------------
Version 3.16.2 (rgerhards), 2008-06-25
- fixed potential segfault due to invalid call to cfsysline
  thanks to varmojfekoj for the patch
- bugfix: some whitespaces where incorrectly not ignored when parsing
  the config file. This is now corrected. Thanks to Michael Biebl for
  pointing out the problem.
---------------------------------------------------------------------------
Version 3.16.1 (rgerhards), 2008-05-02
- fixed a bug in imklog which lead to startup problems (including
  segfault) on some platforms under some circumsances. Thanks to
  Vieri for reporting this bug and helping to troubleshoot it.
---------------------------------------------------------------------------
Version 3.16.0 (rgerhards), 2008-04-24
- new v3-stable (3.16.x) based on beta 3.15.x (RELP support)
- bugfix: omsnmp had a too-small sized buffer for hostname+port. This
  could not lead to a segfault, as snprintf() was used, but could cause
  some trouble with extensively long hostnames.
- applied patch from Tiziano Müller to remove some compiler warnings
- added gssapi overview/howto thanks to Peter Vrabec
- changed some files to grant LGPLv3 extended persmissions on top of GPLv3
  this also is the first sign of something that will evolve into a
  well-defined "rsyslog runtime library"
---------------------------------------------------------------------------
Version 3.15.1 (rgerhards), 2008-04-11
- bugfix: some messages were emited without hostname
- disabled atomic operations for the time being because they introduce some
  cross-platform trouble - need to see how to fix this in the best 
  possible way
- bugfix: zero-length strings were not supported in object
  deserializer
- added librelp check via PKG_CHECK thanks to Michael Biebl's patch
- file relputil.c deleted, is not actually needed
- added more meaningful error messages to rsyslogd (when some errors
  happens during startup)
- bugfix: memory leaks in script engine
- bugfix: $hostname and $fromhost in RainerScript did not work
This release also includes all changes applied to the stable versions
up to today.
---------------------------------------------------------------------------
Version 3.15.0 (rgerhards), 2008-04-01
- major new feature: imrelp/omrelp support reliable delivery of syslog
  messages via the RELP protocol and librelp (http://www.librelp.com).
  Plain tcp syslog, so far the best reliability solution, can lose
  messages when something goes wrong or a peer goes down. With RELP,
  this can no longer happen. See imrelp.html for more details.
- bugfix: rsyslogd was no longer build by default; man pages are 
  only installed if corresponding option is selected. Thanks to
  Michael Biebl for pointing these problems out.
---------------------------------------------------------------------------
Version 3.14.2 (rgerhards), 2008-04-09
- bugfix: segfault with expression-based filters
- bugfix: omsnmp did not deref errmsg object on exit (no bad effects caused)
- some cleanup
- bugfix: imklog did not work well with kernel 2.6+. Thanks to Peter
  Vrabec for patching it based on the development in sysklogd - and thanks
  to the sysklogd project for upgrading klogd to support the new
  functionality
- some cleanup in imklog
- bugfix: potential segfault in imklog when kernel is compiled without
  /proc/kallsyms and the file System.map is missing. Thanks to
  Andrea Morandi for pointing it out and suggesting a fix.
- bugfixes, credits to varmojfekoj:
  * reset errno before printing a warning message
  * misspelled directive name in code processing legacy options
- bugfix: some legacy options not correctly interpreted - thanks to
  varmojfekoj for the patch
- improved detection of modules being loaded more than once
  thanks to varmojfekoj for the patch
---------------------------------------------------------------------------
Version 3.14.1 (rgerhards), 2008-04-04
- bugfix: some messages were emited without hostname
- bugfix: rsyslogd was no longer build by default; man pages are 
  only installed if corresponding option is selected. Thanks to
  Michael Biebl for pointing these problems out.
- bugfix: zero-length strings were not supported in object
  deserializer
- disabled atomic operations for this stable build as it caused
  platform problems
- bugfix: memory leaks in script engine
- bugfix: $hostname and $fromhost in RainerScript did not work
- bugfix: some memory leak when queue is runing in disk mode
- man pages improved thanks to varmofekoj and Peter Vrabec
- We have removed the 32 character size limit (from RFC3164) on the
  tag. This had bad effects on existing envrionments, as sysklogd didn't
  obey it either (probably another bug in RFC3164...). We now receive
  the full size, but will modify the outputs so that only 32 characters
  max are used by default. If you need large tags in the output, you need
  to provide custom templates.
- bugfix: some memory leak when queue is runing in disk mode
---------------------------------------------------------------------------
Version 3.14.0 (rgerhards), 2008-04-02
An interim version was accidently released to the web. It was named 3.14.0.
To avoid confusion, we have not assigned this version number to any
official release. If you happen to use 3.14.0, please update to 3.14.1.
---------------------------------------------------------------------------
Version 3.13.0-dev0 (rgerhards), 2008-03-31
- bugfix: accidently set debug option in 3.12.5 reset to production
  This option prevented dlclose() to be called. It had no real bad effects,
  as the modules were otherwise correctly deinitialized and dlopen()
  supports multiple opens of the same module without any memory footprint.
- removed --enable-mudflap, added --enable-valgrind ./configure setting
- bugfix: tcp receiver could segfault due to uninitialized variable
- docfix: queue doc had a wrong directive name that prevented max worker
  threads to be correctly set
- worked a bit on atomic memory operations to support problem-free
  threading (only at non-intrusive places)
- added a --enable/disable-rsyslogd configure option so that
  source-based packaging systems can build plugins without the need
  to compile rsyslogd
- some cleanup
- test of potential new version number scheme
---------------------------------------------------------------------------
Version 3.12.5 (rgerhards), 2008-03-28
- changed default for "last message repeated n times", which is now
  off by default
- implemented backward compatibility commandline option parsing
- automatically generated compatibility config lines are now also
  logged so that a user can diagnose problems with them
- added compatibility mode for -a, -o and -p options
- compatibility mode processing finished
- changed default file output format to include high-precision timestamps
- added a buid-in template for previous syslogd file format
- added new $ActionFileDefaultTemplate directive
- added support for high-precision timestamps when receiving legacy
  syslog messages
- added new $ActionForwardDefaultTemplate directive
- added new $ActionGSSForwardDefaultTemplate directive
- added build-in templates for easier configuration
- bugfix: fixed small memory leak in tcpclt.c
- bugfix: fixed small memory leak in template regular expressions
- bugfix: regular expressions inside property replacer did not work
  properly
- bugfix: QHOUR and HHOUR properties were wrongly calculated
- bugfix: fixed memory leaks in stream class and imfile
- bugfix: $ModDir did invalid bounds checking, potential overlow in
  dbgprintf() - thanks to varmojfekoj for the patch
- bugfix: -t and -g legacy options max number of sessions had a wrong
  and much too high value
---------------------------------------------------------------------------
Version 3.12.4 (rgerhards), 2008-03-25
- Greatly enhanced rsyslogd's file write performance by disabling
  file syncing capability of output modules by default. This
  feature is usually not required, not useful and an extreme performance
  hit (both to rsyslogd as well as the system at large). Unfortunately,
  most users enable it by default, because it was most intuitive to enable
  it in plain old sysklogd syslog.conf format. There is now the
  $ActionFileEnableSync config setting which must be enabled in order to
  support syncing. By default it is off. So even if the old-format config
  lines request syncing, it is not done unless explicitely enabled. I am
  sure this is a very useful change and not a risk at all. I need to think
  if I undo it under compatibility mode, but currently this does not
  happen (I fear a lot of lazy users will run rsyslogd in compatibility
  mode, again bringing up this performance problem...).
- added flow control options to other input sources
- added $HHOUR and $QHOUR system properties - can be used for half- and
  quarter-hour logfile rotation
- changed queue's discard severities default value to 8 (do not discard)
  to prevent unintentional message loss
- removed a no-longer needed callback from the output module 
  interface. Results in reduced code complexity.
- bugfix/doc: removed no longer supported -h option from man page
- bugfix: imklog leaked several hundered KB on each HUP. Thanks to
  varmojfekoj for the patch
- bugfix: potential segfault on module unload. Thanks to varmojfekoj for
  the patch
- bugfix: fixed some minor memory leaks
- bugfix: fixed some slightly invalid memory accesses
- bugfix: internally generated messages had "FROMHOST" property not set
---------------------------------------------------------------------------
Version 3.12.3 (rgerhards), 2008-03-18
- added advanced flow control for congestion cases (mode depending on message
  source and its capablity to be delayed without bad side effects)
- bugfix: $ModDir should not be reset on $ResetConfig - this can cause a lot
  of confusion and there is no real good reason to do so. Also conflicts with
  the new -M option and environment setting.
- bugfix: TCP and GSSAPI framing mode variable was uninitialized, leading to
  wrong framing (caused, among others, interop problems)
- bugfix: TCP (and GSSAPI) octet-counted frame did not work correctly in all
  situations. If the header was split across two packet reads, it was invalidly
  processed, causing loss or modification of messages.
- bugfix: memory leak in imfile
- bugfix: duplicate public symbol in omfwd and omgssapi could lead to
  segfault. thanks to varmojfekoj for the patch.
- bugfix: rsyslogd aborted on sigup - thanks to varmojfekoj for the patch
- some more internal cleanup ;)
- begun relp modules, but these are not functional yet
- Greatly enhanced rsyslogd's file write performance by disabling
  file syncing capability of output modules by default. This
  feature is usually not required, not useful and an extreme performance
  hit (both to rsyslogd as well as the system at large). Unfortunately,
  most users enable it by default, because it was most intuitive to enable
  it in plain old sysklogd syslog.conf format. There is now a new config
  setting which must be enabled in order to support syncing. By default it
  is off. So even if the old-format config lines request syncing, it is
  not done unless explicitely enabled. I am sure this is a very useful
  change and not a risk at all. I need to think if I undo it under
  compatibility mode, but currently this does not happen (I fear a lot of
  lazy users will run rsyslogd in compatibility mode, again bringing up
  this performance problem...).
---------------------------------------------------------------------------
Version 3.12.2 (rgerhards), 2008-03-13
- added RSYSLOGD_MODDIR environment variable
- added -M rsyslogd option (allows to specify module directory location)
- converted net.c into a loadable library plugin
- bugfix: debug module now survives unload of loadable module when
  printing out function call data
- bugfix: not properly initialized data could cause several segfaults if
  there were errors in the config file - thanks to varmojfekoj for the patch
- bugfix: rsyslogd segfaulted when imfile read an empty line - thanks
  to Johnny Tan for an excellent bug report
- implemented dynamic module unload capability (not visible to end user)
- some more internal cleanup
- bugfix: imgssapi segfaulted under some conditions; this fix is actually
  not just a fix but a change in the object model. Thanks to varmojfekoj
  for providing the bug report, an initial fix and lots of good discussion
  that lead to where we finally ended up.
- improved session recovery when outbound tcp connection breaks, reduces
  probability of message loss at the price of a highly unlikely potential
  (single) message duplication
---------------------------------------------------------------------------
Version 3.12.1 (rgerhards), 2008-03-06
- added library plugins, which can be automatically loaded
- bugfix: actions were not correctly retried; caused message loss
- changed module loader to automatically add ".so" suffix if not
  specified (over time, this shall also ease portability of config
  files)
- improved debugging support; debug runtime options can now be set via
  an environment variable
- bugfix: removed debugging code that I forgot to remove before releasing
  3.12.0 (does not cause harm and happened only during startup)
- added support for the MonitorWare syslog MIB to omsnmp
- internal code improvements (more code converted into classes)
- internal code reworking of the imtcp/imgssapi module
- added capability to ignore client-provided timestamp on unix sockets and
  made this mode the default; this was needed, as some programs (e.g. sshd)
  log with inconsistent timezone information, what messes up the local
  logs (which by default don't even contain time zone information). This
  seems to be consistent with what sysklogd did for the past four years.
  Alternate behaviour may be desirable if gateway-like processes send
  messages via the local log slot - in this case, it can be enabled
  via the $InputUnixListenSocketIgnoreMsgTimestamp and
  $SystemLogSocketIgnoreMsgTimestamp config directives
- added ability to compile on HP UX; verified that imudp worked on HP UX;
  however, we are still in need of people trying out rsyslogd on HP UX,
  so it can not yet be assumed it runs there
- improved session recovery when outbound tcp connection breaks, reduces
  probability of message loss at the price of a highly unlikely potential
  (single) message duplication
---------------------------------------------------------------------------
Version 3.12.0 (rgerhards), 2008-02-28
- added full expression support for filters; filters can now contain
  arbitrary complex boolean, string and arithmetic expressions
---------------------------------------------------------------------------
Version 3.11.6 (rgerhards), 2008-02-27
- bugfix: gssapi libraries were still linked to rsyslog core, what should
  no longer be necessary. Applied fix by Michael Biebl to solve this.
- enabled imgssapi to be loaded side-by-side with imtcp
- added InputGSSServerPermitPlainTCP config directive
- split imgssapi source code somewhat from imtcp
- bugfix: queue cancel cleanup handler could be called with
  invalid pointer if dequeue failed
- bugfix: rsyslogd segfaulted on second SIGHUP
  tracker: http://bugzilla.adiscon.com/show_bug.cgi?id=38
- improved stability of queue engine
- bugfix: queue disk file were not properly persisted when 
  immediately after closing an output file rsyslog was stopped
  or huped (the new output file open must NOT have happend at
  that point) - this lead to a sparse and invalid queue file
  which could cause several problems to the engine (unpredictable
  results). This situation should have happened only in very
  rare cases. tracker: http://bugzilla.adiscon.com/show_bug.cgi?id=40
- bugfix: during queue shutdown, an assert invalidly triggered when
  the primary queue's DA worker was terminated while the DA queue's
  regular worker was still executing. This could result in a segfault
  during shutdown.
  tracker: http://bugzilla.adiscon.com/show_bug.cgi?id=41
- bugfix: queue properties sizeOnDisk, bytesRead were persisted to 
  disk with wrong data type (long instead of int64) - could cause
  problems on 32 bit machines
- bugfix: queue aborted when it was shut down, DA-enabled, DA mode
  was just initiated but not fully initialized (a race condition)
- bugfix: imfile could abort under extreme stress conditions
  (when it was terminated before it could open all of its
  to be monitored files)
- applied patch from varmojfekoj to fix an issue with compatibility 
  mode and default module directories (many thanks!):
  I've also noticed a bug in the compatibility code; the problem is that 
  options are parsed before configuration file so options which need a 
  module to be loaded will currently ignore any $moddir directive. This 
  can be fixed by moving legacyOptsHook() after config file parsing. 
  (see the attached patch) This goes against the logical order of 
  processing, but the legacy options are only few and it doesn't seem to 
  be a problem.
- bugfix: object property deserializer did not handle negative numbers
---------------------------------------------------------------------------
Version 3.11.5 (rgerhards), 2008-02-25
- new imgssapi module, changed imtcp module - this enables to load/package
  GSSAPI support separately - thanks to varmojfekoj for the patch
- compatibility mode (the -c option series) is now at least partly
  completed - thanks to varmojfekoj for the patch
- documentation for imgssapi and imtcp added
- duplicate $ModLoad's for the same module are now detected and
  rejected -- thanks to varmojfekoj for the patch
---------------------------------------------------------------------------
Version 3.11.4 (rgerhards), 2008-02-21
- bugfix: debug.html was missing from release tarball - thanks to Michael
  Biebl for bringing this to my attention
- some internal cleanup on the stringbuf object calling interface
- general code cleanup and further modularization
- $MainMessageQueueDiscardSeverity can now also handle textual severities
  (previously only integers)
- bugfix: message object was not properly synchronized when the 
  main queue had a single thread and non-direct action queues were used
- some documentation improvements
---------------------------------------------------------------------------
Version 3.11.3 (rgerhards), 2008-02-18
- fixed a bug in imklog which lead to duplicate message content in
  kernel logs
- added support for better plugin handling in libdbi (we contributed
  a patch to do that, we just now need to wait for the next libdbi
  version)
- bugfix: fixed abort when invalid template was provided to an action
  bug http://bugzilla.adiscon.com/show_bug.cgi?id=4
- re-instantiated SIGUSR1 function; added SIGUSR2 to generate debug
  status output
- added some documentation on runtime-debug settings
- slightly improved man pages for novice users
---------------------------------------------------------------------------
Version 3.11.2 (rgerhards), 2008-02-15
- added the capability to monitor text files and process their content
  as syslog messages (including forwarding)
- added support for libdbi, a database abstraction layer. rsyslog now
  also supports the following databases via dbi drivers:
  * Firebird/Interbase
  * FreeTDS (access to MS SQL Server and Sybase)
  * SQLite/SQLite3
  * Ingres (experimental)
  * mSQL (experimental)
  * Oracle (experimental)
  Additional drivers may be provided by the libdbi-drivers project, which
  can be used by rsyslog as soon as they become available.
- removed some left-over unnecessary dbgprintf's (cluttered screen,
  cosmetic)
- doc bugfix: html documentation for omsnmp was missing
---------------------------------------------------------------------------
Version 3.11.1 (rgerhards), 2008-02-12
- SNMP trap sender added thanks to Andre Lorbach (omsnmp)
- added input-plugin interface specification in form of a (copy) template
  input module
- applied documentation fix by Michael Biebl -- many thanks!
- bugfix: immark did not have MARK flags set...
- added x-info field to rsyslogd startup/shutdown message. Hopefully
  points users to right location for further info (many don't even know
  they run rsyslog ;))
- bugfix: trailing ":" of tag was lost while parsing legacy syslog messages
  without timestamp - thanks to Anders Blomdell for providing a patch!
- fixed a bug in stringbuf.c related to STRINGBUF_TRIM_ALLOCSIZE, which
  wasn't supposed to be used with rsyslog. Put a warning message up that
  tells this feature is not tested and probably not worth the effort.
  Thanks to Anders Blomdell fro bringing this to our attention
- somewhat improved performance of string buffers
- fixed bug that caused invalid treatment of tabs (HT) in rsyslog.conf
- bugfix: setting for $EscapeCopntrolCharactersOnReceive was not 
  properly initialized
- clarified usage of space-cc property replacer option
- improved abort diagnostic handler
- some initial effort for malloc/free runtime debugging support
- bugfix: using dynafile actions caused rsyslogd abort
- fixed minor man errors thanks to Michael Biebl
---------------------------------------------------------------------------
Version 3.11.0 (rgerhards), 2008-01-31
- implemented queued actions
- implemented simple rate limiting for actions
- implemented deliberate discarding of lower priority messages over higher
  priority ones when a queue runs out of space
- implemented disk quotas for disk queues
- implemented the $ActionResumeRetryCount config directive
- added $ActionQueueFilename config directive
- added $ActionQueueSize config directive
- added $ActionQueueHighWaterMark config directive
- added $ActionQueueLowWaterMark config directive
- added $ActionQueueDiscardMark config directive
- added $ActionQueueDiscardSeverity config directive
- added $ActionQueueCheckpointInterval config directive
- added $ActionQueueType config directive
- added $ActionQueueWorkerThreads config directive
- added $ActionQueueTimeoutshutdown config directive
- added $ActionQueueTimeoutActionCompletion config directive
- added $ActionQueueTimeoutenQueue config directive
- added $ActionQueueTimeoutworkerThreadShutdown config directive
- added $ActionQueueWorkerThreadMinimumMessages config directive
- added $ActionQueueMaxFileSize config directive
- added $ActionQueueSaveonShutdown config directive
- addded $ActionQueueDequeueSlowdown config directive
- addded $MainMsgQueueDequeueSlowdown config directive
- bugfix: added forgotten docs to package
- improved debugging support
- fixed a bug that caused $MainMsgQueueCheckpointInterval to work incorrectly
- when a long-running action needs to be cancelled on shutdown, the message
  that was processed by it is now preserved. This finishes support for
  guaranteed delivery of messages (if the output supports it, of course)
- fixed bug in output module interface, see
  http://sourceforge.net/tracker/index.php?func=detail&aid=1881008&group_id=123448&atid=696552
- changed the ommysql output plugin so that the (lengthy) connection
  initialization now takes place in message processing. This works much
  better with the new queued action mode (fast startup)
- fixed a bug that caused a potential hang in file and fwd output module
  varmojfekoj provided the patch - many thanks!
- bugfixed stream class offset handling on 32bit platforms
---------------------------------------------------------------------------
Version 3.10.3 (rgerhards), 2008-01-28
- fixed a bug with standard template definitions (not a big deal) - thanks
  to varmojfekoj for spotting it
- run-time instrumentation added
- implemented disk-assisted queue mode, which enables on-demand disk
  spooling if the queue's in-memory queue is exhausted
- implemented a dynamic worker thread pool for processing incoming
  messages; workers are started and shut down as need arises
- implemented a run-time instrumentation debug package
- implemented the $MainMsgQueueSaveOnShutdown config directive
- implemented the $MainMsgQueueWorkerThreadMinimumMessages config directive
- implemented the $MainMsgQueueTimeoutWorkerThreadShutdown config directive
---------------------------------------------------------------------------
Version 3.10.2 (rgerhards), 2008-01-14
- added the ability to keep stop rsyslogd without the need to drain
  the main message queue. In disk queue mode, rsyslog continues to
  run from the point where it stopped. In case of a system failure, it
  continues to process messages from the last checkpoint.
- fixed a bug that caused a segfault on startup when no $WorkDir directive
  was specified in rsyslog.conf
- provided more fine-grain control over shutdown timeouts and added a
  way to specify the enqueue timeout when the main message queue is full
- implemented $MainMsgQueueCheckpointInterval config directive
- implemented $MainMsgQueueTimeoutActionCompletion config directive
- implemented $MainMsgQueueTimeoutEnqueue config directive
- implemented $MainMsgQueueTimeoutShutdown config directive
---------------------------------------------------------------------------
Version 3.10.1 (rgerhards), 2008-01-10
- implemented the "disk" queue mode. However, it currently is of very
  limited use, because it does not support persistence over rsyslogd
  runs. So when rsyslogd is stopped, the queue is drained just as with
  the in-memory queue modes. Persistent queues will be a feature of
  the next release.
- performance-optimized string class, should bring an overall improvement
- fixed a memory leak in imudp -- thanks to varmojfekoj for the patch
- fixed a race condition that could lead to a rsyslogd hang when during
  HUP or termination
- done some doc updates
- added $WorkDirectory config directive
- added $MainMsgQueueFileName config directive
- added $MainMsgQueueMaxFileSize config directive
---------------------------------------------------------------------------
Version 3.10.0 (rgerhards), 2008-01-07
- implemented input module interface and initial input modules
- enhanced threading for input modules (each on its own thread now)
- ability to bind UDP listeners to specific local interfaces/ports and
  ability to run multiple of them concurrently
- added ability to specify listen IP address for UDP syslog server
- license changed to GPLv3
- mark messages are now provided by loadble module immark
- rklogd is no longer provided. Its functionality has now been taken over
  by imklog, a loadable input module. This offers a much better integration
  into rsyslogd and makes sure that the kernel logger process is brought
  up and down at the appropriate times
- enhanced $IncludeConfig directive to support wildcard characters
  (thanks to Michael Biebl)
- all inputs are now implemented as loadable plugins
- enhanced threading model: each input module now runs on its own thread
- enhanced message queue which now supports different queueing methods
  (among others, this can be used for performance fine-tuning)
- added a large number of new configuration directives for the new
  input modules
- enhanced multi-threading utilizing a worker thread pool for the
  main message queue
- compilation without pthreads is no longer supported
- much cleaner code due to new objects and removal of single-threading
  mode
---------------------------------------------------------------------------
Version 2.0.8 V2-STABLE (rgerhards), 2008-??-??
- bugfix: ompgsql did not detect problems in sql command execution
  this could cause loss of messages. The handling was correct if the
  connection broke, but not if there was a problem with statement
  execution. The most probable case for such a case would be invalid
  sql inside the template, and this is now much easier to diagnose.
- doc bugfix: default for $DirCreateMode incorrectly stated
---------------------------------------------------------------------------
Version 2.0.7 V2-STABLE (rgerhards), 2008-04-14
- bugfix: the default for $DirCreateMode was 0644, and as such wrong.
  It has now been changed to 0700. For some background, please see
  http://lists.adiscon.net/pipermail/rsyslog/2009-April/001986.html
- bugfix: "$CreateDirs off" also disabled file creation
  Thanks to William Tisater for analyzing this bug and providing a patch.
  The actual code change is heavily based on William's patch.
- bugfix: memory leak in ompgsql
  Thanks to Ken for providing the patch
- bugfix: potential memory leak in msg.c
  This one did not surface yet and the issue was actually found due to
  a problem in v4 - but better fix it here, too
---------------------------------------------------------------------------
Version 2.0.6 V2-STABLE (rgerhards), 2008-08-07
- bugfix: memory leaks in rsyslogd, primarily in singlethread mode
  Thanks to Frederico Nunez for providing the fix
- bugfix: copy&paste error lead to dangling if - this caused a very minor
  issue with re-formatting a RFC3164 date when the message was invalidly
  formatted and had a colon immediately after the date. This was in the
  code for some years (even v1 had it) and I think it never had any
  effect at all in practice. Though, it should be fixed - but definitely
  nothing to worry about.
---------------------------------------------------------------------------
Version 2.0.6 V2-STABLE (rgerhards), 2008-08-07
- bugfix: IPv6 addresses could not be specified in forwarding actions
  New syntax @[addr]:port introduced to enable that. Root problem was IPv6
  addresses contain colons. (backport from 3.21.3)
---------------------------------------------------------------------------
Version 2.0.5 STABLE (rgerhards), 2008-05-15
- bugfix: regular expressions inside property replacer did not work
  properly
- adapted to liblogging 0.7.1+
---------------------------------------------------------------------------
Version 2.0.4 STABLE (rgerhards), 2008-03-27
- bugfix: internally generated messages had "FROMHOST" property not set
- bugfix: continue parsing if tag is oversize (discard oversize part) - thanks
  to mclaughlin77@gmail.com for the patch
- added $HHOUR and $QHOUR system properties - can be used for half- and
  quarter-hour logfile rotation
---------------------------------------------------------------------------
Version 2.0.3 STABLE (rgerhards), 2008-03-12
- bugfix: setting for $EscapeCopntrolCharactersOnReceive was not 
  properly initialized
- bugfix: resolved potential segfault condition on HUP (extremely
  unlikely to happen in practice), for details see tracker:
  http://bugzilla.adiscon.com/show_bug.cgi?id=38
- improved the man pages a bit - thanks to Michael Biebl for the patch
- bugfix: not properly initialized data could cause several segfaults if
  there were errors in the config file - thanks to varmojfekoj for the patch
---------------------------------------------------------------------------
Version 2.0.2 STABLE (rgerhards), 2008-02-12
- fixed a bug that could cause invalid string handling via strerror_r
  varmojfekoj provided the patch - many thanks!
- added x-info field to rsyslogd startup/shutdown message. Hopefully
  points users to right location for further info (many don't even know
  they run rsyslog ;))
- bugfix: suspended actions were not always properly resumed
  varmojfekoj provided the patch - many thanks!
- bugfix: errno could be changed during mark processing, leading to
  invalid error messages when processing inputs. Thank to varmojfekoj for
  pointing out this problem.
- bugfix: trailing ":" of tag was lost while parsing legacy syslog messages
  without timestamp - thanks to Anders Blomdell for providing a patch!
- bugfix (doc): misspelled config directive, invalid signal info
- applied some doc fixes from Michel Biebl and cleaned up some no longer
  needed files suggested by him
- cleaned up stringbuf.c to fix an annoyance reported by Anders Blomdell
- fixed bug that caused invalid treatment of tabs (HT) in rsyslog.conf
---------------------------------------------------------------------------
Version 2.0.1 STABLE (rgerhards), 2008-01-24
- fixed a bug in integer conversion - but this function was never called,
  so it is not really a useful bug fix ;)
- fixed a bug with standard template definitions (not a big deal) - thanks
  to varmojfekoj for spotting it
- fixed a bug that caused a potential hang in file and fwd output module
  varmojfekoj provided the patch - many thanks!
---------------------------------------------------------------------------
Version 2.0.0 STABLE (rgerhards), 2008-01-02
- re-release of 1.21.2 as STABLE with no modifications except some
  doc updates
---------------------------------------------------------------------------
Version 1.21.2 (rgerhards), 2007-12-28
- created a gss-api output module. This keeps GSS-API code and
  TCP/UDP code separated. It is also important for forward-
  compatibility with v3. Please note that this change breaks compatibility
  with config files created for 1.21.0 and 1.21.1 - this was considered
  acceptable.
- fixed an error in forwarding retry code (could lead to message corruption
  but surfaced very seldom)
- increased portability for older platforms (AI_NUMERICSERV moved)
- removed socket leak in omfwd.c
- cross-platform patch for GSS-API compile problem on some platforms
  thanks to darix for the patch!
---------------------------------------------------------------------------
Version 1.21.1 (rgerhards), 2007-12-23
- small doc fix for $IncludeConfig
- fixed a bug in llDestroy()
- bugfix: fixing memory leak when message queue is full and during
  parsing. Thanks to varmojfekoj for the patch.
- bugfix: when compiled without network support, unix sockets were
  not properply closed
- bugfix: memory leak in cfsysline.c/doGetWord() fixed
---------------------------------------------------------------------------
Version 1.21.0 (rgerhards), 2007-12-19
- GSS-API support for syslog/TCP connections was added. Thanks to
  varmojfekoj for providing the patch with this functionality
- code cleanup
- enhanced $IncludeConfig directive to support wildcard filenames
- changed some multithreading synchronization
---------------------------------------------------------------------------
Version 1.20.1 (rgerhards), 2007-12-12
- corrected a debug setting that survived release. Caused TCP connections
  to be retried unnecessarily often.
- When a hostname ACL was provided and DNS resolution for that name failed,
  ACL processing was stopped at that point. Thanks to mildew for the patch.
  Fedora Bugzilla: http://bugzilla.redhat.com/show_bug.cgi?id=395911
- fixed a potential race condition, see link for details:
  http://rgerhards.blogspot.com/2007/12/rsyslog-race-condition.html
  Note that the probability of problems from this bug was very remote
- fixed a memory leak that happend when PostgreSQL date formats were
  used
---------------------------------------------------------------------------
Version 1.20.0 (rgerhards), 2007-12-07
- an output module for postgres databases has been added. Thanks to
  sur5r for contributing this code
- unloading dynamic modules has been cleaned up, we now have a
  real implementation and not just a dummy "good enough for the time
  being".
- enhanced platform independence - thanks to Bartosz Kuzma and Michael
  Biebl for their very useful contributions
- some general code cleanup (including warnings on 64 platforms, only)
---------------------------------------------------------------------------
Version 1.19.12 (rgerhards), 2007-12-03
- cleaned up the build system (thanks to Michael Biebl for the patch)
- fixed a bug where ommysql was still not compiled with -pthread option
---------------------------------------------------------------------------
Version 1.19.11 (rgerhards), 2007-11-29
- applied -pthread option to build when building for multi-threading mode
  hopefully solves an issue with segfaulting
---------------------------------------------------------------------------
Version 1.19.10 (rgerhards), 2007-10-19
- introdcued the new ":modulename:" syntax for calling module actions
  in selector lines; modified ommysql to support it. This is primarily
  an aid for further modules and a prequisite to actually allow third
  party modules to be created.
- minor fix in slackware startup script, "-r 0" is now "-r0"
- updated rsyslogd doc set man page; now in html format
- undid creation of a separate thread for the main loop -- this did not
  turn out to be needed or useful, so reduce complexity once again.
- added doc fixes provided by Michael Biebl - thanks
---------------------------------------------------------------------------
Version 1.19.9 (rgerhards), 2007-10-12
- now packaging system which again contains all components in a single
  tarball
- modularized main() a bit more, resulting in less complex code
- experimentally added an additional thread - will see if that affects
  the segfault bug we experience on some platforms. Note that this change
  is scheduled to be removed again later.
---------------------------------------------------------------------------
Version 1.19.8 (rgerhards), 2007-09-27
- improved repeated message processing
- applied patch provided by varmojfekoj to support building ommysql
  in its own way (now also resides in a plugin subdirectory);
  ommysql is now a separate package
- fixed a bug in cvthname() that lead to message loss if part
  of the source hostname would have been dropped
- created some support for distributing ommysql together with the
  main rsyslog package. I need to re-think it in the future, but
  for the time being the current mode is best. I now simply include
  one additional tarball for ommysql inside the main distribution.
  I look forward to user feedback on how this should be done best. In the
  long term, a separate project should be spawend for ommysql, but I'd
  like to do that only after the plugin interface is fully stable (what
  it is not yet).
---------------------------------------------------------------------------
Version 1.19.7 (rgerhards), 2007-09-25
- added code to handle situations where senders send us messages ending with
  a NUL character. It is now simply removed. This also caused trailing LF
  reduction to fail, when it was followed by such a NUL. This is now also
  handled.
- replaced some non-thread-safe function calls by their thread-safe
  counterparts
- fixed a minor memory leak that occured when the %APPNAME% property was
  used (I think nobody used that in practice)
- fixed a bug that caused signal handlers in cvthname() not to be restored when
  a malicious pointer record was detected and processing of the message been
  stopped for that reason (this should be really rare and can not be related
  to the segfault bug we are hunting).
- fixed a bug in cvthname that lead to passing a wrong parameter - in
  practice, this had no impact.
- general code cleanup (e.g. compiler warnings, comments)
---------------------------------------------------------------------------
Version 1.19.6 (rgerhards), 2007-09-11
- applied patch by varmojfekoj to change signal handling to the new
  sigaction API set (replacing the depreciated signal() calls and its
  friends.
- fixed a bug that in --enable-debug mode caused an assertion when the
  discard action was used
- cleaned up compiler warnings
- applied patch by varmojfekoj to FIX a bug that could cause 
  segfaults if empty properties were processed using modifying
  options (e.g. space-cc, drop-cc)
- fixed man bug: rsyslogd supports -l option
---------------------------------------------------------------------------
Version 1.19.5 (rgerhards), 2007-09-07
- changed part of the CStr interface so that better error tracking
  is provided and the calling sequence is more intuitive (there were
  invalid calls based on a too-weired interface)
- (hopefully) fixed some remaining bugs rooted in wrong use of 
  the CStr class. These could lead to program abort.
- applied patch by varmojfekoj two fix two potential segfault situations
- added $ModDir config directive
- modified $ModLoad so that an absolute path may be specified as
  module name (e.g. /rsyslog/ommysql.so)
---------------------------------------------------------------------------
Version 1.19.4 (rgerhards/varmojfekoj), 2007-09-04
- fixed a number of small memory leaks - thanks varmojfekoj for patching
- fixed an issue with CString class that could lead to rsyslog abort
  in tplToString() - thanks varmojfekoj for patching
- added a man-version of the config file documenation - thanks to Michel
  Samia for providing the man file
- fixed bug: a template like this causes an infinite loop:
  $template opts,"%programname:::a,b%"
  thanks varmojfekoj for the patch
- fixed bug: case changing options crash freeing the string pointer
  because they modify it: $template opts2,"%programname::1:lowercase%"
  thanks varmojfekoj for the patch
---------------------------------------------------------------------------
Version 1.19.3 (mmeckelein/varmojfekoj), 2007-08-31
- small mem leak fixed (after calling parseSelectorAct) - Thx varmojkekoj
- documentation section "Regular File" und "Blocks" updated
- solved an issue with dynamic file generation - Once again many thanks
  to varmojfekoj
- the negative selector for program name filter (Blocks) does not work as
  expected - Thanks varmojfekoj for patching
- added forwarding information to sysklogd (requires special template)
  to config doc
---------------------------------------------------------------------------
Version 1.19.2 (mmeckelein/varmojfekoj), 2007-08-28
- a specifically formed message caused a segfault - Many thanks varmojfekoj
  for providing a patch
- a typo and a weird condition are fixed in msg.c - Thanks again
  varmojfekoj 
- on file creation the file was always owned by root:root. This is fixed
  now - Thanks ypsa for solving this issue
---------------------------------------------------------------------------
Version 1.19.1 (mmeckelein), 2007-08-22
- a bug that caused a high load when a TCP/UDP connection was closed is 
  fixed now - Thanks mildew for solving this issue
- fixed a bug which caused a segfault on reinit - Thx varmojfekoj for the
  patch
- changed the hardcoded module path "/lib/rsyslog" to $(pkglibdir) in order
  to avoid trouble e.g. on 64 bit platforms (/lib64) - many thanks Peter
  Vrabec and darix, both provided a patch for solving this issue
- enhanced the unloading of modules - thanks again varmojfekoj
- applied a patch from varmojfekoj which fixes various little things in
  MySQL output module
---------------------------------------------------------------------------
Version 1.19.0 (varmojfekoj/rgerhards), 2007-08-16
- integrated patch from varmojfekoj to make the mysql module a loadable one
  many thanks for the patch, MUCH appreciated
---------------------------------------------------------------------------
Version 1.18.2 (rgerhards), 2007-08-13
- fixed a bug in outchannel code that caused templates to be incorrectly
  parsed
- fixed a bug in ommysql that caused a wrong ";template" missing message
- added some code for unloading modules; not yet fully complete (and we do
  not yet have loadable modules, so this is no problem)
- removed debian subdirectory by request of a debian packager (this is a special
  subdir for debian and there is also no point in maintaining it when there
  is a debian package available - so I gladly did this) in some cases
- improved overall doc quality (some pages were quite old) and linked to
  more of the online resources.
- improved /contrib/delete_mysql script by adding a host option and some
  other minor modifications
---------------------------------------------------------------------------
Version 1.18.1 (rgerhards), 2007-08-08
- applied a patch from varmojfekoj which solved a potential segfault
  of rsyslogd on HUP
- applied patch from Michel Samia to fix compilation when the pthreads
  feature is disabled
- some code cleanup (moved action object to its own file set)
- add config directive $MainMsgQueueSize, which now allows to configure the
  queue size dynamically
- all compile-time settings are now shown in rsyslogd -v, not just the
  active ones
- enhanced performance a little bit more
- added config file directive $ActionResumeInterval
- fixed a bug that prevented compilation under debian sid
- added a contrib directory for user-contributed useful things
---------------------------------------------------------------------------
Version 1.18.0 (rgerhards), 2007-08-03
- rsyslog now supports fallback actions when an action did not work. This
  is a great feature e.g. for backup database servers or backup syslog
  servers
- modified rklogd to only change the console log level if -c is specified
- added feature to use multiple actions inside a single selector
- implemented $ActionExecOnlyWhenPreviousIsSuspended config directive
- error messages during startup are now spit out to the configured log
  destinations
---------------------------------------------------------------------------
Version 1.17.6 (rgerhards), 2007-08-01
- continued to work on output module modularization - basic stage of
  this work is now FINISHED
- fixed bug in OMSRcreate() - always returned SR_RET_OK
- fixed a bug that caused ommysql to always complain about missing
  templates
- fixed a mem leak in OMSRdestruct - freeing the object itself was
  forgotten - thanks to varmojfekoj for the patch
- fixed a memory leak in syslogd/init() that happend when the config
  file could not be read - thanks to varmojfekoj for the patch
- fixed insufficient memory allocation in addAction() and its helpers.
  The initial fix and idea was developed by mildew, I fine-tuned
  it a bit. Thanks a lot for the fix, I'd probably had pulled out my
  hair to find the bug...
- added output of config file line number when a parsing error occured
- fixed bug in objomsr.c that caused program to abort in debug mode with
  an invalid assertion (in some cases)
- fixed a typo that caused the default template for MySQL to be wrong.
  thanks to mildew for catching this.
- added configuration file command $DebugPrintModuleList and
  $DebugPrintCfSysLineHandlerList
- fixed an invalid value for the MARK timer - unfortunately, there was
  a testing aid left in place. This resulted in quite frequent MARK messages
- added $IncludeConfig config directive
- applied a patch from mildew to prevent rsyslogd from freezing under heavy
  load. This could happen when the queue was full. Now, we drop messages
  but rsyslogd remains active.
---------------------------------------------------------------------------
Version 1.17.5 (rgerhards), 2007-07-30
- continued to work on output module modularization
- fixed a missing file bug - thanks to Andrea Montanari for reporting
  this problem
- fixed a problem with shutting down the worker thread and freeing the
  selector_t list - this caused messages to be lost, because the
  message queue was not properly drained before the selectors got
  destroyed.
---------------------------------------------------------------------------
Version 1.17.4 (rgerhards), 2007-07-27
- continued to work on output module modularization
- fixed a situation where rsyslogd could create zombie processes
  thanks to mildew for the patch
- applied patch from Michel Samia to fix compilation when NOT
  compiled for pthreads
---------------------------------------------------------------------------
Version 1.17.3 (rgerhards), 2007-07-25
- continued working on output module modularization
- fixed a bug that caused rsyslogd to segfault on exit (and
  probably also on HUP), when there was an unsent message in a selector
  that required forwarding and the dns lookup failed for that selector
  (yes, it was pretty unlikely to happen;))
  thanks to varmojfekoj <varmojfekoj@gmail.com> for the patch
- fixed a memory leak in config file parsing and die()
  thanks to varmojfekoj <varmojfekoj@gmail.com> for the patch
- rsyslogd now checks on startup if it is capable to performa any work
  at all. If it cant, it complains and terminates
  thanks to Michel Samia for providing the patch!
- fixed a small memory leak when HUPing syslogd. The allowed sender
  list now gets freed. thanks to mildew for the patch.
- changed the way error messages in early startup are logged. They
  now do no longer use the syslogd code directly but are rather
  send to stderr.
---------------------------------------------------------------------------
Version 1.17.2 (rgerhards), 2007-07-23
- made the port part of the -r option optional. Needed for backward
  compatibility with sysklogd
- replaced system() calls with something more reasonable. Please note that
  this might break compatibility with some existing configuration files.
  We accept this in favour of the gained security.
- removed a memory leak that could occur if timegenerated was used in
  RFC 3164 format in templates
- did some preparation in msg.c for advanced multithreading - placed the
  hooks, but not yet any active code
- worked further on modularization
- added $ModLoad MySQL (dummy) config directive
- added DropTrailingLFOnReception config directive
---------------------------------------------------------------------------
Version 1.17.1 (rgerhards), 2007-07-20
- fixed a bug that caused make install to install rsyslogd and rklogd under
  the wrong names
- fixed bug that caused $AllowedSenders to handle IPv6 scopes incorrectly;
  also fixed but that could grabble $AllowedSender wildcards. Thanks to
  mildew@gmail.com for the patch
- minor code cleanup - thanks to Peter Vrabec for the patch
- fixed minimal memory leak on HUP (caused by templates)
  thanks to varmojfekoj <varmojfekoj@gmail.com> for the patch
- fixed another memory leak on HUPing and on exiting rsyslogd
  again thanks to varmojfekoj <varmojfekoj@gmail.com> for the patch
- code cleanup (removed compiler warnings)
- fixed portability bug in configure.ac - thanks to Bartosz Kuźma for patch
- moved msg object into its own file set
- added the capability to continue trying to write log files when the
  file system is full. Functionality based on patch by Martin Schulze
  to sysklogd package.
---------------------------------------------------------------------------
Version 1.17.0 (RGer), 2007-07-17
- added $RepeatedLineReduction config parameter
- added $EscapeControlCharactersOnReceive config parameter
- added $ControlCharacterEscapePrefix config parameter
- added $DirCreateMode config parameter
- added $CreateDirs config parameter
- added $DebugPrintTemplateList config parameter
- added $ResetConfigVariables config parameter
- added $FileOwner config parameter
- added $FileGroup config parameter
- added $DirOwner config parameter
- added $DirGroup config parameter
- added $FailOnChownFailure config parameter
- added regular expression support to the filter engine
  thanks to Michel Samia for providing the patch!
- enhanced $AllowedSender functionality. Credits to mildew@gmail.com for
  the patch doing that
  - added IPv6 support
  - allowed DNS hostnames
  - allowed DNS wildcard names
- added new option $DropMsgsWithMaliciousDnsPTRRecords
- added autoconf so that rfc3195d, rsyslogd and klogd are stored to /sbin
- added capability to auto-create directories with dynaFiles
---------------------------------------------------------------------------
Version 1.16.0 (RGer/Peter Vrabec), 2007-07-13 - The Friday, 13th Release ;)
- build system switched to autotools
- removed SYSV preprocessor macro use, replaced with autotools equivalents
- fixed a bug that caused rsyslogd to segfault when TCP listening was
  disabled and it terminated
- added new properties "syslogfacility-text" and "syslogseverity-text"
  thanks to varmojfekoj <varmojfekoj@gmail.com> for the patch
- added the -x option to disable hostname dns reslution
  thanks to varmojfekoj <varmojfekoj@gmail.com> for the patch
- begun to better modularize syslogd.c - this is an ongoing project; moved
  type definitions to a separate file
- removed some now-unused fields from struct filed
- move file size limit fields in struct field to the "right spot" (the file
  writing part of the union - f_un.f_file)
- subdirectories linux and solaris are no longer part of the distribution
  package. This is not because we cease support for them, but there are no
  longer any files in them after the move to autotools
---------------------------------------------------------------------------
Version 1.15.1 (RGer), 2007-07-10
- fixed a bug that caused a dynaFile selector to stall when there was
  an open error with one file 
- improved template processing for dynaFiles; templates are now only
  looked up during initialization - speeds up processing
- optimized memory layout in struct filed when compiled with MySQL
  support
- fixed a bug that caused compilation without SYSLOG_INET to fail
- re-enabled the "last message repeated n times" feature. This
  feature was not taken care of while rsyslogd evolved from sysklogd
  and it was more or less defunct. Now it is fully functional again.
- added system properties: $NOW, $YEAR, $MONTH, $DAY, $HOUR, $MINUTE
- fixed a bug in iovAsString() that caused a memory leak under stress
  conditions (most probably memory shortage). This was unlikely to
  ever happen, but it doesn't hurt doing it right
- cosmetic: defined type "uchar", change all unsigned chars to uchar
---------------------------------------------------------------------------
Version 1.15.0 (RGer), 2007-07-05
- added ability to dynamically generate file names based on templates
  and thus properties. This was a much-requested feature. It makes
  life easy when it e.g. comes to splitting files based on the sender
  address.
- added $umask and $FileCreateMode config file directives
- applied a patch from Bartosz Kuzma to compile cleanly under NetBSD
- checks for extra (unexpected) characters in system config file lines
  have been added
- added IPv6 documentation - was accidently missing from CVS
- begun to change char to unsigned char
---------------------------------------------------------------------------
Version 1.14.2 (RGer), 2007-07-03
** this release fixes all known nits with IPv6 **
- restored capability to do /etc/service lookup for "syslog"
  service when -r 0 was given
- documented IPv6 handling of syslog messages
- integrate patch from Bartosz Kuźma to make rsyslog compile under
  Solaris again (the patch replaced a strndup() call, which is not
  available under Solaris
- improved debug logging when waiting on select
- updated rsyslogd man page with new options (-46A)
---------------------------------------------------------------------------
Version 1.14.1 (RGer/Peter Vrabec), 2007-06-29
- added Peter Vrabec's patch for IPv6 TCP
- prefixed all messages send to stderr in rsyslogd with "rsyslogd: "
---------------------------------------------------------------------------
Version 1.14.0 (RGer/Peter Vrabec), 2007-06-28
- Peter Vrabec provided IPv6 for rsyslog, so we are now IPv6 enabled
  IPv6 Support is currently for UDP only, TCP is to come soon.
  AllowedSender configuration does not yet work for IPv6.
- fixed code in iovCreate() that broke C's strict aliasing rules 
- fixed some char/unsigned char differences that forced the compiler
  to spit out warning messages
- updated the Red Hat init script to fix a known issue (thanks to
  Peter Vrabec)
---------------------------------------------------------------------------
Version 1.13.5 (RGer), 2007-06-22
- made the TCP session limit configurable via command line switch
  now -t <port>,<max sessions>
- added man page for rklogd(8) (basically a copy from klogd, but now
  there is one...)
- fixed a bug that caused internal messages (e.g. rsyslogd startup) to
  appear without a tag.
- removed a minor memory leak that occurred when TAG processing requalified
  a HOSTNAME to be a TAG (and a TAG already was set).
- removed potential small memory leaks in MsgSet***() functions. There
  would be a leak if a property was re-set, something that happened
  extremely seldom.
---------------------------------------------------------------------------
Version 1.13.4 (RGer), 2007-06-18
- added a new property "PRI-text", which holds the PRI field in
  textual form (e.g. "syslog.info")
- added alias "syslogseverity" for "syslogpriority", which is a
  misleading property name that needs to stay for historical
  reasons (and backward-compatility)
- added doc on how to record PRI value in log file
- enhanced signal handling in klogd, including removal of an unsafe
  call to the logging system during signal handling
---------------------------------------------------------------------------
Version 1.13.3 (RGer), 2007-06-15
- create a version of syslog.c from scratch. This is now
  - highly optimized for rsyslog
  - removes an incompatible license problem as the original
    version had a BSD license with advertising clause
  - fixed in the regard that rklogd will continue to work when
    rsysogd has been restarted (the original version, as well
    as sysklogd, will remain silent then)
  - solved an issue with an extra NUL char at message end that the
    original version had
- applied some changes to klogd to care for the new interface
- fixed a bug in syslogd.c which prevented compiling under debian
---------------------------------------------------------------------------
Version 1.13.2 (RGer), 2007-06-13
- lib order in makefile patched to facilitate static linking - thanks
  to Bennett Todd for providing the patch
- Integrated a patch from Peter Vrabec (pvrabec@redheat.com):
  - added klogd under the name of rklogd (remove dependency on
    original sysklogd package
  - createDB.sql now in UTF
  - added additional config files for use on Red Hat
---------------------------------------------------------------------------
Version 1.13.1 (RGer), 2007-02-05
- changed the listen backlog limit to a more reasonable value based on
  the maximum number of TCP connections configurd (10% + 5) - thanks to Guy
  Standen for the hint (actually, the limit was 5 and that was a 
  left-over from early testing).
- fixed a bug in makefile which caused DB-support to be disabled when
  NETZIP support was enabled
- added the -e option to allow transmission of every message to remote
  hosts (effectively turns off duplicate message suppression)
- (somewhat) improved memory consumption when compiled with MySQL support
- looks like we fixed an incompatibility with MySQL 5.x and above software
  At least in one case, the remote server name was destroyed, leading to 
  a connection failure. The new, improved code does not have this issue and
  so we see this as solved (the new code is generally somewhat better, so
  there is a good chance we fixed this incompatibility).
---------------------------------------------------------------------------
Version 1.13.0 (RGer), 2006-12-19
- added '$' as ToPos proptery replacer specifier - means "up to the
  end of the string"
- property replacer option "escape-cc", "drop-cc" and "space-cc"  added
- changed the handling of \0 characters inside syslog messages. We now
  consistently escape them to "#000". This is somewhat recommended in
  the draft-ietf-syslog-protocol-19 draft. While the real recomendation
  is to not escape any characters at all, we can not do this without
  considerable modification of the code. So we escape it to "#000", which
  is consistent with a sample found in the Internet-draft.
- removed message glue logic (see printchopped() comment for details)
  Also caused removal of parts table and thus some improvements in
  memory usage.
- changed the default MAXLINE to 2048 to take care of recent syslog
  standardization efforts (can easily be changed in syslogd.c)
- added support for byte-counted TCP syslog messages (much like
  syslog-transport-tls-05 Internet Draft). This was necessary to
  support compression over TCP.
- added support for receiving compressed syslog messages
- added support for sending compressed syslog messages
- fixed a bug where the last message in a syslog/tcp stream was
  lost if it was not properly terminated by a LF character
---------------------------------------------------------------------------
Version 1.12.3 (RGer), 2006-10-04
- implemented some changes to support Solaris (but support is not
  yet complete)
- commented out (via #if 0) some methods that are currently not being use
  but should be kept for further us
- added (interim) -u 1 option to turn off hostname and tag parsing
- done some modifications to better support Fedora
- made the field delimiter inside property replace configurable via
  template
- fixed a bug in property replacer: if fields were used, the delimitor
  became part of the field. Up until now, this was barely noticable as 
  the delimiter as TAB only and thus invisible to a human. With other
  delimiters available now, it quickly showed up. This bug fix might cause
  some grief to existing installations if they used the extra TAB for
  whatever reasons - sorry folks... Anyhow, a solution is easy: just add
  a TAB character contstant into your template. Thus, there has no attempt
  been made to do this in a backwards-compatible way.
---------------------------------------------------------------------------
Version 1.12.2 (RGer), 2006-02-15
- fixed a bug in the RFC 3339 date formatter. An extra space was added
  after the actual timestamp
- added support for providing high-precision RFC3339 timestamps for
  (rsyslogd-)internally-generated messages
- very (!) experimental support for syslog-protocol internet draft
  added (the draft is experimental, the code is solid ;))
- added support for field-extracting in the property replacer
- enhanced the legacy-syslog parser so that it can interpret messages
  that do not contain a TIMESTAMP
- fixed a bug that caused the default socket (usually /dev/log) to be
  opened even when -o command line option was given
- fixed a bug in the Debian sample startup script - it caused rsyslogd
  to listen to remote requests, which it shouldn't by default
---------------------------------------------------------------------------
Version 1.12.1 (RGer), 2005-11-23
- made multithreading work with BSD. Some signal-handling needed to be
  restructured. Also, there might be a slight delay of up to 10 seconds
  when huping and terminating rsyslogd under BSD
- fixed a bug where a NULL-pointer was passed to printf() in logmsg().
- fixed a bug during "make install" where rc3195d was not installed
  Thanks to Bennett Todd for spotting this.
- fixed a bug where rsyslogd dumped core when no TAG was found in the
  received message
- enhanced message parser so that it can deal with missing hostnames
  in many cases (may not be totally fail-safe)
- fixed a bug where internally-generated messages did not have the correct
  TAG
---------------------------------------------------------------------------
Version 1.12.0 (RGer), 2005-10-26
- moved to a multi-threaded design. single-threading is still optionally
  available. Multi-threading is experimental!
- fixed a potential race condition. In the original code, marking was done
  by an alarm handler, which could lead to all sorts of bad things. This
  has been changed now. See comments in syslogd.c/domark() for details.
- improved debug output for property-based filters
- not a code change, but: I have checked all exit()s to make sure that
  none occurs once rsyslogd has started up. Even in unusual conditions
  (like low-memory conditions) rsyslogd somehow remains active. Of course,
  it might loose a message or two, but at least it does not abort and it
  can also recover when the condition no longer persists.
- fixed a bug that could cause loss of the last message received
  immediately before rsyslogd was terminated.
- added comments on thread-safety of global variables in syslogd.c
- fixed a small bug: spurios printf() when TCP syslog was used
- fixed a bug that causes rsyslogd to dump core on termination when one
  of the selector lines did not receive a message during the run (very
  unlikely)
- fixed an one-too-low memory allocation in the TCP sender. Could result
  in rsyslogd dumping core.
- fixed a bug with regular expression support (thanks to Andres Riancho)
- a little bit of code restructuring (especially main(), which was
  horribly large)
---------------------------------------------------------------------------
Version 1.11.1 (RGer), 2005-10-19
- support for BSD-style program name and host blocks
- added a new property "programname" that can be used in templates
- added ability to specify listen port for rfc3195d
- fixed a bug that rendered the "startswith" comparison operation
  unusable.
- changed more functions to "static" storage class to help compiler
  optimize (should have been static in the first place...)
- fixed a potential memory leak in the string buffer class destructor.
  As the destructur was previously never called, the leak did not actually
  appear.
- some internal restructuring in anticipation/preparation of minimal
  multi-threading support
- rsyslogd still shares some code with the sysklogd project. Some patches
  for this shared code have been brought over from the sysklogd CVS.
---------------------------------------------------------------------------
Version 1.11.0 (RGer), 2005-10-12
- support for receiving messages via RFC 3195; added rfc3195d for that
  purpose
- added an additional guard to prevent rsyslogd from aborting when the
  2gb file size limit is hit. While a user can configure rsyslogd to
  handle such situations, it would abort if that was not done AND large
  file support was not enabled (ok, this is hopefully an unlikely scenario)
- fixed a bug that caused additional Unix domain sockets to be incorrectly
  processed - could lead to message loss in extreme cases
---------------------------------------------------------------------------
Version 1.10.2 (RGer), 2005-09-27
- added comparison operations in property-based filters:
  * isequal
  * startswith
- added ability to negate all property-based filter comparison operations
  by adding a !-sign right in front of the operation name
- added the ability to specify remote senders for UDP and TCP
  received messages. Allows to block all but well-known hosts
- changed the $-config line directives to be case-INsensitive
- new command line option -w added: "do not display warnings if messages
  from disallowed senders are received"
- fixed a bug that caused rsyslogd to dump core when the compare value
  was not quoted in property-based filters
- fixed a bug in the new CStr compare function which lead to invalid
  results (fortunately, this function was not yet used widely)
- added better support for "debugging" rsyslog.conf property filters
  (only if -d switch is given)
- changed some function definitions to static, which eventually enables
  some compiler optimizations
- fixed a bug in MySQL code; when a SQL error occured, rsyslogd could
  run in a tight loop. This was due to invalid sequence of error reporting
  and is now fixed.
---------------------------------------------------------------------------
Version 1.10.1 (RGer), 2005-09-23
- added the ability to execute a shell script as an action.
  Thanks to Bjoern Kalkbrenner for providing the code!
- fixed a bug in the MySQL code; due to the bug the automatic one-time
  retry after an error did not happen - this lead to error message in
  cases where none should be seen (e.g. after a MySQL restart)
- fixed a security issue with SQL-escaping in conjunction with
  non-(SQL-)standard MySQL features.
---------------------------------------------------------------------------
Version 1.10.0 (RGer), 2005-09-20
  REMINDER: 1.10 is the first unstable version if the 1.x series!
- added the capability to filter on any property in selector lines
  (not just facility and priority)
- changed stringbuf into a new counted string class
- added support for a "discard" action. If a selector line with
  discard (~ character) is found, no selector lines *after* that
  line will be processed.
- thanks to Andres Riancho, regular expression support has been
  added to the template engine
- added the FROMHOST property in the template processor, which could
  previously not be obtained. Thanks to Cristian Testa for pointing
  this out and even providing a fix.
- added display of compile-time options to -v output
- performance improvement for production build - made some checks
  to happen only during debug mode
- fixed a problem with compiling on SUSE and - while doing so - removed
  the socket call to set SO_BSDCOMPAT in cases where it is obsolete.
---------------------------------------------------------------------------
Version 1.0.4 (RGer), 2006-02-01
- a small but important fix: the tcp receiver had two forgotten printf's
  in it that caused a lot of unnecessary output to stdout. This was
  important enough to justify a new release
---------------------------------------------------------------------------
Version 1.0.3 (RGer), 2005-11-14
- added an additional guard to prevent rsyslogd from aborting when the
  2gb file size limit is hit. While a user can configure rsyslogd to
  handle such situations, it would abort if that was not done AND large
  file support was not enabled (ok, this is hopefully an unlikely scenario)
- fixed a bug that caused additional Unix domain sockets to be incorrectly
  processed - could lead to message loss in extreme cases
- applied some patches available from the sysklogd project to code
  shared from there
- fixed a bug that causes rsyslogd to dump core on termination when one
  of the selector lines did not receive a message during the run (very
  unlikely)
- fixed an one-too-low memory allocation in the TCP sender. Could result
  in rsyslogd dumping core.
- fixed a bug in the TCP sender that caused the retry logic to fail
  after an error or receiver overrun
- fixed a bug in init() that could lead to dumping core
- fixed a bug that could lead to dumping core when no HOSTNAME or no TAG
  was present in the syslog message
---------------------------------------------------------------------------
Version 1.0.2 (RGer), 2005-10-05
- fixed an issue with MySQL error reporting. When an error occured,
  the MySQL driver went into an endless loop (at least in most cases).
---------------------------------------------------------------------------
Version 1.0.1 (RGer), 2005-09-23
- fixed a security issue with SQL-escaping in conjunction with
  non-(SQL-)standard MySQL features.
---------------------------------------------------------------------------
Version 1.0.0 (RGer), 2005-09-12
- changed install doc to cover daily cron scripts - a trouble source
- added rc script for slackware (provided by Chris Elvidge - thanks!) 
- fixed a really minor bug in usage() - the -r option was still
  reported as without the port parameter
---------------------------------------------------------------------------
Version 0.9.8 (RGer), 2005-09-05
- made startup and shutdown message more consistent and included the
  pid, so that they can be easier correlated. Used syslog-protocol
  structured data format for this purpose.
- improved config info in startup message, now tells not only
  if it is listening remote on udp, but also for tcp. Also includes
  the port numbers. The previous startup message was misleading, because
  it did not say "remote reception" if rsyslogd was only listening via
  tcp (but not via udp).
- added a "how can you help" document to the doc set
---------------------------------------------------------------------------
Version 0.9.7 (RGer), 2005-08-15
- some of the previous doc files (like INSTALL) did not properly
  reflect the changes to the build process and the new doc. Fixed
  that.
- changed syslogd.c so that when compiled without database support,
  an error message is displayed when a database action is detected
  in the config file (previously this was used as an user rule ;))
- fixed a bug in the os-specific Makefiles which caused MySQL
  support to not be compiled, even if selected
---------------------------------------------------------------------------
Version 0.9.6 (RGer), 2005-08-09
- greatly enhanced documentation. Now available in html format in
  the "doc" folder and FreeBSD. Finally includes an install howto.
- improved MySQL error messages a little - they now show up as log
  messages, too (formerly only in debug mode)
- added the ability to specify the listen port for udp syslog.
  WARNING: This introduces an incompatibility. Formerly, udp
  syslog was enabled by the -r command line option. Now, it is
  "-r [port]", which is consistent with the tcp listener. However,
  just -r will now return an error message.
- added sample startup scripts for Debian and FreeBSD
- added support for easy feature selection in the makefile. Un-
  fortunately, this also means I needed to spilt the make file
  for different OS and distros. There are some really bad syntax
  differences between FreeBSD and Linux make.
---------------------------------------------------------------------------
Version 0.9.5 (RGer), 2005-08-01
- the "semicolon bug" was actually not (fully) solved in 0.9.4. One
  part of the bug was solved, but another still existed. This one
  is fixed now, too.
- the "semicolon bug" actually turned out to be a more generic bug.
  It appeared whenever an invalid template name was given. With some
  selector actions, rsyslogd dumped core, with other it "just" had
  a small ressource leak with others all worked well. These anomalies
  are now fixed. Note that they only appeared during system initaliziation
  once the system was running, nothing bad happened.
- improved error reporting for template errors on startup. They are now
  shown on the console and the start-up tty. Formerly, they were only
  visible in debug mode.
- support for multiple instances of rsyslogd on a single machine added
- added new option "-o" --> omit local unix domain socket. This option
  enables rsyslogd NOT to listen to the local socket. This is most
  helpful when multiple instances of rsyslogd (or rsyslogd and another
  syslogd) shall run on a single system.
- added new option "-i <pidfile>" which allows to specify the pidfile.
  This is needed when multiple instances of rsyslogd are to be run.
- the new project home page is now online at www.rsyslog.com
---------------------------------------------------------------------------
Version 0.9.4 (RGer), 2005-07-25
- finally added the TCP sender. It now supports non-blocking mode, no
  longer disabling message reception during connect. As it is now, it
  is usable in production. The code could be more sophisticated, but
  I've kept it short in anticipation of the move to liblogging, which
  will lead to the removal of the code just written ;)
- the "exiting on signal..." message still had the "syslogd" name in 
  it. Changed this to "rsyslogd", as we do not have a large user base
  yet, this should pose no problem.
- fixed "the semiconlon" bug. rsyslogd dumped core if a write-db action
  was specified but no semicolon was given after the password (an empty
  template was ok, but the semicolon needed to be present).
- changed a default for traditional output format. During testing, it
  was seen that the timestamp written to file in default format was
  the time of message reception, not the time specified in the TIMESTAMP
  field of the message itself. Traditionally, the message TIMESTAMP is
  used and this has been changed now.
---------------------------------------------------------------------------
Version 0.9.3 (RGer), 2005-07-19
- fixed a bug in the message parser. In June, the RFC 3164 timestamp
  was not correctly parsed (yes, only in June and some other months,
  see the code comment to learn why...)
- added the ability to specify the destination port when forwarding
  syslog messages (both for TCP and UDP)
- added an very experimental TCP sender (activated by
  @@machine:port in config). This is not yet for production use. If
  the receiver is not alive, rsyslogd will wait quite some time until
  the connection request times out, which most probably leads to
  loss of incoming messages.

---------------------------------------------------------------------------
Version 0.9.2 (RGer), around 2005-07-06
- I intended to change the maxsupported message size to 32k to
  support IHE - but given the memory inefficiency in the usual use
  cases, I have not done this. I have, however, included very
  specific instructions on how to do this in the source code. I have
  also done some testing with 32k messages, so you can change the
  max size without taking too much risk.
- added a syslog/tcp receiver; we now can receive messages via
  plain tcp, but we can still send only via UDP. The syslog/tcp
  receiver is the primary enhancement of this release.
- slightly changed some error messages that contained a spurios \n at
  the end of the line (which gives empty lines in your log...)

---------------------------------------------------------------------------
Version 0.9.1 (RGer)
- fixed code so that it compiles without errors under FreeBSD
- removed now unused function "allocate_log()" from syslogd.c
- changed the make file so that it contains more defines for
  different environments (in the long term, we need a better
  system for disabling/enabling features...)
- changed some printf's printing off_t types to %lld and
  explicit (long long) casts. I tried to figure out the exact type,
  but did not succeed in this. In the worst case, ultra-large peta-
  byte files will now display funny informational messages on rollover,
  something I think we can live with for the neersion 3.11.2 (rgerhards), 2008-02-??
---------------------------------------------------------------------------
Version 3.11.1 (rgerhards), 2008-02-12
- SNMP trap sender added thanks to Andre Lorbach (omsnmp)
- added input-plugin interface specification in form of a (copy) template
  input module
- applied documentation fix by Michael Biebl -- many thanks!
- bugfix: immark did not have MARK flags set...
- added x-info field to rsyslogd startup/shutdown message. Hopefully
  points users to right location for further info (many don't even know
  they run rsyslog ;))
- bugfix: trailing ":" of tag was lost while parsing legacy syslog messages
  without timestamp - thanks to Anders Blomdell for providing a patch!
- fixed a bug in stringbuf.c related to STRINGBUF_TRIM_ALLOCSIZE, which
  wasn't supposed to be used with rsyslog. Put a warning message up that
  tells this feature is not tested and probably not worth the effort.
  Thanks to Anders Blomdell fro bringing this to our attention
- somewhat improved performance of string buffers
- fixed bug that caused invalid treatment of tabs (HT) in rsyslog.conf
- bugfix: setting for $EscapeCopntrolCharactersOnReceive was not 
  properly initialized
- clarified usage of space-cc property replacer option
- improved abort diagnostic handler
- some initial effort for malloc/free runtime debugging support
- bugfix: using dynafile actions caused rsyslogd abort
- fixed minor man errors thanks to Michael Biebl
---------------------------------------------------------------------------
Version 3.11.0 (rgerhards), 2008-01-31
- implemented queued actions
- implemented simple rate limiting for actions
- implemented deliberate discarding of lower priority messages over higher
  priority ones when a queue runs out of space
- implemented disk quotas for disk queues
- implemented the $ActionResumeRetryCount config directive
- added $ActionQueueFilename config directive
- added $ActionQueueSize config directive
- added $ActionQueueHighWaterMark config directive
- added $ActionQueueLowWaterMark config directive
- added $ActionQueueDiscardMark config directive
- added $ActionQueueDiscardSeverity config directive
- added $ActionQueueCheckpointInterval config directive
- added $ActionQueueType config directive
- added $ActionQueueWorkerThreads config directive
- added $ActionQueueTimeoutshutdown config directive
- added $ActionQueueTimeoutActionCompletion config directive
- added $ActionQueueTimeoutenQueue config directive
- added $ActionQueueTimeoutworkerThreadShutdown config directive
- added $ActionQueueWorkerThreadMinimumMessages config directive
- added $ActionQueueMaxFileSize config directive
- added $ActionQueueSaveonShutdown config directive
- addded $ActionQueueDequeueSlowdown config directive
- addded $MainMsgQueueDequeueSlowdown config directive
- bugfix: added forgotten docs to package
- improved debugging support
- fixed a bug that caused $MainMsgQueueCheckpointInterval to work incorrectly
- when a long-running action needs to be cancelled on shutdown, the message
  that was processed by it is now preserved. This finishes support for
  guaranteed delivery of messages (if the output supports it, of course)
- fixed bug in output module interface, see
  http://sourceforge.net/tracker/index.php?func=detail&aid=1881008&group_id=123448&atid=696552
- changed the ommysql output plugin so that the (lengthy) connection
  initialization now takes place in message processing. This works much
  better with the new queued action mode (fast startup)
- fixed a bug that caused a potential hang in file and fwd output module
  varmojfekoj provided the patch - many thanks!
- bugfixed stream class offset handling on 32bit platforms
---------------------------------------------------------------------------
Version 3.10.3 (rgerhards), 2008-01-28
- fixed a bug with standard template definitions (not a big deal) - thanks
  to varmojfekoj for spotting it
- run-time instrumentation added
- implemented disk-assisted queue mode, which enables on-demand disk
  spooling if the queue's in-memory queue is exhausted
- implemented a dynamic worker thread pool for processing incoming
  messages; workers are started and shut down as need arises
- implemented a run-time instrumentation debug package
- implemented the $MainMsgQueueSaveOnShutdown config directive
- implemented the $MainMsgQueueWorkerThreadMinimumMessages config directive
- implemented the $MainMsgQueueTimeoutWorkerThreadShutdown config directive
---------------------------------------------------------------------------
Version 3.10.2 (rgerhards), 2008-01-14
- added the ability to keep stop rsyslogd without the need to drain
  the main message queue. In disk queue mode, rsyslog continues to
  run from the point where it stopped. In case of a system failure, it
  continues to process messages from the last checkpoint.
- fixed a bug that caused a segfault on startup when no $WorkDir directive
  was specified in rsyslog.conf
- provided more fine-grain control over shutdown timeouts and added a
  way to specify the enqueue timeout when the main message queue is full
- implemented $MainMsgQueueCheckpointInterval config directive
- implemented $MainMsgQueueTimeoutActionCompletion config directive
- implemented $MainMsgQueueTimeoutEnqueue config directive
- implemented $MainMsgQueueTimeoutShutdown config directive
---------------------------------------------------------------------------
Version 3.10.1 (rgerhards), 2008-01-10
- implemented the "disk" queue mode. However, it currently is of very
  limited use, because it does not support persistence over rsyslogd
  runs. So when rsyslogd is stopped, the queue is drained just as with
  the in-memory queue modes. Persistent queues will be a feature of
  the next release.
- performance-optimized string class, should bring an overall improvement
- fixed a memory leak in imudp -- thanks to varmojfekoj for the patch
- fixed a race condition that could lead to a rsyslogd hang when during
  HUP or termination
- done some doc updates
- added $WorkDirectory config directive
- added $MainMsgQueueFileName config directive
- added $MainMsgQueueMaxFileSize config directive
---------------------------------------------------------------------------
Version 3.10.0 (rgerhards), 2008-01-07
- implemented input module interface and initial input modules
- enhanced threading for input modules (each on its own thread now)
- ability to bind UDP listeners to specific local interfaces/ports and
  ability to run multiple of them concurrently
- added ability to specify listen IP address for UDP syslog server
- license changed to GPLv3
- mark messages are now provided by loadble module immark
- rklogd is no longer provided. Its functionality has now been taken over
  by imklog, a loadable input module. This offers a much better integration
  into rsyslogd and makes sure that the kernel logger process is brought
  up and down at the appropriate times
- enhanced $IncludeConfig directive to support wildcard characters
  (thanks to Michael Biebl)
- all inputs are now implemented as loadable plugins
- enhanced threading model: each input module now runs on its own thread
- enhanced message queue which now supports different queueing methods
  (among others, this can be used for performance fine-tuning)
- added a large number of new configuration directives for the new
  input modules
- enhanced multi-threading utilizing a worker thread pool for the
  main message queue
- compilation without pthreads is no longer supported
- much cleaner code due to new objects and removal of single-threading
  mode
---------------------------------------------------------------------------
Version 2.0.1 STABLE (rgerhards), 2008-01-24
- fixed a bug in integer conversion - but this function was never called,
  so it is not really a useful bug fix ;)
- fixed a bug with standard template definitions (not a big deal) - thanks
  to varmojfekoj for spotting it
- fixed a bug that caused a potential hang in file and fwd output module
  varmojfekoj provided the patch - many thanks!
---------------------------------------------------------------------------
Version 2.0.0 STABLE (rgerhards), 2008-01-02
- re-release of 1.21.2 as STABLE with no modifications except some
  doc updates
---------------------------------------------------------------------------
Version 1.21.2 (rgerhards), 2007-12-28
- created a gss-api output module. This keeps GSS-API code and
  TCP/UDP code separated. It is also important for forward-
  compatibility with v3. Please note that this change breaks compatibility
  with config files created for 1.21.0 and 1.21.1 - this was considered
  acceptable.
- fixed an error in forwarding retry code (could lead to message corruption
  but surfaced very seldom)
- increased portability for older platforms (AI_NUMERICSERV moved)
- removed socket leak in omfwd.c
- cross-platform patch for GSS-API compile problem on some platforms
  thanks to darix for the patch!
---------------------------------------------------------------------------
Version 1.21.1 (rgerhards), 2007-12-23
- small doc fix for $IncludeConfig
- fixed a bug in llDestroy()
- bugfix: fixing memory leak when message queue is full and during
  parsing. Thanks to varmojfekoj for the patch.
- bugfix: when compiled without network support, unix sockets were
  not properply closed
- bugfix: memory leak in cfsysline.c/doGetWord() fixed
---------------------------------------------------------------------------
Version 1.21.0 (rgerhards), 2007-12-19
- GSS-API support for syslog/TCP connections was added. Thanks to
  varmojfekoj for providing the patch with this functionality
- code cleanup
- enhanced $IncludeConfig directive to support wildcard filenames
- changed some multithreading synchronization
---------------------------------------------------------------------------
Version 1.20.1 (rgerhards), 2007-12-12
- corrected a debug setting that survived release. Caused TCP connections
  to be retried unnecessarily often.
- When a hostname ACL was provided and DNS resolution for that name failed,
  ACL processing was stopped at that point. Thanks to mildew for the patch.
  Fedora Bugzilla: http://bugzilla.redhat.com/show_bug.cgi?id=395911
- fixed a potential race condition, see link for details:
  http://rgerhards.blogspot.com/2007/12/rsyslog-race-condition.html
  Note that the probability of problems from this bug was very remote
- fixed a memory leak that happend when PostgreSQL date formats were
  used
---------------------------------------------------------------------------
Version 1.20.0 (rgerhards), 2007-12-07
- an output module for postgres databases has been added. Thanks to
  sur5r for contributing this code
- unloading dynamic modules has been cleaned up, we now have a
  real implementation and not just a dummy "good enough for the time
  being".
- enhanced platform independence - thanks to Bartosz Kuzma and Michael
  Biebl for their very useful contributions
- some general code cleanup (including warnings on 64 platforms, only)
---------------------------------------------------------------------------
Version 1.19.12 (rgerhards), 2007-12-03
- cleaned up the build system (thanks to Michael Biebl for the patch)
- fixed a bug where ommysql was still not compiled with -pthread option
---------------------------------------------------------------------------
Version 1.19.11 (rgerhards), 2007-11-29
- applied -pthread option to build when building for multi-threading mode
  hopefully solves an issue with segfaulting
---------------------------------------------------------------------------
Version 1.19.10 (rgerhards), 2007-10-19
- introdcued the new ":modulename:" syntax for calling module actions
  in selector lines; modified ommysql to support it. This is primarily
  an aid for further modules and a prequisite to actually allow third
  party modules to be created.
- minor fix in slackware startup script, "-r 0" is now "-r0"
- updated rsyslogd doc set man page; now in html format
- undid creation of a separate thread for the main loop -- this did not
  turn out to be needed or useful, so reduce complexity once again.
- added doc fixes provided by Michael Biebl - thanks
---------------------------------------------------------------------------
Version 1.19.9 (rgerhards), 2007-10-12
- now packaging system which again contains all components in a single
  tarball
- modularized main() a bit more, resulting in less complex code
- experimentally added an additional thread - will see if that affects
  the segfault bug we experience on some platforms. Note that this change
  is scheduled to be removed again later.
---------------------------------------------------------------------------
Version 1.19.8 (rgerhards), 2007-09-27
- improved repeated message processing
- applied patch provided by varmojfekoj to support building ommysql
  in its own way (now also resides in a plugin subdirectory);
  ommysql is now a separate package
- fixed a bug in cvthname() that lead to message loss if part
  of the source hostname would have been dropped
- created some support for distributing ommysql together with the
  main rsyslog package. I need to re-think it in the future, but
  for the time being the current mode is best. I now simply include
  one additional tarball for ommysql inside the main distribution.
  I look forward to user feedback on how this should be done best. In the
  long term, a separate project should be spawend for ommysql, but I'd
  like to do that only after the plugin interface is fully stable (what
  it is not yet).
---------------------------------------------------------------------------
Version 1.19.7 (rgerhards), 2007-09-25
- added code to handle situations where senders send us messages ending with
  a NUL character. It is now simply removed. This also caused trailing LF
  reduction to fail, when it was followed by such a NUL. This is now also
  handled.
- replaced some non-thread-safe function calls by their thread-safe
  counterparts
- fixed a minor memory leak that occured when the %APPNAME% property was
  used (I think nobody used that in practice)
- fixed a bug that caused signal handlers in cvthname() not to be restored when
  a malicious pointer record was detected and processing of the message been
  stopped for that reason (this should be really rare and can not be related
  to the segfault bug we are hunting).
- fixed a bug in cvthname that lead to passing a wrong parameter - in
  practice, this had no impact.
- general code cleanup (e.g. compiler warnings, comments)
---------------------------------------------------------------------------
Version 1.19.6 (rgerhards), 2007-09-11
- applied patch by varmojfekoj to change signal handling to the new
  sigaction API set (replacing the depreciated signal() calls and its
  friends.
- fixed a bug that in --enable-debug mode caused an assertion when the
  discard action was used
- cleaned up compiler warnings
- applied patch by varmojfekoj to FIX a bug that could cause 
  segfaults if empty properties were processed using modifying
  options (e.g. space-cc, drop-cc)
- fixed man bug: rsyslogd supports -l option
---------------------------------------------------------------------------
Version 1.19.5 (rgerhards), 2007-09-07
- changed part of the CStr interface so that better error tracking
  is provided and the calling sequence is more intuitive (there were
  invalid calls based on a too-weired interface)
- (hopefully) fixed some remaining bugs rooted in wrong use of 
  the CStr class. These could lead to program abort.
- applied patch by varmojfekoj two fix two potential segfault situations
- added $ModDir config directive
- modified $ModLoad so that an absolute path may be specified as
  module name (e.g. /rsyslog/ommysql.so)
---------------------------------------------------------------------------
Version 1.19.4 (rgerhards/varmojfekoj), 2007-09-04
- fixed a number of small memory leaks - thanks varmojfekoj for patching
- fixed an issue with CString class that could lead to rsyslog abort
  in tplToString() - thanks varmojfekoj for patching
- added a man-version of the config file documenation - thanks to Michel
  Samia for providing the man file
- fixed bug: a template like this causes an infinite loop:
  $template opts,"%programname:::a,b%"
  thanks varmojfekoj for the patch
- fixed bug: case changing options crash freeing the string pointer
  because they modify it: $template opts2,"%programname::1:lowercase%"
  thanks varmojfekoj for the patch
---------------------------------------------------------------------------
Version 1.19.3 (mmeckelein/varmojfekoj), 2007-08-31
- small mem leak fixed (after calling parseSelectorAct) - Thx varmojkekoj
- documentation section "Regular File" und "Blocks" updated
- solved an issue with dynamic file generation - Once again many thanks
  to varmojfekoj
- the negative selector for program name filter (Blocks) does not work as
  expected - Thanks varmojfekoj for patching
- added forwarding information to sysklogd (requires special template)
  to config doc
---------------------------------------------------------------------------
Version 1.19.2 (mmeckelein/varmojfekoj), 2007-08-28
- a specifically formed message caused a segfault - Many thanks varmojfekoj
  for providing a patch
- a typo and a weird condition are fixed in msg.c - Thanks again
  varmojfekoj 
- on file creation the file was always owned by root:root. This is fixed
  now - Thanks ypsa for solving this issue
---------------------------------------------------------------------------
Version 1.19.1 (mmeckelein), 2007-08-22
- a bug that caused a high load when a TCP/UDP connection was closed is 
  fixed now - Thanks mildew for solving this issue
- fixed a bug which caused a segfault on reinit - Thx varmojfekoj for the
  patch
- changed the hardcoded module path "/lib/rsyslog" to $(pkglibdir) in order
  to avoid trouble e.g. on 64 bit platforms (/lib64) - many thanks Peter
  Vrabec and darix, both provided a patch for solving this issue
- enhanced the unloading of modules - thanks again varmojfekoj
- applied a patch from varmojfekoj which fixes various little things in
  MySQL output module
---------------------------------------------------------------------------
Version 1.19.0 (varmojfekoj/rgerhards), 2007-08-16
- integrated patch from varmojfekoj to make the mysql module a loadable one
  many thanks for the patch, MUCH appreciated
---------------------------------------------------------------------------
Version 1.18.2 (rgerhards), 2007-08-13
- fixed a bug in outchannel code that caused templates to be incorrectly
  parsed
- fixed a bug in ommysql that caused a wrong ";template" missing message
- added some code for unloading modules; not yet fully complete (and we do
  not yet have loadable modules, so this is no problem)
- removed debian subdirectory by request of a debian packager (this is a special
  subdir for debian and there is also no point in maintaining it when there
  is a debian package available - so I gladly did this) in some cases
- improved overall doc quality (some pages were quite old) and linked to
  more of the online resources.
- improved /contrib/delete_mysql script by adding a host option and some
  other minor modifications
---------------------------------------------------------------------------
Version 1.18.1 (rgerhards), 2007-08-08
- applied a patch from varmojfekoj which solved a potential segfault
  of rsyslogd on HUP
- applied patch from Michel Samia to fix compilation when the pthreads
  feature is disabled
- some code cleanup (moved action object to its own file set)
- add config directive $MainMsgQueueSize, which now allows to configure the
  queue size dynamically
- all compile-time settings are now shown in rsyslogd -v, not just the
  active ones
- enhanced performance a little bit more
- added config file directive $ActionResumeInterval
- fixed a bug that prevented compilation under debian sid
- added a contrib directory for user-contributed useful things
---------------------------------------------------------------------------
Version 1.18.0 (rgerhards), 2007-08-03
- rsyslog now supports fallback actions when an action did not work. This
  is a great feature e.g. for backup database servers or backup syslog
  servers
- modified rklogd to only change the console log level if -c is specified
- added feature to use multiple actions inside a single selector
- implemented $ActionExecOnlyWhenPreviousIsSuspended config directive
- error messages during startup are now spit out to the configured log
  destinations
---------------------------------------------------------------------------
Version 1.17.6 (rgerhards), 2007-08-01
- continued to work on output module modularization - basic stage of
  this work is now FINISHED
- fixed bug in OMSRcreate() - always returned SR_RET_OK
- fixed a bug that caused ommysql to always complain about missing
  templates
- fixed a mem leak in OMSRdestruct - freeing the object itself was
  forgotten - thanks to varmojfekoj for the patch
- fixed a memory leak in syslogd/init() that happend when the config
  file could not be read - thanks to varmojfekoj for the patch
- fixed insufficient memory allocation in addAction() and its helpers.
  The initial fix and idea was developed by mildew, I fine-tuned
  it a bit. Thanks a lot for the fix, I'd probably had pulled out my
  hair to find the bug...
- added output of config file line number when a parsing error occured
- fixed bug in objomsr.c that caused program to abort in debug mode with
  an invalid assertion (in some cases)
- fixed a typo that caused the default template for MySQL to be wrong.
  thanks to mildew for catching this.
- added configuration file command $DebugPrintModuleList and
  $DebugPrintCfSysLineHandlerList
- fixed an invalid value for the MARK timer - unfortunately, there was
  a testing aid left in place. This resulted in quite frequent MARK messages
- added $IncludeConfig config directive
- applied a patch from mildew to prevent rsyslogd from freezing under heavy
  load. This could happen when the queue was full. Now, we drop messages
  but rsyslogd remains active.
---------------------------------------------------------------------------
Version 1.17.5 (rgerhards), 2007-07-30
- continued to work on output module modularization
- fixed a missing file bug - thanks to Andrea Montanari for reporting
  this problem
- fixed a problem with shutting down the worker thread and freeing the
  selector_t list - this caused messages to be lost, because the
  message queue was not properly drained before the selectors got
  destroyed.
---------------------------------------------------------------------------
Version 1.17.4 (rgerhards), 2007-07-27
- continued to work on output module modularization
- fixed a situation where rsyslogd could create zombie processes
  thanks to mildew for the patch
- applied patch from Michel Samia to fix compilation when NOT
  compiled for pthreads
---------------------------------------------------------------------------
Version 1.17.3 (rgerhards), 2007-07-25
- continued working on output module modularization
- fixed a bug that caused rsyslogd to segfault on exit (and
  probably also on HUP), when there was an unsent message in a selector
  that required forwarding and the dns lookup failed for that selector
  (yes, it was pretty unlikely to happen;))
  thanks to varmojfekoj <varmojfekoj@gmail.com> for the patch
- fixed a memory leak in config file parsing and die()
  thanks to varmojfekoj <varmojfekoj@gmail.com> for the patch
- rsyslogd now checks on startup if it is capable to performa any work
  at all. If it cant, it complains and terminates
  thanks to Michel Samia for providing the patch!
- fixed a small memory leak when HUPing syslogd. The allowed sender
  list now gets freed. thanks to mildew for the patch.
- changed the way error messages in early startup are logged. They
  now do no longer use the syslogd code directly but are rather
  send to stderr.
---------------------------------------------------------------------------
Version 1.17.2 (rgerhards), 2007-07-23
- made the port part of the -r option optional. Needed for backward
  compatibility with sysklogd
- replaced system() calls with something more reasonable. Please note that
  this might break compatibility with some existing configuration files.
  We accept this in favour of the gained security.
- removed a memory leak that could occur if timegenerated was used in
  RFC 3164 format in templates
- did some preparation in msg.c for advanced multithreading - placed the
  hooks, but not yet any active code
- worked further on modularization
- added $ModLoad MySQL (dummy) config directive
- added DropTrailingLFOnReception config directive
---------------------------------------------------------------------------
Version 1.17.1 (rgerhards), 2007-07-20
- fixed a bug that caused make install to install rsyslogd and rklogd under
  the wrong names
- fixed bug that caused $AllowedSenders to handle IPv6 scopes incorrectly;
  also fixed but that could grabble $AllowedSender wildcards. Thanks to
  mildew@gmail.com for the patch
- minor code cleanup - thanks to Peter Vrabec for the patch
- fixed minimal memory leak on HUP (caused by templates)
  thanks to varmojfekoj <varmojfekoj@gmail.com> for the patch
- fixed another memory leak on HUPing and on exiting rsyslogd
  again thanks to varmojfekoj <varmojfekoj@gmail.com> for the patch
- code cleanup (removed compiler warnings)
- fixed portability bug in configure.ac - thanks to Bartosz Kuźma for patch
- moved msg object into its own file set
- added the capability to continue trying to write log files when the
  file system is full. Functionality based on patch by Martin Schulze
  to sysklogd package.
---------------------------------------------------------------------------
Version 1.17.0 (RGer), 2007-07-17
- added $RepeatedLineReduction config parameter
- added $EscapeControlCharactersOnReceive config parameter
- added $ControlCharacterEscapePrefix config parameter
- added $DirCreateMode config parameter
- added $CreateDirs config parameter
- added $DebugPrintTemplateList config parameter
- added $ResetConfigVariables config parameter
- added $FileOwner config parameter
- added $FileGroup config parameter
- added $DirOwner config parameter
- added $DirGroup config parameter
- added $FailOnChownFailure config parameter
- added regular expression support to the filter engine
  thanks to Michel Samia for providing the patch!
- enhanced $AllowedSender functionality. Credits to mildew@gmail.com for
  the patch doing that
  - added IPv6 support
  - allowed DNS hostnames
  - allowed DNS wildcard names
- added new option $DropMsgsWithMaliciousDnsPTRRecords
- added autoconf so that rfc3195d, rsyslogd and klogd are stored to /sbin
- added capability to auto-create directories with dynaFiles
---------------------------------------------------------------------------
Version 1.16.0 (RGer/Peter Vrabec), 2007-07-13 - The Friday, 13th Release ;)
- build system switched to autotools
- removed SYSV preprocessor macro use, replaced with autotools equivalents
- fixed a bug that caused rsyslogd to segfault when TCP listening was
  disabled and it terminated
- added new properties "syslogfacility-text" and "syslogseverity-text"
  thanks to varmojfekoj <varmojfekoj@gmail.com> for the patch
- added the -x option to disable hostname dns reslution
  thanks to varmojfekoj <varmojfekoj@gmail.com> for the patch
- begun to better modularize syslogd.c - this is an ongoing project; moved
  type definitions to a separate file
- removed some now-unused fields from struct filed
- move file size limit fields in struct field to the "right spot" (the file
  writing part of the union - f_un.f_file)
- subdirectories linux and solaris are no longer part of the distribution
  package. This is not because we cease support for them, but there are no
  longer any files in them after the move to autotools
---------------------------------------------------------------------------
Version 1.15.1 (RGer), 2007-07-10
- fixed a bug that caused a dynaFile selector to stall when there was
  an open error with one file 
- improved template processing for dynaFiles; templates are now only
  looked up during initialization - speeds up processing
- optimized memory layout in struct filed when compiled with MySQL
  support
- fixed a bug that caused compilation without SYSLOG_INET to fail
- re-enabled the "last message repeated n times" feature. This
  feature was not taken care of while rsyslogd evolved from sysklogd
  and it was more or less defunct. Now it is fully functional again.
- added system properties: $NOW, $YEAR, $MONTH, $DAY, $HOUR, $MINUTE
- fixed a bug in iovAsString() that caused a memory leak under stress
  conditions (most probably memory shortage). This was unlikely to
  ever happen, but it doesn't hurt doing it right
- cosmetic: defined type "uchar", change all unsigned chars to uchar
---------------------------------------------------------------------------
Version 1.15.0 (RGer), 2007-07-05
- added ability to dynamically generate file names based on templates
  and thus properties. This was a much-requested feature. It makes
  life easy when it e.g. comes to splitting files based on the sender
  address.
- added $umask and $FileCreateMode config file directives
- applied a patch from Bartosz Kuzma to compile cleanly under NetBSD
- checks for extra (unexpected) characters in system config file lines
  have been added
- added IPv6 documentation - was accidently missing from CVS
- begun to change char to unsigned char
---------------------------------------------------------------------------
Version 1.14.2 (RGer), 2007-07-03
** this release fixes all known nits with IPv6 **
- restored capability to do /etc/service lookup for "syslog"
  service when -r 0 was given
- documented IPv6 handling of syslog messages
- integrate patch from Bartosz Kuźma to make rsyslog compile under
  Solaris again (the patch replaced a strndup() call, which is not
  available under Solaris
- improved debug logging when waiting on select
- updated rsyslogd man page with new options (-46A)
---------------------------------------------------------------------------
Version 1.14.1 (RGer/Peter Vrabec), 2007-06-29
- added Peter Vrabec's patch for IPv6 TCP
- prefixed all messages send to stderr in rsyslogd with "rsyslogd: "
---------------------------------------------------------------------------
Version 1.14.0 (RGer/Peter Vrabec), 2007-06-28
- Peter Vrabec provided IPv6 for rsyslog, so we are now IPv6 enabled
  IPv6 Support is currently for UDP only, TCP is to come soon.
  AllowedSender configuration does not yet work for IPv6.
- fixed code in iovCreate() that broke C's strict aliasing rules 
- fixed some char/unsigned char differences that forced the compiler
  to spit out warning messages
- updated the Red Hat init script to fix a known issue (thanks to
  Peter Vrabec)
---------------------------------------------------------------------------
Version 1.13.5 (RGer), 2007-06-22
- made the TCP session limit configurable via command line switch
  now -t <port>,<max sessions>
- added man page for rklogd(8) (basically a copy from klogd, but now
  there is one...)
- fixed a bug that caused internal messages (e.g. rsyslogd startup) to
  appear without a tag.
- removed a minor memory leak that occurred when TAG processing requalified
  a HOSTNAME to be a TAG (and a TAG already was set).
- removed potential small memory leaks in MsgSet***() functions. There
  would be a leak if a property was re-set, something that happened
  extremely seldom.
---------------------------------------------------------------------------
Version 1.13.4 (RGer), 2007-06-18
- added a new property "PRI-text", which holds the PRI field in
  textual form (e.g. "syslog.info")
- added alias "syslogseverity" for "syslogpriority", which is a
  misleading property name that needs to stay for historical
  reasons (and backward-compatility)
- added doc on how to record PRI value in log file
- enhanced signal handling in klogd, including removal of an unsafe
  call to the logging system during signal handling
---------------------------------------------------------------------------
Version 1.13.3 (RGer), 2007-06-15
- create a version of syslog.c from scratch. This is now
  - highly optimized for rsyslog
  - removes an incompatible license problem as the original
    version had a BSD license with advertising clause
  - fixed in the regard that rklogd will continue to work when
    rsysogd has been restarted (the original version, as well
    as sysklogd, will remain silent then)
  - solved an issue with an extra NUL char at message end that the
    original version had
- applied some changes to klogd to care for the new interface
- fixed a bug in syslogd.c which prevented compiling under debian
---------------------------------------------------------------------------
Version 1.13.2 (RGer), 2007-06-13
- lib order in makefile patched to facilitate static linking - thanks
  to Bennett Todd for providing the patch
- Integrated a patch from Peter Vrabec (pvrabec@redheat.com):
  - added klogd under the name of rklogd (remove dependency on
    original sysklogd package
  - createDB.sql now in UTF
  - added additional config files for use on Red Hat
---------------------------------------------------------------------------
Version 1.13.1 (RGer), 2007-02-05
- changed the listen backlog limit to a more reasonable value based on
  the maximum number of TCP connections configurd (10% + 5) - thanks to Guy
  Standen for the hint (actually, the limit was 5 and that was a 
  left-over from early testing).
- fixed a bug in makefile which caused DB-support to be disabled when
  NETZIP support was enabled
- added the -e option to allow transmission of every message to remote
  hosts (effectively turns off duplicate message suppression)
- (somewhat) improved memory consumption when compiled with MySQL support
- looks like we fixed an incompatibility with MySQL 5.x and above software
  At least in one case, the remote server name was destroyed, leading to 
  a connection failure. The new, improved code does not have this issue and
  so we see this as solved (the new code is generally somewhat better, so
  there is a good chance we fixed this incompatibility).
---------------------------------------------------------------------------
Version 1.13.0 (RGer), 2006-12-19
- added '$' as ToPos proptery replacer specifier - means "up to the
  end of the string"
- property replacer option "escape-cc", "drop-cc" and "space-cc"  added
- changed the handling of \0 characters inside syslog messages. We now
  consistently escape them to "#000". This is somewhat recommended in
  the draft-ietf-syslog-protocol-19 draft. While the real recomendation
  is to not escape any characters at all, we can not do this without
  considerable modification of the code. So we escape it to "#000", which
  is consistent with a sample found in the Internet-draft.
- removed message glue logic (see printchopped() comment for details)
  Also caused removal of parts table and thus some improvements in
  memory usage.
- changed the default MAXLINE to 2048 to take care of recent syslog
  standardization efforts (can easily be changed in syslogd.c)
- added support for byte-counted TCP syslog messages (much like
  syslog-transport-tls-05 Internet Draft). This was necessary to
  support compression over TCP.
- added support for receiving compressed syslog messages
- added support for sending compressed syslog messages
- fixed a bug where the last message in a syslog/tcp stream was
  lost if it was not properly terminated by a LF character
---------------------------------------------------------------------------
Version 1.12.3 (RGer), 2006-10-04
- implemented some changes to support Solaris (but support is not
  yet complete)
- commented out (via #if 0) some methods that are currently not being use
  but should be kept for further us
- added (interim) -u 1 option to turn off hostname and tag parsing
- done some modifications to better support Fedora
- made the field delimiter inside property replace configurable via
  template
- fixed a bug in property replacer: if fields were used, the delimitor
  became part of the field. Up until now, this was barely noticable as 
  the delimiter as TAB only and thus invisible to a human. With other
  delimiters available now, it quickly showed up. This bug fix might cause
  some grief to existing installations if they used the extra TAB for
  whatever reasons - sorry folks... Anyhow, a solution is easy: just add
  a TAB character contstant into your template. Thus, there has no attempt
  been made to do this in a backwards-compatible way.
---------------------------------------------------------------------------
Version 1.12.2 (RGer), 2006-02-15
- fixed a bug in the RFC 3339 date formatter. An extra space was added
  after the actual timestamp
- added support for providing high-precision RFC3339 timestamps for
  (rsyslogd-)internally-generated messages
- very (!) experimental support for syslog-protocol internet draft
  added (the draft is experimental, the code is solid ;))
- added support for field-extracting in the property replacer
- enhanced the legacy-syslog parser so that it can interpret messages
  that do not contain a TIMESTAMP
- fixed a bug that caused the default socket (usually /dev/log) to be
  opened even when -o command line option was given
- fixed a bug in the Debian sample startup script - it caused rsyslogd
  to listen to remote requests, which it shouldn't by default
---------------------------------------------------------------------------
Version 1.12.1 (RGer), 2005-11-23
- made multithreading work with BSD. Some signal-handling needed to be
  restructured. Also, there might be a slight delay of up to 10 seconds
  when huping and terminating rsyslogd under BSD
- fixed a bug where a NULL-pointer was passed to printf() in logmsg().
- fixed a bug during "make install" where rc3195d was not installed
  Thanks to Bennett Todd for spotting this.
- fixed a bug where rsyslogd dumped core when no TAG was found in the
  received message
- enhanced message parser so that it can deal with missing hostnames
  in many cases (may not be totally fail-safe)
- fixed a bug where internally-generated messages did not have the correct
  TAG
---------------------------------------------------------------------------
Version 1.12.0 (RGer), 2005-10-26
- moved to a multi-threaded design. single-threading is still optionally
  available. Multi-threading is experimental!
- fixed a potential race condition. In the original code, marking was done
  by an alarm handler, which could lead to all sorts of bad things. This
  has been changed now. See comments in syslogd.c/domark() for details.
- improved debug output for property-based filters
- not a code change, but: I have checked all exit()s to make sure that
  none occurs once rsyslogd has started up. Even in unusual conditions
  (like low-memory conditions) rsyslogd somehow remains active. Of course,
  it might loose a message or two, but at least it does not abort and it
  can also recover when the condition no longer persists.
- fixed a bug that could cause loss of the last message received
  immediately before rsyslogd was terminated.
- added comments on thread-safety of global variables in syslogd.c
- fixed a small bug: spurios printf() when TCP syslog was used
- fixed a bug that causes rsyslogd to dump core on termination when one
  of the selector lines did not receive a message during the run (very
  unlikely)
- fixed an one-too-low memory allocation in the TCP sender. Could result
  in rsyslogd dumping core.
- fixed a bug with regular expression support (thanks to Andres Riancho)
- a little bit of code restructuring (especially main(), which was
  horribly large)
---------------------------------------------------------------------------
Version 1.11.1 (RGer), 2005-10-19
- support for BSD-style program name and host blocks
- added a new property "programname" that can be used in templates
- added ability to specify listen port for rfc3195d
- fixed a bug that rendered the "startswith" comparison operation
  unusable.
- changed more functions to "static" storage class to help compiler
  optimize (should have been static in the first place...)
- fixed a potential memory leak in the string buffer class destructor.
  As the destructur was previously never called, the leak did not actually
  appear.
- some internal restructuring in anticipation/preparation of minimal
  multi-threading support
- rsyslogd still shares some code with the sysklogd project. Some patches
  for this shared code have been brought over from the sysklogd CVS.
---------------------------------------------------------------------------
Version 1.11.0 (RGer), 2005-10-12
- support for receiving messages via RFC 3195; added rfc3195d for that
  purpose
- added an additional guard to prevent rsyslogd from aborting when the
  2gb file size limit is hit. While a user can configure rsyslogd to
  handle such situations, it would abort if that was not done AND large
  file support was not enabled (ok, this is hopefully an unlikely scenario)
- fixed a bug that caused additional Unix domain sockets to be incorrectly
  processed - could lead to message loss in extreme cases
---------------------------------------------------------------------------
Version 1.10.2 (RGer), 2005-09-27
- added comparison operations in property-based filters:
  * isequal
  * startswith
- added ability to negate all property-based filter comparison operations
  by adding a !-sign right in front of the operation name
- added the ability to specify remote senders for UDP and TCP
  received messages. Allows to block all but well-known hosts
- changed the $-config line directives to be case-INsensitive
- new command line option -w added: "do not display warnings if messages
  from disallowed senders are received"
- fixed a bug that caused rsyslogd to dump core when the compare value
  was not quoted in property-based filters
- fixed a bug in the new CStr compare function which lead to invalid
  results (fortunately, this function was not yet used widely)
- added better support for "debugging" rsyslog.conf property filters
  (only if -d switch is given)
- changed some function definitions to static, which eventually enables
  some compiler optimizations
- fixed a bug in MySQL code; when a SQL error occured, rsyslogd could
  run in a tight loop. This was due to invalid sequence of error reporting
  and is now fixed.
---------------------------------------------------------------------------
Version 1.10.1 (RGer), 2005-09-23
- added the ability to execute a shell script as an action.
  Thanks to Bjoern Kalkbrenner for providing the code!
- fixed a bug in the MySQL code; due to the bug the automatic one-time
  retry after an error did not happen - this lead to error message in
  cases where none should be seen (e.g. after a MySQL restart)
- fixed a security issue with SQL-escaping in conjunction with
  non-(SQL-)standard MySQL features.
---------------------------------------------------------------------------
Version 1.10.0 (RGer), 2005-09-20
  REMINDER: 1.10 is the first unstable version if the 1.x series!
- added the capability to filter on any property in selector lines
  (not just facility and priority)
- changed stringbuf into a new counted string class
- added support for a "discard" action. If a selector line with
  discard (~ character) is found, no selector lines *after* that
  line will be processed.
- thanks to Andres Riancho, regular expression support has been
  added to the template engine
- added the FROMHOST property in the template processor, which could
  previously not be obtained. Thanks to Cristian Testa for pointing
  this out and even providing a fix.
- added display of compile-time options to -v output
- performance improvement for production build - made some checks
  to happen only during debug mode
- fixed a problem with compiling on SUSE and - while doing so - removed
  the socket call to set SO_BSDCOMPAT in cases where it is obsolete.
---------------------------------------------------------------------------
Version 1.0.4 (RGer), 2006-02-01
- a small but important fix: the tcp receiver had two forgotten printf's
  in it that caused a lot of unnecessary output to stdout. This was
  important enough to justify a new release
---------------------------------------------------------------------------
Version 1.0.3 (RGer), 2005-11-14
- added an additional guard to prevent rsyslogd from aborting when the
  2gb file size limit is hit. While a user can configure rsyslogd to
  handle such situations, it would abort if that was not done AND large
  file support was not enabled (ok, this is hopefully an unlikely scenario)
- fixed a bug that caused additional Unix domain sockets to be incorrectly
  processed - could lead to message loss in extreme cases
- applied some patches available from the sysklogd project to code
  shared from there
- fixed a bug that causes rsyslogd to dump core on termination when one
  of the selector lines did not receive a message during the run (very
  unlikely)
- fixed an one-too-low memory allocation in the TCP sender. Could result
  in rsyslogd dumping core.
- fixed a bug in the TCP sender that caused the retry logic to fail
  after an error or receiver overrun
- fixed a bug in init() that could lead to dumping core
- fixed a bug that could lead to dumping core when no HOSTNAME or no TAG
  was present in the syslog message
---------------------------------------------------------------------------
Version 1.0.2 (RGer), 2005-10-05
- fixed an issue with MySQL error reporting. When an error occured,
  the MySQL driver went into an endless loop (at least in most cases).
---------------------------------------------------------------------------
Version 1.0.1 (RGer), 2005-09-23
- fixed a security issue with SQL-escaping in conjunction with
  non-(SQL-)standard MySQL features.
---------------------------------------------------------------------------
Version 1.0.0 (RGer), 2005-09-12
- changed install doc to cover daily cron scripts - a trouble source
- added rc script for slackware (provided by Chris Elvidge - thanks!) 
- fixed a really minor bug in usage() - the -r option was still
  reported as without the port parameter
---------------------------------------------------------------------------
Version 0.9.8 (RGer), 2005-09-05
- made startup and shutdown message more consistent and included the
  pid, so that they can be easier correlated. Used syslog-protocol
  structured data format for this purpose.
- improved config info in startup message, now tells not only
  if it is listening remote on udp, but also for tcp. Also includes
  the port numbers. The previous startup message was misleading, because
  it did not say "remote reception" if rsyslogd was only listening via
  tcp (but not via udp).
- added a "how can you help" document to the doc set
---------------------------------------------------------------------------
Version 0.9.7 (RGer), 2005-08-15
- some of the previous doc files (like INSTALL) did not properly
  reflect the changes to the build process and the new doc. Fixed
  that.
- changed syslogd.c so that when compiled without database support,
  an error message is displayed when a database action is detected
  in the config file (previously this was used as an user rule ;))
- fixed a bug in the os-specific Makefiles which caused MySQL
  support to not be compiled, even if selected
---------------------------------------------------------------------------
Version 0.9.6 (RGer), 2005-08-09
- greatly enhanced documentation. Now available in html format in
  the "doc" folder and FreeBSD. Finally includes an install howto.
- improved MySQL error messages a little - they now show up as log
  messages, too (formerly only in debug mode)
- added the ability to specify the listen port for udp syslog.
  WARNING: This introduces an incompatibility. Formerly, udp
  syslog was enabled by the -r command line option. Now, it is
  "-r [port]", which is consistent with the tcp listener. However,
  just -r will now return an error message.
- added sample startup scripts for Debian and FreeBSD
- added support for easy feature selection in the makefile. Un-
  fortunately, this also means I needed to spilt the make file
  for different OS and distros. There are some really bad syntax
  differences between FreeBSD and Linux make.
---------------------------------------------------------------------------
Version 0.9.5 (RGer), 2005-08-01
- the "semicolon bug" was actually not (fully) solved in 0.9.4. One
  part of the bug was solved, but another still existed. This one
  is fixed now, too.
- the "semicolon bug" actually turned out to be a more generic bug.
  It appeared whenever an invalid template name was given. With some
  selector actions, rsyslogd dumped core, with other it "just" had
  a small ressource leak with others all worked well. These anomalies
  are now fixed. Note that they only appeared during system initaliziation
  once the system was running, nothing bad happened.
- improved error reporting for template errors on startup. They are now
  shown on the console and the start-up tty. Formerly, they were only
  visible in debug mode.
- support for multiple instances of rsyslogd on a single machine added
- added new option "-o" --> omit local unix domain socket. This option
  enables rsyslogd NOT to listen to the local socket. This is most
  helpful when multiple instances of rsyslogd (or rsyslogd and another
  syslogd) shall run on a single system.
- added new option "-i <pidfile>" which allows to specify the pidfile.
  This is needed when multiple instances of rsyslogd are to be run.
- the new project home page is now online at www.rsyslog.com
---------------------------------------------------------------------------
Version 0.9.4 (RGer), 2005-07-25
- finally added the TCP sender. It now supports non-blocking mode, no
  longer disabling message reception during connect. As it is now, it
  is usable in production. The code could be more sophisticated, but
  I've kept it short in anticipation of the move to liblogging, which
  will lead to the removal of the code just written ;)
- the "exiting on signal..." message still had the "syslogd" name in 
  it. Changed this to "rsyslogd", as we do not have a large user base
  yet, this should pose no problem.
- fixed "the semiconlon" bug. rsyslogd dumped core if a write-db action
  was specified but no semicolon was given after the password (an empty
  template was ok, but the semicolon needed to be present).
- changed a default for traditional output format. During testing, it
  was seen that the timestamp written to file in default format was
  the time of message reception, not the time specified in the TIMESTAMP
  field of the message itself. Traditionally, the message TIMESTAMP is
  used and this has been changed now.
---------------------------------------------------------------------------
Version 0.9.3 (RGer), 2005-07-19
- fixed a bug in the message parser. In June, the RFC 3164 timestamp
  was not correctly parsed (yes, only in June and some other months,
  see the code comment to learn why...)
- added the ability to specify the destination port when forwarding
  syslog messages (both for TCP and UDP)
- added an very experimental TCP sender (activated by
  @@machine:port in config). This is not yet for production use. If
  the receiver is not alive, rsyslogd will wait quite some time until
  the connection request times out, which most probably leads to
  loss of incoming messages.

---------------------------------------------------------------------------
Version 0.9.2 (RGer), around 2005-07-06
- I intended to change the maxsupported message size to 32k to
  support IHE - but given the memory inefficiency in the usual use
  cases, I have not done this. I have, however, included very
  specific instructions on how to do this in the source code. I have
  also done some testing with 32k messages, so you can change the
  max size without taking too much risk.
- added a syslog/tcp receiver; we now can receive messages via
  plain tcp, but we can still send only via UDP. The syslog/tcp
  receiver is the primary enhancement of this release.
- slightly changed some error messages that contained a spurios \n at
  the end of the line (which gives empty lines in your log...)

---------------------------------------------------------------------------
Version 0.9.1 (RGer)
- fixed code so that it compiles without errors under FreeBSD
- removed now unused function "allocate_log()" from syslogd.c
- changed the make file so that it contains more defines for
  different environments (in the long term, we need a better
  system for disabling/enabling features...)
- changed some printf's printing off_t types to %lld and
  explicit (long long) casts. I tried to figure out the exact type,
  but did not succeed in this. In the worst case, ultra-large peta-
  byte files will now display funny informational messages on rollover,
  something I think we can live with for the neersion 3.11.2 (rgerhards), 2008-02-??
---------------------------------------------------------------------------
Version 3.11.1 (rgerhards), 2008-02-12
- SNMP trap sender added thanks to Andre Lorbach (omsnmp)
- added input-plugin interface specification in form of a (copy) template
  input module
- applied documentation fix by Michael Biebl -- many thanks!
- bugfix: immark did not have MARK flags set...
- added x-info field to rsyslogd startup/shutdown message. Hopefully
  points users to right location for further info (many don't even know
  they run rsyslog ;))
- bugfix: trailing ":" of tag was lost while parsing legacy syslog messages
  without timestamp - thanks to Anders Blomdell for providing a patch!
- fixed a bug in stringbuf.c related to STRINGBUF_TRIM_ALLOCSIZE, which
  wasn't supposed to be used with rsyslog. Put a warning message up that
  tells this feature is not tested and probably not worth the effort.
  Thanks to Anders Blomdell fro bringing this to our attention
- somewhat improved performance of string buffers
- fixed bug that caused invalid treatment of tabs (HT) in rsyslog.conf
- bugfix: setting for $EscapeCopntrolCharactersOnReceive was not 
  properly initialized
- clarified usage of space-cc property replacer option
- improved abort diagnostic handler
- some initial effort for malloc/free runtime debugging support
- bugfix: using dynafile actions caused rsyslogd abort
- fixed minor man errors thanks to Michael Biebl
---------------------------------------------------------------------------
Version 3.11.0 (rgerhards), 2008-01-31
- implemented queued actions
- implemented simple rate limiting for actions
- implemented deliberate discarding of lower priority messages over higher
  priority ones when a queue runs out of space
- implemented disk quotas for disk queues
- implemented the $ActionResumeRetryCount config directive
- added $ActionQueueFilename config directive
- added $ActionQueueSize config directive
- added $ActionQueueHighWaterMark config directive
- added $ActionQueueLowWaterMark config directive
- added $ActionQueueDiscardMark config directive
- added $ActionQueueDiscardSeverity config directive
- added $ActionQueueCheckpointInterval config directive
- added $ActionQueueType config directive
- added $ActionQueueWorkerThreads config directive
- added $ActionQueueTimeoutshutdown config directive
- added $ActionQueueTimeoutActionCompletion config directive
- added $ActionQueueTimeoutenQueue config directive
- added $ActionQueueTimeoutworkerThreadShutdown config directive
- added $ActionQueueWorkerThreadMinimumMessages config directive
- added $ActionQueueMaxFileSize config directive
- added $ActionQueueSaveonShutdown config directive
- addded $ActionQueueDequeueSlowdown config directive
- addded $MainMsgQueueDequeueSlowdown config directive
- bugfix: added forgotten docs to package
- improved debugging support
- fixed a bug that caused $MainMsgQueueCheckpointInterval to work incorrectly
- when a long-running action needs to be cancelled on shutdown, the message
  that was processed by it is now preserved. This finishes support for
  guaranteed delivery of messages (if the output supports it, of course)
- fixed bug in output module interface, see
  http://sourceforge.net/tracker/index.php?func=detail&aid=1881008&group_id=123448&atid=696552
- changed the ommysql output plugin so that the (lengthy) connection
  initialization now takes place in message processing. This works much
  better with the new queued action mode (fast startup)
- fixed a bug that caused a potential hang in file and fwd output module
  varmojfekoj provided the patch - many thanks!
- bugfixed stream class offset handling on 32bit platforms
---------------------------------------------------------------------------
Version 3.10.3 (rgerhards), 2008-01-28
- fixed a bug with standard template definitions (not a big deal) - thanks
  to varmojfekoj for spotting it
- run-time instrumentation added
- implemented disk-assisted queue mode, which enables on-demand disk
  spooling if the queue's in-memory queue is exhausted
- implemented a dynamic worker thread pool for processing incoming
  messages; workers are started and shut down as need arises
- implemented a run-time instrumentation debug package
- implemented the $MainMsgQueueSaveOnShutdown config directive
- implemented the $MainMsgQueueWorkerThreadMinimumMessages config directive
- implemented the $MainMsgQueueTimeoutWorkerThreadShutdown config directive
---------------------------------------------------------------------------
Version 3.10.2 (rgerhards), 2008-01-14
- added the ability to keep stop rsyslogd without the need to drain
  the main message queue. In disk queue mode, rsyslog continues to
  run from the point where it stopped. In case of a system failure, it
  continues to process messages from the last checkpoint.
- fixed a bug that caused a segfault on startup when no $WorkDir directive
  was specified in rsyslog.conf
- provided more fine-grain control over shutdown timeouts and added a
  way to specify the enqueue timeout when the main message queue is full
- implemented $MainMsgQueueCheckpointInterval config directive
- implemented $MainMsgQueueTimeoutActionCompletion config directive
- implemented $MainMsgQueueTimeoutEnqueue config directive
- implemented $MainMsgQueueTimeoutShutdown config directive
---------------------------------------------------------------------------
Version 3.10.1 (rgerhards), 2008-01-10
- implemented the "disk" queue mode. However, it currently is of very
  limited use, because it does not support persistence over rsyslogd
  runs. So when rsyslogd is stopped, the queue is drained just as with
  the in-memory queue modes. Persistent queues will be a feature of
  the next release.
- performance-optimized string class, should bring an overall improvement
- fixed a memory leak in imudp -- thanks to varmojfekoj for the patch
- fixed a race condition that could lead to a rsyslogd hang when during
  HUP or termination
- done some doc updates
- added $WorkDirectory config directive
- added $MainMsgQueueFileName config directive
- added $MainMsgQueueMaxFileSize config directive
---------------------------------------------------------------------------
Version 3.10.0 (rgerhards), 2008-01-07
- implemented input module interface and initial input modules
- enhanced threading for input modules (each on its own thread now)
- ability to bind UDP listeners to specific local interfaces/ports and
  ability to run multiple of them concurrently
- added ability to specify listen IP address for UDP syslog server
- license changed to GPLv3
- mark messages are now provided by loadble module immark
- rklogd is no longer provided. Its functionality has now been taken over
  by imklog, a loadable input module. This offers a much better integration
  into rsyslogd and makes sure that the kernel logger process is brought
  up and down at the appropriate times
- enhanced $IncludeConfig directive to support wildcard characters
  (thanks to Michael Biebl)
- all inputs are now implemented as loadable plugins
- enhanced threading model: each input module now runs on its own thread
- enhanced message queue which now supports different queueing methods
  (among others, this can be used for performance fine-tuning)
- added a large number of new configuration directives for the new
  input modules
- enhanced multi-threading utilizing a worker thread pool for the
  main message queue
- compilation without pthreads is no longer supported
- much cleaner code due to new objects and removal of single-threading
  mode
---------------------------------------------------------------------------
Version 2.0.1 STABLE (rgerhards), 2008-01-24
- fixed a bug in integer conversion - but this function was never called,
  so it is not really a useful bug fix ;)
- fixed a bug with standard template definitions (not a big deal) - thanks
  to varmojfekoj for spotting it
- fixed a bug that caused a potential hang in file and fwd output module
  varmojfekoj provided the patch - many thanks!
---------------------------------------------------------------------------
Version 2.0.0 STABLE (rgerhards), 2008-01-02
- re-release of 1.21.2 as STABLE with no modifications except some
  doc updates
---------------------------------------------------------------------------
Version 1.21.2 (rgerhards), 2007-12-28
- created a gss-api output module. This keeps GSS-API code and
  TCP/UDP code separated. It is also important for forward-
  compatibility with v3. Please note that this change breaks compatibility
  with config files created for 1.21.0 and 1.21.1 - this was considered
  acceptable.
- fixed an error in forwarding retry code (could lead to message corruption
  but surfaced very seldom)
- increased portability for older platforms (AI_NUMERICSERV moved)
- removed socket leak in omfwd.c
- cross-platform patch for GSS-API compile problem on some platforms
  thanks to darix for the patch!
---------------------------------------------------------------------------
Version 1.21.1 (rgerhards), 2007-12-23
- small doc fix for $IncludeConfig
- fixed a bug in llDestroy()
- bugfix: fixing memory leak when message queue is full and during
  parsing. Thanks to varmojfekoj for the patch.
- bugfix: when compiled without network support, unix sockets were
  not properply closed
- bugfix: memory leak in cfsysline.c/doGetWord() fixed
---------------------------------------------------------------------------
Version 1.21.0 (rgerhards), 2007-12-19
- GSS-API support for syslog/TCP connections was added. Thanks to
  varmojfekoj for providing the patch with this functionality
- code cleanup
- enhanced $IncludeConfig directive to support wildcard filenames
- changed some multithreading synchronization
---------------------------------------------------------------------------
Version 1.20.1 (rgerhards), 2007-12-12
- corrected a debug setting that survived release. Caused TCP connections
  to be retried unnecessarily often.
- When a hostname ACL was provided and DNS resolution for that name failed,
  ACL processing was stopped at that point. Thanks to mildew for the patch.
  Fedora Bugzilla: http://bugzilla.redhat.com/show_bug.cgi?id=395911
- fixed a potential race condition, see link for details:
  http://rgerhards.blogspot.com/2007/12/rsyslog-race-condition.html
  Note that the probability of problems from this bug was very remote
- fixed a memory leak that happend when PostgreSQL date formats were
  used
---------------------------------------------------------------------------
Version 1.20.0 (rgerhards), 2007-12-07
- an output module for postgres databases has been added. Thanks to
  sur5r for contributing this code
- unloading dynamic modules has been cleaned up, we now have a
  real implementation and not just a dummy "good enough for the time
  being".
- enhanced platform independence - thanks to Bartosz Kuzma and Michael
  Biebl for their very useful contributions
- some general code cleanup (including warnings on 64 platforms, only)
---------------------------------------------------------------------------
Version 1.19.12 (rgerhards), 2007-12-03
- cleaned up the build system (thanks to Michael Biebl for the patch)
- fixed a bug where ommysql was still not compiled with -pthread option
---------------------------------------------------------------------------
Version 1.19.11 (rgerhards), 2007-11-29
- applied -pthread option to build when building for multi-threading mode
  hopefully solves an issue with segfaulting
---------------------------------------------------------------------------
Version 1.19.10 (rgerhards), 2007-10-19
- introdcued the new ":modulename:" syntax for calling module actions
  in selector lines; modified ommysql to support it. This is primarily
  an aid for further modules and a prequisite to actually allow third
  party modules to be created.
- minor fix in slackware startup script, "-r 0" is now "-r0"
- updated rsyslogd doc set man page; now in html format
- undid creation of a separate thread for the main loop -- this did not
  turn out to be needed or useful, so reduce complexity once again.
- added doc fixes provided by Michael Biebl - thanks
---------------------------------------------------------------------------
Version 1.19.9 (rgerhards), 2007-10-12
- now packaging system which again contains all components in a single
  tarball
- modularized main() a bit more, resulting in less complex code
- experimentally added an additional thread - will see if that affects
  the segfault bug we experience on some platforms. Note that this change
  is scheduled to be removed again later.
---------------------------------------------------------------------------
Version 1.19.8 (rgerhards), 2007-09-27
- improved repeated message processing
- applied patch provided by varmojfekoj to support building ommysql
  in its own way (now also resides in a plugin subdirectory);
  ommysql is now a separate package
- fixed a bug in cvthname() that lead to message loss if part
  of the source hostname would have been dropped
- created some support for distributing ommysql together with the
  main rsyslog package. I need to re-think it in the future, but
  for the time being the current mode is best. I now simply include
  one additional tarball for ommysql inside the main distribution.
  I look forward to user feedback on how this should be done best. In the
  long term, a separate project should be spawend for ommysql, but I'd
  like to do that only after the plugin interface is fully stable (what
  it is not yet).
---------------------------------------------------------------------------
Version 1.19.7 (rgerhards), 2007-09-25
- added code to handle situations where senders send us messages ending with
  a NUL character. It is now simply removed. This also caused trailing LF
  reduction to fail, when it was followed by such a NUL. This is now also
  handled.
- replaced some non-thread-safe function calls by their thread-safe
  counterparts
- fixed a minor memory leak that occured when the %APPNAME% property was
  used (I think nobody used that in practice)
- fixed a bug that caused signal handlers in cvthname() not to be restored when
  a malicious pointer record was detected and processing of the message been
  stopped for that reason (this should be really rare and can not be related
  to the segfault bug we are hunting).
- fixed a bug in cvthname that lead to passing a wrong parameter - in
  practice, this had no impact.
- general code cleanup (e.g. compiler warnings, comments)
---------------------------------------------------------------------------
Version 1.19.6 (rgerhards), 2007-09-11
- applied patch by varmojfekoj to change signal handling to the new
  sigaction API set (replacing the depreciated signal() calls and its
  friends.
- fixed a bug that in --enable-debug mode caused an assertion when the
  discard action was used
- cleaned up compiler warnings
- applied patch by varmojfekoj to FIX a bug that could cause 
  segfaults if empty properties were processed using modifying
  options (e.g. space-cc, drop-cc)
- fixed man bug: rsyslogd supports -l option
---------------------------------------------------------------------------
Version 1.19.5 (rgerhards), 2007-09-07
- changed part of the CStr interface so that better error tracking
  is provided and the calling sequence is more intuitive (there were
  invalid calls based on a too-weired interface)
- (hopefully) fixed some remaining bugs rooted in wrong use of 
  the CStr class. These could lead to program abort.
- applied patch by varmojfekoj two fix two potential segfault situations
- added $ModDir config directive
- modified $ModLoad so that an absolute path may be specified as
  module name (e.g. /rsyslog/ommysql.so)
---------------------------------------------------------------------------
Version 1.19.4 (rgerhards/varmojfekoj), 2007-09-04
- fixed a number of small memory leaks - thanks varmojfekoj for patching
- fixed an issue with CString class that could lead to rsyslog abort
  in tplToString() - thanks varmojfekoj for patching
- added a man-version of the config file documenation - thanks to Michel
  Samia for providing the man file
- fixed bug: a template like this causes an infinite loop:
  $template opts,"%programname:::a,b%"
  thanks varmojfekoj for the patch
- fixed bug: case changing options crash freeing the string pointer
  because they modify it: $template opts2,"%programname::1:lowercase%"
  thanks varmojfekoj for the patch
---------------------------------------------------------------------------
Version 1.19.3 (mmeckelein/varmojfekoj), 2007-08-31
- small mem leak fixed (after calling parseSelectorAct) - Thx varmojkekoj
- documentation section "Regular File" und "Blocks" updated
- solved an issue with dynamic file generation - Once again many thanks
  to varmojfekoj
- the negative selector for program name filter (Blocks) does not work as
  expected - Thanks varmojfekoj for patching
- added forwarding information to sysklogd (requires special template)
  to config doc
---------------------------------------------------------------------------
Version 1.19.2 (mmeckelein/varmojfekoj), 2007-08-28
- a specifically formed message caused a segfault - Many thanks varmojfekoj
  for providing a patch
- a typo and a weird condition are fixed in msg.c - Thanks again
  varmojfekoj 
- on file creation the file was always owned by root:root. This is fixed
  now - Thanks ypsa for solving this issue
---------------------------------------------------------------------------
Version 1.19.1 (mmeckelein), 2007-08-22
- a bug that caused a high load when a TCP/UDP connection was closed is 
  fixed now - Thanks mildew for solving this issue
- fixed a bug which caused a segfault on reinit - Thx varmojfekoj for the
  patch
- changed the hardcoded module path "/lib/rsyslog" to $(pkglibdir) in order
  to avoid trouble e.g. on 64 bit platforms (/lib64) - many thanks Peter
  Vrabec and darix, both provided a patch for solving this issue
- enhanced the unloading of modules - thanks again varmojfekoj
- applied a patch from varmojfekoj which fixes various little things in
  MySQL output module
---------------------------------------------------------------------------
Version 1.19.0 (varmojfekoj/rgerhards), 2007-08-16
- integrated patch from varmojfekoj to make the mysql module a loadable one
  many thanks for the patch, MUCH appreciated
---------------------------------------------------------------------------
Version 1.18.2 (rgerhards), 2007-08-13
- fixed a bug in outchannel code that caused templates to be incorrectly
  parsed
- fixed a bug in ommysql that caused a wrong ";template" missing message
- added some code for unloading modules; not yet fully complete (and we do
  not yet have loadable modules, so this is no problem)
- removed debian subdirectory by request of a debian packager (this is a special
  subdir for debian and there is also no point in maintaining it when there
  is a debian package available - so I gladly did this) in some cases
- improved overall doc quality (some pages were quite old) and linked to
  more of the online resources.
- improved /contrib/delete_mysql script by adding a host option and some
  other minor modifications
---------------------------------------------------------------------------
Version 1.18.1 (rgerhards), 2007-08-08
- applied a patch from varmojfekoj which solved a potential segfault
  of rsyslogd on HUP
- applied patch from Michel Samia to fix compilation when the pthreads
  feature is disabled
- some code cleanup (moved action object to its own file set)
- add config directive $MainMsgQueueSize, which now allows to configure the
  queue size dynamically
- all compile-time settings are now shown in rsyslogd -v, not just the
  active ones
- enhanced performance a little bit more
- added config file directive $ActionResumeInterval
- fixed a bug that prevented compilation under debian sid
- added a contrib directory for user-contributed useful things
---------------------------------------------------------------------------
Version 1.18.0 (rgerhards), 2007-08-03
- rsyslog now supports fallback actions when an action did not work. This
  is a great feature e.g. for backup database servers or backup syslog
  servers
- modified rklogd to only change the console log level if -c is specified
- added feature to use multiple actions inside a single selector
- implemented $ActionExecOnlyWhenPreviousIsSuspended config directive
- error messages during startup are now spit out to the configured log
  destinations
---------------------------------------------------------------------------
Version 1.17.6 (rgerhards), 2007-08-01
- continued to work on output module modularization - basic stage of
  this work is now FINISHED
- fixed bug in OMSRcreate() - always returned SR_RET_OK
- fixed a bug that caused ommysql to always complain about missing
  templates
- fixed a mem leak in OMSRdestruct - freeing the object itself was
  forgotten - thanks to varmojfekoj for the patch
- fixed a memory leak in syslogd/init() that happend when the config
  file could not be read - thanks to varmojfekoj for the patch
- fixed insufficient memory allocation in addAction() and its helpers.
  The initial fix and idea was developed by mildew, I fine-tuned
  it a bit. Thanks a lot for the fix, I'd probably had pulled out my
  hair to find the bug...
- added output of config file line number when a parsing error occured
- fixed bug in objomsr.c that caused program to abort in debug mode with
  an invalid assertion (in some cases)
- fixed a typo that caused the default template for MySQL to be wrong.
  thanks to mildew for catching this.
- added configuration file command $DebugPrintModuleList and
  $DebugPrintCfSysLineHandlerList
- fixed an invalid value for the MARK timer - unfortunately, there was
  a testing aid left in place. This resulted in quite frequent MARK messages
- added $IncludeConfig config directive
- applied a patch from mildew to prevent rsyslogd from freezing under heavy
  load. This could happen when the queue was full. Now, we drop messages
  but rsyslogd remains active.
---------------------------------------------------------------------------
Version 1.17.5 (rgerhards), 2007-07-30
- continued to work on output module modularization
- fixed a missing file bug - thanks to Andrea Montanari for reporting
  this problem
- fixed a problem with shutting down the worker thread and freeing the
  selector_t list - this caused messages to be lost, because the
  message queue was not properly drained before the selectors got
  destroyed.
---------------------------------------------------------------------------
Version 1.17.4 (rgerhards), 2007-07-27
- continued to work on output module modularization
- fixed a situation where rsyslogd could create zombie processes
  thanks to mildew for the patch
- applied patch from Michel Samia to fix compilation when NOT
  compiled for pthreads
---------------------------------------------------------------------------
Version 1.17.3 (rgerhards), 2007-07-25
- continued working on output module modularization
- fixed a bug that caused rsyslogd to segfault on exit (and
  probably also on HUP), when there was an unsent message in a selector
  that required forwarding and the dns lookup failed for that selector
  (yes, it was pretty unlikely to happen;))
  thanks to varmojfekoj <varmojfekoj@gmail.com> for the patch
- fixed a memory leak in config file parsing and die()
  thanks to varmojfekoj <varmojfekoj@gmail.com> for the patch
- rsyslogd now checks on startup if it is capable to performa any work
  at all. If it cant, it complains and terminates
  thanks to Michel Samia for providing the patch!
- fixed a small memory leak when HUPing syslogd. The allowed sender
  list now gets freed. thanks to mildew for the patch.
- changed the way error messages in early startup are logged. They
  now do no longer use the syslogd code directly but are rather
  send to stderr.
---------------------------------------------------------------------------
Version 1.17.2 (rgerhards), 2007-07-23
- made the port part of the -r option optional. Needed for backward
  compatibility with sysklogd
- replaced system() calls with something more reasonable. Please note that
  this might break compatibility with some existing configuration files.
  We accept this in favour of the gained security.
- removed a memory leak that could occur if timegenerated was used in
  RFC 3164 format in templates
- did some preparation in msg.c for advanced multithreading - placed the
  hooks, but not yet any active code
- worked further on modularization
- added $ModLoad MySQL (dummy) config directive
- added DropTrailingLFOnReception config directive
---------------------------------------------------------------------------
Version 1.17.1 (rgerhards), 2007-07-20
- fixed a bug that caused make install to install rsyslogd and rklogd under
  the wrong names
- fixed bug that caused $AllowedSenders to handle IPv6 scopes incorrectly;
  also fixed but that could grabble $AllowedSender wildcards. Thanks to
  mildew@gmail.com for the patch
- minor code cleanup - thanks to Peter Vrabec for the patch
- fixed minimal memory leak on HUP (caused by templates)
  thanks to varmojfekoj <varmojfekoj@gmail.com> for the patch
- fixed another memory leak on HUPing and on exiting rsyslogd
  again thanks to varmojfekoj <varmojfekoj@gmail.com> for the patch
- code cleanup (removed compiler warnings)
- fixed portability bug in configure.ac - thanks to Bartosz Kuźma for patch
- moved msg object into its own file set
- added the capability to continue trying to write log files when the
  file system is full. Functionality based on patch by Martin Schulze
  to sysklogd package.
---------------------------------------------------------------------------
Version 1.17.0 (RGer), 2007-07-17
- added $RepeatedLineReduction config parameter
- added $EscapeControlCharactersOnReceive config parameter
- added $ControlCharacterEscapePrefix config parameter
- added $DirCreateMode config parameter
- added $CreateDirs config parameter
- added $DebugPrintTemplateList config parameter
- added $ResetConfigVariables config parameter
- added $FileOwner config parameter
- added $FileGroup config parameter
- added $DirOwner config parameter
- added $DirGroup config parameter
- added $FailOnChownFailure config parameter
- added regular expression support to the filter engine
  thanks to Michel Samia for providing the patch!
- enhanced $AllowedSender functionality. Credits to mildew@gmail.com for
  the patch doing that
  - added IPv6 support
  - allowed DNS hostnames
  - allowed DNS wildcard names
- added new option $DropMsgsWithMaliciousDnsPTRRecords
- added autoconf so that rfc3195d, rsyslogd and klogd are stored to /sbin
- added capability to auto-create directories with dynaFiles
---------------------------------------------------------------------------
Version 1.16.0 (RGer/Peter Vrabec), 2007-07-13 - The Friday, 13th Release ;)
- build system switched to autotools
- removed SYSV preprocessor macro use, replaced with autotools equivalents
- fixed a bug that caused rsyslogd to segfault when TCP listening was
  disabled and it terminated
- added new properties "syslogfacility-text" and "syslogseverity-text"
  thanks to varmojfekoj <varmojfekoj@gmail.com> for the patch
- added the -x option to disable hostname dns reslution
  thanks to varmojfekoj <varmojfekoj@gmail.com> for the patch
- begun to better modularize syslogd.c - this is an ongoing project; moved
  type definitions to a separate file
- removed some now-unused fields from struct filed
- move file size limit fields in struct field to the "right spot" (the file
  writing part of the union - f_un.f_file)
- subdirectories linux and solaris are no longer part of the distribution
  package. This is not because we cease support for them, but there are no
  longer any files in them after the move to autotools
---------------------------------------------------------------------------
Version 1.15.1 (RGer), 2007-07-10
- fixed a bug that caused a dynaFile selector to stall when there was
  an open error with one file 
- improved template processing for dynaFiles; templates are now only
  looked up during initialization - speeds up processing
- optimized memory layout in struct filed when compiled with MySQL
  support
- fixed a bug that caused compilation without SYSLOG_INET to fail
- re-enabled the "last message repeated n times" feature. This
  feature was not taken care of while rsyslogd evolved from sysklogd
  and it was more or less defunct. Now it is fully functional again.
- added system properties: $NOW, $YEAR, $MONTH, $DAY, $HOUR, $MINUTE
- fixed a bug in iovAsString() that caused a memory leak under stress
  conditions (most probably memory shortage). This was unlikely to
  ever happen, but it doesn't hurt doing it right
- cosmetic: defined type "uchar", change all unsigned chars to uchar
---------------------------------------------------------------------------
Version 1.15.0 (RGer), 2007-07-05
- added ability to dynamically generate file names based on templates
  and thus properties. This was a much-requested feature. It makes
  life easy when it e.g. comes to splitting files based on the sender
  address.
- added $umask and $FileCreateMode config file directives
- applied a patch from Bartosz Kuzma to compile cleanly under NetBSD
- checks for extra (unexpected) characters in system config file lines
  have been added
- added IPv6 documentation - was accidently missing from CVS
- begun to change char to unsigned char
---------------------------------------------------------------------------
Version 1.14.2 (RGer), 2007-07-03
** this release fixes all known nits with IPv6 **
- restored capability to do /etc/service lookup for "syslog"
  service when -r 0 was given
- documented IPv6 handling of syslog messages
- integrate patch from Bartosz Kuźma to make rsyslog compile under
  Solaris again (the patch replaced a strndup() call, which is not
  available under Solaris
- improved debug logging when waiting on select
- updated rsyslogd man page with new options (-46A)
---------------------------------------------------------------------------
Version 1.14.1 (RGer/Peter Vrabec), 2007-06-29
- added Peter Vrabec's patch for IPv6 TCP
- prefixed all messages send to stderr in rsyslogd with "rsyslogd: "
---------------------------------------------------------------------------
Version 1.14.0 (RGer/Peter Vrabec), 2007-06-28
- Peter Vrabec provided IPv6 for rsyslog, so we are now IPv6 enabled
  IPv6 Support is currently for UDP only, TCP is to come soon.
  AllowedSender configuration does not yet work for IPv6.
- fixed code in iovCreate() that broke C's strict aliasing rules 
- fixed some char/unsigned char differences that forced the compiler
  to spit out warning messages
- updated the Red Hat init script to fix a known issue (thanks to
  Peter Vrabec)
---------------------------------------------------------------------------
Version 1.13.5 (RGer), 2007-06-22
- made the TCP session limit configurable via command line switch
  now -t <port>,<max sessions>
- added man page for rklogd(8) (basically a copy from klogd, but now
  there is one...)
- fixed a bug that caused internal messages (e.g. rsyslogd startup) to
  appear without a tag.
- removed a minor memory leak that occurred when TAG processing requalified
  a HOSTNAME to be a TAG (and a TAG already was set).
- removed potential small memory leaks in MsgSet***() functions. There
  would be a leak if a property was re-set, something that happened
  extremely seldom.
---------------------------------------------------------------------------
Version 1.13.4 (RGer), 2007-06-18
- added a new property "PRI-text", which holds the PRI field in
  textual form (e.g. "syslog.info")
- added alias "syslogseverity" for "syslogpriority", which is a
  misleading property name that needs to stay for historical
  reasons (and backward-compatility)
- added doc on how to record PRI value in log file
- enhanced signal handling in klogd, including removal of an unsafe
  call to the logging system during signal handling
---------------------------------------------------------------------------
Version 1.13.3 (RGer), 2007-06-15
- create a version of syslog.c from scratch. This is now
  - highly optimized for rsyslog
  - removes an incompatible license problem as the original
    version had a BSD license with advertising clause
  - fixed in the regard that rklogd will continue to work when
    rsysogd has been restarted (the original version, as well
    as sysklogd, will remain silent then)
  - solved an issue with an extra NUL char at message end that the
    original version had
- applied some changes to klogd to care for the new interface
- fixed a bug in syslogd.c which prevented compiling under debian
---------------------------------------------------------------------------
Version 1.13.2 (RGer), 2007-06-13
- lib order in makefile patched to facilitate static linking - thanks
  to Bennett Todd for providing the patch
- Integrated a patch from Peter Vrabec (pvrabec@redheat.com):
  - added klogd under the name of rklogd (remove dependency on
    original sysklogd package
  - createDB.sql now in UTF
  - added additional config files for use on Red Hat
---------------------------------------------------------------------------
Version 1.13.1 (RGer), 2007-02-05
- changed the listen backlog limit to a more reasonable value based on
  the maximum number of TCP connections configurd (10% + 5) - thanks to Guy
  Standen for the hint (actually, the limit was 5 and that was a 
  left-over from early testing).
- fixed a bug in makefile which caused DB-support to be disabled when
  NETZIP support was enabled
- added the -e option to allow transmission of every message to remote
  hosts (effectively turns off duplicate message suppression)
- (somewhat) improved memory consumption when compiled with MySQL support
- looks like we fixed an incompatibility with MySQL 5.x and above software
  At least in one case, the remote server name was destroyed, leading to 
  a connection failure. The new, improved code does not have this issue and
  so we see this as solved (the new code is generally somewhat better, so
  there is a good chance we fixed this incompatibility).
---------------------------------------------------------------------------
Version 1.13.0 (RGer), 2006-12-19
- added '$' as ToPos proptery replacer specifier - means "up to the
  end of the string"
- property replacer option "escape-cc", "drop-cc" and "space-cc"  added
- changed the handling of \0 characters inside syslog messages. We now
  consistently escape them to "#000". This is somewhat recommended in
  the draft-ietf-syslog-protocol-19 draft. While the real recomendation
  is to not escape any characters at all, we can not do this without
  considerable modification of the code. So we escape it to "#000", which
  is consistent with a sample found in the Internet-draft.
- removed message glue logic (see printchopped() comment for details)
  Also caused removal of parts table and thus some improvements in
  memory usage.
- changed the default MAXLINE to 2048 to take care of recent syslog
  standardization efforts (can easily be changed in syslogd.c)
- added support for byte-counted TCP syslog messages (much like
  syslog-transport-tls-05 Internet Draft). This was necessary to
  support compression over TCP.
- added support for receiving compressed syslog messages
- added support for sending compressed syslog messages
- fixed a bug where the last message in a syslog/tcp stream was
  lost if it was not properly terminated by a LF character
---------------------------------------------------------------------------
Version 1.12.3 (RGer), 2006-10-04
- implemented some changes to support Solaris (but support is not
  yet complete)
- commented out (via #if 0) some methods that are currently not being use
  but should be kept for further us
- added (interim) -u 1 option to turn off hostname and tag parsing
- done some modifications to better support Fedora
- made the field delimiter inside property replace configurable via
  template
- fixed a bug in property replacer: if fields were used, the delimitor
  became part of the field. Up until now, this was barely noticable as 
  the delimiter as TAB only and thus invisible to a human. With other
  delimiters available now, it quickly showed up. This bug fix might cause
  some grief to existing installations if they used the extra TAB for
  whatever reasons - sorry folks... Anyhow, a solution is easy: just add
  a TAB character contstant into your template. Thus, there has no attempt
  been made to do this in a backwards-compatible way.
---------------------------------------------------------------------------
Version 1.12.2 (RGer), 2006-02-15
- fixed a bug in the RFC 3339 date formatter. An extra space was added
  after the actual timestamp
- added support for providing high-precision RFC3339 timestamps for
  (rsyslogd-)internally-generated messages
- very (!) experimental support for syslog-protocol internet draft
  added (the draft is experimental, the code is solid ;))
- added support for field-extracting in the property replacer
- enhanced the legacy-syslog parser so that it can interpret messages
  that do not contain a TIMESTAMP
- fixed a bug that caused the default socket (usually /dev/log) to be
  opened even when -o command line option was given
- fixed a bug in the Debian sample startup script - it caused rsyslogd
  to listen to remote requests, which it shouldn't by default
---------------------------------------------------------------------------
Version 1.12.1 (RGer), 2005-11-23
- made multithreading work with BSD. Some signal-handling needed to be
  restructured. Also, there might be a slight delay of up to 10 seconds
  when huping and terminating rsyslogd under BSD
- fixed a bug where a NULL-pointer was passed to printf() in logmsg().
- fixed a bug during "make install" where rc3195d was not installed
  Thanks to Bennett Todd for spotting this.
- fixed a bug where rsyslogd dumped core when no TAG was found in the
  received message
- enhanced message parser so that it can deal with missing hostnames
  in many cases (may not be totally fail-safe)
- fixed a bug where internally-generated messages did not have the correct
  TAG
---------------------------------------------------------------------------
Version 1.12.0 (RGer), 2005-10-26
- moved to a multi-threaded design. single-threading is still optionally
  available. Multi-threading is experimental!
- fixed a potential race condition. In the original code, marking was done
  by an alarm handler, which could lead to all sorts of bad things. This
  has been changed now. See comments in syslogd.c/domark() for details.
- improved debug output for property-based filters
- not a code change, but: I have checked all exit()s to make sure that
  none occurs once rsyslogd has started up. Even in unusual conditions
  (like low-memory conditions) rsyslogd somehow remains active. Of course,
  it might loose a message or two, but at least it does not abort and it
  can also recover when the condition no longer persists.
- fixed a bug that could cause loss of the last message received
  immediately before rsyslogd was terminated.
- added comments on thread-safety of global variables in syslogd.c
- fixed a small bug: spurios printf() when TCP syslog was used
- fixed a bug that causes rsyslogd to dump core on termination when one
  of the selector lines did not receive a message during the run (very
  unlikely)
- fixed an one-too-low memory allocation in the TCP sender. Could result
  in rsyslogd dumping core.
- fixed a bug with regular expression support (thanks to Andres Riancho)
- a little bit of code restructuring (especially main(), which was
  horribly large)
---------------------------------------------------------------------------
Version 1.11.1 (RGer), 2005-10-19
- support for BSD-style program name and host blocks
- added a new property "programname" that can be used in templates
- added ability to specify listen port for rfc3195d
- fixed a bug that rendered the "startswith" comparison operation
  unusable.
- changed more functions to "static" storage class to help compiler
  optimize (should have been static in the first place...)
- fixed a potential memory leak in the string buffer class destructor.
  As the destructur was previously never called, the leak did not actually
  appear.
- some internal restructuring in anticipation/preparation of minimal
  multi-threading support
- rsyslogd still shares some code with the sysklogd project. Some patches
  for this shared code have been brought over from the sysklogd CVS.
---------------------------------------------------------------------------
Version 1.11.0 (RGer), 2005-10-12
- support for receiving messages via RFC 3195; added rfc3195d for that
  purpose
- added an additional guard to prevent rsyslogd from aborting when the
  2gb file size limit is hit. While a user can configure rsyslogd to
  handle such situations, it would abort if that was not done AND large
  file support was not enabled (ok, this is hopefully an unlikely scenario)
- fixed a bug that caused additional Unix domain sockets to be incorrectly
  processed - could lead to message loss in extreme cases
---------------------------------------------------------------------------
Version 1.10.2 (RGer), 2005-09-27
- added comparison operations in property-based filters:
  * isequal
  * startswith
- added ability to negate all property-based filter comparison operations
  by adding a !-sign right in front of the operation name
- added the ability to specify remote senders for UDP and TCP
  received messages. Allows to block all but well-known hosts
- changed the $-config line directives to be case-INsensitive
- new command line option -w added: "do not display warnings if messages
  from disallowed senders are received"
- fixed a bug that caused rsyslogd to dump core when the compare value
  was not quoted in property-based filters
- fixed a bug in the new CStr compare function which lead to invalid
  results (fortunately, this function was not yet used widely)
- added better support for "debugging" rsyslog.conf property filters
  (only if -d switch is given)
- changed some function definitions to static, which eventually enables
  some compiler optimizations
- fixed a bug in MySQL code; when a SQL error occured, rsyslogd could
  run in a tight loop. This was due to invalid sequence of error reporting
  and is now fixed.
---------------------------------------------------------------------------
Version 1.10.1 (RGer), 2005-09-23
- added the ability to execute a shell script as an action.
  Thanks to Bjoern Kalkbrenner for providing the code!
- fixed a bug in the MySQL code; due to the bug the automatic one-time
  retry after an error did not happen - this lead to error message in
  cases where none should be seen (e.g. after a MySQL restart)
- fixed a security issue with SQL-escaping in conjunction with
  non-(SQL-)standard MySQL features.
---------------------------------------------------------------------------
Version 1.10.0 (RGer), 2005-09-20
  REMINDER: 1.10 is the first unstable version if the 1.x series!
- added the capability to filter on any property in selector lines
  (not just facility and priority)
- changed stringbuf into a new counted string class
- added support for a "discard" action. If a selector line with
  discard (~ character) is found, no selector lines *after* that
  line will be processed.
- thanks to Andres Riancho, regular expression support has been
  added to the template engine
- added the FROMHOST property in the template processor, which could
  previously not be obtained. Thanks to Cristian Testa for pointing
  this out and even providing a fix.
- added display of compile-time options to -v output
- performance improvement for production build - made some checks
  to happen only during debug mode
- fixed a problem with compiling on SUSE and - while doing so - removed
  the socket call to set SO_BSDCOMPAT in cases where it is obsolete.
---------------------------------------------------------------------------
Version 1.0.4 (RGer), 2006-02-01
- a small but important fix: the tcp receiver had two forgotten printf's
  in it that caused a lot of unnecessary output to stdout. This was
  important enough to justify a new release
---------------------------------------------------------------------------
Version 1.0.3 (RGer), 2005-11-14
- added an additional guard to prevent rsyslogd from aborting when the
  2gb file size limit is hit. While a user can configure rsyslogd to
  handle such situations, it would abort if that was not done AND large
  file support was not enabled (ok, this is hopefully an unlikely scenario)
- fixed a bug that caused additional Unix domain sockets to be incorrectly
  processed - could lead to message loss in extreme cases
- applied some patches available from the sysklogd project to code
  shared from there
- fixed a bug that causes rsyslogd to dump core on termination when one
  of the selector lines did not receive a message during the run (very
  unlikely)
- fixed an one-too-low memory allocation in the TCP sender. Could result
  in rsyslogd dumping core.
- fixed a bug in the TCP sender that caused the retry logic to fail
  after an error or receiver overrun
- fixed a bug in init() that could lead to dumping core
- fixed a bug that could lead to dumping core when no HOSTNAME or no TAG
  was present in the syslog message
---------------------------------------------------------------------------
Version 1.0.2 (RGer), 2005-10-05
- fixed an issue with MySQL error reporting. When an error occured,
  the MySQL driver went into an endless loop (at least in most cases).
---------------------------------------------------------------------------
Version 1.0.1 (RGer), 2005-09-23
- fixed a security issue with SQL-escaping in conjunction with
  non-(SQL-)standard MySQL features.
---------------------------------------------------------------------------
Version 1.0.0 (RGer), 2005-09-12
- changed install doc to cover daily cron scripts - a trouble source
- added rc script for slackware (provided by Chris Elvidge - thanks!) 
- fixed a really minor bug in usage() - the -r option was still
  reported as without the port parameter
---------------------------------------------------------------------------
Version 0.9.8 (RGer), 2005-09-05
- made startup and shutdown message more consistent and included the
  pid, so that they can be easier correlated. Used syslog-protocol
  structured data format for this purpose.
- improved config info in startup message, now tells not only
  if it is listening remote on udp, but also for tcp. Also includes
  the port numbers. The previous startup message was misleading, because
  it did not say "remote reception" if rsyslogd was only listening via
  tcp (but not via udp).
- added a "how can you help" document to the doc set
---------------------------------------------------------------------------
Version 0.9.7 (RGer), 2005-08-15
- some of the previous doc files (like INSTALL) did not properly
  reflect the changes to the build process and the new doc. Fixed
  that.
- changed syslogd.c so that when compiled without database support,
  an error message is displayed when a database action is detected
  in the config file (previously this was used as an user rule ;))
- fixed a bug in the os-specific Makefiles which caused MySQL
  support to not be compiled, even if selected
---------------------------------------------------------------------------
Version 0.9.6 (RGer), 2005-08-09
- greatly enhanced documentation. Now available in html format in
  the "doc" folder and FreeBSD. Finally includes an install howto.
- improved MySQL error messages a little - they now show up as log
  messages, too (formerly only in debug mode)
- added the ability to specify the listen port for udp syslog.
  WARNING: This introduces an incompatibility. Formerly, udp
  syslog was enabled by the -r command line option. Now, it is
  "-r [port]", which is consistent with the tcp listener. However,
  just -r will now return an error message.
- added sample startup scripts for Debian and FreeBSD
- added support for easy feature selection in the makefile. Un-
  fortunately, this also means I needed to spilt the make file
  for different OS and distros. There are some really bad syntax
  differences between FreeBSD and Linux make.
---------------------------------------------------------------------------
Version 0.9.5 (RGer), 2005-08-01
- the "semicolon bug" was actually not (fully) solved in 0.9.4. One
  part of the bug was solved, but another still existed. This one
  is fixed now, too.
- the "semicolon bug" actually turned out to be a more generic bug.
  It appeared whenever an invalid template name was given. With some
  selector actions, rsyslogd dumped core, with other it "just" had
  a small ressource leak with others all worked well. These anomalies
  are now fixed. Note that they only appeared during system initaliziation
  once the system was running, nothing bad happened.
- improved error reporting for template errors on startup. They are now
  shown on the console and the start-up tty. Formerly, they were only
  visible in debug mode.
- support for multiple instances of rsyslogd on a single machine added
- added new option "-o" --> omit local unix domain socket. This option
  enables rsyslogd NOT to listen to the local socket. This is most
  helpful when multiple instances of rsyslogd (or rsyslogd and another
  syslogd) shall run on a single system.
- added new option "-i <pidfile>" which allows to specify the pidfile.
  This is needed when multiple instances of rsyslogd are to be run.
- the new project home page is now online at www.rsyslog.com
---------------------------------------------------------------------------
Version 0.9.4 (RGer), 2005-07-25
- finally added the TCP sender. It now supports non-blocking mode, no
  longer disabling message reception during connect. As it is now, it
  is usable in production. The code could be more sophisticated, but
  I've kept it short in anticipation of the move to liblogging, which
  will lead to the removal of the code just written ;)
- the "exiting on signal..." message still had the "syslogd" name in 
  it. Changed this to "rsyslogd", as we do not have a large user base
  yet, this should pose no problem.
- fixed "the semiconlon" bug. rsyslogd dumped core if a write-db action
  was specified but no semicolon was given after the password (an empty
  template was ok, but the semicolon needed to be present).
- changed a default for traditional output format. During testing, it
  was seen that the timestamp written to file in default format was
  the time of message reception, not the time specified in the TIMESTAMP
  field of the message itself. Traditionally, the message TIMESTAMP is
  used and this has been changed now.
---------------------------------------------------------------------------
Version 0.9.3 (RGer), 2005-07-19
- fixed a bug in the message parser. In June, the RFC 3164 timestamp
  was not correctly parsed (yes, only in June and some other months,
  see the code comment to learn why...)
- added the ability to specify the destination port when forwarding
  syslog messages (both for TCP and UDP)
- added an very experimental TCP sender (activated by
  @@machine:port in config). This is not yet for production use. If
  the receiver is not alive, rsyslogd will wait quite some time until
  the connection request times out, which most probably leads to
  loss of incoming messages.

---------------------------------------------------------------------------
Version 0.9.2 (RGer), around 2005-07-06
- I intended to change the maxsupported message size to 32k to
  support IHE - but given the memory inefficiency in the usual use
  cases, I have not done this. I have, however, included very
  specific instructions on how to do this in the source code. I have
  also done some testing with 32k messages, so you can change the
  max size without taking too much risk.
- added a syslog/tcp receiver; we now can receive messages via
  plain tcp, but we can still send only via UDP. The syslog/tcp
  receiver is the primary enhancement of this release.
- slightly changed some error messages that contained a spurios \n at
  the end of the line (which gives empty lines in your log...)

---------------------------------------------------------------------------
Version 0.9.1 (RGer)
- fixed code so that it compiles without errors under FreeBSD
- removed now unused function "allocate_log()" from syslogd.c
- changed the make file so that it contains more defines for
  different environments (in the long term, we need a better
  system for disabling/enabling features...)
- changed some printf's printing off_t types to %lld and
  explicit (long long) casts. I tried to figure out the exact type,
  but did not succeed in this. In the worst case, ultra-large peta-
  byte files will now display funny informational messages on rollover,
  something I think we can live with for the next 10 years or so...

---------------------------------------------------------------------------
Version 0.9.0 (RGer)
- changed the filed structure to be a linked list. Previously, it
  was a table - well, for non-SYSV it was defined as linked list,
  but from what I see that code did no longer work after my
  modifications. I am now using a linked list in general because
  that is needed for other upcoming modifications.
- fixed a bug that caused rsyslogd not to listen to anything if
  the configuration file could not be read
- pervious versions disabled network logging (send/receive) if
  syslog/udp port was not in /etc/services. Now defaulting to
  port 514 in this case.
- internal error messages are now supported up to 256 bytes
- error message seen during config file read are now also displayed
  to the attached tty and not only the console
- changed some error messages during init to be sent to the console
  and/or emergency log. Previously, they were only seen if the
  -d (debug) option was present on the command line.
- fixed the "2gb file issue on 32bit systems". If a file grew to
  more than 2gb, the syslogd was aborted with "file size exceeded". 
  Now, defines have been added according to
  http://www.daimi.au.dk/~kasperd/comp.os.linux.development.faq.html#LARGEFILE
  Testing revealed that they work ;)
  HOWEVER, if your file system, glibc, kernel, whatever does not
  support files larger 2gb, you need to set a file size limit with
  the new output channel mechanism.
- updated man pages to reflect the changes

---------------------------------------------------------------------------
Version 0.8.4

- improved -d debug output (removed developer-only content)
- now compiles under FreeBSD and NetBSD (only quick testing done on NetBSD)
---------------------------------------------------------------------------
Version 0.8.3

- security model in "make install" changed
- minor doc updates
---------------------------------------------------------------------------
Version 0.8.2

- added man page for rsyslog.conf and rsyslogd
- gave up on the concept of rsyslog being a "drop in" replacement
  for syslogd. Now, the user installs rsyslogd and also needs to
  adjust his system settings to this specifically. This also lead
  to these changes:
  * changed Makefile so that install now installs rsyslogd instead
    of dealing with syslogd
  * changed the default config file name to rsyslog.conf
---------------------------------------------------------------------------
Version 0.8.1

- fixed a nasty memory leak (probably not the last one with this release)
- some enhancements to Makefile as suggested by Bennett Todd
- syslogd-internal messages (like restart) were missing the hostname
  this has been corrected
---------------------------------------------------------------------------
Version 0.8.0

Initial testing release. Based on the sysklogd package. Thanks to the
sysklogd maintainers for all their good work!
---------------------------------------------------------------------------

----------------------------------------------------------------------
The following comments were left in the syslogd source. While they provide
not too much detail, the help to date when Rainer started work on the
project (which was 2003, now even surprising for Rainer himself ;)).
 * \author Rainer Gerhards <rgerhards@adiscon.com>
 * \date 2003-10-17
 *       Some initial modifications on the sysklogd package to support
 *       liblogging. These have actually not yet been merged to the
 *       source you see currently (but they hopefully will)
 *
 * \date 2004-10-28
 *       Restarted the modifications of sysklogd. This time, we
 *       focus on a simpler approach first. The initial goal is to
 *       provide MySQL database support (so that syslogd can log
 *       to the database).
----------------------------------------------------------------------
The following comments are from the stock syslogd.c source. They provide
some insight into what happened to the source before we forked
rsyslogd. However, much of the code already has been replaced and more
is to be replaced. So over time, these comments become less valuable.
I have moved them out of the syslogd.c file to shrink it, especially
as a lot of them do no longer apply. For historical reasons and
understanding of how the daemon evolved, they are probably still
helpful.
 * Author: Eric Allman
 * extensive changes by Ralph Campbell
 * more extensive changes by Eric Allman (again)
 *
 * Steve Lord:	Fix UNIX domain socket code, added linux kernel logging
 *		change defines to
 *		SYSLOG_INET	- listen on a UDP socket
 *		SYSLOG_UNIXAF	- listen on unix domain socket
 *		SYSLOG_KERNEL	- listen to linux kernel
 *
 * Mon Feb 22 09:55:42 CST 1993:  Dr. Wettstein
 * 	Additional modifications to the source.  Changed priority scheme
 *	to increase the level of configurability.  In its stock configuration
 *	syslogd no longer logs all messages of a certain priority and above
 *	to a log file.  The * wildcard is supported to specify all priorities.
 *	Note that this is a departure from the BSD standard.
 *
 *	Syslogd will now listen to both the inetd and the unixd socket.  The
 *	strategy is to allow all local programs to direct their output to
 *	syslogd through the unixd socket while the program listens to the
 *	inetd socket to get messages forwarded from other hosts.
 *
 * Fri Mar 12 16:55:33 CST 1993:  Dr. Wettstein
 *	Thanks to Stephen Tweedie (dcs.ed.ac.uk!sct) for helpful bug-fixes
 *	and an enlightened commentary on the prioritization problem.
 *
 *	Changed the priority scheme so that the default behavior mimics the
 *	standard BSD.  In this scenario all messages of a specified priority
 *	and above are logged.
 *
 *	Add the ability to specify a wildcard (=) as the first character
 *	of the priority name.  Doing this specifies that ONLY messages with
 *	this level of priority are to be logged.  For example:
 *
 *		*.=debug			/usr/adm/debug
 *
 *	Would log only messages with a priority of debug to the /usr/adm/debug
 *	file.
 *
 *	Providing an * as the priority specifies that all messages are to be
 *	logged.  Note that this case is degenerate with specifying a priority
 *	level of debug.  The wildcard * was retained because I believe that
 *	this is more intuitive.
 *
 * Thu Jun 24 11:34:13 CDT 1993:  Dr. Wettstein
 *	Modified sources to incorporate changes in libc4.4.  Messages from
 *	syslog are now null-terminated, syslogd code now parses messages
 *	based on this termination scheme.  Linux as of libc4.4 supports the
 *	fsync system call.  Modified code to fsync after all writes to
 *	log files.
 *
 * Sat Dec 11 11:59:43 CST 1993:  Dr. Wettstein
 *	Extensive changes to the source code to allow compilation with no
 *	complaints with -Wall.
 *
 *	Reorganized the facility and priority name arrays so that they
 *	compatible with the syslog.h source found in /usr/include/syslog.h.
 *	NOTE that this should really be changed.  The reason I do not
 *	allow the use of the values defined in syslog.h is on account of
 *	the extensions made to allow the wildcard character in the
 *	priority field.  To fix this properly one should malloc an array,
 *	copy the contents of the array defined by syslog.h and then
 *	make whatever modifications that are desired.  Next round.
 *
 * Thu Jan  6 12:07:36 CST 1994:  Dr. Wettstein
 *	Added support for proper decomposition and re-assembly of
 *	fragment messages on UNIX domain sockets.  Lack of this capability
 *	was causing 'partial' messages to be output.  Since facility and
 *	priority information is encoded as a leader on the messages this
 *	was causing lines to be placed in erroneous files.
 *
 *	Also added a patch from Shane Alderton (shane@ion.apana.org.au) to
 *	correct a problem with syslogd dumping core when an attempt was made
 *	to write log messages to a logged-on user.  Thank you.
 *
 *	Many thanks to Juha Virtanen (jiivee@hut.fi) for a series of
 *	interchanges which lead to the fixing of problems with messages set
 *	to priorities of none and emerg.  Also thanks to Juha for a patch
 *	to exclude users with a class of LOGIN from receiving messages.
 *
 *	Shane Alderton provided an additional patch to fix zombies which
 *	were conceived when messages were written to multiple users.
 *
 * Mon Feb  6 09:57:10 CST 1995:  Dr. Wettstein
 *	Patch to properly reset the single priority message flag.  Thanks
 *	to Christopher Gori for spotting this bug and forwarding a patch.
 *
 * Wed Feb 22 15:38:31 CST 1995:  Dr. Wettstein
 *	Added version information to startup messages.
 *
 *	Added defines so that paths to important files are taken from
 *	the definitions in paths.h.  Hopefully this will insure that
 *	everything follows the FSSTND standards.  Thanks to Chris Metcalf
 *	for a set of patches to provide this functionality.  Also thanks
 *	Elias Levy for prompting me to get these into the sources.
 *
 * Wed Jul 26 18:57:23 MET DST 1995:  Martin Schulze
 *	Linux' gethostname only returns the hostname and not the fqdn as
 *	expected in the code. But if you call hostname with an fqdn then
 *	gethostname will return an fqdn, so we have to mention that. This
 *	has been changed.
 *
 *	The 'LocalDomain' and the hostname of a remote machine is
 *	converted to lower case, because the original caused some
 *	inconsistency, because the (at least my) nameserver did respond an
 *	fqdn containing of upper- _and_ lowercase letters while
 *	'LocalDomain' consisted only of lowercase letters and that didn't
 *	match.
 *
 * Sat Aug  5 18:59:15 MET DST 1995:  Martin Schulze
 *	Now no messages that were received from any remote host are sent
 *	out to another. At my domain this missing feature caused ugly
 *	syslog-loops, sometimes.
 *
 *	Remember that no message is sent out. I can't figure out any
 *	scenario where it might be useful to change this behavior and to
 *	send out messages to other hosts than the one from which we
 *	received the message, but I might be shortsighted. :-/
 *
 * Thu Aug 10 19:01:08 MET DST 1995:  Martin Schulze
 *	Added my pidfile.[ch] to it to perform a better handling with
 *	pidfiles. Now both, syslogd and klogd, can only be started
 *	once. They check the pidfile.
 *
 * Sun Aug 13 19:01:41 MET DST 1995:  Martin Schulze
 *	Add an addition to syslog.conf's interpretation. If a priority
 *	begins with an exclamation mark ('!') the normal interpretation
 *	of the priority is inverted: ".!*" is the same as ".none", ".!=info"
 *	don't logs the info priority, ".!crit" won't log any message with
 *	the priority crit or higher. For example:
 *
 *		mail.*;mail.!=info		/usr/adm/mail
 *
 *	Would log all messages of the facility mail except those with
 *	the priority info to /usr/adm/mail. This makes the syslogd
 *	much more flexible.
 *
 *	Defined TABLE_ALLPRI=255 and changed some occurrences.
 *
 * Sat Aug 19 21:40:13 MET DST 1995:  Martin Schulze
 *	Making the table of facilities and priorities while in debug
 *	mode more readable.
 *
 *	If debugging is turned on, printing the whole table of
 *	facilities and priorities every hexadecimal or 'X' entry is
 *	now 2 characters wide.
 *
 *	The number of the entry is prepended to each line of
 *	facilities and priorities, and F_UNUSED lines are not shown
 *	anymore.
 *
 *	Corrected some #ifdef SYSV's.
 *
 * Mon Aug 21 22:10:35 MET DST 1995:  Martin Schulze
 *	Corrected a strange behavior during parsing of configuration
 *	file. The original BSD syslogd doesn't understand spaces as
 *	separators between specifier and action. This syslogd now
 *	understands them. The old behavior caused some confusion over
 *	the Linux community.
 *
 * Thu Oct 19 00:02:07 MET 1995:  Martin Schulze
 *	The default behavior has changed for security reasons. The
 *	syslogd will not receive any remote message unless you turn
 *	reception on with the "-r" option.
 *
 *	Not defining SYSLOG_INET will result in not doing any network
 *	activity, i.e. not sending or receiving messages.  I changed
 *	this because the old idea is implemented with the "-r" option
 *	and the old thing didn't work anyway.
 *
 * Thu Oct 26 13:14:06 MET 1995:  Martin Schulze
 *	Added another logfile type F_FORW_UNKN.  The problem I ran into
 *	was a name server that runs on my machine and a forwarder of
 *	kern.crit to another host.  The hosts address can only be
 *	fetched using the nameserver.  But named is started after
 *	syslogd, so syslogd complained.
 *
 *	This logfile type will retry to get the address of the
 *	hostname ten times and then complain.  This should be enough to
 *	get the named up and running during boot sequence.
 *
 * Fri Oct 27 14:08:15 1995:  Dr. Wettstein
 *	Changed static array of logfiles to a dynamic array. This
 *	can grow during process.
 *
 * Fri Nov 10 23:08:18 1995:  Martin Schulze
 *	Inserted a new tabular sys_h_errlist that contains plain text
 *	for error codes that are returned from the net subsystem and
 *	stored in h_errno. I have also changed some wrong lookups to
 *	sys_errlist.
 *
 * Wed Nov 22 22:32:55 1995:  Martin Schulze
 *	Added the fabulous strip-domain feature that allows us to
 *	strip off (several) domain names from the fqdn and only log
 *	the simple hostname. This is useful if you're in a LAN that
 *	has a central log server and also different domains.
 *
 *	I have also also added the -l switch do define hosts as
 *	local. These will get logged with their simple hostname, too.
 *
 * Thu Nov 23 19:02:56 MET DST 1995:  Martin Schulze
 *	Added the possibility to omit fsyncing of logfiles after every
 *	write. This will give some performance back if you have
 *	programs that log in a very verbose manner (like innd or
 *	smartlist). Thanks to Stephen R. van den Berg <srb@cuci.nl>
 *	for the idea.
 *
 * Thu Jan 18 11:14:36 CST 1996:  Dr. Wettstein
 *	Added patche from beta-testers to stop compile error.  Also
 *	added removal of pid file as part of termination cleanup.
 *
 * Wed Feb 14 12:42:09 CST 1996:  Dr. Wettstein
 *	Allowed forwarding of messages received from remote hosts to
 *	be controlled by a command-line switch.  Specifying -h allows
 *	forwarding.  The default behavior is to disable forwarding of
 *	messages which were received from a remote host.
 *
 *	Parent process of syslogd does not exit until child process has
 *	finished initialization process.  This allows rc.* startup to
 *	pause until syslogd facility is up and operating.
 *
 *	Re-arranged the select code to move UNIX domain socket accepts
 *	to be processed later.  This was a contributed change which
 *	has been proposed to correct the delays sometimes encountered
 *	when syslogd starts up.
 *
 *	Minor code cleanups.
 *
 * Thu May  2 15:15:33 CDT 1996:  Dr. Wettstein
 *	Fixed bug in init function which resulted in file descripters
 *	being orphaned when syslogd process was re-initialized with SIGHUP
 *	signal.  Thanks to Edvard Tuinder
 *	(Edvard.Tuinder@praseodymium.cistron.nl) for putting me on the
 *	trail of this bug.  I am amazed that we didn't catch this one
 *	before now.
 *
 * Tue May 14 00:03:35 MET DST 1996:  Martin Schulze
 *	Corrected a mistake that causes the syslogd to stop logging at
 *	some virtual consoles under Linux. This was caused by checking
 *	the wrong error code. Thanks to Michael Nonweiler
 *	<mrn20@hermes.cam.ac.uk> for sending me a patch.
 *
 * Mon May 20 13:29:32 MET DST 1996:  Miquel van Smoorenburg <miquels@cistron.nl>
 *	Added continuation line supported and fixed a bug in
 *	the init() code.
 *
 * Tue May 28 00:58:45 MET DST 1996:  Martin Schulze
 *	Corrected behaviour of blocking pipes - i.e. the whole system
 *	hung.  Michael Nonweiler <mrn20@hermes.cam.ac.uk> has sent us
 *	a patch to correct this.  A new logfile type F_PIPE has been
 *	introduced.
 *
 * Mon Feb 3 10:12:15 MET DST 1997:  Martin Schulze
 *	Corrected behaviour of logfiles if the file can't be opened.
 *	There was a bug that causes syslogd to try to log into non
 *	existing files which ate cpu power.
 *
 * Sun Feb 9 03:22:12 MET DST 1997:  Martin Schulze
 *	Modified syslogd.c to not kill itself which confuses bash 2.0.
 *
 * Mon Feb 10 00:09:11 MET DST 1997:  Martin Schulze
 *	Improved debug code to decode the numeric facility/priority
 *	pair into textual information.
 *
 * Tue Jun 10 12:35:10 MET DST 1997:  Martin Schulze
 *	Corrected freeing of logfiles.  Thanks to Jos Vos <jos@xos.nl>
 *	for reporting the bug and sending an idea to fix the problem.
 *
 * Tue Jun 10 12:51:41 MET DST 1997:  Martin Schulze
 *	Removed sleep(10) from parent process.  This has caused a slow
 *	startup in former times - and I don't see any reason for this.
 *
 * Sun Jun 15 16:23:29 MET DST 1997: Michael Alan Dorman
 *	Some more glibc patches made by <mdorman@debian.org>.
 *
 * Thu Jan  1 16:04:52 CET 1998: Martin Schulze <joey@infodrom.north.de
 *	Applied patch from Herbert Thielen <Herbert.Thielen@lpr.e-technik.tu-muenchen.de>.
 *	This included some balance parentheses for emacs and a bug in
 *	the exclamation mark handling.
 *
 *	Fixed small bug which caused syslogd to write messages to the
 *	wrong logfile under some very rare conditions.  Thanks to
 *	Herbert Xu <herbert@gondor.apana.org.au> for fiddling this out.
 *
 * Thu Jan  8 22:46:35 CET 1998: Martin Schulze <joey@infodrom.north.de>
 *	Reworked one line of the above patch as it prevented syslogd
 *	from binding the socket with the result that no messages were
 *	forwarded to other hosts.
 *
 * Sat Jan 10 01:33:06 CET 1998: Martin Schulze <joey@infodrom.north.de>
 *	Fixed small bugs in F_FORW_UNKN meachanism.  Thanks to Torsten
 *	Neumann <torsten@londo.rhein-main.de> for pointing me to it.
 *
 * Mon Jan 12 19:50:58 CET 1998: Martin Schulze <joey@infodrom.north.de>
 *	Modified debug output concerning remote receiption.
 *
 * Mon Feb 23 23:32:35 CET 1998: Topi Miettinen <Topi.Miettinen@ml.tele.fi>
 *	Re-worked handling of Unix and UDP sockets to support closing /
 *	opening of them in order to have it open only if it is needed
 *	either for forwarding to a remote host or by receiption from
 *	the network.
 *
 * Wed Feb 25 10:54:09 CET 1998: Martin Schulze <joey@infodrom.north.de>
 *	Fixed little comparison mistake that prevented the MARK
 *	feature to work properly.
 *
 * Wed Feb 25 13:21:44 CET 1998: Martin Schulze <joey@infodrom.north.de>
 *	Corrected Topi's patch as it prevented forwarding during
 *	startup due to an unknown LogPort.
 *
 * Sat Oct 10 20:01:48 CEST 1998: Martin Schulze <joey@infodrom.north.de>
 *	Added support for TESTING define which will turn syslogd into
 *	stdio-mode used for debugging.
 *
 * Sun Oct 11 20:16:59 CEST 1998: Martin Schulze <joey@infodrom.north.de>
 *	Reworked the initialization/fork code.  Now the parent
 *	process activates a signal handler which the daughter process
 *	will raise if it is initialized.  Only after that one the
 *	parent process may exit.  Otherwise klogd might try to flush
 *	its log cache while syslogd can't receive the messages yet.
 *
 * Mon Oct 12 13:30:35 CEST 1998: Martin Schulze <joey@infodrom.north.de>
 *	Redirected some error output with regard to argument parsing to
 *	stderr.
 *
 * Mon Oct 12 14:02:51 CEST 1998: Martin Schulze <joey@infodrom.north.de>
 *	Applied patch provided vom Topi Miettinen with regard to the
 *	people from OpenBSD.  This provides the additional '-a'
 *	argument used for specifying additional UNIX domain sockets to
 *	listen to.  This is been used with chroot()'ed named's for
 *	example.  See for http://www.psionic.com/papers/dns.html
 *
 * Mon Oct 12 18:29:44 CEST 1998: Martin Schulze <joey@infodrom.north.de>
 *	Added `ftp' facility which was introduced in glibc version 2.
 *	It's #ifdef'ed so won't harm with older libraries.
 *
 * Mon Oct 12 19:59:21 MET DST 1998: Martin Schulze <joey@infodrom.north.de>
 *	Code cleanups with regard to bsd -> posix transition and
 *	stronger security (buffer length checking).  Thanks to Topi
 *	Miettinen <tom@medialab.sonera.net>
 *	. index() --> strchr()
 *	. sprintf() --> snprintf()
 *	. bcopy() --> memcpy()
 *	. bzero() --> memset()
 *	. UNAMESZ --> UT_NAMESIZE
 *	. sys_errlist --> strerror()
 *
 * Mon Oct 12 20:22:59 CEST 1998: Martin Schulze <joey@infodrom.north.de>
 *	Added support for setutent()/getutent()/endutend() instead of
 *	binary reading the UTMP file.  This is the the most portable
 *	way.  This allows /var/run/utmp format to change, even to a
 *	real database or utmp daemon. Also if utmp file locking is
 *	implemented in libc, syslog will use it immediately.  Thanks
 *	to Topi Miettinen <tom@medialab.sonera.net>.
 *
 * Mon Oct 12 20:49:18 MET DST 1998: Martin Schulze <joey@infodrom.north.de>
 *	Avoid logging of SIGCHLD when syslogd is in the process of
 *	exiting and closing its files.  Again thanks to Topi.
 *
 * Mon Oct 12 22:18:34 CEST 1998: Martin Schulze <joey@infodrom.north.de>
 *	Modified printline() to support 8bit characters - such as
 *	russion letters.  Thanks to Vladas Lapinskas <lapinskas@mail.iae.lt>.
 *
 * Sat Nov 14 02:29:37 CET 1998: Martin Schulze <joey@infodrom.north.de>
 *	``-m 0'' now turns of MARK logging entirely.
 *
 * Tue Jan 19 01:04:18 MET 1999: Martin Schulze <joey@infodrom.north.de>
 *	Finally fixed an error with `-a' processing, thanks to Topi
 *	Miettinen <tom@medialab.sonera.net>.
 *
 * Sun May 23 10:08:53 CEST 1999: Martin Schulze <joey@infodrom.north.de>
 *	Removed superflous call to utmpname().  The path to the utmp
 *	file is defined in the used libc and should not be hardcoded
 *	into the syslogd binary referring the system it was compiled on.
 *
 * Sun Sep 17 20:45:33 CEST 2000: Martin Schulze <joey@infodrom.ffis.de>
 *	Fixed some bugs in printline() code that did not escape
 *	control characters '\177' through '\237' and contained a
 *	single-byte buffer overflow.  Thanks to Solar Designer
 *	<solar@false.com>.
 *
 * Sun Sep 17 21:26:16 CEST 2000: Martin Schulze <joey@infodrom.ffis.de>
 *	Don't close open sockets upon reload.  Thanks to Bill
 *	Nottingham.
 *
 * Mon Sep 18 09:10:47 CEST 2000: Martin Schulze <joey@infodrom.ffis.de>
 *	Fixed bug in printchopped() that caused syslogd to emit
 *	kern.emerg messages when splitting long lines.  Thanks to
 *	Daniel Jacobowitz <dan@debian.org> for the fix.
 *
 * Mon Sep 18 15:33:26 CEST 2000: Martin Schulze <joey@infodrom.ffis.de>
 *	Removed unixm/unix domain sockets and switch to Datagram Unix
 *	Sockets.  This should remove one possibility to play DoS with
 *	syslogd.  Thanks to Olaf Kirch <okir@caldera.de> for the patch.
 *
 * Sun Mar 11 20:23:44 CET 2001: Martin Schulze <joey@infodrom.ffis.de>
 *	Don't return a closed fd if `-a' is called with a wrong path.
 *	Thanks to Bill Nottingham <notting@redhat.com> for providing
 *	a patch.<|MERGE_RESOLUTION|>--- conflicted
+++ resolved
@@ -1,7 +1,8 @@
 ---------------------------------------------------------------------------
-<<<<<<< HEAD
 Version 5.9.2  [V5-DEVEL] (rgerhards), 2011-06-??
+- systemd support: set stdout/stderr to null - thx to Lennart for the patch
 - added support for the ":omusrmsg:" syntax in configuring user messages
+- added support for the ":omfile:" syntax in configuring user messages
 ---------------------------------------------------------------------------
 Version 5.9.1  [V5-DEVEL] (rgerhards), 2011-06-30
 - added support for obtaining timestamp for kernel message from message
@@ -70,10 +71,7 @@
   affected directive was: $ActionExecOnlyWhenPreviousIsSuspended on
   closes: http://bugzilla.adiscon.com/show_bug.cgi?id=236
 ---------------------------------------------------------------------------
-Version 5.8.3  [V5-stable] (rgerhards), 2011-06-??
-=======
 Version 5.8.3  [V5-stable] (rgerhards), 2011-07-11
->>>>>>> a9933094
 - systemd support: set stdout/stderr to null - thx to Lennart for the patch
 - added support for the ":omusrmsg:" syntax in configuring user messages
 - added support for the ":omfile:" syntax in configuring user messages
