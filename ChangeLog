--- conflicted
+++ resolved
@@ -1,5 +1,4 @@
 ---------------------------------------------------------------------------
-<<<<<<< HEAD
 Version 5.8.6  [V5-stable] (rgerhards/al), 2011-??-??
 - bugfix: imuxsock did no longer ignore message-provided timestamp, if
   so configured (the *default*). Lead to no longer sub-second timestamps.
@@ -316,49 +315,14 @@
 - added the $InputFilePersistStateInterval config directive to imfile
 - changed imfile so that the state file is never deleted (makes imfile
   more robust in regard to fatal failures)
----------------------------------------------------------------------------
-Version 5.6.1  [V5-STABLE] (rgerhards), 2010-11-24
-=======
-Version 4.8.1  [v4-beta], 2011-09-??
-- bugfix: potential abort if ultra-large file io buffers are used and
-  dynafile cache exhausts address space (primarily a problem on 32 bit
-  platforms)
----------------------------------------------------------------------------
-Version 4.8.0  [v4-stable] (rgerhards), 2011-09-07
-***************************************************************************
-* This is a new stable v4 version. It contains all fixes and enhancements *
-* made during the 4.7.x phase as well as those listed below.              *
-* Note: major new development to v4 is concluded  and will only be done   *
-*       for custom projects.                                              *
-***************************************************************************
-There are no changes compared to 4.7.5, just a re-release with the new
-version number as new v4-stable. The most important new feature is Solaris
-support.
----------------------------------------------------------------------------
-Version 4.7.5  [v4-beta], 2011-09-01
-- bugfix/security: off-by-two bug in legacy syslog parser, CVE-2011-3200
-- bugfix: potential misadressing in property replacer
-- bugfix: The NUL-Byte for the syslogtag was not copied in MsgDup (msg.c)
----------------------------------------------------------------------------
-Version 4.7.4  [v4-beta] (rgerhards), 2011-07-11
-- added support for the ":omusrmsg:" syntax in configuring user messages
-- added support for the ":omfile:" syntax in configuring user messages
-- added $LocalHostName config directive
-- bugfix: PRI was invalid on Solaris for message from local log socket
-- bugfix: local hostname was pulled too-early, so that some config 
-  directives (namely FQDN settings) did not have any effect
-- bugfix: atomic increment for msg object may not work correct on all
-  platforms. Thanks to Chris Metcalf for the patch
 - bugfix: a slightly more informative error message when a TCP
   connections is aborted
 ---------------------------------------------------------------------------
-Version 4.7.3  [v4-devel] (rgerhards), 2010-11-25
->>>>>>> 086db18c
+Version 5.6.1  [V5-STABLE] (rgerhards), 2010-11-24
 - bugfix(important): problem in TLS handling could cause rsyslog to loop
   in a tight loop, effectively disabling functionality and bearing the
   risk of unresponsiveness of the whole system.
   Bug tracker: http://bugzilla.adiscon.com/show_bug.cgi?id=194
-<<<<<<< HEAD
 - permitted imptcp to work on systems which support epoll(), but not
   epoll_create().
   Bug: http://bugzilla.adiscon.com/show_bug.cgi?id=204
@@ -858,9 +822,33 @@
 - increased ompgsql performance by adapting to new transactional
   output module interface
 ---------------------------------------------------------------------------
+Version 4.8.1  [v4-beta], 2011-09-??
+- bugfix: potential abort if ultra-large file io buffers are used and
+  dynafile cache exhausts address space (primarily a problem on 32 bit
+  platforms)
+---------------------------------------------------------------------------
+Version 4.8.0  [v4-stable] (rgerhards), 2011-09-07
+***************************************************************************
+* This is a new stable v4 version. It contains all fixes and enhancements *
+* made during the 4.7.x phase as well as those listed below.              *
+* Note: major new development to v4 is concluded  and will only be done   *
+*       for custom projects.                                              *
+***************************************************************************
+There are no changes compared to 4.7.5, just a re-release with the new
+version number as new v4-stable. The most important new feature is Solaris
+support.
+---------------------------------------------------------------------------
+Version 4.7.5  [v4-beta], 2011-09-01
+- bugfix/security: off-by-two bug in legacy syslog parser, CVE-2011-3200
+- bugfix: potential misadressing in property replacer
+- bugfix: The NUL-Byte for the syslogtag was not copied in MsgDup (msg.c)
+---------------------------------------------------------------------------
+Version 4.7.4  [v4-beta] (rgerhards), 2011-07-11
+- added support for the ":omusrmsg:" syntax in configuring user messages
+- added support for the ":omfile:" syntax in configuring user messages
+- added $LocalHostName config directive
+- bugfix: PRI was invalid on Solaris for message from local log socket
 Version 4.7.3  [v4-devel] (rgerhards), 2010-11-25
-=======
->>>>>>> 086db18c
 - added omuxsock, which permits to write message to local Unix sockets
   this is the counterpart to imuxsock, enabling fast local forwarding
 - added imptcp, a simplified, Linux-specific and potentielly fast
@@ -916,13 +904,7 @@
 - imported changes from 4.5.7 and below
 - bugfix: potential segfault when -p command line option was used
   Thanks for varmojfekoj for pointing me at this bug.
-<<<<<<< HEAD
 - imported changes from 4.5.6 and below
-=======
-- bugfix: potential segfaults during queue shutdown
-  (bugs require certain non-standard settings to appear)
-  Thanks to varmojfekoj for the patch [imported from 4.5.8]
->>>>>>> 086db18c
 ---------------------------------------------------------------------------
 Version 4.6.8  [v4-stable] (rgerhards), 2011-09-01
 - bugfix/security: off-by-two bug in legacy syslog parser, CVE-2011-3200
