--- conflicted
+++ resolved
@@ -1,20 +1,13 @@
 ----------------------------------------------------------------------
-<<<<<<< HEAD
-Version 1.1.0 - 2013-05-06
-=======
+Version 1.1.0 - 2013-05-??
+----------------------------------------------------------------------
 Version 1.0.7 - 2013-05-13
->>>>>>> f3e860c1
 - ABI change: removed relpCltConnect2() API which was against
   librelp API philosophy
   This was only introduced in 1.0.6 and been in the code for a very
   short time. So we decided that the best thing to do is actually
-<<<<<<< HEAD
-  remove it (the only known user -rsyslog- has also been changed
-  accordingly)
-=======
   remove it (there is NO known released user, this changes was for
   yet unreleased rsyslog 7.5.0).
->>>>>>> f3e860c1
 ----------------------------------------------------------------------
 Version 1.0.6 - 2013-05-06
 - enhanced API to permit binding a client to a specific IP address
