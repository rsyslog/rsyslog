/* Opens a large number of tcp connections and sends
 * messages over them. This is used for stress-testing.
 *
 * Params
 * -t	target address (default 127.0.0.1)
 * -p	target port (default 13514)
 * -n	number of target ports (targets are in range -p..(-p+-n-1)
 *      Note -c must also be set to at LEAST the number of -n!
 * -c	number of connections (default 1)
 * -m	number of messages to send (connection is random)
 * -i	initial message number (optional)
 * -P	PRI to be used for generated messages (default is 167).
 *      Specify the plain number without leading zeros
 * -d   amount of extra data to add to message. If present, the
 *      number itself will be added as third field, and the data
 *      bytes as forth. Add -r to randomize the amount of extra
 *      data included in the range 1..(value of -d).
 * -r	randomize amount of extra data added (-d must be > 0)
 * -f	support for testing dynafiles. If given, include a dynafile ID
 *      in the range 0..(f-1) as the SECOND field, shifting all field values
 *      one field to the right. Zero (default) disables this functionality.
 * -M   the message to be sent. Disables all message format options, as
 *      only that exact same message is sent.
 * -I   read specified input file, do NOT generate own test data. The test
 *      completes when eof is reached.
 * -B   The specified file (-I) is binary. No data processing is done by
 *      tcpflood. If multiple connections are specified, data is read in
 *      chunks and spread across the connections without taking any record
 *      delemiters into account.
 * -C	when input from a file is read, this file is transmitted -C times
 *      (C like cycle, running out of meaningful option switches ;))
 * -D	randomly drop and re-establish connections. Useful for stress-testing
 *      the TCP receiver.
 *
 * Part of the testbench for rsyslog.
 *
 * Copyright 2009, 2010 Rainer Gerhards and Adiscon GmbH.
 *
 * This file is part of rsyslog.
 *
 * Rsyslog is free software: you can redistribute it and/or modify
 * it under the terms of the GNU General Public License as published by
 * the Free Software Foundation, either version 3 of the License, or
 * (at your option) any later version.
 *
 * Rsyslog is distributed in the hope that it will be useful,
 * but WITHOUT ANY WARRANTY; without even the implied warranty of
 * MERCHANTABILITY or FITNESS FOR A PARTICULAR PURPOSE.  See the
 * GNU General Public License for more details.
 *
 * You should have received a copy of the GNU General Public License
 * along with Rsyslog.  If not, see <http://www.gnu.org/licenses/>.
 *
 * A copy of the GPL can be found in the file "COPYING" in this distribution.
 */
#include "config.h"
#include <stdio.h>
#include <stdlib.h>
#include <time.h>
#include <signal.h>
#include <sys/types.h>
#include <sys/socket.h>
#include <arpa/inet.h>
#include <assert.h>
#include <unistd.h>
#include <string.h>
#include <netinet/in.h>
#include <sys/resource.h>

#define EXIT_FAILURE 1
#define INVALID_SOCKET -1
/* Name of input file, must match $IncludeConfig in test suite .conf files */
#define NETTEST_INPUT_CONF_FILE "nettest.input.conf" /* name of input file, must match $IncludeConfig in .conf files */

#define MAX_EXTRADATA_LEN 100*1024

static char *targetIP = "127.0.0.1";
static char *msgPRI = "167";
static int targetPort = 13514;
static int numTargetPorts = 1;
static int dynFileIDs = 0;
static int extraDataLen = 0; /* amount of extra data to add to message */
static int bRandomizeExtraData = 0; /* randomize amount of extra data added */
static int numMsgsToSend; /* number of messages to send */
static int numConnections = 1; /* number of connections to create */
static int *sockArray;  /* array of sockets to use */
static int msgNum = 0;	/* initial message number to start with */
static int bShowProgress = 1; /* show progress messages */
static int bRandConnDrop = 0; /* randomly drop connections? */
static char *MsgToSend = NULL; /* if non-null, this is the actual message to send */
static int bBinaryFile = 0;	/* is -I file binary */
static char *dataFile = NULL;	/* name of data file, if NULL, generate own data */
static int numFileIterations = 1;/* how often is file data to be sent? */
FILE *dataFP = NULL;		/* file pointer for data file, if used */
static long nConnDrops = 0;	/* counter: number of time connection was dropped (-D option) */


/* open a single tcp connection
 */
int openConn(int *fd)
{
	int sock;
	struct sockaddr_in addr;
	int port;
	int retries = 0;
	int rnd;

	if((sock=socket(AF_INET, SOCK_STREAM, 0))==-1) {
		perror("socket()");
		return(1);
	}

	/* randomize port if required */
	if(numTargetPorts > 1) {
		rnd = rand(); /* easier if we need value for debug messages ;) */
		port = targetPort + (rnd % numTargetPorts);
	} else {
		port = targetPort;
	}
	memset((char *) &addr, 0, sizeof(addr));
	addr.sin_family = AF_INET;
	addr.sin_port = htons(port);
	if(inet_aton(targetIP, &addr.sin_addr)==0) {
		fprintf(stderr, "inet_aton() failed\n");
		return(1);
	}
	while(1) { /* loop broken inside */
		if(connect(sock, (struct sockaddr*)&addr, sizeof(addr)) == 0) {
			break;
		} else {
			if(retries++ == 50) {
				perror("connect()");
				fprintf(stderr, "connect() failed\n");
				return(1);
			} else {
				usleep(100000); /* ms = 1000 us! */
			}
		}
	} 

	*fd = sock;
	return 0;
}


/* open all requested tcp connections
 * this includes allocating the connection array
 */
int openConnections(void)
{
	int i;
	char msgBuf[128];
	size_t lenMsg;

	if(bShowProgress)
		write(1, "      open connections", sizeof("      open connections")-1);
	sockArray = calloc(numConnections, sizeof(int));
	for(i = 0 ; i < numConnections ; ++i) {
		if(i % 10 == 0) {
			if(bShowProgress)
				printf("\r%5.5d", i);
		}
		if(openConn(&(sockArray[i])) != 0) {
			printf("error in trying to open connection i=%d\n", i);
			return 1;
		}
	}
	lenMsg = sprintf(msgBuf, "\r%5.5d open connections\n", i);
	write(1, msgBuf, lenMsg);

	return 0;
}


/* we also close all connections because otherwise we may get very bad
 * timing for the syslogd - it may not be able to process all incoming
 * messages fast enough if we immediately shut down.
 * TODO: it may be an interesting excercise to handle that situation
 * at the syslogd level, too
 * rgerhards, 2009-04-14
 */
void closeConnections(void)
{
	int i;
	size_t lenMsg;
	struct linger ling;
	char msgBuf[128];

	if(bShowProgress)
		write(1, "      close connections", sizeof("      close connections")-1);
	for(i = 0 ; i < numConnections ; ++i) {
		if(i % 10 == 0) {
			if(bShowProgress) {
				lenMsg = sprintf(msgBuf, "\r%5.5d", i);
				write(1, msgBuf, lenMsg);
			}
		}
		if(sockArray[i] != -1) {
			/* we try to not overrun the receiver by trying to flush buffers
			 * *during* close(). -- rgerhards, 2010-08-10
			 */
			ling.l_onoff = 1;
			ling.l_linger = 1;
			setsockopt(sockArray[i], SOL_SOCKET, SO_LINGER, &ling, sizeof(ling));
			close(sockArray[i]);
		}
	}
	lenMsg = sprintf(msgBuf, "\r%5.5d close connections\n", i);
	write(1, msgBuf, lenMsg);

}


/* generate the message to be sent according to program command line parameters.
 * this has been moved to its own function as we now have various different ways
 * of constructing test messages. -- rgerhards, 2010-03-31
 */
static inline void
genMsg(char *buf, size_t maxBuf, int *pLenBuf)
{
	int edLen; /* actual extra data length to use */
	char extraData[MAX_EXTRADATA_LEN + 1];
	char dynFileIDBuf[128] = "";
	static int numMsgsGen = 0;
	int done;

	if(dataFP != NULL) {
		/* get message from file */
		do {
			done = 1;
			*pLenBuf = fread(buf, 1, 1024, dataFP);
			if(feof(dataFP)) {
				if(--numFileIterations > 0)  {
					rewind(dataFP);
					done = 0; /* need new iteration */
				} else {
					*pLenBuf = 0;
					goto finalize_it;
				}
			}
		} while(!done); /* Attention: do..while()! */
	} else if(MsgToSend == NULL) {
		if(dynFileIDs > 0) {
			snprintf(dynFileIDBuf, maxBuf, "%d:", rand() % dynFileIDs);
		}
		if(extraDataLen == 0) {
			*pLenBuf = snprintf(buf, maxBuf, "<%s>Mar  1 01:00:00 172.20.245.8 tag msgnum:%s%8.8d:\n",
					       msgPRI, dynFileIDBuf, msgNum);
		} else {
			if(bRandomizeExtraData)
				edLen = ((long) rand() + extraDataLen) % extraDataLen + 1;
			else
				edLen = extraDataLen;
			memset(extraData, 'X', edLen);
			extraData[edLen] = '\0';
			*pLenBuf = snprintf(buf, maxBuf, "<%s>Mar  1 01:00:00 172.20.245.8 tag msgnum:%s%8.8d:%d:%s\n",
					       msgPRI, dynFileIDBuf, msgNum, edLen, extraData);
		}
	} else {
		/* use fixed message format from command line */
		*pLenBuf = snprintf(buf, maxBuf, "%s\n", MsgToSend);
	}

	if(numMsgsGen++ >= numMsgsToSend)
		*pLenBuf = 0; /* indicate end of run */

finalize_it: ;
}

/* send messages to the tcp connections we keep open. We use
 * a very basic format that helps identify the message
 * (via msgnum:<number>: e.g. msgnum:00000001:). This format is suitable
 * for extracton to field-based properties.
 * The first numConnection messages are sent sequentially, as are the
 * last. All messages in between are sent over random connections.
 * Note that message numbers start at 0.
 */
int sendMessages(void)
{
	int i = 0;
	int socknum;
	int lenBuf;
	int lenSend;
	char *statusText;
	char buf[MAX_EXTRADATA_LEN + 1024];

	if(dataFile == NULL) {
		printf("Sending %d messages.\n", numMsgsToSend);
		statusText = "messages";
	} else {
		printf("Sending file '%s' %d times.\n", dataFile, numFileIterations);
		statusText = "kb";
	}
	if(bShowProgress)
		printf("\r%8.8d %s sent", 0, statusText);
	while(1) { /* broken inside loop! */
		if(i < numConnections)
			socknum = i;
		else if(i >= numMsgsToSend - numConnections)
			socknum = i - (numMsgsToSend - numConnections);
		else {
			int rnd = rand();
			socknum = rnd % numConnections;
		}
		genMsg(buf, sizeof(buf), &lenBuf); /* generate the message to send according to params */
		if(lenBuf == 0)
			break; /* end of processing! */
		if(sockArray[socknum] == -1) {
			/* connection was dropped, need to re-establish */
			if(openConn(&(sockArray[socknum])) != 0) {
				printf("error in trying to re-open connection %d\n", socknum);
				exit(1);
			}
		}
		lenSend = send(sockArray[socknum], buf, lenBuf, 0);
		if(lenSend != lenBuf) {
			printf("\r%5.5d\n", i);
			fflush(stdout);
			perror("send test data");
			printf("send() failed at socket %d, index %d, msgNum %d\n",
				sockArray[socknum], i, msgNum);
			fflush(stderr);
			return(1);
		}
		if(i % 100 == 0) {
			if(bShowProgress)
				printf("\r%8.8d", i);
		}
		if(bRandConnDrop) {
			/* if we need to randomly drop connections, see if we 
			 * are a victim
			 */
			if(rand() > (int) (RAND_MAX * 0.95)) {
				++nConnDrops;
				close(sockArray[socknum]);
				sockArray[socknum] = -1;
			}
		}
		++msgNum;
		++i;
	}
	printf("\r%8.8d %s sent\n", i, statusText);

	return 0;
}


/* Run the test.
 * rgerhards, 2009-04-03
 */
int main(int argc, char *argv[])
{
	int ret = 0;
	int opt;
	struct sigaction sigAct;
	static char buf[1024];

	srand(time(NULL));	/* seed is good enough for our needs */

	/* on Solaris, we do not HAVE MSG_NOSIGNAL, so for this reason
	 * we block SIGPIPE (not an issue for this program)
	 */
	memset(&sigAct, 0, sizeof(sigAct));
	sigemptyset(&sigAct.sa_mask);
	sigAct.sa_handler = SIG_IGN;
	sigaction(SIGPIPE, &sigAct, NULL);

	setvbuf(stdout, buf, _IONBF, 48);
	
	if(!isatty(1))
		bShowProgress = 0;

	while((opt = getopt(argc, argv, "f:t:p:c:C:m:i:I:P:d:Dn:M:rB")) != -1) {
		switch (opt) {
		case 't':	targetIP = optarg;
				break;
		case 'p':	targetPort = atoi(optarg);
				break;
		case 'n':	numTargetPorts = atoi(optarg);
				break;
		case 'c':	numConnections = atoi(optarg);
				break;
		case 'C':	numFileIterations = atoi(optarg);
				break;
		case 'm':	numMsgsToSend = atoi(optarg);
				break;
		case 'i':	msgNum = atoi(optarg);
				break;
		case 'P':	msgPRI = optarg;
				break;
		case 'd':	extraDataLen = atoi(optarg);
				if(extraDataLen > MAX_EXTRADATA_LEN) {
					fprintf(stderr, "-d max is %d!\n",
						MAX_EXTRADATA_LEN);
					exit(1);
				}
				break;
		case 'D':	bRandConnDrop = 1;
				break;
		case 'r':	bRandomizeExtraData = 1;
				break;
		case 'f':	dynFileIDs = atoi(optarg);
				break;
		case 'M':	MsgToSend = optarg;
				break;
		case 'I':	dataFile = optarg;
				/* in this mode, we do not know the num messages to send, so
				 * we set a (high) number to keep the code happy.
				 */
				numMsgsToSend = 1000000;
				break;
		case 'B':	bBinaryFile = 1;
				break;
		default:	printf("invalid option '%c' or value missing - terminating...\n", opt);
				exit (1);
				break;
		}
	}

	if(numConnections > 20) {
		/* if we use many (whatever this means, 20 is randomly picked)
		 * connections, we need to make sure we have a high enough
		 * limit. -- rgerhards, 2010-03-25
		 */
		struct rlimit maxFiles;
		maxFiles.rlim_cur = numConnections + 20;
		maxFiles.rlim_max = numConnections + 20;
		if(setrlimit(RLIMIT_NOFILE, &maxFiles) < 0) {
			perror("setrlimit to increase file handles failed");
			exit(1);
		}
	}
	
	if(dataFile != NULL) {
		if((dataFP = fopen(dataFile, "r")) == NULL) {
			perror(dataFile);
			exit(1);
		}
	}

	if(openConnections() != 0) {
		printf("error opening connections\n");
		exit(1);
	}

	if(sendMessages() != 0) {
		printf("error sending messages\n");
		exit(1);
	}

<<<<<<< HEAD
	closeConnections();

=======
	if(nConnDrops > 0)
		printf("-D option initiated %ld connection closures\n", nConnDrops);
>>>>>>> 32e71592
	printf("End of tcpflood Run\n");

	closeConnections(); /* this is important so that we do not finish too early! */
	exit(ret);
}<|MERGE_RESOLUTION|>--- conflicted
+++ resolved
@@ -448,15 +448,12 @@
 		exit(1);
 	}
 
-<<<<<<< HEAD
-	closeConnections();
-
-=======
+	closeConnections(); /* this is important so that we do not finish too early! */
+
 	if(nConnDrops > 0)
 		printf("-D option initiated %ld connection closures\n", nConnDrops);
->>>>>>> 32e71592
+
 	printf("End of tcpflood Run\n");
 
-	closeConnections(); /* this is important so that we do not finish too early! */
 	exit(ret);
 }