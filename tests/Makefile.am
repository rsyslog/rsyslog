--- conflicted
+++ resolved
@@ -1,15 +1,10 @@
 if ENABLE_TESTBENCH
 TESTRUNS = rt_init rscript
-<<<<<<< HEAD
-check_PROGRAMS = $(TESTRUNS) ourtail nettester tcpflood chkseq msleep randomgen diagtalker uxsockrcvr syslog_caller syslog_inject
+check_PROGRAMS = $(TESTRUNS) ourtail nettester tcpflood chkseq msleep randomgen diagtalker uxsockrcvr syslog_caller syslog_inject inputfilegen
 TESTS = $(TESTRUNS) cfg.sh
 
 if ENABLE_IMDIAG
 TESTS +=  \
-=======
-check_PROGRAMS = $(TESTRUNS) ourtail nettester tcpflood chkseq msleep randomgen diagtalker uxsockrcvr inputfilegen
-TESTS = $(TESTRUNS) cfg.sh \
->>>>>>> 9a53ec41
 	arrayqueue.sh \
 	da-mainmsg-q.sh \
 	validation-run.sh \
