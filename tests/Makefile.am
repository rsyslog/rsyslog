--- conflicted
+++ resolved
@@ -1,13 +1,9 @@
 TESTRUNS = rt_init rscript
 check_PROGRAMS = $(TESTRUNS) ourtail nettester tcpflood chkseq
-<<<<<<< HEAD
-TESTS = $(TESTRUNS) cfg.sh fieldtest.sh parsertest.sh omod-if-array.sh da-mainmsg-q.sh diskqueue.sh manytcp.sh
-=======
-TESTS = $(TESTRUNS) cfg.sh manytcp.sh diskqueue.sh
+TESTS = $(TESTRUNS) cfg.sh fieldtest.sh da-mainmsg-q.sh diskqueue.sh manytcp.sh
 if ENABLE_OMSTDOUT
 TESTS += omod-if-array.sh parsertest.sh
 endif
->>>>>>> 55714cdb
 TESTS_ENVIRONMENT = RSYSLOG_MODDIR='$(abs_top_builddir)'/runtime/.libs/
 DISTCLEANFILES=rsyslog.pid
 test_files = testbench.h runtime-dummy.c
@@ -27,7 +23,6 @@
 	   testsuites/parse1.conf \
 	   testsuites/field1.conf \
 	   testsuites/1.parse1 \
-<<<<<<< HEAD
 	   testsuites/2.parse1 \
 	   testsuites/3.parse1 \
 	   testsuites/date1.parse1 \
@@ -36,9 +31,6 @@
 	   testsuites/date4.parse1 \
 	   testsuites/date5.parse1 \
    	   testsuites/rfc3164.parse1 \
-=======
-	   testsuites/rfc3164.parse1 \
->>>>>>> 55714cdb
 	   testsuites/rfc5424-1.parse1 \
 	   testsuites/rfc5424-2.parse1 \
 	   testsuites/rfc5424-3.parse1 \
