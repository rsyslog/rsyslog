rscript
rt_init
tmp
<<<<<<< HEAD
=======
.dep_cache
.dep_wrk
>>>>>>> e1b673f9
mangle_qi<|MERGE_RESOLUTION|>--- conflicted
+++ resolved
@@ -1,9 +1,6 @@
 rscript
 rt_init
 tmp
-<<<<<<< HEAD
-=======
+mangle_qi
 .dep_cache
-.dep_wrk
->>>>>>> e1b673f9
-mangle_qi+.dep_wrk